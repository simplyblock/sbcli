--- conflicted
+++ resolved
@@ -1,12 +1,6 @@
 # syntax=docker/dockerfile:1
 FROM python:3.9-slim
 
-<<<<<<< HEAD
-RUN apt-get update; apt-get install -y \
-    wget libc6 inetutils-ping dmidecode nvme-cli open-iscsi iptables \
-    iproute2 pciutils sudo nano parted gdisk ssh ca-certificates curl; \
-    rm -rf /var/lib/apt/lists/*
-=======
 RUN apt-get update ; apt-get upgrade -y
 
 RUN apt-get install -y \
@@ -14,16 +8,6 @@
     iproute2 pciutils sudo nano parted gdisk ssh ca-certificates curl
 
 RUN rm -rf /var/lib/apt/lists/*
-
-RUN install -m 0755 -d /etc/apt/keyrings
-RUN curl -fsSL https://download.docker.com/linux/debian/gpg -o /etc/apt/keyrings/docker.asc
-RUN chmod a+r /etc/apt/keyrings/docker.asc
-RUN echo \
-    "deb [arch=$(dpkg --print-architecture) signed-by=/etc/apt/keyrings/docker.asc] https://download.docker.com/linux/debian bookworm stable" | \
-    tee /etc/apt/sources.list.d/docker.list > /dev/null
-
-RUN apt-get update ; apt-get install docker-ce-cli -y
->>>>>>> 2c7e401c
 
 RUN install -m 0755 -d /etc/apt/keyrings
 RUN curl -fsSL https://download.docker.com/linux/debian/gpg -o /etc/apt/keyrings/docker.asc
