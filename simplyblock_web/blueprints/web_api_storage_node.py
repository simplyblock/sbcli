--- conflicted
+++ resolved
@@ -187,6 +187,7 @@
 
     if 'max_prov' not in req_data:
         return utils.get_response_error("missing required param: max_prov", 400)
+
     if 'spdk_cpu_mask' in req_data:
         return utils.get_response_error(f"missing required param: spdk_cpu_mask", 400)
 
@@ -211,7 +212,6 @@
         data_nics = req_data['data_nics']
         data_nics = data_nics.split(",")
 
-<<<<<<< HEAD
     namespace = "default"
     if 'namespace' in req_data:
         namespace = req_data['namespace']
@@ -227,6 +227,13 @@
     number_of_devices = 0
     if 'number_of_devices' in req_data:
         number_of_devices = int(req_data['number_of_devices'])
+
+    msk = req_data['spdk_cpu_mask']
+    if utils.validate_cpu_mask(msk):
+        spdk_cpu_mask = msk
+    else:
+        return utils.get_response_error(f"Invalid cpu mask value: {msk}", 400)
+
 
     iobuf_small_pool_count = 0
     if 'iobuf_small_pool_count' in req_data:
@@ -244,6 +251,7 @@
         "max_lvol": max_lvol,
         "max_snap": max_snap,
         "max_prov": max_prov,
+        "spdk_cpu_mask": spdk_cpu_mask,
         "spdk_image": spdk_image,
         "spdk_debug": spdk_debug,
         "small_bufsize": iobuf_small_pool_count,
@@ -254,19 +262,4 @@
         "enable_test_device": False,
         "namespace": namespace})
 
-    return utils.get_response(True)
-=======
-        msk = req_data['spdk_cpu_mask']
-        if utils.validate_cpu_mask(msk):
-            spdk_cpu_mask = msk
-        else:
-            return utils.get_response_error(f"Invalid cpu mask value: {msk}", 400)
-
-
-
-    out = storage_node_ops.add_node(
-        cluster_id, node_ip, ifname, data_nics, max_lvol, max_snap, max_prov, spdk_cpu_mask,
-        spdk_image=spdk_image, spdk_debug=spdk_debug, number_of_distribs=number_of_distribs)
-
-    return utils.get_response(out)
->>>>>>> c0539780
+    return utils.get_response(True)