--- conflicted
+++ resolved
@@ -192,22 +192,10 @@
         data_nics = req_data['data_nics']
         data_nics = data_nics.split(",")
 
-<<<<<<< HEAD
-    spdk_mem = None
-    if 'spdk_mem' in req_data:
-        mem = req_data['spdk_mem']
-        spdk_mem = utils.parse_size(mem)
-        if spdk_mem < 1 * 1024 * 1024:
-            return utils.get_response_error(f"SPDK memory:{mem} must be larger than 1G", 400)
-
-    out = storage_node_ops.add_node(
-        cluster_id, node_ip, ifname, data_nics, spdk_mem,
-=======
 
 
     out = storage_node_ops.add_node(
         cluster_id, node_ip, ifname, data_nics, max_lvol, max_snap, max_prov,
->>>>>>> 5f6064fd
         spdk_image=spdk_image, spdk_debug=spdk_debug)
 
     return utils.get_response(out)