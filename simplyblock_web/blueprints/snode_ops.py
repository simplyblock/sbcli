#!/usr/bin/env python
# encoding: utf-8
import json
import logging
import math
import os
import time

import cpuinfo
import docker
import requests
from docker.types import LogConfig
from flask import Blueprint
from flask import request

from simplyblock_web import utils, node_utils

from simplyblock_core import scripts, constants, shell_utils

logger = logging.getLogger(__name__)
logger.setLevel(logging.DEBUG)
bp = Blueprint("snode", __name__, url_prefix="/snode")

cluster_id_file = "/etc/foundationdb/sbcli_cluster_id"


def get_google_cloud_info():
    try:
        headers = {'Metadata-Flavor': 'Google'}
        response = requests.get("http://169.254.169.254/computeMetadata/v1/instance/?recursive=true", headers=headers)
        data = response.json()
        return {
            "id": str(data["id"]),
            "type": data["machineType"].split("/")[-1],
            "cloud": "google",
            "ip": data["networkInterfaces"][0]["ip"],
            "public_ip": data["networkInterfaces"][0]["accessConfigs"][0]["externalIp"],
        }
    except:
        pass


def get_amazon_cloud_info():
    try:
        from ec2_metadata import ec2_metadata
        data = ec2_metadata.instance_identity_document
        return {
            "id": data["instanceId"],
            "type": data["instanceType"],
            "cloud": "amazon",
            "ip": data["privateIp"],
            "public_ip": ec2_metadata.public_ipv4 or "",
        }
    except:
        pass


def get_docker_client():
    ip = os.getenv("DOCKER_IP")
    if not ip:
        for ifname in node_utils.get_nics_data():
            if ifname in ["eth0", "ens0"]:
                ip = node_utils.get_nics_data()[ifname]['ip']
                break
    return docker.DockerClient(base_url=f"tcp://{ip}:2375", version="auto", timeout=60 * 5)


@bp.route('/scan_devices', methods=['GET'])
def scan_devices():
    run_health_check = request.args.get('run_health_check', default=False, type=bool)
    out = {
        "nvme_devices": node_utils._get_nvme_devices(),
        "nvme_pcie_list": node_utils._get_nvme_pcie_list(),
        "spdk_devices": node_utils._get_spdk_devices(),
        "spdk_pcie_list": node_utils._get_spdk_pcie_list(),
    }
    return utils.get_response(out)


@bp.route('/spdk_process_start', methods=['POST'])
def spdk_process_start():
    try:
        data = request.get_json()
    except:
        data = {}

    set_debug = None
    if 'spdk_debug' in data and data['spdk_debug']:
        set_debug = data['spdk_debug']

    spdk_cpu_mask = None
    if 'spdk_cpu_mask' in data:
        spdk_cpu_mask = data['spdk_cpu_mask']

    spdk_mem = None
    if 'spdk_mem' in data:
        spdk_mem = data['spdk_mem']

    if spdk_mem:
        spdk_mem = int(utils.parse_size(spdk_mem) / (1000 * 1000))
    else:
        spdk_mem = 4000

    node_docker = get_docker_client()
    nodes = node_docker.containers.list(all=True)
    for node in nodes:
        if node.attrs["Name"] in ["/spdk", "/spdk_proxy"]:
            logger.info(f"{node.attrs['Name']} container found, removing...")
            node.stop()
            node.remove(force=True)
            time.sleep(2)

    spdk_debug = ""
    if set_debug:
        spdk_debug = "1"

    spdk_image = constants.SIMPLY_BLOCK_SPDK_ULTRA_IMAGE
    if 'spdk_image' in data and data['spdk_image']:
        spdk_image = data['spdk_image']
        # node_docker.images.pull(spdk_image)

    if "cluster_ip" in data and data['cluster_ip']:
        cluster_ip = data['cluster_ip']
        log_config = LogConfig(type=LogConfig.types.GELF, config={"gelf-address": f"udp://{cluster_ip}:12201"})
    else:
        log_config = LogConfig(type=LogConfig.types.JOURNALD)

    container = node_docker.containers.run(
        spdk_image,
        f"/root/scripts/run_distr.sh {spdk_cpu_mask} {spdk_mem} {spdk_debug}",
        name="spdk",
        detach=True,
        privileged=True,
        network_mode="host",
        log_config=log_config,
        volumes=[
            '/etc/simplyblock:/etc/simplyblock',
            '/var/tmp:/var/tmp',
            '/dev:/dev',
            '/lib/modules/:/lib/modules/',
            '/var/lib/systemd/coredump/:/var/lib/systemd/coredump/',
            '/sys:/sys'],
        # restart_policy={"Name": "on-failure", "MaximumRetryCount": 99}
    )
    container2 = node_docker.containers.run(
        constants.SIMPLY_BLOCK_SPDK_CORE_IMAGE,
        "python /root/scripts/spdk_http_proxy.py",
        name="spdk_proxy",
        detach=True,
        network_mode="host",
        log_config=log_config,
        volumes=[
            '/var/tmp:/var/tmp',
            '/etc/foundationdb:/etc/foundationdb'],
        restart_policy={"Name": "always"}
    )
    retries = 10
    while retries > 0:
        info = node_docker.containers.get(container.attrs['Id'])
        status = info.attrs['State']["Status"]
        is_running = info.attrs['State']["Running"]
        if not is_running:
            logger.info("Container is not running, waiting...")
            time.sleep(3)
            retries -= 1
        else:
            logger.info(f"Container status: {status}, Is Running: {is_running}")
            return utils.get_response(True)

    return utils.get_response(
        False, f"Container create max retries reached, Container status: {status}, Is Running: {is_running}")


@bp.route('/spdk_process_kill', methods=['GET'])
def spdk_process_kill():
    force = request.args.get('force', default=False, type=bool)
    node_docker = get_docker_client()
    for cont in node_docker.containers.list(all=True):
        logger.debug(cont.attrs)
        if cont.attrs['Name'] == "/spdk" or cont.attrs['Name'] == "/spdk_proxy":
            cont.stop()
            cont.remove(force=force)
    return utils.get_response(True)


@bp.route('/spdk_process_is_up', methods=['GET'])
def spdk_process_is_up():
    node_docker = get_docker_client()
    for cont in node_docker.containers.list(all=True):
        logger.debug(cont.attrs)
        if cont.attrs['Name'] == "/spdk":
            status = cont.attrs['State']["Status"]
            is_running = cont.attrs['State']["Running"]
            if is_running:
                return utils.get_response(True)
            else:
                return utils.get_response(False, f"SPDK container status: {status}, is running: {is_running}")
    return utils.get_response(False, "SPDK container not found")


def get_cluster_id():
    out, _, _ = node_utils.run_command(f"cat {cluster_id_file}")
    return out


def set_cluster_id(cluster_id):
    out, _, _ = node_utils.run_command(f"echo {cluster_id} > {cluster_id_file}")
    return out


def delete_cluster_id():
    out, _, _ = node_utils.run_command(f"rm -f {cluster_id_file}")
    return out


<<<<<<< HEAD
def get_ec2_meta():
    stream = os.popen('curl -X PUT "http://169.254.169.254/latest/api/token" -H "X-aws-ec2-metadata-token-ttl-seconds: 1"')
    token = stream.read()
    stream = os.popen(f"curl -H \"X-aws-ec2-metadata-token: {token}\" http://169.254.169.254/latest/dynamic/instance-identity/document")
    out = stream.read()
    try:
        data = json.loads(out)
        return data
    except:
        return {}


def get_ec2_public_ip():
    stream = os.popen('curl -X PUT "http://169.254.169.254/latest/api/token" -H "X-aws-ec2-metadata-token-ttl-seconds: 1"')
    token = stream.read()
    stream = os.popen(f"curl -H \"X-aws-ec2-metadata-token: {token}\" http://169.254.169.254/latest/meta-data/public-ipv4")
    response = stream.read()
    out = response if "404" not in response else None
    return out


def get_node_lsblk():
    out, err, rc = node_utils.run_command("lsblk -J")
    if rc != 0:
        logger.error(err)
        return []
    data = json.loads(out)
    return data



=======
>>>>>>> 5466a802
@bp.route('/info', methods=['GET'])
def get_info():

    out = {
        "cluster_id": get_cluster_id(),

        "hostname": HOSTNAME,
        "system_id": SYSTEM_ID,

        "cpu_count": CPU_INFO['count'],
        "cpu_hz": CPU_INFO['hz_advertised'][0],

        "memory": node_utils.get_memory(),
        "hugepages": node_utils.get_huge_memory(),
        "memory_details": node_utils.get_memory_details(),

        "nvme_devices": node_utils._get_nvme_devices(),
        "nvme_pcie_list": node_utils._get_nvme_pcie_list(),

        "spdk_devices": node_utils._get_spdk_devices(),
        "spdk_pcie_list": node_utils._get_spdk_pcie_list(),

        "network_interface": node_utils.get_nics_data(),

<<<<<<< HEAD
        "ec2_metadata": EC2_MD,

        "ec2_public_ip": EC2_PUBLIC_IP,

        "lsblk": get_node_lsblk(),
=======
        "cloud_instance": CLOUD_INFO,
>>>>>>> 5466a802
    }
    return utils.get_response(out)


@bp.route('/join_swarm', methods=['POST'])
def join_swarm():
    data = request.get_json()
    cluster_ip = data['cluster_ip']
    cluster_id = data['cluster_id']
    join_token = data['join_token']
    db_connection = data['db_connection']

    logger.info("Setting DB connection")
    scripts.set_db_config(db_connection)
    set_cluster_id(cluster_id)

    logger.info("Joining Swarm")
    node_docker = get_docker_client()
    if node_docker.info()["Swarm"]["LocalNodeState"] == "active":
        logger.info("Node is part of another swarm, leaving swarm")
        node_docker.swarm.leave(force=True)
        time.sleep(2)
    node_docker.swarm.join([f"{cluster_ip}:2377"], join_token)
    retries = 10
    while retries > 0:
        if node_docker.info()["Swarm"]["LocalNodeState"] == "active":
            break
        logger.info("Waiting for node to be active...")
        retries -= 1
        time.sleep(1)
    logger.info("Joining docker swarm > Done")

    try:
        nodes = node_docker.containers.list(all=True)
        for node in nodes:
            if node.attrs["Name"] == "/spdk_proxy":
                node_docker.containers.get(node.attrs["Id"]).restart()
                break
    except:
        pass

    return utils.get_response(True)


@bp.route('/leave_swarm', methods=['GET'])
def leave_swarm():
    delete_cluster_id()
    try:
        node_docker = get_docker_client()
        node_docker.swarm.leave(force=True)
    except:
        pass
    return utils.get_response(True)


@bp.route('/make_gpt_partitions', methods=['POST'])
def make_gpt_partitions_for_nbd():
    nbd_device = '/dev/nbd0'
    jm_percent = '3'
    num_partitions = 1

    try:
        data = request.get_json()
        nbd_device = data['nbd_device']
        jm_percent = data['jm_percent']
        num_partitions = data['num_partitions']
    except:
        pass

    cmd_list = [
        f"parted -fs {nbd_device} mklabel gpt",
        f"parted -f {nbd_device} mkpart journal \"0%\" \"{jm_percent}%\""
    ]
    sg_cmd_list = [
        f"sgdisk -t 1:6527994e-2c5a-4eec-9613-8f5944074e8b {nbd_device}",
    ]
    perc_per_partition = int((100 - jm_percent) / num_partitions)
    for i in range(num_partitions):
        st = jm_percent + (i * perc_per_partition)
        en = st + perc_per_partition
        cmd_list.append(f"parted -f {nbd_device} mkpart part{(i+1)} \"{st}%\" \"{en}%\"")
        sg_cmd_list.append(f"sgdisk -t {(i+2)}:6527994e-2c5a-4eec-9613-8f5944074e8b {nbd_device}")

    for cmd in cmd_list+sg_cmd_list:
        logger.debug(cmd)
        out, err, ret_code = shell_utils.run_command(cmd)
        logger.debug(out)
        logger.debug(ret_code)
        if ret_code != 0:
            logger.error(err)
            return utils.get_response(False, f"Error running cmd: {cmd}, returncode: {ret_code}, output: {out}, err: {err}")
        time.sleep(1)

    return utils.get_response(True)


@bp.route('/delete_dev_gpt_partitions', methods=['POST'])
def delete_gpt_partitions_for_dev():

    data = request.get_json()

    if "device_pci" not in data:
        return utils.get_response(False, "Required parameter is missing: device_pci")

    device_pci = data['device_pci']

    cmd_list = [
        f"echo -n \"{device_pci}\" > /sys/bus/pci/drivers/uio_pci_generic/unbind",
        f"echo -n \"{device_pci}\" > /sys/bus/pci/drivers/nvme/bind",
    ]

    for cmd in cmd_list:
        logger.debug(cmd)
        ret = os.popen(cmd).read().strip()
        logger.debug(ret)
        time.sleep(1)

    device_name = os.popen(f"ls /sys/devices/pci0000:00/{device_pci}/nvme/nvme*/ | grep nvme").read().strip()
    cmd_list = [
        f"parted -fs /dev/{device_name} mklabel gpt",
        f"echo -n \"{device_pci}\" > /sys/bus/pci/drivers/nvme/unbind",
    ]

    for cmd in cmd_list:
        logger.debug(cmd)
        ret = os.popen(cmd).read().strip()
        logger.debug(ret)
        time.sleep(1)

    return utils.get_response(True)


<<<<<<< HEAD
@bp.route('/bind_device_to_spdk', methods=['POST'])
def bind_device_to_spdk():
    data = request.get_json()
    if "device_pci" not in data:
        return utils.get_response(False, "Required parameter is missing: device_pci")

    device_pci = data['device_pci']

    cmd_list = [
        f"echo -n \"{device_pci}\" > /sys/bus/pci/drivers/nvme/unbind",
        f"echo \"\" > /sys/bus/pci/devices/{device_pci}/driver_override",
        f"echo -n \"{device_pci}\" > /sys/bus/pci/drivers/uio_pci_generic/bind",
        f"echo \"uio_pci_generic\" > /sys/bus/pci/devices/{device_pci}/driver_override",
        f"echo -n \"{device_pci}\" > /sys/bus/pci/drivers_probe",
    ]

    for cmd in cmd_list:
        logger.debug(cmd)
        ret = os.popen(cmd).read().strip()
        logger.debug(ret)
        time.sleep(1)

    return utils.get_response(True)
=======
CPU_INFO = cpuinfo.get_cpu_info()
HOSTNAME, _, _ = node_utils.run_command("hostname -s")
SYSTEM_ID = ""
CLOUD_INFO = get_amazon_cloud_info()
if not CLOUD_INFO:
    CLOUD_INFO = get_google_cloud_info()

if CLOUD_INFO:
    SYSTEM_ID = CLOUD_INFO["id"]
else:
    SYSTEM_ID, _, _ = node_utils.run_command("dmidecode -s system-uuid")
>>>>>>> 5466a802
<|MERGE_RESOLUTION|>--- conflicted
+++ resolved
@@ -213,28 +213,6 @@
     return out
 
 
-<<<<<<< HEAD
-def get_ec2_meta():
-    stream = os.popen('curl -X PUT "http://169.254.169.254/latest/api/token" -H "X-aws-ec2-metadata-token-ttl-seconds: 1"')
-    token = stream.read()
-    stream = os.popen(f"curl -H \"X-aws-ec2-metadata-token: {token}\" http://169.254.169.254/latest/dynamic/instance-identity/document")
-    out = stream.read()
-    try:
-        data = json.loads(out)
-        return data
-    except:
-        return {}
-
-
-def get_ec2_public_ip():
-    stream = os.popen('curl -X PUT "http://169.254.169.254/latest/api/token" -H "X-aws-ec2-metadata-token-ttl-seconds: 1"')
-    token = stream.read()
-    stream = os.popen(f"curl -H \"X-aws-ec2-metadata-token: {token}\" http://169.254.169.254/latest/meta-data/public-ipv4")
-    response = stream.read()
-    out = response if "404" not in response else None
-    return out
-
-
 def get_node_lsblk():
     out, err, rc = node_utils.run_command("lsblk -J")
     if rc != 0:
@@ -245,8 +223,6 @@
 
 
 
-=======
->>>>>>> 5466a802
 @bp.route('/info', methods=['GET'])
 def get_info():
 
@@ -271,15 +247,9 @@
 
         "network_interface": node_utils.get_nics_data(),
 
-<<<<<<< HEAD
-        "ec2_metadata": EC2_MD,
-
-        "ec2_public_ip": EC2_PUBLIC_IP,
+        "cloud_instance": CLOUD_INFO,
 
         "lsblk": get_node_lsblk(),
-=======
-        "cloud_instance": CLOUD_INFO,
->>>>>>> 5466a802
     }
     return utils.get_response(out)
 
@@ -412,7 +382,19 @@
     return utils.get_response(True)
 
 
-<<<<<<< HEAD
+CPU_INFO = cpuinfo.get_cpu_info()
+HOSTNAME, _, _ = node_utils.run_command("hostname -s")
+SYSTEM_ID = ""
+CLOUD_INFO = get_amazon_cloud_info()
+if not CLOUD_INFO:
+    CLOUD_INFO = get_google_cloud_info()
+
+if CLOUD_INFO:
+    SYSTEM_ID = CLOUD_INFO["id"]
+else:
+    SYSTEM_ID, _, _ = node_utils.run_command("dmidecode -s system-uuid")
+
+
 @bp.route('/bind_device_to_spdk', methods=['POST'])
 def bind_device_to_spdk():
     data = request.get_json()
@@ -435,17 +417,4 @@
         logger.debug(ret)
         time.sleep(1)
 
-    return utils.get_response(True)
-=======
-CPU_INFO = cpuinfo.get_cpu_info()
-HOSTNAME, _, _ = node_utils.run_command("hostname -s")
-SYSTEM_ID = ""
-CLOUD_INFO = get_amazon_cloud_info()
-if not CLOUD_INFO:
-    CLOUD_INFO = get_google_cloud_info()
-
-if CLOUD_INFO:
-    SYSTEM_ID = CLOUD_INFO["id"]
-else:
-    SYSTEM_ID, _, _ = node_utils.run_command("dmidecode -s system-uuid")
->>>>>>> 5466a802
+    return utils.get_response(True)