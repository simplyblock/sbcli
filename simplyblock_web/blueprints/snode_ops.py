#!/usr/bin/env python
# encoding: utf-8
import json
import logging
import math
import os
import time

import cpuinfo
import docker
import requests
from docker.types import LogConfig
from flask import Blueprint
from flask import request

from simplyblock_web import utils, node_utils

from simplyblock_core import scripts, constants, shell_utils, utils as core_utils

logger = logging.getLogger(__name__)

bp = Blueprint("snode", __name__, url_prefix="/snode")

cluster_id_file = "/etc/foundationdb/sbcli_cluster_id"


def get_google_cloud_info():
    try:
        headers = {'Metadata-Flavor': 'Google'}
        response = requests.get("http://169.254.169.254/computeMetadata/v1/instance/?recursive=true",
                                headers=headers, timeout=3)
        data = response.json()
        return {
            "id": str(data["id"]),
            "type": data["machineType"].split("/")[-1],
            "cloud": "google",
            "ip": data["networkInterfaces"][0]["ip"],
            "public_ip": data["networkInterfaces"][0]["accessConfigs"][0]["externalIp"],
        }
    except:
        pass


def get_equinix_cloud_info():
    try:
        response = requests.get("https://metadata.platformequinix.com/metadata", timeout=3)
        data = response.json()
        public_ip = ""
        ip = ""
        for interface in data["network"]["addresses"]:
            if interface["address_family"] == 4:
                if interface["enabled"] and interface["public"]:
                    public_ip = interface["address"]
                elif interface["enabled"] and not interface["public"]:
                    public_ip = interface["address"]
        return {
            "id": str(data["id"]),
            "type": data["class"],
            "cloud": "equinix",
            "ip": public_ip,
            "public_ip": ip
        }
    except:
        pass


def get_amazon_cloud_info():
    try:
        import ec2_metadata
        import requests
        session = requests.session()
        session.timeout = 3
        data = ec2_metadata.EC2Metadata(session=session).instance_identity_document
        return {
            "id": data["instanceId"],
            "type": data["instanceType"],
            "cloud": "amazon",
            "ip": data["privateIp"],
            "public_ip":  "",
        }
    except:
        pass


def get_docker_client():
    try:
        cl = docker.DockerClient(base_url='unix://var/run/docker.sock', version="auto", timeout=60 * 5)
        cl.info()
        return cl
    except:
        ip = os.getenv("DOCKER_IP")
        if not ip:
            for ifname in node_utils.get_nics_data():
                if ifname in ["eth0", "ens0"]:
                    ip = node_utils.get_nics_data()[ifname]['ip']
                    break
        cl = docker.DockerClient(base_url=f"tcp://{ip}:2375", version="auto", timeout=60 * 5)
        try:
            cl.info()
            return cl
        except:
            pass

@bp.route('/scan_devices', methods=['GET'])
def scan_devices():
    run_health_check = request.args.get('run_health_check', default=False, type=bool)
    out = {
        "nvme_devices": node_utils._get_nvme_devices(),
        "nvme_pcie_list": node_utils._get_nvme_pcie_list(),
        "spdk_devices": node_utils._get_spdk_devices(),
        "spdk_pcie_list": node_utils._get_spdk_pcie_list(),
    }
    return utils.get_response(out)


@bp.route('/spdk_process_start', methods=['POST'])
def spdk_process_start():
    try:
        data = request.get_json()
    except:
        data = {}

    ssd_pcie_list = "none"
    ssd_pcie_params = ""
    if 'ssd_pcie' in data and data['ssd_pcie']:
        ssd_pcie = data['ssd_pcie']
        ssd_pcie_params = " -A " + " -A ".join(ssd_pcie)
        ssd_pcie_list = " ".join(ssd_pcie)

    rpc_port = constants.RPC_HTTP_PROXY_PORT
    if 'rpc_port' in data and data['rpc_port']:
        rpc_port = data['rpc_port']

    set_debug = None
    if 'spdk_debug' in data and data['spdk_debug']:
        set_debug = data['spdk_debug']

    spdk_cpu_mask = None
    if 'spdk_cpu_mask' in data:
        spdk_cpu_mask = data['spdk_cpu_mask']

<<<<<<< HEAD
=======
    spdk_mem = None
    if 'spdk_mem' in data:
        spdk_mem = data['spdk_mem']

    total_mem = ""
    if 'total_mem' in data:
        total_mem = data['total_mem']
        total_mem = int(utils.parse_size(total_mem) / (1000 * 1000))

>>>>>>> d1e94f9c
    multi_threading_enabled = False
    if 'multi_threading_enabled' in data:
        multi_threading_enabled = bool(data['multi_threading_enabled'])

    timeout = 60*5
    if 'timeout' in data:
        try:
            timeout = int(data['timeout'])
        except:
            pass

    spdk_mem_mib = core_utils.convert_size(
            data.get('spdk_mem', core_utils.parse_size('4GiB')), 'MiB')

    node_docker = get_docker_client()
    nodes = node_docker.containers.list(all=True)
    for node in nodes:
        if node.attrs["Name"] in [f"/spdk_{rpc_port}", f"/spdk_proxy_{rpc_port}"]:
            logger.info(f"{node.attrs['Name']} container found, removing...")
            node.stop(timeout=3)
            node.remove(force=True)

    spdk_debug = ""
    if set_debug:
        spdk_debug = "1"

    spdk_image = constants.SIMPLY_BLOCK_SPDK_ULTRA_IMAGE
    if 'spdk_image' in data and data['spdk_image']:
        spdk_image = data['spdk_image']

    node_docker.images.pull(spdk_image)

    if "cluster_ip" in data and data['cluster_ip']:
        cluster_ip = data['cluster_ip']
        log_config = LogConfig(type=LogConfig.types.GELF, config={"gelf-address": f"tcp://{cluster_ip}:12202"})
    else:
        log_config = LogConfig(type=LogConfig.types.JOURNALD)

    container = node_docker.containers.run(
        spdk_image,
<<<<<<< HEAD
        f"/root/scripts/run_distr.sh {spdk_cpu_mask} {spdk_mem_mib} {spdk_debug}",
        name="spdk",
=======
        f"/root/scripts/run_distr_with_ssd.sh {spdk_cpu_mask} {spdk_mem} {spdk_debug}",
        name=f"spdk_{rpc_port}",
>>>>>>> d1e94f9c
        detach=True,
        privileged=True,
        network_mode="host",
        log_config=log_config,
        volumes=[
            '/etc/simplyblock:/etc/simplyblock',
            f'/var/tmp/spdk_{rpc_port}:/var/tmp',
            '/dev:/dev',
            f'/tmp/shm_{rpc_port}/:/dev/shm/',
            '/lib/modules/:/lib/modules/',
            '/var/lib/systemd/coredump/:/var/lib/systemd/coredump/',
            '/sys:/sys'],
        environment=[
            f"RPC_PORT={rpc_port}",
            f"ssd_pcie={ssd_pcie_params}",
            f"PCI_ALLOWED={ssd_pcie_list}",
            f"TOTAL_HP={total_mem}",
        ]
        # restart_policy={"Name": "on-failure", "MaximumRetryCount": 99}
    )
    container2 = node_docker.containers.run(
        constants.SIMPLY_BLOCK_DOCKER_IMAGE,
        "python simplyblock_core/services/spdk_http_proxy_server.py",
        name=f"spdk_proxy_{rpc_port}",
        detach=True,
        network_mode="host",
        log_config=log_config,
        volumes=[
            f'/var/tmp/spdk_{rpc_port}:/var/tmp',
        ],
        environment=[
            f"SERVER_IP={data['server_ip']}",
            f"RPC_PORT={data['rpc_port']}",
            f"RPC_USERNAME={data['rpc_username']}",
            f"RPC_PASSWORD={data['rpc_password']}",
            f"MULTI_THREADING_ENABLED={multi_threading_enabled}",
            f"TIMEOUT={timeout}",
        ]
        # restart_policy={"Name": "always"}
    )
    retries = 10
    while retries > 0:
        info = node_docker.containers.get(container.attrs['Id'])
        status = info.attrs['State']["Status"]
        is_running = info.attrs['State']["Running"]
        if not is_running:
            logger.info("Container is not running, waiting...")
            time.sleep(3)
            retries -= 1
        else:
            logger.info(f"Container status: {status}, Is Running: {is_running}")
            return utils.get_response(True)

    return utils.get_response(
        False, f"Container create max retries reached, Container status: {status}, Is Running: {is_running}")


@bp.route('/spdk_process_kill', methods=['GET'])
def spdk_process_kill():
    rpc_port = request.args.get('rpc_port', default=f"{constants.RPC_HTTP_PROXY_PORT}", type=str)
    node_docker = get_docker_client()
    for cont in node_docker.containers.list(all=True):
        if cont.attrs["Name"] in [f"/spdk_{rpc_port}", f"/spdk_proxy_{rpc_port}"]:
            cont.stop(timeout=3)
            cont.remove(force=True)
    return utils.get_response(True)


@bp.route('/spdk_process_is_up', methods=['GET'])
def spdk_process_is_up():
    rpc_port = request.args.get('rpc_port', default=f"{constants.RPC_HTTP_PROXY_PORT}", type=str)
    try:
        node_docker = get_docker_client()
        for cont in node_docker.containers.list(all=True):
            if cont.attrs['Name'] == f"/spdk_{rpc_port}":
                status = cont.attrs['State']["Status"]
                is_running = cont.attrs['State']["Running"]
                if is_running:
                    return utils.get_response(True)
                else:
                    return utils.get_response(False, f"SPDK container status: {status}, is running: {is_running}")
    except Exception as e:
        logger.error(e)
    return utils.get_response(True)


def get_cluster_id():
    out, _, _ = node_utils.run_command(f"cat {cluster_id_file}")
    return out

@bp.route('/get_file_content/<string:file_name>', methods=['GET'])
def get_file_content(file_name):
    out, err, _ = node_utils.run_command(f"cat /etc/simplyblock/{file_name}")
    if out:
        return utils.get_response(out)
    elif err:
        err = err.decode("utf-8")
        logger.debug(err)
        return utils.get_response(None, err)


def set_cluster_id(cluster_id):
    ret = os.popen(f"echo {cluster_id} > {cluster_id_file}").read().strip()
    return ret


def delete_cluster_id():
    out, _, _ = node_utils.run_command(f"rm -f {cluster_id_file}")
    return out


def get_node_lsblk():
    out, err, rc = node_utils.run_command("lsblk -J")
    if rc != 0:
        logger.error(err)
        return []
    data = json.loads(out)
    return data


def get_cores_config():
    file_path = constants.TEMP_CORES_FILE
    try:
        # Open and read the JSON file
        with open(file_path, "r") as file:
            cores_config = json.load(file)

        # Output the parsed data
        logger.info("Parsed Core Configuration:")
        for key, value in cores_config.items():
            logger.info(f"{key}: {value}")
        return cores_config

    except FileNotFoundError:
        logger.error(f"The file '{file_path}' does not exist.")
        return {}
    except json.JSONDecodeError as e:
        logger.error(f"Error decoding JSON: {e}")
        return {}


@bp.route('/info', methods=['GET'])
def get_info():

    out = {
        "cluster_id": get_cluster_id(),

        "hostname": HOSTNAME,
        "system_id": SYSTEM_ID,

        "cpu_count": CPU_INFO['count'],
        "cpu_hz": CPU_INFO['hz_advertised'][0] if 'hz_advertised' in CPU_INFO else 1,

        "memory": node_utils.get_memory(),
        "hugepages": node_utils.get_huge_memory(),
        "memory_details": node_utils.get_memory_details(),

        "nvme_devices": node_utils._get_nvme_devices(),
        "nvme_pcie_list": node_utils._get_nvme_pcie_list(),

        "spdk_devices": node_utils._get_spdk_devices(),
        "spdk_pcie_list": node_utils._get_spdk_pcie_list(),

        "network_interface": node_utils.get_nics_data(),

        "cloud_instance": CLOUD_INFO,

        "lsblk": get_node_lsblk(),
        "cores_config": get_cores_config(),
    }
    return utils.get_response(out)


@bp.route('/join_swarm', methods=['POST'])
def join_swarm():
    data = request.get_json()
    cluster_ip = data['cluster_ip']
    cluster_id = data['cluster_id']
    join_token = data['join_token']
    db_connection = data['db_connection']

    logger.info("Setting DB connection")
    scripts.set_db_config(db_connection)
    set_cluster_id(cluster_id)

    logger.info("Joining Swarm")
    node_docker = get_docker_client()
    if node_docker.info()["Swarm"]["LocalNodeState"] in ["active", "pending"]:
        logger.info("Node is part of another swarm, leaving swarm")
        try:
            node_docker.swarm.leave(force=True)
            time.sleep(2)
        except Exception as e:
            logger.error(e)

    try:
        node_docker.swarm.join([f"{cluster_ip}:2377"], join_token)
        logger.info("Joining docker swarm > Done")
    except Exception as e:
        logger.error(e)
        return utils.get_response(False, str(e))

    return utils.get_response(True)


@bp.route('/leave_swarm', methods=['GET'])
def leave_swarm():
    delete_cluster_id()
    try:
        node_docker = get_docker_client()
        node_docker.swarm.leave(force=True)
    except:
        pass
    return utils.get_response(True)


@bp.route('/make_gpt_partitions', methods=['POST'])
def make_gpt_partitions_for_nbd():
    nbd_device = '/dev/nbd0'
    jm_percent = '3'
    num_partitions = 1
    partition_percent = 0
    try:
        data = request.get_json()
        nbd_device = data['nbd_device']
        jm_percent = data['jm_percent']
        partition_percent = data['partition_percent']
        num_partitions = data['num_partitions']
    except:
        pass

    cmd_list = [
        f"parted -fs {nbd_device} mklabel gpt",
        f"parted -f {nbd_device} mkpart journal \"0%\" \"{jm_percent}%\""
    ]
    sg_cmd_list = [
        f"sgdisk -t 1:6527994e-2c5a-4eec-9613-8f5944074e8b {nbd_device}",
    ]
    if partition_percent:
        perc_per_partition = int(partition_percent)
    else:
        perc_per_partition = int((100 - jm_percent) / num_partitions)

    for i in range(num_partitions):
        st = jm_percent + (i * perc_per_partition)
        en = st + perc_per_partition
        cmd_list.append(f"parted -f {nbd_device} mkpart part{(i+1)} \"{st}%\" \"{en}%\"")
        sg_cmd_list.append(f"sgdisk -t {(i+2)}:6527994e-2c5a-4eec-9613-8f5944074e8b {nbd_device}")

    for cmd in cmd_list+sg_cmd_list:
        logger.debug(cmd)
        out, err, ret_code = shell_utils.run_command(cmd)
        logger.debug(out)
        logger.debug(ret_code)
        if ret_code != 0:
            logger.error(err)
            return utils.get_response(False, f"Error running cmd: {cmd}, returncode: {ret_code}, output: {out}, err: {err}")
        time.sleep(1)

    return utils.get_response(True)


@bp.route('/delete_dev_gpt_partitions', methods=['POST'])
def delete_gpt_partitions_for_dev():

    data = request.get_json()

    if "device_pci" not in data:
        return utils.get_response(False, "Required parameter is missing: device_pci")

    device_pci = data['device_pci']

    cmd_list = [
        f"echo -n \"{device_pci}\" > /sys/bus/pci/drivers/uio_pci_generic/unbind",
        f"echo -n \"{device_pci}\" > /sys/bus/pci/drivers/nvme/bind",
        f"echo \"nvme\" > /sys/bus/pci/devices/{device_pci}/driver_override",
        f"echo -n \"{device_pci}\" > /sys/bus/pci/drivers/nvme/bind",

    ]

    for cmd in cmd_list:
        logger.debug(cmd)
        ret = os.popen(cmd).read().strip()
        logger.debug(ret)
        time.sleep(1)

    device_name = os.popen(f"ls /sys/devices/pci0000:00/{device_pci}/nvme/nvme*/ | grep nvme").read().strip()
    if device_name:
        cmd_list = [
            f"parted -fs /dev/{device_name} mklabel gpt",
            f"echo -n \"{device_pci}\" > /sys/bus/pci/drivers/nvme/unbind",
        ]

        for cmd in cmd_list:
            logger.debug(cmd)
            ret = os.popen(cmd).read().strip()
            logger.debug(ret)
            time.sleep(1)

    return utils.get_response(True)


CPU_INFO = cpuinfo.get_cpu_info()
HOSTNAME, _, _ = node_utils.run_command("hostname -s")
SYSTEM_ID = ""
CLOUD_INFO = get_amazon_cloud_info()
if not CLOUD_INFO:
    CLOUD_INFO = get_google_cloud_info()

if not CLOUD_INFO:
    CLOUD_INFO = get_equinix_cloud_info()

if CLOUD_INFO:
    SYSTEM_ID = CLOUD_INFO["id"]
else:
    SYSTEM_ID, _, _ = node_utils.run_command("dmidecode -s system-uuid")


@bp.route('/bind_device_to_spdk', methods=['POST'])
def bind_device_to_spdk():
    data = request.get_json()
    if "device_pci" not in data:
        return utils.get_response(False, "Required parameter is missing: device_pci")

    device_pci = data['device_pci']

    cmd_list = [
        f"echo -n \"{device_pci}\" > /sys/bus/pci/drivers/nvme/unbind",
        f"echo \"\" > /sys/bus/pci/devices/{device_pci}/driver_override",
        f"echo -n \"{device_pci}\" > /sys/bus/pci/drivers/uio_pci_generic/bind",
        f"echo \"uio_pci_generic\" > /sys/bus/pci/devices/{device_pci}/driver_override",
        f"echo -n \"{device_pci}\" > /sys/bus/pci/drivers_probe",
    ]

    for cmd in cmd_list:
        logger.debug(cmd)
        ret = os.popen(cmd).read().strip()
        logger.debug(ret)
        time.sleep(1)

    return utils.get_response(True)


@bp.route('/firewall_set_port', methods=['POST'])
def firewall_set_port():
    data = request.get_json()
    if "port_id" not in data:
        return utils.get_response(False, "Required parameter is missing: port_id")
    if "port_type" not in data:
        return utils.get_response(False, "Required parameter is missing: port_type")
    if "action" not in data:
        return utils.get_response(False, "Required parameter is missing: action")
    if "rpc_port" not in data:
        return utils.get_response(False, "Required parameter is missing: rpc_port")

    port_id = data['port_id']
    port_type = data['port_type']
    action = data['action']
    rpc_port = data['rpc_port']

    ret = node_utils.firewall_port(port_id, port_type, block=action=="block", rpc_port=rpc_port)
    return utils.get_response(ret)


@bp.route('/get_firewall', methods=['GET'])
def get_firewall():
    rpc_port = request.args.get('rpc_port', default="", type=str)
    ret = node_utils.firewall_get(rpc_port)
    return utils.get_response(ret)<|MERGE_RESOLUTION|>--- conflicted
+++ resolved
@@ -139,8 +139,6 @@
     if 'spdk_cpu_mask' in data:
         spdk_cpu_mask = data['spdk_cpu_mask']
 
-<<<<<<< HEAD
-=======
     spdk_mem = None
     if 'spdk_mem' in data:
         spdk_mem = data['spdk_mem']
@@ -148,9 +146,8 @@
     total_mem = ""
     if 'total_mem' in data:
         total_mem = data['total_mem']
-        total_mem = int(utils.parse_size(total_mem) / (1000 * 1000))
-
->>>>>>> d1e94f9c
+        total_mem = int(core_utils.parse_size(total_mem) / (1000 * 1000))
+
     multi_threading_enabled = False
     if 'multi_threading_enabled' in data:
         multi_threading_enabled = bool(data['multi_threading_enabled'])
@@ -191,13 +188,8 @@
 
     container = node_docker.containers.run(
         spdk_image,
-<<<<<<< HEAD
-        f"/root/scripts/run_distr.sh {spdk_cpu_mask} {spdk_mem_mib} {spdk_debug}",
-        name="spdk",
-=======
-        f"/root/scripts/run_distr_with_ssd.sh {spdk_cpu_mask} {spdk_mem} {spdk_debug}",
+        f"/root/scripts/run_distr_with_ssd.sh {spdk_cpu_mask} {spdk_mem_mib} {spdk_debug}",
         name=f"spdk_{rpc_port}",
->>>>>>> d1e94f9c
         detach=True,
         privileged=True,
         network_mode="host",
