#!/usr/bin/env python
# encoding: utf-8
import json
import logging
import os
import time
import traceback
from typing import List, Optional, Union

import cpuinfo
import requests
from flask_openapi3 import APIBlueprint
from kubernetes.client import ApiException, V1DeleteOptions
from jinja2 import Environment, FileSystemLoader
import yaml
from pydantic import BaseModel, Field

from . import snode_ops
from simplyblock_core import constants, shell_utils, utils as core_utils
from simplyblock_web import utils, node_utils, node_utils_k8s
from simplyblock_web.node_utils_k8s import namespace_id_file

logger = logging.getLogger(__name__)
logger.setLevel(constants.LOG_LEVEL)
api = APIBlueprint("snode", __name__, url_prefix="/snode")

cluster_id_file = "/etc/foundationdb/sbcli_cluster_id"

TOP_DIR = os.path.dirname(os.path.dirname(os.path.realpath(__file__)))

def set_namespace(namespace):
    if not os.path.exists(namespace_id_file):
        try:
            os.makedirs(os.path.dirname(namespace_id_file), exist_ok=True)
        except Exception:
            return False
    with open(namespace_id_file, "w+") as f:
        f.write(namespace)
    return True


def get_google_cloud_info():
    try:
        headers = {'Metadata-Flavor': 'Google'}
        response = requests.get("http://169.254.169.254/computeMetadata/v1/instance/?recursive=true", headers=headers, timeout=2)
        data = response.json()
        return {
            "id": str(data["id"]),
            "type": data["machineType"].split("/")[-1],
            "cloud": "google",
            "ip": data["networkInterfaces"][0]["ip"],
            "public_ip": data["networkInterfaces"][0]["accessConfigs"][0]["externalIp"],
        }
    except Exception:
        pass


def get_equinix_cloud_info():
    try:
        response = requests.get("https://metadata.platformequinix.com/metadata", timeout=2)
        data = response.json()
        public_ip = ""
        ip = ""
        for interface in data["network"]["addresses"]:
            if interface["address_family"] == 4:
                if interface["enabled"] and interface["public"]:
                    public_ip = interface["address"]
                elif interface["enabled"] and not interface["public"]:
                    public_ip = interface["address"]
        return {
            "id": str(data["id"]),
            "type": data["class"],
            "cloud": "equinix",
            "ip": public_ip,
            "public_ip": ip
        }
    except Exception:
        pass


def get_amazon_cloud_info():
    try:
        import ec2_metadata
        import requests
        session = requests.session()
        session.timeout = 3
        data = ec2_metadata.EC2Metadata(session=session).instance_identity_document
        return {
            "id": data["instanceId"],
            "type": data["instanceType"],
            "cloud": "amazon",
            "ip": data["privateIp"],
            "public_ip":  "",
        }
    except Exception:
        pass


@api.get('/scan_devices', responses={
    200: {'content': {'application/json': {'schema': utils.response_schema({
        'type': 'object',
        'required': ['nvme_devices', 'nvme_pcie_list', 'spdk_devices', 'spdk_pcie_list'],
        'properties': {
            'nvme_devices': {'type': 'array', 'items': {'type': 'string'}},
            'nvme_pcie_list': {'type': 'array', 'items': {'type': 'string'}},
            'spdk_devices': {'type': 'array', 'items': {'type': 'string'}},
            'spdk_pcie_list': {'type': 'array', 'items': {'type': 'string'}},
        },
    })}}},
})
def scan_devices():
    out = {
        "nvme_devices": node_utils.get_nvme_devices(),
        "nvme_pcie_list": node_utils.get_nvme_pcie_list(),
        "spdk_devices": node_utils.get_spdk_devices(),
        "spdk_pcie_list": node_utils.get_spdk_pcie_list(),
    }
    return utils.get_response(out)


def get_cluster_id():
    out, _, _ = shell_utils.run_command(f"cat {cluster_id_file}")
    return out


def set_cluster_id(cluster_id):
    out, _, _ = shell_utils.run_command(f"echo {cluster_id} > {cluster_id_file}")
    return out


def delete_cluster_id():
    out, _, _ = shell_utils.run_command(f"rm -f {cluster_id_file}")
    return out


def get_nodes_config():
    file_path = constants.NODES_CONFIG_FILE
    try:
        # Open and read the JSON file
        with open(file_path, "r") as file:
            nodes_config = json.load(file)

        # Open and read the read_only JSON file
        with open(f"{file_path}_read_only", "r") as file:
            read_only_nodes_config = json.load(file)
        if nodes_config != read_only_nodes_config:
            logger.error("The nodes config has been changed, "
                         "Please run sbcli sn configure-upgrade before adding the storage node")
            return {}
        for i in range(len(nodes_config.get("nodes"))):
            if not core_utils.validate_node_config(nodes_config.get("nodes")[i]):
                return {}
        return nodes_config

    except FileNotFoundError:
        logger.error(f"The file '{file_path}' does not exist.")
        return {}
    except json.JSONDecodeError as e:
        logger.error(f"Error decoding JSON: {e}")
        return {}


@api.get('/info', responses={
    200: {'content': {'application/json': {'schema': utils.response_schema({
        'type': 'object',
        'additionalProperties': True,
    })}}},
})
def get_info():
    return {
        "cluster_id": get_cluster_id(),

        "hostname": HOSTNAME,
        "system_id": SYSTEM_ID,

        "cpu_count": CPU_INFO['count'],
        "cpu_hz": CPU_INFO['hz_advertised'][0] if 'hz_advertised' in CPU_INFO else 1,

        "memory": node_utils.get_memory(),
        "hugepages": node_utils.get_huge_memory(),
        "memory_details": node_utils.get_memory_details(),

        "nvme_devices": node_utils.get_nvme_devices(),
        "nvme_pcie_list": node_utils.get_nvme_pcie_list(),

        "spdk_devices": node_utils.get_spdk_devices(),
        "spdk_pcie_list": node_utils.get_spdk_pcie_list(),

        "network_interface": core_utils.get_nics_data(),

        "cloud_instance": CLOUD_INFO,
        "nodes_config": get_nodes_config(),
    }


@api.post('/join_swarm', responses={
    200: {'content': {'application/json': {'schema': utils.response_schema({
        'type': 'boolean'
    })}}},
})
def join_swarm():
    return utils.get_response(True)


@api.get('/leave_swarm', responses={
    200: {'content': {'application/json': {'schema': utils.response_schema({
        'type': 'boolean'
    })}}},
})
def leave_swarm():
    return utils.get_response(True)


class _GPTPartitionsParams(BaseModel):
    nbd_device: str = Field('/dev/nbd0')
    jm_percent: int = Field(3, ge=0, le=100)
    num_partitions: int = Field(0, ge=0)


@api.post('/make_gpt_partitions', responses={
    200: {'content': {'application/json': {'schema': utils.response_schema({
        'type': 'boolean'
    })}}},
})
def make_gpt_partitions_for_nbd(body: _GPTPartitionsParams):
    cmd_list = [
        f"parted -fs {body.nbd_device} mklabel gpt",
        f"parted -f {body.nbd_device} mkpart journal \"0%\" \"{body.jm_percent}%\""
    ]
    sg_cmd_list = [
        f"sgdisk -t 1:6527994e-2c5a-4eec-9613-8f5944074e8b {body.nbd_device}",
    ]
    perc_per_partition = int((100 - body.jm_percent) / body.num_partitions)
    for i in range(body.num_partitions):
        st = body.jm_percent + (i * perc_per_partition)
        en = st + perc_per_partition
        cmd_list.append(f"parted -f {body.nbd_device} mkpart part{(i+1)} \"{st}%\" \"{en}%\"")
        sg_cmd_list.append(f"sgdisk -t {(i+2)}:6527994e-2c5a-4eec-9613-8f5944074e8b {body.nbd_device}")

    for cmd in cmd_list+sg_cmd_list:
        logger.debug(cmd)
        out, err, ret_code = shell_utils.run_command(cmd)
        logger.debug(out)
        logger.debug(ret_code)
        if ret_code != 0:
            logger.error(err)
            return utils.get_response(False, f"Error running cmd: {cmd}, returncode: {ret_code}, output: {out}, err: {err}")
        time.sleep(1)

    return utils.get_response(True)


class _DeviceParams(BaseModel):
    device_pci: str


@api.post('/delete_dev_gpt_partitions')
def delete_gpt_partitions_for_dev(body: _DeviceParams):
    cmd_list = [
        f"echo -n \"{body.device_pci}\" > /sys/bus/pci/drivers/uio_pci_generic/unbind",
        f"echo -n \"{body.device_pci}\" > /sys/bus/pci/drivers/nvme/bind",
    ]

    for cmd in cmd_list:
        logger.debug(cmd)
        ret = os.popen(cmd).read().strip()
        logger.debug(ret)
        time.sleep(1)

    device_name = os.popen(f"ls /sys/devices/pci0000:00/{body.device_pci}/nvme/nvme*/ | grep nvme").read().strip()
    cmd_list = [
        f"parted -fs /dev/{device_name} mklabel gpt",
        f"echo -n \"{body.device_pci}\" > /sys/bus/pci/drivers/nvme/unbind",
    ]

    for cmd in cmd_list:
        logger.debug(cmd)
        ret = os.popen(cmd).read().strip()
        logger.debug(ret)
        time.sleep(1)

    return utils.get_response(True)


CPU_INFO = cpuinfo.get_cpu_info()
HOSTNAME, _, _ = shell_utils.run_command("hostname -s")
SYSTEM_ID = ""
CLOUD_INFO = get_amazon_cloud_info()
if not CLOUD_INFO:
    CLOUD_INFO = get_google_cloud_info()

if not CLOUD_INFO:
    CLOUD_INFO = get_equinix_cloud_info()

if CLOUD_INFO:
    SYSTEM_ID = CLOUD_INFO["id"]
else:
    SYSTEM_ID, _, _ = shell_utils.run_command("dmidecode -s system-uuid")


class SPDKParams(BaseModel):
    server_ip: str = Field(pattern=utils.IP_PATTERN)
    rpc_port: int = Field(ge=1, lt=65536)
    rpc_username: str
    rpc_password: str
    ssd_pcie: List[str] = Field([])
    l_cores: str
    namespace: Optional[str]
    total_mem: Union[int, str] = Field('')
    spdk_mem: int = Field(core_utils.parse_size('64GiB'))
    system_mem: int = Field(core_utils.parse_size('4GiB'))
    fdb_connection: str = Field('')
    spdk_image: str = Field(constants.SIMPLY_BLOCK_SPDK_ULTRA_IMAGE)
    cluster_ip: str = Field(pattern=utils.IP_PATTERN)


@api.post('/spdk_process_start', responses={
    200: {'content': {'application/json': {'schema': utils.response_schema({
        'type': 'boolean'
    })}}},
})
def spdk_process_start(body: SPDKParams):
    ssd_pcie_params = " ".join(" -A " + addr for addr in body.ssd_pcie) if body.ssd_pcie else "none"
    ssd_pcie_list = " ".join(body.ssd_pcie)

    namespace = node_utils_k8s.get_namespace()
    if body.namespace is not None:
        namespace = body.namespace
        set_namespace(namespace)

    total_mem_mib = core_utils.convert_size(core_utils.parse_size(body.total_mem), 'MB') if body.total_mem else ""

    if _is_pod_up(body.rpc_port):
        logger.info("SPDK pod found, removing...")
        query = utils.RPCPortParams(rpc_port=body.rpc_port)
        spdk_process_kill(query)

    node_prepration_job_name = "snode-spdk-job-"
    node_name = os.environ.get("HOSTNAME", "")

    # limit the job name length to 63 characters
    k8s_job_name_length = len(node_prepration_job_name+node_name)
    if k8s_job_name_length > 63:
        node_prepration_job_name += node_name[k8s_job_name_length-63:]
    else:
        node_prepration_job_name += node_name

    logger.debug(f"deploying k8s job to prepare worker: {node_name}")

    try:
        env = Environment(loader=FileSystemLoader(os.path.join(TOP_DIR, 'templates')), trim_blocks=True, lstrip_blocks=True)
        values = {
            'SPDK_IMAGE': body.spdk_image,
            "L_CORES": body.l_cores,
            'SPDK_MEM': core_utils.convert_size(body.spdk_mem, 'MiB'),
            'MEM_GEGA': core_utils.convert_size(body.spdk_mem, 'GiB', round_up=True),
            'MEM2_GEGA': core_utils.convert_size(body.system_mem, 'GiB', round_up=True),
            'SERVER_IP': body.server_ip,
            'RPC_PORT': body.rpc_port,
            'RPC_USERNAME': body.rpc_username,
            'RPC_PASSWORD': body.rpc_password,
            'HOSTNAME': node_name,
            'JOBNAME': node_prepration_job_name,
            'NAMESPACE': namespace,
            'FDB_CONNECTION': body.fdb_connection,
            'SIMPLYBLOCK_DOCKER_IMAGE': constants.SIMPLY_BLOCK_DOCKER_IMAGE,
            'GRAYLOG_SERVER_IP': body.cluster_ip,
            'SSD_PCIE': ssd_pcie_params,
            'PCI_ALLOWED': ssd_pcie_list,
            'TOTAL_HP': total_mem_mib
        }

        job_template = env.get_template('storage_init_job.yaml.j2')
        job_yaml = yaml.safe_load(job_template.render(values))
        batch_v1 = core_utils.get_k8s_batch_client()
        job_resp = batch_v1.create_namespaced_job(namespace=namespace, body=job_yaml)
        msg = f"Job created: '{job_resp.metadata.name}' in namespace '{namespace}"
        logger.info(msg)

        node_utils_k8s.wait_for_job_completion(job_resp.metadata.name, namespace)
        logger.info(f"Job '{job_resp.metadata.name}' completed successfully")

        batch_v1.delete_namespaced_job(
            name=job_resp.metadata.name,
            namespace=namespace,
            body=V1DeleteOptions(
                propagation_policy='Foreground',
                grace_period_seconds=0
            )
        )
        logger.info(f"Job deleted: '{job_resp.metadata.name}' in namespace '{namespace}")

        env = Environment(loader=FileSystemLoader(os.path.join(TOP_DIR, 'templates')), trim_blocks=True, lstrip_blocks=True)
        template = env.get_template('storage_deploy_spdk.yaml.j2')
        dep = yaml.safe_load(template.render(values))
        logger.debug(dep)
        k8s_core_v1 = core_utils.get_k8s_core_client()
        resp = k8s_core_v1.create_namespaced_pod(body=dep, namespace=namespace)
        msg = f"Pod created: '{resp.metadata.name}' in namespace '{namespace}"
        logger.info(msg)
    except Exception:
        return utils.get_response(False, f"Pod failed:\n{traceback.format_exc()}")

    return utils.get_response(msg)


@api.get('/spdk_process_kill', responses={
    200: {'content': {'application/json': {'schema': utils.response_schema({
        'type': 'boolean'
    })}}},
})
def spdk_process_kill(query: utils.RPCPortParams):
    k8s_core_v1 = core_utils.get_k8s_core_client()
    try:
        namespace = node_utils_k8s.get_namespace()
        pod_name = f"snode-spdk-pod-{query.rpc_port}"
        resp = k8s_core_v1.delete_namespaced_pod(pod_name, namespace)
        retries = 10
        while retries > 0:
            resp = k8s_core_v1.list_namespaced_pod(namespace)
            found = False
            for pod in resp.items:
                if pod.metadata.name.startswith(pod_name):
                    found = True

            if found:
                logger.info("Container found, waiting...")
                retries -= 1
                time.sleep(3)
            else:
                break

    except ApiException as e:
        logger.info(e.body)

    return utils.get_response(True)


<<<<<<< HEAD
def _is_pod_up():
    k8s_core_v1 = core_utils.get_k8s_core_client()
=======
def _is_pod_up(rpc_port):
    k8s_core_v1 = node_utils_k8s.get_k8s_core_client()
    pod_name = f"snode-spdk-pod-{rpc_port}"
>>>>>>> 9d400fd8
    try:
        resp = k8s_core_v1.list_namespaced_pod(node_utils_k8s.get_namespace())
        for pod in resp.items:
            if pod.metadata.name.startswith(pod_name):
                return pod.status.phase == "Running"
    except ApiException as e:
        logger.error(f"API error: {e}")
        return False
    except Exception as e:
        logger.error(f"Unexpected error: {e}")
        return False
    return False


@api.get('/spdk_process_is_up', responses={
    200: {'content': {'application/json': {'schema': utils.response_schema({
        'type': 'boolean'
    })}}},
})
def spdk_process_is_up(query: utils.RPCPortParams):
    if _is_pod_up(query.rpc_port):
        return utils.get_response(True)
    else:
        return utils.get_response(False, "SPDK container is not running")


class FilePath(BaseModel):
    file_name: str


@api.get('/get_file_content/<string:file_name>', responses={
    200: {'content': {'application/json': {'schema': utils.response_schema({
        'type': 'boolean'
    })}}},
})
def get_file_content(path: FilePath):
    out, err, _ = shell_utils.run_command(f"cat /etc/simplyblock/{path.file_name}")
    if out:
        return utils.get_response(out)
    elif err:
        err = err.decode("utf-8")
        logger.debug(err)
        return utils.get_response(None, err)


class _FirewallParams(BaseModel):
    port_id: int
    port_type: str
    action: str
    rpc_port: int = Field(ge=1, le=65536)


@api.post('/firewall_set_port', responses={
    200: {'content': {'application/json': {'schema': utils.response_schema({
        'type': 'string'
    })}}},
})
def firewall_set_port(body: _FirewallParams):
    return utils.get_response(False, "deprecated bath post snode/firewall_set_port")

@api.get('/get_firewall', responses={
    200: {'content': {'application/json': {'schema': utils.response_schema({
        'type': 'string'
    })}}},
})
def get_firewall():
    return utils.get_response(False, "deprecated bath get snode/get_firewall")


@api.post('/set_hugepages', responses={
    200: {'content': {'application/json': {'schema': utils.response_schema({
        'type': 'boolean'
    })}}},
})
def set_hugepages():
    return utils.get_response(True)


@api.post('/apply_config', responses={
    200: {'content': {'application/json': {'schema': utils.response_schema({
        'type': 'boolean'
    })}}},
})
def apply_config():
    node_info = core_utils.load_config(constants.NODES_CONFIG_FILE)
    if node_info.get("nodes"):
        nodes = node_info["nodes"]
    else:
        logger.error("Please run sbcli sn configure before adding the storage node")
        return utils.get_response(False, "Please run sbcli sn configure before adding the storage noden")

    if not core_utils.validate_config(node_info):
        return utils.get_response(False, "Config validation is incorrect")

    # Set Huge page memory
    huge_page_memory_dict = {}
    for node_config in nodes:
        numa = node_config["socket"]
        huge_page_memory_dict[numa] = huge_page_memory_dict.get(numa, 0) + node_config["huge_page_memory"]
    for numa, huge_page_memory in huge_page_memory_dict.items():
        num_pages = huge_page_memory // (2048 * 1024)
        core_utils.set_hugepages_if_needed(numa, num_pages)

    return utils.get_response(True)

api.post('/bind_device_to_spdk')(snode_ops.bind_device_to_spdk)<|MERGE_RESOLUTION|>--- conflicted
+++ resolved
@@ -436,14 +436,9 @@
     return utils.get_response(True)
 
 
-<<<<<<< HEAD
-def _is_pod_up():
+def _is_pod_up(rpc_port):
     k8s_core_v1 = core_utils.get_k8s_core_client()
-=======
-def _is_pod_up(rpc_port):
-    k8s_core_v1 = node_utils_k8s.get_k8s_core_client()
     pod_name = f"snode-spdk-pod-{rpc_port}"
->>>>>>> 9d400fd8
     try:
         resp = k8s_core_v1.list_namespaced_pod(node_utils_k8s.get_namespace())
         for pod in resp.items:
