#!/usr/bin/env python
# encoding: utf-8
import json
import logging
import os
import time
import traceback
from typing import List, Optional, Union

import cpuinfo
import requests
from flask_openapi3 import APIBlueprint
from kubernetes.client import ApiException, V1DeleteOptions
from jinja2 import Environment, FileSystemLoader
import yaml
from pydantic import BaseModel, Field

from . import snode_ops
from simplyblock_core import constants, shell_utils, utils as core_utils
from simplyblock_web import utils, node_utils, node_utils_k8s
from simplyblock_web.node_utils_k8s import namespace_id_file

logger = logging.getLogger(__name__)
logger.setLevel(constants.LOG_LEVEL)
api = APIBlueprint("snode", __name__, url_prefix="/snode")

cluster_id_file = "/etc/foundationdb/sbcli_cluster_id"

TOP_DIR = os.path.dirname(os.path.dirname(os.path.realpath(__file__)))

def set_namespace(namespace):
    if not os.path.exists(namespace_id_file):
        try:
            os.makedirs(os.path.dirname(namespace_id_file), exist_ok=True)
        except Exception:
            return False
    with open(namespace_id_file, "w+") as f:
        f.write(namespace)
    return True


def get_google_cloud_info():
    try:
        headers = {'Metadata-Flavor': 'Google'}
        response = requests.get("http://169.254.169.254/computeMetadata/v1/instance/?recursive=true", headers=headers, timeout=2)
        data = response.json()
        return {
            "id": str(data["id"]),
            "type": data["machineType"].split("/")[-1],
            "cloud": "google",
            "ip": data["networkInterfaces"][0]["ip"],
            "public_ip": data["networkInterfaces"][0]["accessConfigs"][0]["externalIp"],
        }
    except Exception:
        pass


def get_equinix_cloud_info():
    try:
        response = requests.get("https://metadata.platformequinix.com/metadata", timeout=2)
        data = response.json()
        public_ip = ""
        ip = ""
        for interface in data["network"]["addresses"]:
            if interface["address_family"] == 4:
                if interface["enabled"] and interface["public"]:
                    public_ip = interface["address"]
                elif interface["enabled"] and not interface["public"]:
                    public_ip = interface["address"]
        return {
            "id": str(data["id"]),
            "type": data["class"],
            "cloud": "equinix",
            "ip": public_ip,
            "public_ip": ip
        }
    except Exception:
        pass


def get_amazon_cloud_info():
    try:
        import ec2_metadata
        import requests
        session = requests.session()
        session.timeout = 3
        data = ec2_metadata.EC2Metadata(session=session).instance_identity_document
        return {
            "id": data["instanceId"],
            "type": data["instanceType"],
            "cloud": "amazon",
            "ip": data["privateIp"],
            "public_ip":  "",
        }
    except Exception:
        pass


@api.get('/scan_devices', responses={
    200: {'content': {'application/json': {'schema': utils.response_schema({
        'type': 'object',
        'required': ['nvme_devices', 'nvme_pcie_list', 'spdk_devices', 'spdk_pcie_list'],
        'properties': {
            'nvme_devices': {'type': 'array', 'items': {'type': 'string'}},
            'nvme_pcie_list': {'type': 'array', 'items': {'type': 'string'}},
            'spdk_devices': {'type': 'array', 'items': {'type': 'string'}},
            'spdk_pcie_list': {'type': 'array', 'items': {'type': 'string'}},
        },
    })}}},
})
def scan_devices():
    out = {
        "nvme_devices": node_utils.get_nvme_devices(),
        "nvme_pcie_list": node_utils.get_nvme_pcie_list(),
        "spdk_devices": node_utils.get_spdk_devices(),
        "spdk_pcie_list": node_utils.get_spdk_pcie_list(),
    }
    return utils.get_response(out)


def get_cluster_id():
    out, _, _ = shell_utils.run_command(f"cat {cluster_id_file}")
    return out


def set_cluster_id(cluster_id):
    out, _, _ = shell_utils.run_command(f"echo {cluster_id} > {cluster_id_file}")
    return out


def delete_cluster_id():
    out, _, _ = shell_utils.run_command(f"rm -f {cluster_id_file}")
    return out


def get_nodes_config():
    file_path = constants.NODES_CONFIG_FILE
    try:
        # Open and read the JSON file
        with open(file_path, "r") as file:
            nodes_config = json.load(file)

        # Open and read the read_only JSON file
        with open(f"{file_path}_read_only", "r") as file:
            read_only_nodes_config = json.load(file)
        if nodes_config != read_only_nodes_config:
            logger.error("The nodes config has been changed, "
                         "Please run sbcli sn configure-upgrade before adding the storage node")
            return {}
        for i in range(len(nodes_config.get("nodes"))):
            if not core_utils.validate_node_config(nodes_config.get("nodes")[i]):
                return {}
        return nodes_config

    except FileNotFoundError:
        logger.error(f"The file '{file_path}' does not exist.")
        return {}
    except json.JSONDecodeError as e:
        logger.error(f"Error decoding JSON: {e}")
        return {}


@api.get('/info', responses={
    200: {'content': {'application/json': {'schema': utils.response_schema({
        'type': 'object',
        'additionalProperties': True,
    })}}},
})
def get_info():
    return {
        "cluster_id": get_cluster_id(),

        "hostname": HOSTNAME,
        "system_id": SYSTEM_ID,

        "cpu_count": CPU_INFO['count'],
        "cpu_hz": CPU_INFO['hz_advertised'][0] if 'hz_advertised' in CPU_INFO else 1,

        "memory": node_utils.get_memory(),
        "hugepages": node_utils.get_huge_memory(),
        "memory_details": node_utils.get_memory_details(),

        "nvme_devices": node_utils.get_nvme_devices(),
        "nvme_pcie_list": node_utils.get_nvme_pcie_list(),

        "spdk_devices": node_utils.get_spdk_devices(),
        "spdk_pcie_list": node_utils.get_spdk_pcie_list(),

        "network_interface": core_utils.get_nics_data(),

        "cloud_instance": CLOUD_INFO,
        "nodes_config": get_nodes_config(),
    }


@api.post('/join_swarm', responses={
    200: {'content': {'application/json': {'schema': utils.response_schema({
        'type': 'boolean'
    })}}},
})
def join_swarm():
    return utils.get_response(True)


@api.get('/leave_swarm', responses={
    200: {'content': {'application/json': {'schema': utils.response_schema({
        'type': 'boolean'
    })}}},
})
def leave_swarm():
    return utils.get_response(True)


class _GPTPartitionsParams(BaseModel):
    nbd_device: str = Field('/dev/nbd0')
    jm_percent: int = Field(3, ge=0, le=100)
    num_partitions: int = Field(0, ge=0)


@api.post('/make_gpt_partitions', responses={
    200: {'content': {'application/json': {'schema': utils.response_schema({
        'type': 'boolean'
    })}}},
})
def make_gpt_partitions_for_nbd(body: _GPTPartitionsParams):
    cmd_list = [
        f"parted -fs {body.nbd_device} mklabel gpt",
        f"parted -f {body.nbd_device} mkpart journal \"0%\" \"{body.jm_percent}%\""
    ]
    sg_cmd_list = [
        f"sgdisk -t 1:6527994e-2c5a-4eec-9613-8f5944074e8b {body.nbd_device}",
    ]
    perc_per_partition = int((100 - body.jm_percent) / body.num_partitions)
    for i in range(body.num_partitions):
        st = body.jm_percent + (i * perc_per_partition)
        en = st + perc_per_partition
        cmd_list.append(f"parted -f {body.nbd_device} mkpart part{(i+1)} \"{st}%\" \"{en}%\"")
        sg_cmd_list.append(f"sgdisk -t {(i+2)}:6527994e-2c5a-4eec-9613-8f5944074e8b {body.nbd_device}")

    for cmd in cmd_list+sg_cmd_list:
        logger.debug(cmd)
        out, err, ret_code = shell_utils.run_command(cmd)
        logger.debug(out)
        logger.debug(ret_code)
        if ret_code != 0:
            logger.error(err)
            return utils.get_response(False, f"Error running cmd: {cmd}, returncode: {ret_code}, output: {out}, err: {err}")
        time.sleep(1)

    return utils.get_response(True)


class _DeviceParams(BaseModel):
    device_pci: str


@api.post('/delete_dev_gpt_partitions')
def delete_gpt_partitions_for_dev(body: _DeviceParams):
    cmd_list = [
        f"echo -n \"{body.device_pci}\" > /sys/bus/pci/drivers/uio_pci_generic/unbind",
        f"echo -n \"{body.device_pci}\" > /sys/bus/pci/drivers/nvme/bind",
    ]

    for cmd in cmd_list:
        logger.debug(cmd)
        ret = os.popen(cmd).read().strip()
        logger.debug(ret)
        time.sleep(1)

    device_name = os.popen(f"ls /sys/devices/pci0000:00/{body.device_pci}/nvme/nvme*/ | grep nvme").read().strip()
    cmd_list = [
        f"parted -fs /dev/{device_name} mklabel gpt",
        f"echo -n \"{body.device_pci}\" > /sys/bus/pci/drivers/nvme/unbind",
    ]

    for cmd in cmd_list:
        logger.debug(cmd)
        ret = os.popen(cmd).read().strip()
        logger.debug(ret)
        time.sleep(1)

    return utils.get_response(True)


CPU_INFO = cpuinfo.get_cpu_info()
HOSTNAME, _, _ = shell_utils.run_command("hostname -s")
SYSTEM_ID = ""
CLOUD_INFO = get_amazon_cloud_info()
if not CLOUD_INFO:
    CLOUD_INFO = get_google_cloud_info()

if not CLOUD_INFO:
    CLOUD_INFO = get_equinix_cloud_info()

if CLOUD_INFO:
    SYSTEM_ID = CLOUD_INFO["id"]
else:
    SYSTEM_ID, _, _ = shell_utils.run_command("dmidecode -s system-uuid")


class SPDKParams(BaseModel):
    server_ip: str = Field(pattern=utils.IP_PATTERN)
    rpc_port: int = Field(ge=1, lt=65536)
    rpc_username: str
    rpc_password: str
    ssd_pcie: List[str] = Field([])
    l_cores: str
    namespace: Optional[str]
    total_mem: Union[int, str] = Field('')
    spdk_mem: int = Field(core_utils.parse_size('64GiB'))
    system_mem: int = Field(core_utils.parse_size('4GiB'))
    fdb_connection: str = Field('')
    spdk_image: str = Field(constants.SIMPLY_BLOCK_SPDK_ULTRA_IMAGE)
    cluster_ip: str = Field(pattern=utils.IP_PATTERN)


@api.post('/spdk_process_start', responses={
    200: {'content': {'application/json': {'schema': utils.response_schema({
        'type': 'boolean'
    })}}},
})
def spdk_process_start(body: SPDKParams):
    ssd_pcie_params = " ".join(" -A " + addr for addr in body.ssd_pcie) if body.ssd_pcie else "none"
    ssd_pcie_list = " ".join(body.ssd_pcie)

    namespace = node_utils_k8s.get_namespace()
    if body.namespace is not None:
        namespace = body.namespace
        set_namespace(namespace)

    total_mem_mib = core_utils.convert_size(core_utils.parse_size(body.total_mem), 'MB') if body.total_mem else ""

    if _is_pod_up(body.rpc_port):
        logger.info("SPDK deployment found, removing...")
        query = utils.RPCPortParams(rpc_port=body.rpc_port)
        spdk_process_kill(query)

    node_prepration_job_name = "snode-spdk-job-"
    node_name = os.environ.get("HOSTNAME", "")

    # limit the job name length to 63 characters
    k8s_job_name_length = len(node_prepration_job_name+node_name)
    if k8s_job_name_length > 63:
        node_prepration_job_name += node_name[k8s_job_name_length-63:]
    else:
        node_prepration_job_name += node_name

    logger.debug(f"deploying k8s job to prepare worker: {node_name}")

    try:
        env = Environment(loader=FileSystemLoader(os.path.join(TOP_DIR, 'templates')), trim_blocks=True, lstrip_blocks=True)
        values = {
            'SPDK_IMAGE': body.spdk_image,
            "L_CORES": body.l_cores,
            'SPDK_MEM': core_utils.convert_size(body.spdk_mem, 'MiB'),
            'MEM_GEGA': core_utils.convert_size(body.spdk_mem, 'GiB', round_up=True),
            'MEM2_GEGA': core_utils.convert_size(body.system_mem, 'GiB', round_up=True),
            'SERVER_IP': body.server_ip,
            'RPC_PORT': body.rpc_port,
            'RPC_USERNAME': body.rpc_username,
            'RPC_PASSWORD': body.rpc_password,
            'HOSTNAME': node_name,
            'JOBNAME': node_prepration_job_name,
            'NAMESPACE': namespace,
            'FDB_CONNECTION': body.fdb_connection,
            'SIMPLYBLOCK_DOCKER_IMAGE': constants.SIMPLY_BLOCK_DOCKER_IMAGE,
            'GRAYLOG_SERVER_IP': body.cluster_ip,
            'SSD_PCIE': ssd_pcie_params,
            'PCI_ALLOWED': ssd_pcie_list,
            'TOTAL_HP': total_mem_mib
        }

        job_template = env.get_template('storage_init_job.yaml.j2')
        job_yaml = yaml.safe_load(job_template.render(values))
        batch_v1 = core_utils.get_k8s_batch_client()
        job_resp = batch_v1.create_namespaced_job(namespace=namespace, body=job_yaml)
        msg = f"Job created: '{job_resp.metadata.name}' in namespace '{namespace}"
        logger.info(msg)

        node_utils_k8s.wait_for_job_completion(job_resp.metadata.name, namespace)
        logger.info(f"Job '{job_resp.metadata.name}' completed successfully")

        batch_v1.delete_namespaced_job(
            name=job_resp.metadata.name,
            namespace=namespace,
            body=V1DeleteOptions(
                propagation_policy='Foreground',
                grace_period_seconds=0
            )
        )
        logger.info(f"Job deleted: '{job_resp.metadata.name}' in namespace '{namespace}")

        env = Environment(loader=FileSystemLoader(os.path.join(TOP_DIR, 'templates')), trim_blocks=True, lstrip_blocks=True)
        template = env.get_template('storage_deploy_spdk.yaml.j2')
        dep = yaml.safe_load(template.render(values))
        logger.debug(dep)
        k8s_core_v1 = core_utils.get_k8s_core_client()
        resp = k8s_core_v1.create_namespaced_pod(body=dep, namespace=namespace)
        msg = f"Pod created: '{resp.metadata.name}' in namespace '{namespace}"
        logger.info(msg)
    except Exception:
        return utils.get_response(False, f"Pod failed:\n{traceback.format_exc()}")

    return utils.get_response(msg)


@api.get('/spdk_process_kill', responses={
    200: {'content': {'application/json': {'schema': utils.response_schema({
        'type': 'boolean'
    })}}},
})
def spdk_process_kill(query: utils.RPCPortParams):
    k8s_core_v1 = core_utils.get_k8s_core_client()
    try:
        namespace = node_utils_k8s.get_namespace()
        pod_name = f"snode-spdk-deployment-{query.rpc_port}"
        resp = k8s_core_v1.delete_namespaced_pod(pod_name, namespace)
        retries = 10
        while retries > 0:
            resp = k8s_core_v1.list_namespaced_pod(namespace)
            found = False
            for pod in resp.items:
                if pod.metadata.name.startswith(pod_name):
                    found = True

            if found:
                logger.info("Container found, waiting...")
                retries -= 1
                time.sleep(3)
            else:
                break

    except ApiException as e:
        logger.info(e.body)

    return utils.get_response(True)


def _is_pod_up(rpc_port):
    k8s_core_v1 = node_utils_k8s.get_k8s_core_client()
    pod_name = f"snode-spdk-deployment-{rpc_port}"
    try:
        resp = k8s_core_v1.list_namespaced_pod(node_utils_k8s.get_namespace())
        for pod in resp.items:
            if pod.metadata.name.startswith(pod_name):
                return pod.status.phase == "Running"
    except ApiException as e:
        logger.error(f"API error: {e}")
        return False
    except Exception as e:
        logger.error(f"Unexpected error: {e}")
        return False
    return False


@api.get('/spdk_process_is_up', responses={
    200: {'content': {'application/json': {'schema': utils.response_schema({
        'type': 'boolean'
    })}}},
})
def spdk_process_is_up(query: utils.RPCPortParams):
    if _is_pod_up(query.rpc_port):
        return utils.get_response(True)
    else:
        return utils.get_response(False, "SPDK container is not running")


class FilePath(BaseModel):
    file_name: str


@api.get('/get_file_content/<string:file_name>', responses={
    200: {'content': {'application/json': {'schema': utils.response_schema({
        'type': 'boolean'
    })}}},
})
def get_file_content(path: FilePath):
    out, err, _ = shell_utils.run_command(f"cat /etc/simplyblock/{path.file_name}")
    if out:
        return utils.get_response(out)
    elif err:
        err = err.decode("utf-8")
        logger.debug(err)
        return utils.get_response(None, err)


class _FirewallParams(BaseModel):
    port_id: int
    port_type: str
    action: str
    rpc_port: int = Field(ge=1, le=65536)


@api.post('/firewall_set_port', responses={
    200: {'content': {'application/json': {'schema': utils.response_schema({
        'type': 'string'
    })}}},
})
def firewall_set_port(body: _FirewallParams):
<<<<<<< HEAD
    k8s_core_v1 = node_utils_k8s.get_k8s_core_client()
    pod_name = f"snode-spdk-deployment-{body.rpc_port}"
    for pod in k8s_core_v1.list_namespaced_pod(node_utils_k8s.get_namespace()).items:
        if not pod.metadata.name.startswith(pod_name):
            continue

        ret = node_utils_k8s.firewall_port_k8s(
                body.port_id,
                body.port_type,
                body.action=="block",
                k8s_core_v1,
                node_utils_k8s.get_namespace(),
                pod.metadata.name,
                "spdk_container",
        )
        return utils.get_response(ret)

    return utils.get_response(False)
=======
    return utils.get_response(False, "deprecated bath post snode/firewall_set_port")
>>>>>>> cdaf9524


@api.get('/get_firewall', responses={
    200: {'content': {'application/json': {'schema': utils.response_schema({
        'type': 'string'
    })}}},
})
def get_firewall():
    return utils.get_response(False, "deprecated bath get snode/get_firewall")


@api.post('/set_hugepages', responses={
    200: {'content': {'application/json': {'schema': utils.response_schema({
        'type': 'boolean'
    })}}},
})
def set_hugepages():
    return utils.get_response(True)


@api.post('/apply_config', responses={
    200: {'content': {'application/json': {'schema': utils.response_schema({
        'type': 'boolean'
    })}}},
})
def apply_config():
    node_info = core_utils.load_config(constants.NODES_CONFIG_FILE)
    if node_info.get("nodes"):
        nodes = node_info["nodes"]
    else:
        logger.error("Please run sbcli sn configure before adding the storage node")
        return utils.get_response(False, "Please run sbcli sn configure before adding the storage noden")

    if not core_utils.validate_config(node_info):
        return utils.get_response(False, "Config validation is incorrect")

    # Set Huge page memory
    huge_page_memory_dict = {}
    for node_config in nodes:
        numa = node_config["socket"]
        huge_page_memory_dict[numa] = huge_page_memory_dict.get(numa, 0) + node_config["huge_page_memory"]
    for numa, huge_page_memory in huge_page_memory_dict.items():
        num_pages = huge_page_memory // (2048 * 1024)
        core_utils.set_hugepages_if_needed(numa, num_pages)

    return utils.get_response(True)

api.post('/bind_device_to_spdk')(snode_ops.bind_device_to_spdk)<|MERGE_RESOLUTION|>--- conflicted
+++ resolved
@@ -497,29 +497,7 @@
     })}}},
 })
 def firewall_set_port(body: _FirewallParams):
-<<<<<<< HEAD
-    k8s_core_v1 = node_utils_k8s.get_k8s_core_client()
-    pod_name = f"snode-spdk-deployment-{body.rpc_port}"
-    for pod in k8s_core_v1.list_namespaced_pod(node_utils_k8s.get_namespace()).items:
-        if not pod.metadata.name.startswith(pod_name):
-            continue
-
-        ret = node_utils_k8s.firewall_port_k8s(
-                body.port_id,
-                body.port_type,
-                body.action=="block",
-                k8s_core_v1,
-                node_utils_k8s.get_namespace(),
-                pod.metadata.name,
-                "spdk_container",
-        )
-        return utils.get_response(ret)
-
-    return utils.get_response(False)
-=======
     return utils.get_response(False, "deprecated bath post snode/firewall_set_port")
->>>>>>> cdaf9524
-
 
 @api.get('/get_firewall', responses={
     200: {'content': {'application/json': {'schema': utils.response_schema({
