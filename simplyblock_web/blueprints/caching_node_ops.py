--- conflicted
+++ resolved
@@ -412,19 +412,12 @@
 
     cmd_list = [
         f"parted -fs {nbd_device} mklabel gpt",
-<<<<<<< HEAD
-        f"parted -f {nbd_device} mkpart journal \"0%\" \"{jm_percent}%\""
-    ]
-    sg_cmd_list = [
-        f"sgdisk -t 1:6527994e-2c5a-4eec-9613-8f5944074e8b {nbd_device}",
-=======
         f"parted -f {nbd_device} mkpart journal \"0%\" \"{jm_percent}%\"",
         f"parted -f {nbd_device} mkpart part \"{jm_percent}%\" \"100%\" ",
     ]
     sg_cmd_list = [
         f"sgdisk -t 1:6527994e-2c5a-4eec-9613-8f5944074e8b {nbd_device}",
         f"sgdisk -t 2:6527994e-2c5a-4eec-9613-8f5944074e8b {nbd_device}",
->>>>>>> 6dc266f8
     ]
 
     for cmd in cmd_list+sg_cmd_list:
