#!/usr/bin/env python
# encoding: utf-8
import json
import logging
import math
import os
import time
import subprocess

import cpuinfo
import docker
from docker.types import LogConfig
from flask import Blueprint
from flask import request

from simplyblock_web import utils, node_utils
from simplyblock_core import scripts, constants, shell_utils, utils as core_utils

logger = logging.getLogger(__name__)

bp = Blueprint("caching_node", __name__, url_prefix="/cnode")


def get_docker_client():
    ip = os.getenv("DOCKER_IP")
    if not ip:
        for ifname in node_utils.get_nics_data():
            if ifname in ["eth0", "ens0"]:
                ip = node_utils.get_nics_data()[ifname]['ip']
                break
    return docker.DockerClient(base_url=f"tcp://{ip}:2375", version="auto", timeout=60 * 5)


def run_command(cmd):
    process = subprocess.Popen(
        cmd.split(), stdout=subprocess.PIPE, stderr=subprocess.PIPE)
    stdout, stderr = process.communicate()
    return stdout.strip().decode("utf-8"), stderr.strip().decode("utf-8"), process.returncode


def _get_spdk_pcie_list():  # return: ['0000:00:1e.0', '0000:00:1f.0']
    out, err, _ = run_command("ls /sys/bus/pci/drivers/uio_pci_generic")
    spdk_pcie_list = [line for line in out.split() if line.startswith("0000")]
    logger.debug(spdk_pcie_list)
    return spdk_pcie_list


def _get_nvme_pcie_list():  # return: ['0000:00:1e.0', '0000:00:1f.0']
    out, err, _ = run_command("ls /sys/bus/pci/drivers/nvme")
    spdk_pcie_list = [line for line in out.split() if line.startswith("0000")]
    logger.debug(spdk_pcie_list)
    return spdk_pcie_list


def get_nvme_pcie():
    # Returns a list of nvme pci address and vendor IDs,
    # each list item is a tuple [("PCI_ADDRESS", "VENDOR_ID:DEVICE_ID")]
    stream = os.popen("lspci -Dnn | grep -i nvme")
    ret = stream.readlines()
    devs = []
    for line in ret:
        line_array = line.split()
        devs.append((line_array[0], line_array[-1][1:-1]))
    return devs


def _get_nvme_devices():
    out, err, _ = run_command("nvme list -v -o json")
    data = json.loads(out)
    logger.debug("nvme list:")
    logger.debug(data)

    devices = []
    if data and 'Devices' in data:
        for dev in data['Devices'][0]['Subsystems']:
            if 'Controllers' in dev and dev['Controllers']:
                controller = dev['Controllers'][0]
                namespace = None
                if "Namespaces" in dev and dev['Namespaces']:
                    namespace = dev['Namespaces'][0]
                elif controller and controller["Namespaces"]:
                    namespace = controller['Namespaces'][0]
                if namespace:
                    devices.append({
                        'nqn': dev['SubsystemNQN'],
                        'size': namespace['PhysicalSize'],
                        'sector_size': namespace['SectorSize'],
                        'device_name': namespace['NameSpace'],
                        'device_path': "/dev/"+namespace['NameSpace'],
                        'controller_name': controller['Controller'],
                        'address': controller['Address'],
                        'transport': controller['Transport'],
                        'model_id': controller['ModelNumber'],
                        'serial_number': controller['SerialNumber']})
    return devices


def get_nics_data():
    out, _, _ = run_command("ip -j address show")
    data = json.loads(out)
    logger.debug("ifaces")
    logger.debug(data)

    def _get_ip4_address(list_of_addr):
        if list_of_addr:
            for data in list_of_addr:
                if data['family'] == 'inet':
                    return data['local']
        return ""

    devices = {i["ifname"]: i for i in data}
    iface_list = {}
    for nic in devices:
        device = devices[nic]
        iface = {
            'name': device['ifname'],
            'ip': _get_ip4_address(device['addr_info']),
            'status': device['operstate'],
            'net_type': device['link_type']}
        iface_list[nic] = iface
    return iface_list


def _get_spdk_devices():
    return []


@bp.route('/scan_devices', methods=['GET'])
def scan_devices():
    run_health_check = request.args.get('run_health_check', default=False, type=bool)
    out = {
        "nvme_devices": _get_nvme_devices(),
        "nvme_pcie_list": _get_nvme_pcie_list(),
        "spdk_devices": _get_spdk_devices(),
        "spdk_pcie_list": _get_spdk_pcie_list(),
    }
    return utils.get_response(out)


@bp.route('/spdk_process_start', methods=['POST'])
def spdk_process_start():
    try:
        data = request.get_json()
    except:
        data = {}

    spdk_cpu_mask = None
    if 'spdk_cpu_mask' in data:
        spdk_cpu_mask = data['spdk_cpu_mask']
    node_cpu_count = os.cpu_count()

    if spdk_cpu_mask:
        requested_cpu_count = len(format(int(spdk_cpu_mask, 16), 'b'))
        if requested_cpu_count > node_cpu_count:
            return utils.get_response(
                False,
                f"The requested cpu count: {requested_cpu_count} "
                f"is larger than the node's cpu count: {node_cpu_count}")
    else:
        spdk_cpu_mask = hex(int(math.pow(2, node_cpu_count)) - 1)

    spdk_mem_mib = core_utils.convert_size(
            data.get('spdk_mem', core_utils.parse_size('64GiB')), 'MiB')

    server_ip = data['server_ip']
    rpc_port = data['rpc_port']
    rpc_username = data['rpc_username']
    rpc_password = data['rpc_password']
    rpc_sock = f"/var/tmp/spdk_{rpc_port}.sock"
    if 'rpc_sock' in data and data['rpc_sock']:
        rpc_sock = data['rpc_sock']

    node_docker = get_docker_client()
    nodes = node_docker.containers.list(all=True)
    for node in nodes:
        if node.attrs["Name"] in [f"/spdk_{rpc_port}", f"/spdk_proxy_{rpc_port}"]:
            logger.info(f"{node.attrs['Name']} container found, removing...")
            node.stop()
            node.remove(force=True)
            time.sleep(2)

    spdk_image = constants.SIMPLY_BLOCK_SPDK_CORE_IMAGE

    if 'spdk_image' in data and data['spdk_image']:
        spdk_image = data['spdk_image']
        node_docker.images.pull(spdk_image)

    container = node_docker.containers.run(
        spdk_image,
<<<<<<< HEAD
        f"/root/spdk/scripts/run_spdk_tgt.sh {spdk_cpu_mask} {spdk_mem_mib}",
        name="spdk",
=======
        f"/root/scripts/run_spdk_tgt.sh {spdk_cpu_mask} {spdk_mem} {rpc_sock}",
        name=f"spdk_{rpc_port}",
>>>>>>> d1e94f9c
        detach=True,
        privileged=True,
        # network_mode="host",
        log_config=LogConfig(type=LogConfig.types.JOURNALD),
        volumes=[
            '/var/tmp:/var/tmp',
            '/dev:/dev',
            '/lib/modules/:/lib/modules/',
            '/var/lib/systemd/coredump/:/var/lib/systemd/coredump/',
            '/sys:/sys'],
        # restart_policy={"Name": "on-failure", "MaximumRetryCount": 99}
    )

    node_docker.containers.run(
        constants.SIMPLY_BLOCK_DOCKER_IMAGE,
        "python simplyblock_core/services/spdk_http_proxy_server.py",
        name=f"spdk_proxy_{rpc_port}",
        detach=True,
        network_mode="host",
        log_config=LogConfig(type=LogConfig.types.JOURNALD),
        volumes=[
            '/var/tmp:/var/tmp',
            '/etc/foundationdb:/etc/foundationdb'],
        environment=[
            f"SERVER_IP={server_ip}",
            f"RPC_PORT={rpc_port}",
            f"RPC_USERNAME={rpc_username}",
            f"RPC_PASSWORD={rpc_password}",
            f"RPC_SOCK={rpc_sock}",
        ]
        # restart_policy={"Name": "always"}
    )
    retries = 10
    while retries > 0:
        info = node_docker.containers.get(container.attrs['Id'])
        status = info.attrs['State']["Status"]
        is_running = info.attrs['State']["Running"]
        if not is_running:
            logger.info("Container is not running, waiting...")
            time.sleep(3)
            retries -= 1
        else:
            logger.info(f"Container status: {status}, Is Running: {is_running}")
            return utils.get_response(True)

    return utils.get_response(
        False, f"Container create max retries reached, Container status: {status}, Is Running: {is_running}")


@bp.route('/spdk_process_kill', methods=['GET'])
def spdk_process_kill():
    force = request.args.get('force', default=False, type=bool)
    rpc_port = request.args.get('rpc_port', default=f"{constants.RPC_HTTP_PROXY_PORT}", type=str)
    node_docker = get_docker_client()
    for cont in node_docker.containers.list(all=True):
        if cont.attrs['Name'] == f"/spdk_{rpc_port}" or cont.attrs['Name'] == f"/spdk_proxy_{rpc_port}":
            cont.stop()
            cont.remove(force=force)
    return utils.get_response(True)


@bp.route('/spdk_process_is_up', methods=['GET'])
def spdk_process_is_up():
    rpc_port = request.args.get('rpc_port', default=f"{constants.RPC_HTTP_PROXY_PORT}", type=str)
    node_docker = get_docker_client()
    for cont in node_docker.containers.list(all=True):
        if cont.attrs['Name'] == f"/spdk_{rpc_port}":
            status = cont.attrs['State']["Status"]
            is_running = cont.attrs['State']["Running"]
            if is_running:
                return utils.get_response(cont.attrs)
            else:
                return utils.get_response(False, f"SPDK container status: {status}, is running: {is_running}")
    return utils.get_response(False, "SPDK container not found")


CPU_INFO = cpuinfo.get_cpu_info()
HOSTNAME, _, _ = node_utils.run_command("hostname -s")
SYSTEM_ID, _, _ = node_utils.run_command("dmidecode -s system-uuid")


@bp.route('/info', methods=['GET'])
def get_info():

    out = {
        "hostname": HOSTNAME,
        "system_id": SYSTEM_ID,

        "cpu_count": CPU_INFO['count'],
        "cpu_hz": CPU_INFO['hz_advertised'][0] if 'hz_advertised' in CPU_INFO else 1,

        "memory": node_utils.get_memory(),
        "hugepages": node_utils.get_huge_memory(),
        "memory_details": node_utils.get_memory_details(),

        "nvme_devices": _get_nvme_devices(),
        "nvme_pcie_list": _get_nvme_pcie_list(),

        "spdk_devices": _get_spdk_devices(),
        "spdk_pcie_list": _get_spdk_pcie_list(),

        "network_interface": get_nics_data()
    }
    return utils.get_response(out)


@bp.route('/join_db', methods=['POST'])
def join_db():
    data = request.get_json()
    db_connection = data['db_connection']
    rpc_port =constants.RPC_HTTP_PROXY_PORT
    if 'rpc_port' in data:
        rpc_port = data['rpc_port']

    logger.info("Setting DB connection")
    ret = scripts.set_db_config(db_connection)

    try:
        node_docker = get_docker_client()
        nodes = node_docker.containers.list(all=True)
        for node in nodes:
            if node.attrs["Name"] == f"/spdk_proxy_{rpc_port}":
                node_docker.containers.get(node.attrs["Id"]).restart()
                break
    except:
        pass
    return utils.get_response(True)


@bp.route('/nvme_connect', methods=['POST'])
def connect_to_nvme():
    data = request.get_json()
    ip = data['ip']
    port = data['port']
    nqn = data['nqn']
    st = f"nvme connect --transport=tcp --traddr={ip} --trsvcid={port} --nqn={nqn}"
    logger.debug(st)
    out, err, ret_code = run_command(st)
    logger.debug(ret_code)
    logger.debug(out)
    logger.debug(err)
    if ret_code == 0:
        return utils.get_response(True)
    else:
        return utils.get_response(ret_code, error=err)


@bp.route('/disconnect_device', methods=['POST'])
def disconnect_device():
    data = request.get_json()
    dev_path = data['dev_path']
    st = f"nvme disconnect --device={dev_path}"
    out, err, ret_code = run_command(st)
    logger.debug(ret_code)
    logger.debug(out)
    logger.debug(err)
    return utils.get_response(ret_code)


@bp.route('/disconnect_nqn', methods=['POST'])
def disconnect_nqn():
    data = request.get_json()
    nqn = data['nqn']
    st = f"nvme disconnect --nqn={nqn}"
    out, err, ret_code = run_command(st)
    logger.debug(ret_code)
    logger.debug(out)
    logger.debug(err)
    return utils.get_response(ret_code)


@bp.route('/disconnect_all', methods=['POST'])
def disconnect_all():
    st = "nvme disconnect-all"
    out, err, ret_code = run_command(st)
    logger.debug(ret_code)
    logger.debug(out)
    logger.debug(err)
    return utils.get_response(ret_code)



@bp.route('/make_gpt_partitions', methods=['POST'])
def make_gpt_partitions_for_nbd():
    nbd_device = '/dev/nbd0'
    jm_percent = 10

    try:
        data = request.get_json()
        nbd_device = data['nbd_device']
        jm_percent = data['jm_percent']
    except:
        pass

    cmd_list = [
        f"parted -fs {nbd_device} mklabel gpt",
        f"parted -f {nbd_device} mkpart journal \"0%\" \"{jm_percent}%\"",
        f"parted -f {nbd_device} mkpart part \"{jm_percent}%\" \"100%\" ",
    ]
    sg_cmd_list = [
        f"sgdisk -t 1:6527994e-2c5a-4eec-9613-8f5944074e8b {nbd_device}",
        f"sgdisk -t 2:6527994e-2c5a-4eec-9613-8f5944074e8b {nbd_device}",
    ]

    for cmd in cmd_list+sg_cmd_list:
        logger.debug(cmd)
        out, err, ret_code = shell_utils.run_command(cmd)
        logger.debug(out)
        logger.debug(ret_code)
        if ret_code != 0:
            logger.error(err)
            return utils.get_response(False, f"Error running cmd: {cmd}, returncode: {ret_code}, output: {out}, err: {err}")
        time.sleep(1)

    return utils.get_response(True)



@bp.route('/delete_dev_gpt_partitions', methods=['POST'])
def delete_gpt_partitions_for_dev():

    data = request.get_json()

    if "device_pci" not in data:
        return utils.get_response(False, "Required parameter is missing: device_pci")

    device_pci = data['device_pci']

    cmd_list = [
        f"echo -n \"{device_pci}\" > /sys/bus/pci/drivers/uio_pci_generic/unbind",
        f"echo -n \"{device_pci}\" > /sys/bus/pci/drivers/nvme/bind",
    ]

    for cmd in cmd_list:
        logger.debug(cmd)
        ret = os.popen(cmd).read().strip()
        logger.debug(ret)
        time.sleep(1)

    device_name = os.popen(f"ls /sys/devices/pci0000:00/{device_pci}/nvme/nvme*/ | grep nvme").read().strip()
    cmd_list = [
        f"parted -fs /dev/{device_name} mklabel gpt",
        f"echo -n \"{device_pci}\" > /sys/bus/pci/drivers/nvme/unbind",
    ]

    for cmd in cmd_list:
        logger.debug(cmd)
        ret = os.popen(cmd).read().strip()
        logger.debug(ret)
        time.sleep(1)

    return utils.get_response(True)<|MERGE_RESOLUTION|>--- conflicted
+++ resolved
@@ -187,13 +187,8 @@
 
     container = node_docker.containers.run(
         spdk_image,
-<<<<<<< HEAD
-        f"/root/spdk/scripts/run_spdk_tgt.sh {spdk_cpu_mask} {spdk_mem_mib}",
-        name="spdk",
-=======
-        f"/root/scripts/run_spdk_tgt.sh {spdk_cpu_mask} {spdk_mem} {rpc_sock}",
+        f"/root/scripts/run_spdk_tgt.sh {spdk_cpu_mask} {spdk_mem_mib} {rpc_sock}",
         name=f"spdk_{rpc_port}",
->>>>>>> d1e94f9c
         detach=True,
         privileged=True,
         # network_mode="host",
