#!/usr/bin/env python
# encoding: utf-8

import logging

from flask import Blueprint
from flask import request

from simplyblock_core.controllers import lvol_controller

from simplyblock_web import utils

from simplyblock_core import kv_store

logger = logging.getLogger(__name__)
logger.setLevel(logging.DEBUG)
bp = Blueprint("lvol", __name__)
db_controller = kv_store.DBController()


@bp.route('/lvol', defaults={'uuid': None}, methods=['GET'])
@bp.route('/lvol/<string:uuid>', methods=['GET'])
def list_lvols(uuid):
    if uuid:
        lvol = db_controller.get_lvol_by_id(uuid)
        if lvol:
            lvols = [lvol]
        else:
            return utils.get_response_error(f"LVol not found: {uuid}", 404)
    else:
        lvols = db_controller.get_lvols()
    data = []
    for lvol in lvols:
        data.append(lvol.get_clean_dict())
    return utils.get_response(data)


@bp.route('/lvol/iostats/<string:uuid>/history/<string:history>', methods=['GET'])
@bp.route('/lvol/iostats/<string:uuid>', methods=['GET'], defaults={'history': None})
def lvol_iostats(uuid, history):
    lvol = db_controller.get_lvol_by_id(uuid)
    if not lvol:
        return utils.get_response_error(f"LVol not found: {uuid}", 404)

    pool = db_controller.get_pool_by_id(lvol.pool_uuid)
    if pool.secret:
        req_secret = request.headers.get('secret', "")
        if req_secret != pool.secret:
            return utils.get_response_error(f"Pool secret doesn't mach the value in the request header", 400)

    data = lvol_controller.get_io_stats(uuid, history, parse_sizes=False)
    if data:
        return utils.get_response(data)
    else:
        return utils.get_response(False)


@bp.route('/lvol/capacity/<string:uuid>', methods=['GET'])
def lvol_capacity(uuid):
    lvol = db_controller.get_lvol_by_id(uuid)
    if not lvol:
        return utils.get_response_error(f"LVol not found: {uuid}", 404)

    pool = db_controller.get_pool_by_id(lvol.pool_uuid)
    if pool.secret:
        req_secret = request.headers.get('secret', "")
        if req_secret != pool.secret:
            return utils.get_response_error(f"Pool secret doesn't mach the value in the request header", 400)

    out = {
        "provisioned": lvol.size,
        "util_percent": 0,
        "util": 0,
    }
    return utils.get_response(out)


@bp.route('/lvol', methods=['POST'])
def add_lvol():
    """"
    Params:
        | name (required) | LVol name or id
        | size (required) | LVol size: 10M, 10G, 10(bytes)
        | pool (required) | Pool UUID or name
        | comp            | Create a new compress LVol
        | crypto          | Create a new crypto LVol
        | max-rw-iops     | Maximum Read Write IO Per Second
        | max_rw_mbytes   | Maximum Read Write Mega Bytes Per Second
        | max_r_mbytes    | Maximum Read Mega Bytes Per Second
        | max_w_mbytes    | Maximum Write Mega Bytes Per Second
        | ha_type         | LVol HA type, can be (single,ha,default=cluster's ha type), Default=default
        | distr_vuid      | Distr bdev virtual unique ID, Default=0 means random
        | distr_ndcs      | Distr bdev number of data chunks per stripe, Default=0 means auto set
        | distr_npcs      | Distr bdev number of parity chunks per stripe, Default=0 means auto set
        | distr_bs        | Distr bdev block size, Default=4096
        | distr_chunk_bs  | Distr bdev chunk block size, Default=4096
<<<<<<< HEAD
        | key1            | the hex value of key1 to be used for lvol encryption
        | key2            | the hex value of key2 to be used for lvol encryption
=======
        | crypto_key1     | the hex value of key1 to be used for lvol encryption
        | crypto_key2     | the hex value of key2 to be used for lvol encryption
>>>>>>> 9aa51f97
    """""

    cl_data = request.get_json()
    logger.debug(cl_data)
    if 'size' not in cl_data:
        return utils.get_csi_response(None, "missing required param: size", 400)
    if 'name' not in cl_data:
        return utils.get_csi_response(None, "missing required param: name", 400)
    if 'pool' not in cl_data:
        return utils.get_csi_response(None, "missing required param: pool", 400)

    name = cl_data['name']
    pool_id_or_name = cl_data['pool']
    size = utils.parse_size(cl_data['size'])

    pool = None
    for p in db_controller.get_pools():
        if pool_id_or_name == p.id or pool_id_or_name == p.pool_name:
            pool = p
            break
    if not pool:
        return utils.get_csi_response(None, f"Pool not found: {pool_id_or_name}", 400)

    for lvol in db_controller.get_lvols():
        if lvol.pool_uuid == pool.get_id():
            if lvol.lvol_name == name:
                return utils.get_csi_response(lvol.get_id())

    rw_iops = utils.get_int_value_or_default(cl_data, "max_rw_iops", 0)
    rw_mbytes = utils.get_int_value_or_default(cl_data, "max_rw_mbytes", 0)
    r_mbytes = utils.get_int_value_or_default(cl_data, "max_r_mbytes", 0)
    w_mbytes = utils.get_int_value_or_default(cl_data, "max_w_mbytes", 0)

    compression = utils.get_value_or_default(cl_data, "comp", False)
    encryption = utils.get_value_or_default(cl_data, "crypto", False)

    ha_type = utils.get_value_or_default(cl_data, "ha_type", "default")

    distr_vuid = utils.get_int_value_or_default(cl_data, "distr_vuid", 0)
    distr_ndcs = utils.get_int_value_or_default(cl_data, "distr_ndcs", 0)
    distr_npcs = utils.get_int_value_or_default(cl_data, "distr_npcs", 0)
    distr_bs = utils.get_int_value_or_default(cl_data, "distr_ps", 4096)
    distr_chunk_bs = utils.get_int_value_or_default(cl_data, "distr_chunk_bs", 4096)
<<<<<<< HEAD
    key1 = utils.get_value_or_default(cl_data, "key1", None)
    key2 = utils.get_value_or_default(cl_data, "key2", None)
=======
    crypto_key1 = utils.get_value_or_default(cl_data, "crypto_key1", None)
    crypto_key2 = utils.get_value_or_default(cl_data, "crypto_key2", None)
>>>>>>> 9aa51f97

    ret, error = lvol_controller.add_lvol_ha(
        name=name,
        size=size,
        pool_id_or_name=pool.get_id(),

        use_comp=compression,
        use_crypto=encryption,

        max_rw_iops=rw_iops,
        max_rw_mbytes=rw_mbytes,
        max_r_mbytes=r_mbytes,
        max_w_mbytes=w_mbytes,

        host_id_or_name=None,
        ha_type=ha_type,
        distr_vuid=distr_vuid,
        distr_ndcs=distr_ndcs,
        distr_npcs=distr_npcs,
        distr_bs=distr_bs,
        distr_chunk_bs=distr_chunk_bs,
<<<<<<< HEAD
        key1=key1,
        key2=key2,
=======
        crypto_key1=crypto_key1,
        crypto_key2=crypto_key2,
>>>>>>> 9aa51f97
    )

    return utils.get_csi_response(ret, error)


@bp.route('/lvol/<string:uuid>', methods=['PUT'])
def update_lvol(uuid):
    lvol = db_controller.get_lvol_by_id(uuid)
    if not lvol:
        return utils.get_response_error(f"LVol not found: {uuid}", 404)

    cl_data = request.get_json()

    name = None
    if 'name' in cl_data:
        name = cl_data['name']

    rw_iops = 0
    if "max-rw-iops" in cl_data:
        rw_iops = cl_data['max-rw-iops']

    rw_mbytes = 0
    if "max-rw-mbytes" in cl_data:
        rw_mbytes = cl_data['max-rw-mbytes']

    r_mbytes = 0
    if "max-r-mbytes" in cl_data:
        r_mbytes = cl_data['max-r-mbytes']

    w_mbytes = 0
    if "max-w-mbytes" in cl_data:
        w_mbytes = cl_data['max-w-mbytes']

    ret = lvol_controller.set_lvol(
        uuid=uuid,
        max_rw_iops=rw_iops,
        max_rw_mbytes=rw_mbytes,
        max_r_mbytes=r_mbytes,
        max_w_mbytes=w_mbytes,
        name=name
    )
    return utils.get_response(ret)


@bp.route('/lvol/<string:uuid>', methods=['DELETE'])
def delete_lvol(uuid):
    lvol = db_controller.get_lvol_by_id(uuid)
    if not lvol:
        return utils.get_response_error(f"LVol not found: {uuid}", 404)

    pool = db_controller.get_pool_by_id(lvol.pool_uuid)
    if not pool:
        return utils.get_response_error(f"Pool not found: {uuid}", 404)

    if pool.status == pool.STATUS_INACTIVE:
        return utils.get_response_error("Pool is disabled", 400)

    ret = lvol_controller.delete_lvol(uuid)

    return utils.get_response(ret)


@bp.route('/lvol/resize/<string:uuid>', methods=['PUT'])
def resize_lvol(uuid):
    lvol = db_controller.get_lvol_by_id(uuid)
    if not lvol:
        return utils.get_response_error(f"LVol not found: {uuid}", 404)

    cl_data = request.get_json()
    if 'size' not in cl_data:
        return utils.get_csi_response(None, "missing required param: new_size", 400)

    new_size = utils.parse_size(cl_data['size'])

    ret = lvol_controller.resize_lvol(uuid, new_size)
    return utils.get_csi_response(ret)


@bp.route('/lvol/connect/<string:uuid>', methods=['GET'])
def connect_lvol(uuid):
    lvol = db_controller.get_lvol_by_id(uuid)
    if not lvol:
        return utils.get_response_error(f"LVol not found: {uuid}", 404)

    ret = lvol_controller.connect_lvol(uuid)
    return utils.get_csi_response(ret)
<|MERGE_RESOLUTION|>--- conflicted
+++ resolved
@@ -94,13 +94,8 @@
         | distr_npcs      | Distr bdev number of parity chunks per stripe, Default=0 means auto set
         | distr_bs        | Distr bdev block size, Default=4096
         | distr_chunk_bs  | Distr bdev chunk block size, Default=4096
-<<<<<<< HEAD
-        | key1            | the hex value of key1 to be used for lvol encryption
-        | key2            | the hex value of key2 to be used for lvol encryption
-=======
         | crypto_key1     | the hex value of key1 to be used for lvol encryption
         | crypto_key2     | the hex value of key2 to be used for lvol encryption
->>>>>>> 9aa51f97
     """""
 
     cl_data = request.get_json()
@@ -144,13 +139,8 @@
     distr_npcs = utils.get_int_value_or_default(cl_data, "distr_npcs", 0)
     distr_bs = utils.get_int_value_or_default(cl_data, "distr_ps", 4096)
     distr_chunk_bs = utils.get_int_value_or_default(cl_data, "distr_chunk_bs", 4096)
-<<<<<<< HEAD
-    key1 = utils.get_value_or_default(cl_data, "key1", None)
-    key2 = utils.get_value_or_default(cl_data, "key2", None)
-=======
     crypto_key1 = utils.get_value_or_default(cl_data, "crypto_key1", None)
     crypto_key2 = utils.get_value_or_default(cl_data, "crypto_key2", None)
->>>>>>> 9aa51f97
 
     ret, error = lvol_controller.add_lvol_ha(
         name=name,
@@ -172,13 +162,8 @@
         distr_npcs=distr_npcs,
         distr_bs=distr_bs,
         distr_chunk_bs=distr_chunk_bs,
-<<<<<<< HEAD
-        key1=key1,
-        key2=key2,
-=======
         crypto_key1=crypto_key1,
         crypto_key2=crypto_key2,
->>>>>>> 9aa51f97
     )
 
     return utils.get_csi_response(ret, error)
