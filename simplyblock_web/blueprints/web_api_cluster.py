--- conflicted
+++ resolved
@@ -65,29 +65,16 @@
 def list_clusters(uuid):
     cluster_id = utils.get_cluster_id(request)
     clusters_list = []
-<<<<<<< HEAD
     if cluster_id == "admin":
         clusters_list = db_controller.get_clusters()
         if uuid:
-            cl = db_controller.get_cluster_by_id(uuid)
+            cl = db.get_cluster_by_id(uuid)
             if cl:
                 clusters_list = [cl]
     else:
-        cl = db_controller.get_cluster_by_id(cluster_id)
+        cl = db.get_cluster_by_id(cluster_id)
         if cl:
             clusters_list = [cl]
-=======
-    if uuid:
-        cl = db.get_cluster_by_id(uuid)
-        if cl:
-            clusters_list.append(cl)
-        else:
-            return utils.get_response_error(f"Cluster not found: {uuid}", 404)
-    else:
-        cls = db.get_clusters()
-        if cls:
-            clusters_list.extend(cls)
->>>>>>> 8e3832f1
 
     data = []
     for cluster in clusters_list:
