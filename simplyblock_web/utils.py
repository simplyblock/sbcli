import math
import random
import re
import string
import requests

from flask import jsonify


def get_response(data, error=None, http_code=None):
    resp = {
        "status": True,
        "results": [],
    }
    if error:
        resp['status'] = False
        resp['error'] = error
        if http_code:
            return jsonify(resp), http_code
        else:
            return jsonify(resp)
    if data is not None:
        resp['results'] = data
    return jsonify(resp)


def get_response_error(error=None, http_code=None):
    return get_response(data=None, error=error, http_code=http_code)


def get_response_ok(data):
    return get_response(data)


def generate_string(length):
    return ''.join(random.SystemRandom().choice(
        string.ascii_letters + string.digits) for _ in range(length))


def parse_size(size_string: str):
    try:
        x = int(size_string)
        return x
    except Exception:
        pass
    try:
        if size_string:
            size_string = size_string.lower()
            size_string = size_string.replace(" ", "")
            size_string = size_string.replace("b", "")
            size_number = int(size_string[:-1])
            size_v = size_string[-1]
            one_k = 1000
            multi = 0
            if size_v == "k":
                multi = 1
            elif size_v == "m":
                multi = 2
            elif size_v == "g":
                multi = 3
            elif size_v == "t":
                multi = 4
            else:
                print(f"Error parsing size: {size_string}")
                return -1
            return int(size_number * math.pow(one_k, multi))
        else:
            return -1
    except:
        print(f"Error parsing size: {size_string}")
        return -1


def validate_cpu_mask(spdk_cpu_mask):
    return re.match("^(0x|0X)?[a-fA-F0-9]+$", spdk_cpu_mask)


def get_value_or_default(data, key, default):
    if key in data:
        return data[key]
    return default


def get_int_value_or_default(data, key, default):
    try:
        return int(get_value_or_default(data, key, default))
    except Exception:
        return default


def get_cluster_id(request):
    au = request.headers["Authorization"]
    if len(au.split()) == 2:
        cluster_id = au.split()[0]
        cluster_secret = au.split()[1]
        return cluster_id


def get_aws_region():
    response = requests.get('http://169.254.169.254/latest/meta-data/placement/availability-zone')
    availability_zone = response.text

<<<<<<< HEAD
    region = availability_zone[:-1]
=======
    region = availability_zone[:-1] if "404" not in availability_zone else 'us-east-1'
>>>>>>> c0539780
    return region<|MERGE_RESOLUTION|>--- conflicted
+++ resolved
@@ -100,9 +100,5 @@
     response = requests.get('http://169.254.169.254/latest/meta-data/placement/availability-zone')
     availability_zone = response.text
 
-<<<<<<< HEAD
-    region = availability_zone[:-1]
-=======
     region = availability_zone[:-1] if "404" not in availability_zone else 'us-east-1'
->>>>>>> c0539780
     return region