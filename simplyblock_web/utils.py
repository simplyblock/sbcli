--- conflicted
+++ resolved
@@ -1,8 +1,4 @@
-<<<<<<< HEAD
 import base64
-import math
-=======
->>>>>>> 76e74407
 import random
 import re
 import string
