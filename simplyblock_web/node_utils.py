--- conflicted
+++ resolved
@@ -175,9 +175,7 @@
     return out
 
 
-<<<<<<< HEAD
 def firewall_port(port_id=9090, port_type="tcp", block=True, rpc_port=None):
-=======
 def firewall_port_k8s(port_id=9090, port_type="tcp", block=True, k8s_core_v1=None, namespace=None, pod_name=None):
     cmd_list = []
     try:
@@ -216,8 +214,7 @@
     return True
 
 
-def firewall_port(port_id=9090, port_type="tcp", block=True):
->>>>>>> 7851ed11
+def firewall_port(port_id=9090, port_type="tcp", block=True, rpc_port=None):
     cmd_list = []
     try:
         iptables_command_output = firewall_get(rpc_port)
