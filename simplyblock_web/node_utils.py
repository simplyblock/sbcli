--- conflicted
+++ resolved
@@ -169,13 +169,10 @@
     return out
 
 
-<<<<<<< HEAD
-def firewall_port(port_id=9090, port_type="tcp", block=True):
-=======
-def firewall_port_k8s(port_id=9090, port_type="tcp", block=True, k8s_core_v1=None, namespace=None, pod_name=None, container=None):
+def firewall_port(port_id=9090, port_type="tcp", block=True, rpc_port=None):
     cmd_list = []
     try:
-        iptables_command_output = firewall_get()
+        iptables_command_output = firewall_get(rpc_port)
         result = jc.parse('iptables', iptables_command_output)
         for chain in result:
             if chain['chain'] in ["INPUT", "OUTPUT"]:
@@ -199,45 +196,6 @@
             "iptables -L -n -v",
         ])
 
-    for cmd in cmd_list:
-        try:
-            ret = pod_exec(pod_name, namespace, container, cmd, k8s_core_v1)
-            logger.info(ret)
-        except Exception as e:
-            logger.error(e)
-            return False
-
-    return True
-
-
-def firewall_port(port_id=9090, port_type="tcp", block=True, rpc_port=None):
->>>>>>> d1e94f9c
-    cmd_list = []
-    try:
-        iptables_command_output = firewall_get(rpc_port)
-        result = jc.parse('iptables', iptables_command_output)
-        for chain in result:
-            if chain['chain'] in ["INPUT", "OUTPUT"]:
-                for rule in chain['rules']:
-                    if str(port_id) in rule['options']:
-                        cmd_list.append(f"iptables -D {chain['chain']} -p {port_type} --dport {port_id} -j {rule['target']}")
-
-    except Exception as e:
-        logger.error(e)
-
-    if block:
-        cmd_list.extend([
-            f"iptables -A INPUT -p {port_type} --dport {port_id} -j DROP",
-            f"iptables -A OUTPUT -p {port_type} --dport {port_id} -j DROP",
-            "iptables -L -n -v",
-        ])
-    else:
-        cmd_list.extend([
-            # f"iptables -A INPUT -p {port_type} --dport {port_id} -j ACCEPT",
-            # f"iptables -A OUTPUT -p {port_type} --dport {port_id} -j ACCEPT",
-            "iptables -L -n -v",
-        ])
-
     out = ""
     spk_name = "spdk"
     if rpc_port:
