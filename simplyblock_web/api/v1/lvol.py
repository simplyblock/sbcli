
#!/usr/bin/env python
# encoding: utf-8

import logging

from flask import Blueprint
from flask import request

from simplyblock_core.controllers import lvol_controller, snapshot_controller

from simplyblock_web import utils

from simplyblock_core import db_controller, utils as core_utils

logger = logging.getLogger(__name__)

bp = Blueprint("lvol", __name__)
db = db_controller.DBController()


@bp.route('/lvol', defaults={'uuid': None}, methods=['GET'])
@bp.route('/lvol/<string:uuid>', methods=['GET'])
def list_lvols(uuid):
    cluster_id = utils.get_cluster_id(request)
    lvols = []
    if uuid:
        try:
            lvol = db.get_lvol_by_id(uuid)
            node = db.get_storage_node_by_id(lvol.node_id)
            if node.cluster_id == cluster_id:
                lvols = [lvol]
        except KeyError:
            pass

        if not lvols:
            return utils.get_response_error(f"LVol not found: {uuid}", 404)
    else:
        lvols = db.get_lvols(cluster_id)
    data = []
    for lvol in lvols:
        tmp = lvol.get_clean_dict()
        data.append(tmp)
    return utils.get_response(data)


@bp.route('/lvol/iostats/<string:uuid>/history/<string:history>', methods=['GET'])
@bp.route('/lvol/iostats/<string:uuid>', methods=['GET'], defaults={'history': None})
def lvol_iostats(uuid, history):
    try:
        lvol = db.get_lvol_by_id(uuid)
    except KeyError as e:
        return utils.get_response_error(str(e), 404)

    data = lvol_controller.get_io_stats(uuid, history, parse_sizes=False, with_sizes=True)
    ret = {
        "object_data": lvol.get_clean_dict(),
        "stats": data or []
    }
    return utils.get_response(ret)

@bp.route('/lvol/capacity/<string:uuid>/history/<string:history>', methods=['GET'])
@bp.route('/lvol/capacity/<string:uuid>', methods=['GET'], defaults={'history': None})
def lvol_capacity(uuid, history):
    try:
        lvol = db.get_lvol_by_id(uuid)
    except KeyError as e:
        return utils.get_response_error(str(e), 404)

    data = lvol_controller.get_capacity(uuid, history, parse_sizes=False)
    out = []
    if data:
        for record in data:
            out.append({
                "date":record["date"],
                "prov": record["size_prov"],
                "used": record["size_used"],
                "free": record["size_free"],
                "util": record["size_util"],
                "prov_util": record["size_prov_util"],
            })
    ret = {
        "object_data": lvol.get_clean_dict(),
        "stats": out or []
    }
    return utils.get_response(ret)


@bp.route('/lvol', methods=['POST'])
def add_lvol():
    """"
    Params:
        | name (required) | LVol name or id
        | size (required) | LVol size: 10M, 10G, 10(bytes)
        | pool (required) | Pool UUID or name
        | crypto          | Create a new crypto LVol
        | max_rw_iops     | Maximum Read Write IO Per Second
        | max_rw_mbytes   | Maximum Read Write Mega Bytes Per Second
        | max_r_mbytes    | Maximum Read Mega Bytes Per Second
        | max_w_mbytes    | Maximum Write Mega Bytes Per Second
        | ha_type         | LVol HA type, can be (single,ha,default=cluster's ha type), Default=default
        | crypto_key1     | the hex value of key1 to be used for lvol encryption
        | crypto_key2     | the hex value of key2 to be used for lvol encryption
        | host_id         | the hostID on which the lvol is created
        | lvol_priority_class | the LVol priority class (0, 1)
        | namespace       | the LVol namespace for k8s
        | uid             | use this UUID for this LVol
        | pvc_name        | set PVC name for this LVol
        | fabric          | Lvol fabric
    """""

    cl_data = request.get_json()
    logger.debug(cl_data)
    if 'size' not in cl_data:
        return utils.get_response(None, "missing required param: size", 400)
    if 'name' not in cl_data:
        return utils.get_response(None, "missing required param: name", 400)
    if 'pool' not in cl_data:
        return utils.get_response(None, "missing required param: pool", 400)

    name = cl_data['name']
    pool_id_or_name = cl_data['pool']
    size = core_utils.parse_size(cl_data['size'])

    pool = None
    for p in db.get_pools():
        if pool_id_or_name == p.get_id() or pool_id_or_name == p.pool_name:
            pool = p
            break
    if not pool:
        return utils.get_response(None, f"Pool not found: {pool_id_or_name}", 400)

    for lvol in db.get_lvols():  # pass
        if lvol.pool_uuid == pool.get_id():
            if lvol.lvol_name == name:
                return utils.get_response(lvol.get_id())

    rw_iops = utils.get_int_value_or_default(cl_data, "max_rw_iops", 0)
    rw_mbytes = utils.get_int_value_or_default(cl_data, "max_rw_mbytes", 0)
    r_mbytes = utils.get_int_value_or_default(cl_data, "max_r_mbytes", 0)
    w_mbytes = utils.get_int_value_or_default(cl_data, "max_w_mbytes", 0)
    # max_size = utils.get_int_value_or_default(cl_data, "max_size", 0)

    encryption = utils.get_value_or_default(cl_data, "crypto", False)

    ha_type = utils.get_value_or_default(cl_data, "ha_type", "default")

    fabric = utils.get_value_or_default(cl_data, "fabric", "TCP")

    crypto_key1 = utils.get_value_or_default(cl_data, "crypto_key1", None)
    crypto_key2 = utils.get_value_or_default(cl_data, "crypto_key2", None)
    host_id = utils.get_value_or_default(cl_data, "host_id", None)
    lvol_priority_class = utils.get_value_or_default(cl_data, "lvol_priority_class", 0)
    namespace = utils.get_value_or_default(cl_data, "namespace", None)
    uid = utils.get_value_or_default(cl_data, "uid", None)
    pvc_name = utils.get_value_or_default(cl_data, "pvc_name", None)
    max_namespace_per_subsys = utils.get_value_or_default(cl_data, "max_namespace_per_subsys", 1)
<<<<<<< HEAD
    ndcs = utils.get_value_or_default(cl_data, "ndcs", 0)
    npcs = utils.get_value_or_default(cl_data, "npcs", 0)

=======
    fabric = utils.get_value_or_default(cl_data, "fabric", "tcp")
    
>>>>>>> 54402b7c
    ret, error = lvol_controller.add_lvol_ha(
        name=name,
        size=size,
        pool_id_or_name=pool.get_id(),

        use_crypto=encryption,

        max_size=0,
        max_rw_iops=rw_iops,
        max_rw_mbytes=rw_mbytes,
        max_r_mbytes=r_mbytes,
        max_w_mbytes=w_mbytes,

        host_id_or_name=host_id,
        ha_type=ha_type,
        crypto_key1=crypto_key1,
        crypto_key2=crypto_key2,

        use_comp=False,
        distr_vuid=0,
        lvol_priority_class=lvol_priority_class,
        namespace=namespace,
        uid=uid,
        pvc_name=pvc_name,
        max_namespace_per_subsys=max_namespace_per_subsys,
<<<<<<< HEAD
        ndcs=ndcs,
        npcs=npcs,
=======
        fabric=fabric
>>>>>>> 54402b7c
    )

    return utils.get_response(ret, error, http_code=400)


@bp.route('/lvol/<string:uuid>', methods=['PUT'])
def update_lvol(uuid):
    try:
        db.get_lvol_by_id(uuid)
    except KeyError as e:
        return utils.get_response_error(str(e), 404)

    cl_data = request.get_json()

    name = None
    if 'name' in cl_data:
        name = cl_data['name']

    rw_iops = 0
    if "max-rw-iops" in cl_data:
        rw_iops = cl_data['max-rw-iops']

    rw_mbytes = 0
    if "max-rw-mbytes" in cl_data:
        rw_mbytes = cl_data['max-rw-mbytes']

    r_mbytes = 0
    if "max-r-mbytes" in cl_data:
        r_mbytes = cl_data['max-r-mbytes']

    w_mbytes = 0
    if "max-w-mbytes" in cl_data:
        w_mbytes = cl_data['max-w-mbytes']

    ret = lvol_controller.set_lvol(
        uuid=uuid,
        max_rw_iops=rw_iops,
        max_rw_mbytes=rw_mbytes,
        max_r_mbytes=r_mbytes,
        max_w_mbytes=w_mbytes,
        name=name
    )
    return utils.get_response(ret)


@bp.route('/lvol/<string:uuid>', methods=['DELETE'])
def delete_lvol(uuid):
    try:
        lvol = db.get_lvol_by_id(uuid)
    except KeyError as e:
        return utils.get_response_error(str(e), 404)

    try:
        pool = db.get_pool_by_id(lvol.pool_uuid)
    except KeyError:
        return utils.get_response_error(f"Pool not found: {lvol.pool_uuid}", 404)

    if pool.status == pool.STATUS_INACTIVE:
        return utils.get_response_error("Pool is disabled", 400)

    ret = lvol_controller.delete_lvol(uuid)

    return utils.get_response(ret)


@bp.route('/lvol/resize/<string:uuid>', methods=['PUT'])
def resize_lvol(uuid):
    try:
        db.get_lvol_by_id(uuid)
    except KeyError as e:
        return utils.get_response_error(str(e), 404)

    cl_data = request.get_json()
    if 'size' not in cl_data:
        return utils.get_response(None, "missing required param: size", 400)

    new_size = core_utils.parse_size(cl_data['size'])

    ret, error = lvol_controller.resize_lvol(uuid, new_size)
    return utils.get_response(ret, error)


@bp.route('/lvol/connect/<string:uuid>', methods=['GET'])
def connect_lvol(uuid):
    try:
        db.get_lvol_by_id(uuid)
    except KeyError as e:
        return utils.get_response_error(str(e), 404)

    ret = lvol_controller.connect_lvol(uuid)
    return utils.get_response(ret)


@bp.route('/lvol/create_snapshot', methods=['POST'])
def create_snapshot():
    cl_data = request.get_json()
    if 'lvol_id' not in cl_data:
        return utils.get_response(None, "missing required param: lvol_id", 400)
    if 'snapshot_name' not in cl_data:
        return utils.get_response(None, "missing required param: snapshot_name", 400)

    snapID, err = snapshot_controller.add(
        cl_data['lvol_id'],
        cl_data['snapshot_name'])
    return utils.get_response(snapID, err, http_code=400)


@bp.route('/lvol/inflate_lvol/<string:uuid>', methods=['PUT'])
def inflate_lvol(uuid):
    try:
        lvol = db.get_lvol_by_id(uuid)
    except KeyError as e:
        return utils.get_response_error(str(e), 404)

    if not lvol.cloned_from_snap:
        return utils.get_response_error(f"LVol: {uuid} must be cloned LVol not regular one", 404)

    ret = lvol_controller.inflate_lvol(uuid)
    return utils.get_response(ret)<|MERGE_RESOLUTION|>--- conflicted
+++ resolved
@@ -155,14 +155,10 @@
     uid = utils.get_value_or_default(cl_data, "uid", None)
     pvc_name = utils.get_value_or_default(cl_data, "pvc_name", None)
     max_namespace_per_subsys = utils.get_value_or_default(cl_data, "max_namespace_per_subsys", 1)
-<<<<<<< HEAD
     ndcs = utils.get_value_or_default(cl_data, "ndcs", 0)
     npcs = utils.get_value_or_default(cl_data, "npcs", 0)
-
-=======
     fabric = utils.get_value_or_default(cl_data, "fabric", "tcp")
-    
->>>>>>> 54402b7c
+
     ret, error = lvol_controller.add_lvol_ha(
         name=name,
         size=size,
@@ -188,12 +184,9 @@
         uid=uid,
         pvc_name=pvc_name,
         max_namespace_per_subsys=max_namespace_per_subsys,
-<<<<<<< HEAD
         ndcs=ndcs,
         npcs=npcs,
-=======
         fabric=fabric
->>>>>>> 54402b7c
     )
 
     return utils.get_response(ret, error, http_code=400)
