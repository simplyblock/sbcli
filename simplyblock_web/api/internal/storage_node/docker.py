#!/usr/bin/env python
# encoding: utf-8
import json
import math
import os
from pathlib import Path
import subprocess
import time
from typing import List, Optional, Union

import cpuinfo
import docker
import psutil
import requests
import socket
from docker.types import LogConfig
from flask_openapi3 import APIBlueprint
from pydantic import BaseModel, Field

from simplyblock_core import scripts, constants, shell_utils, utils as core_utils
import simplyblock_core.utils.pci as pci_utils
from simplyblock_web import utils, node_utils

logger = core_utils.get_logger(__name__)

api = APIBlueprint("snode", __name__, url_prefix="/snode")

cluster_id_file = "/etc/foundationdb/sbcli_cluster_id"


def get_google_cloud_info():
    try:
        headers = {'Metadata-Flavor': 'Google'}
        response = requests.get("http://169.254.169.254/computeMetadata/v1/instance/?recursive=true",
                                headers=headers, timeout=3)
        data = response.json()
        return {
            "id": str(data["id"]),
            "type": data["machineType"].split("/")[-1],
            "cloud": "google",
            "ip": data["networkInterfaces"][0]["ip"],
            "public_ip": data["networkInterfaces"][0]["accessConfigs"][0]["externalIp"],
        }
    except Exception:
        pass


def get_equinix_cloud_info():
    try:
        response = requests.get("https://metadata.platformequinix.com/metadata", timeout=3)
        data = response.json()
        public_ip = ""
        ip = ""
        for interface in data["network"]["addresses"]:
            if interface["address_family"] == 4:
                if interface["enabled"] and interface["public"]:
                    public_ip = interface["address"]
                elif interface["enabled"] and not interface["public"]:
                    public_ip = interface["address"]
        return {
            "id": str(data["id"]),
            "type": data["class"],
            "cloud": "equinix",
            "ip": public_ip,
            "public_ip": ip
        }
    except Exception:
        pass


def get_amazon_cloud_info():
    try:
        import ec2_metadata
        import requests
        session = requests.session()
        data = ec2_metadata.EC2Metadata(session=session).instance_identity_document
        return {
            "id": data["instanceId"],
            "type": data["instanceType"],
            "cloud": "amazon",
            "ip": data["privateIp"],
            "public_ip": "",
        }
    except Exception:
        pass


def get_docker_client(timeout=60):
    try:
        cl = docker.DockerClient(base_url='unix://var/run/docker.sock', version="auto", timeout=timeout)
        cl.info()
        return cl
    except Exception:
        ip = os.getenv("DOCKER_IP")
        if not ip:
            for ifname in core_utils.get_nics_data():
                if ifname in ["eth0", "ens0"]:
                    ip = core_utils.get_nics_data()[ifname]['ip']
                    break
        cl = docker.DockerClient(base_url=f"tcp://{ip}:2375", version="auto", timeout=timeout)
        try:
            cl.info()
            return cl
        except Exception:
            pass


@api.get('/scan_devices', responses={
    200: {'content': {'application/json': {'schema': utils.response_schema({
        'type': 'object',
        'required': ['nvme_devices', 'nvme_pcie_list', 'spdk_devices', 'spdk_pcie_list'],
        'properties': {
            'nvme_devices': {'type': 'array', 'items': {'type': 'string'}},
            'nvme_pcie_list': {'type': 'array', 'items': {'type': 'string'}},
            'spdk_devices': {'type': 'array', 'items': {'type': 'string'}},
            'spdk_pcie_list': {'type': 'array', 'items': {'type': 'string'}},
        },
    })}}},
})
def scan_devices():
    out = {
        "nvme_devices": node_utils.get_nvme_devices(),
        "nvme_pcie_list": node_utils.get_nvme_pcie_list(),
        "spdk_devices": node_utils.get_spdk_devices(),
        "spdk_pcie_list": node_utils.get_spdk_pcie_list(),
    }
    return utils.get_response(out)


class SPDKParams(BaseModel):
    server_ip: str = Field(pattern=utils.IP_PATTERN)
    rpc_port: int = Field(constants.RPC_HTTP_PROXY_PORT, ge=1, le=65536)
    rpc_username: str
    rpc_password: str
    ssd_pcie: Optional[List[str]] = Field(None)
    spdk_debug: Optional[bool] = Field(False)
    l_cores: Optional[str] = Field(None)
    spdk_mem: int = Field(core_utils.parse_size('4GiB'))
    total_mem: Optional[Union[int, str]] = Field('')
    multi_threading_enabled: Optional[bool] = Field(False)
    timeout: Optional[int] = Field(5 * 60)
    spdk_image: Optional[str] = Field(constants.SIMPLY_BLOCK_SPDK_ULTRA_IMAGE)
    cluster_ip: Optional[str] = Field(default=None, pattern=utils.IP_PATTERN)
    cluster_mode: str


@api.post('/spdk_process_start', responses={
    200: {'content': {'application/json': {'schema': utils.response_schema({
        'type': 'boolean'
    })}}},
})
def spdk_process_start(body: SPDKParams):
    ssd_pcie_params = " -A " + " -A ".join(body.ssd_pcie) if body.ssd_pcie else ""
    ssd_pcie_list = " ".join(body.ssd_pcie) if body.ssd_pcie else "none"
    spdk_debug = '1' if body.spdk_debug else ''
    total_mem_mib = core_utils.convert_size(core_utils.parse_size(body.total_mem), 'MiB') if body.total_mem else ''
    spdk_mem_mib = core_utils.convert_size(body.spdk_mem, 'MiB')

    node_docker = get_docker_client(timeout=60 * 3)
    for name in {f"/spdk_{body.rpc_port}", f"/spdk_proxy_{body.rpc_port}"}:
        core_utils.remove_container(node_docker, name, graceful_timeout=0)

    if body.cluster_ip is not None:
        log_config = LogConfig(type=LogConfig.types.GELF, config={"gelf-address": f"tcp://{body.cluster_ip}:12202"})
    else:
        log_config = LogConfig(type=LogConfig.types.JOURNALD)

    container = node_docker.containers.run(
        body.spdk_image,
        f"/root/scripts/run_distr_with_ssd.sh {body.l_cores} {spdk_mem_mib} {spdk_debug}",
        name=f"spdk_{body.rpc_port}",
        detach=True,
        privileged=True,
        network_mode="host",
        log_config=log_config,
        volumes=[
            '/etc/simplyblock:/etc/simplyblock',
            f'/var/tmp/spdk_{body.rpc_port}:/var/tmp',
            '/dev:/dev',
            f'/tmp/shm_{body.rpc_port}/:/dev/shm/',
            '/lib/modules/:/lib/modules/',
            '/var/lib/systemd/coredump/:/var/lib/systemd/coredump/',
            '/sys:/sys'],
        environment=[
            f"RPC_PORT={body.rpc_port}",
            f"ssd_pcie={ssd_pcie_params}",
            f"PCI_ALLOWED={ssd_pcie_list}",
            f"TOTAL_HP={total_mem_mib}",
        ]
        # restart_policy={"Name": "on-failure", "MaximumRetryCount": 99}
    )
    node_docker.containers.run(
        constants.SIMPLY_BLOCK_DOCKER_IMAGE,
        "python simplyblock_core/services/spdk_http_proxy_server.py",
        name=f"spdk_proxy_{body.rpc_port}",
        detach=True,
        network_mode="host",
        log_config=log_config,
        volumes=[
            f'/var/tmp/spdk_{body.rpc_port}:/var/tmp',
        ],
        environment=[
            f"SERVER_IP={body.server_ip}",
            f"RPC_PORT={body.rpc_port}",
            f"RPC_USERNAME={body.rpc_username}",
            f"RPC_PASSWORD={body.rpc_password}",
            f"MULTI_THREADING_ENABLED={body.multi_threading_enabled}",
            f"TIMEOUT={body.timeout}",
        ]
        # restart_policy={"Name": "always"}
    )
    retries = 10
    while retries > 0:
        info = node_docker.containers.get(container.attrs['Id'])
        status = info.attrs['State']["Status"]
        is_running = info.attrs['State']["Running"]
        if not is_running:
            logger.info("Container is not running, waiting...")
            time.sleep(3)
            retries -= 1
        else:
            logger.info(f"Container status: {status}, Is Running: {is_running}")
            return utils.get_response(True)

    return utils.get_response(
        False, f"Container create max retries reached, Container status: {status}, Is Running: {is_running}")


@api.get('/spdk_process_kill', responses={
    200: {'content': {'application/json': {'schema': utils.response_schema({
        'type': 'boolean'
    })}}},
})
def spdk_process_kill(query: utils.RPCPortParams):
    for name in {f"/spdk_{query.rpc_port}", f"/spdk_proxy_{query.rpc_port}"}:
        core_utils.remove_container(get_docker_client(), name, graceful_timeout=0)
    return utils.get_response(True)


@api.get('/spdk_process_is_up', responses={
    200: {'content': {'application/json': {'schema': utils.response_schema({
        'type': 'boolean'
    })}}},
})
def spdk_process_is_up(query: utils.RPCPortParams):
    logger.debug("function:spdk_process_is_up start")
    try:
        node_docker = get_docker_client()
        for cont in node_docker.containers.list(all=True):
            logger.debug(f"Container: {cont.attrs['Name']} status: {cont.attrs['State']}")
            if cont.attrs['Name'] == f"/spdk_{query.rpc_port}":
                status = cont.attrs['State']["Status"]
                is_running = cont.attrs['State']["Running"]
                logger.debug("function:spdk_process_is_up end")
                if is_running:
                    return utils.get_response(True)
                else:
                    return utils.get_response(False, f"SPDK container status: {status}, is running: {is_running}")
    except Exception as e:
        logger.error(e)
    logger.debug("function:spdk_process_is_up end")
    return utils.get_response(False, f"container not found: /spdk_{query.rpc_port}")


@api.get('/spdk_proxy_restart', responses={
    200: {'content': {'application/json': {'schema': utils.response_schema({
        'type': 'boolean'
    })}}},
})
def spdk_proxy_restart(query: utils.RPCPortParams):
    try:
        node_docker = get_docker_client()
        for cont in node_docker.containers.list(all=True):
            if cont.attrs['Name'] == f"/spdk_proxy_{query.rpc_port}":
                cont.restart(timeout=3)
                return utils.get_response(True)
    except Exception as e:
        logger.error(e)
        return utils.get_response(False, str(e))

    return utils.get_response(False, f"container not found: /spdk_proxy_{query.rpc_port}")


def get_cluster_id():
    out, _, _ = shell_utils.run_command(f"cat {cluster_id_file}")
    return out


class FilePath(BaseModel):
    file_name: str


@api.get('/get_file_content/<string:file_name>', responses={
    200: {'content': {'application/json': {'schema': utils.response_schema({
        'type': 'boolean'
    })}}},
})
def get_file_content(path: FilePath):
    out, err, _ = shell_utils.run_command(f"cat /etc/simplyblock/{path.file_name}")
    if out:
        return utils.get_response(out)
    elif err:
        err = err.decode("utf-8")
        logger.debug(err)
        return utils.get_response(None, err)


def set_cluster_id(cluster_id):
    ret = os.popen(f"echo {cluster_id} > {cluster_id_file}").read().strip()
    return ret


def delete_cluster_id():
    out, _, _ = shell_utils.run_command(f"rm -f {cluster_id_file}")
    return out


def get_node_lsblk():
    logger.debug("function:get_node_lsblk start")
    out, err, rc = shell_utils.run_command("lsblk -J")
    if rc != 0:
        logger.error(err)
        return []
    data = json.loads(out)
    logger.debug("function:get_node_lsblk end")
    return data


def get_nodes_config():
    logger.debug("function:get_nodes_config start")
    file_path = constants.NODES_CONFIG_FILE
    try:
        # Open and read the JSON file
        with open(file_path, "r") as file:
            nodes_config = json.load(file)

        # Open and read the read_only JSON file
        with open(f"{file_path}_read_only", "r") as file:
            read_only_nodes_config = json.load(file)
        if nodes_config != read_only_nodes_config:
            logger.error("The nodes config has been changed, "
                         "Please run sbcli sn configure-upgrade before adding the storage node")
            return {}
        for i in range(len(nodes_config.get("nodes"))):
            if not core_utils.validate_node_config(nodes_config.get("nodes")[i]):
                return {}
        logger.debug("function:get_nodes_config end")
        return nodes_config

    except FileNotFoundError:
        logger.error(f"The file '{file_path}' does not exist.")
        return {}
    except json.JSONDecodeError as e:
        logger.error(f"Error decoding JSON: {e}")
        return {}


@api.get('/info', responses={
    200: {'content': {'application/json': {'schema': utils.response_schema({
        'type': 'object',
        'additionalProperties': True,
    })}}},
})
def get_info():
    logger.debug("function:get_info start")
    resp = utils.get_response({
        "cluster_id": get_cluster_id(),

        "hostname": HOSTNAME,
        "system_id": SYSTEM_ID,

        "cpu_count": CPU_INFO['count'],
        "cpu_hz": CPU_INFO['hz_advertised'][0] if 'hz_advertised' in CPU_INFO else 1,

        "memory": node_utils.get_memory(),
        "hugepages": node_utils.get_huge_memory(),
        "memory_details": node_utils.get_memory_details(),

        "nvme_devices": node_utils.get_nvme_devices(),
        "nvme_pcie_list": node_utils.get_nvme_pcie_list(),

        "spdk_devices": node_utils.get_spdk_devices(),
        "spdk_pcie_list": node_utils.get_spdk_pcie_list(),

        "network_interface": core_utils.get_nics_data(),

        "cloud_instance": CLOUD_INFO,

        "lsblk": get_node_lsblk(),
        "nodes_config": get_nodes_config(),
    })
    logger.debug("function:get_info end")
    return resp


class _JoinSwarmParams(BaseModel):
    cluster_ip: str = Field(pattern=utils.IP_PATTERN)
    cluster_id: str = Field(pattern=core_utils.UUID_PATTERN)
    join_token: str
    db_connection: str


@api.post('/join_swarm', responses={
    200: {'content': {'application/json': {'schema': utils.response_schema({
        'type': 'boolean'
    })}}},
})
def join_swarm(body: _JoinSwarmParams):
    logger.info("Setting DB connection")
    scripts.set_db_config(body.db_connection)
    set_cluster_id(body.cluster_id)

    logger.info("Joining Swarm")
    node_docker = get_docker_client()
    if node_docker.info()["Swarm"]["LocalNodeState"] in ["active", "pending"]:
        logger.info("Node is part of another swarm, leaving swarm")
        for i in range(5):
            try:
                node_docker.swarm.leave(force=True)
                time.sleep(2)
                break
            except Exception as e:
                logger.warning(f"Error leaving swarm: {e}")

    for i in range(5):
        try:
            node_docker.swarm.join([f"{body.cluster_ip}:2377"], body.join_token)
            logger.info("Joining docker swarm > Done")
            return utils.get_response(True)
        except Exception as e:
            logger.warning(f"Error joining docker swarm: {e}")
    msg = "Could not join docker swarm"
    logger.error(msg)
    return utils.get_response(False, msg)


@api.get('/leave_swarm', responses={
    200: {'content': {'application/json': {'schema': utils.response_schema({
        'type': 'boolean'
    })}}},
})
def leave_swarm():
    delete_cluster_id()
    for i in range(5):
        try:
            node_docker = get_docker_client()
            node_docker.swarm.leave(force=True)
            return utils.get_response(True)
        except Exception as e:
            logger.warning(f"Error leaving swarm: {e}")
    msg = "Could not leave docker swarm"
    logger.error(msg)
    return utils.get_response(False, msg)


class _GPTPartitionsParams(BaseModel):
    nbd_device: str = Field('/dev/nbd0')
    jm_percent: int = Field(3, ge=0, le=100)
    num_partitions: int = Field(1, ge=0)
    partition_percent: int = Field(0, ge=0, le=100)


@api.post('/make_gpt_partitions', responses={
    200: {'content': {'application/json': {'schema': utils.response_schema({
        'type': 'boolean'
    })}}},
})
def make_gpt_partitions_for_nbd(body: _GPTPartitionsParams):
    cmd_list = [
        f"parted -fs {body.nbd_device} mklabel gpt",
        f"parted -f {body.nbd_device} mkpart journal \"0%\" \"{body.jm_percent}%\""
    ]
    sg_cmd_list = [
        f"sgdisk -t 1:6527994e-2c5a-4eec-9613-8f5944074e8b {body.nbd_device}",
    ]
    if body.partition_percent:
        perc_per_partition = body.partition_percent
    else:
        perc_per_partition = int((100 - body.jm_percent) / body.num_partitions)

    for i in range(body.num_partitions):
        st = body.jm_percent + (i * perc_per_partition)
        en = st + perc_per_partition
        cmd_list.append(f"parted -f {body.nbd_device} mkpart part{(i + 1)} \"{st}%\" \"{en}%\"")
        sg_cmd_list.append(f"sgdisk -t {(i + 2)}:6527994e-2c5a-4eec-9613-8f5944074e8b {body.nbd_device}")

    for cmd in cmd_list + sg_cmd_list:
        logger.debug(cmd)
        out, err, ret_code = shell_utils.run_command(cmd)
        logger.debug(out)
        logger.debug(ret_code)
        if ret_code != 0:
            logger.error(err)
            return utils.get_response(False,
                                      f"Error running cmd: {cmd}, returncode: {ret_code}, output: {out}, err: {err}")
        time.sleep(1)

    return utils.get_response(True)


@api.post('/bind_device_to_nvme')
def bind_device_to_nvme(body: utils.DeviceParams):
    pci_utils.ensure_driver(body.device_pci, 'nvme')
    return utils.get_response(True)


@api.post('/delete_dev_gpt_partitions')
def delete_gpt_partitions_for_dev(body: utils.DeviceParams):
    bind_device_to_nvme(body)
    device_name = pci_utils.nvme_device_name(body.device_pci)
    subprocess.check_call(['parted', '-fs', f'/dev/{device_name}', 'mklabel' 'gpt'])
    return utils.get_response(True)


CPU_INFO = cpuinfo.get_cpu_info()
HOSTNAME, _, _ = shell_utils.run_command("hostname -s")
SYSTEM_ID, _, _ = shell_utils.run_command("dmidecode -s system-uuid")
CLOUD_INFO = {}
if not os.environ.get("WITHOUT_CLOUD_INFO"):
    CLOUD_INFO = get_amazon_cloud_info()
    if not CLOUD_INFO:
        CLOUD_INFO = get_google_cloud_info()

    if not CLOUD_INFO:
        CLOUD_INFO = get_equinix_cloud_info()

    if CLOUD_INFO:
        SYSTEM_ID = CLOUD_INFO["id"]


@api.post('/bind_device_to_spdk')
def bind_device_to_spdk(body: utils.DeviceParams):
    device_path = pci_utils.device(body.device_pci)
    iommu_group = device_path / 'iommu_group'
    vfio_module = Path('/sys/module/vfio')
    noiommu_parameter = vfio_module / 'parameters' / 'enable_unsafe_noiommu_mode'
    driver_name = None

    if pci_utils.driver_loaded('vfio-pci') and iommu_group.exists():
        driver_name = 'vfio-pci'
    elif pci_utils.driver_loaded('uio_pci_generic'):
        driver_name = 'uio_pci_generic'
    elif pci_utils.driver_loaded('vfio-pci') and noiommu_parameter.exists():
        if noiommu_parameter.read_text().strip() == 'N':
            noiommu_parameter.write_text('1')
        driver_name = 'vfio-pci'
    else:
        return utils.get_response_error(
            'SPDK PCI drivers are not fully loaded and device lacks IOMMU group', 500
        )

    pci_utils.ensure_driver(body.device_pci, driver_name, override=True)
    return utils.get_response(True)


@api.post('/set_hugepages', responses={
    200: {'content': {'application/json': {'schema': utils.response_schema({
        'type': 'boolean'
    })}}},
})
def set_hugepages():
    node_info = core_utils.load_config(constants.NODES_CONFIG_FILE)
    if node_info.get("nodes"):
        nodes = node_info["nodes"]
    else:
        logger.error("Please run sbcli sn configure before adding the storage node, "
                     "If you run it and the config has been manually changed please "
                     "run 'sbcli sn configure-upgrade'")
        return utils.get_response(False, "Please run sbcli sn configure before adding the storage node")

    if not core_utils.validate_config(node_info):
        return utils.get_response(False, "Config validation is incorrect")

    # Set Huge page memory
    huge_page_memory_dict: dict = {}
    for node_config in nodes:
        numa = node_config["socket"]
        huge_page_memory_dict[numa] = huge_page_memory_dict.get(numa, 0) + node_config["huge_page_memory"]
    for numa, huge_page_memory in huge_page_memory_dict.items():
        num_pages = math.ceil(huge_page_memory / (2048 * 1024))
        core_utils.set_hugepages_if_needed(numa, num_pages)

    return utils.get_response(True)


<<<<<<< HEAD
@api.post('/nvme_connect',
    summary='Connect NVMe-oF target',
    responses={
        200: {'content': {'application/json': {'schema': utils.response_schema({
            'type': 'boolean',
        })}},
    },
})
def connect_to_nvme(body: utils.NVMEConnectParams):
    """Connect to the indicated NVMe-oF target.
    """
    st = f"nvme connect --transport=tcp --traddr={body.ip} --trsvcid={body.port} --nqn={body.nqn}"
    logger.debug(st)
    out, err, ret_code = shell_utils.run_command(st)
    logger.debug(ret_code)
    logger.debug(out)
    logger.debug(err)
    if ret_code == 0:
        return utils.get_response(True)
    else:
        return utils.get_response(ret_code, error=err)


@api.post('/disconnect_nqn',
    summary='Disconnect NVMe-oF device by NQN',
    responses={
    200: {'content': {'application/json': {'schema': utils.response_schema({
        'type': 'integer',
    })}}},
})
def disconnect_nqn(body: utils.DisconnectParams):
    """Disconnect from indicated NVMe-oF target
    """
    st = f"nvme disconnect --nqn={body.nqn}"
    out, err, ret_code = shell_utils.run_command(st)
    logger.debug(ret_code)
    logger.debug(out)
    logger.debug(err)
    return utils.get_response(ret_code)
=======
class NicQuery(BaseModel):
    nic: str


def resolve_underlying_ifaces(nic):
    base_path = f"/sys/class/net/{nic}"
    if not os.path.exists(base_path):
        return []

    # Handle bridge devices (collect all lower interfaces)
    bridge_path = os.path.join(base_path, "brif")
    if os.path.exists(bridge_path):
        lower_ifaces = os.listdir(bridge_path)
        resolved = []
        for lower in lower_ifaces:
            resolved.extend(resolve_underlying_ifaces(lower))
        return resolved

    # Handle bonded interfaces (collect all slaves)
    bond_slaves = os.path.join(base_path, "bonding/slaves")
    if os.path.exists(bond_slaves):
        try:
            with open(bond_slaves, "r") as f:
                slaves = f.read().strip().split()
            resolved = []
            for s in slaves:
                resolved.extend(resolve_underlying_ifaces(s))
            return resolved
        except Exception as e:
            logger.warning(f"Failed to read bond slaves for {nic}: {e}")

    # Handle VLANs (detect lower_* symlinks like lower_bond0)
    lowers = [f for f in os.listdir(base_path) if f.startswith("lower_")]
    if lowers:
        resolved = []
        for lower in lowers:
            try:
                target = os.path.basename(os.path.realpath(os.path.join(base_path, lower)))
                resolved.extend(resolve_underlying_ifaces(target))
            except Exception as e:
                logger.warning(f"Failed to resolve {lower} for {nic}: {e}")
        return resolved

    # Fallback: device symlink (for VLANs on physical ifaces)
    vlan_dev_path = os.path.join(base_path, "device")
    if os.path.islink(vlan_dev_path):
        try:
            real_path = os.path.realpath(vlan_dev_path)
            parent = real_path.split("/")[-1]
            if parent != nic and os.path.exists(f"/sys/class/net/{parent}"):
                return resolve_underlying_ifaces(parent)
        except Exception as e:
            logger.warning(f"Failed to resolve VLAN parent for {nic}: {e}")

    # Default: treat as physical
    return [nic]


@api.get('/ifc_is_roce', responses={
    200: {'content': {'application/json': {'schema': utils.response_schema({
        'type': 'boolean',
    })}}},
})
def ifc_is_roce(query: NicQuery):
    """
    Check if the given interface (including VLANs, bonds, bridges)
    ultimately uses a RoCE-capable NIC.
    """
    try:
        nic = query.nic if hasattr(query, "nic") else str(query)
        rdma_path = "/sys/class/infiniband/"
        if not os.path.exists(rdma_path):
            return utils.get_response(False)

        underlying = resolve_underlying_ifaces(nic)
        logger.debug(f"Resolved {nic} → underlying ifaces: {underlying}")

        for rdma_dev in os.listdir(rdma_path):
            net_path = os.path.join(rdma_path, rdma_dev, "device/net")
            if os.path.exists(net_path):
                roce_ifaces = os.listdir(net_path)
                for iface in underlying:
                    if iface in roce_ifaces:
                        return utils.get_response(True)
    except Exception as e:
        logger.error(f"ifc_is_roce failed: {e}")

    return utils.get_response(False)


@api.get('/ifc_is_tcp', responses={
    200: {'content': {'application/json': {'schema': utils.response_schema({
        'type': 'boolean',
    })}}},
})
def ifc_is_tcp(query: NicQuery):
    try:
        nic = query.nic if hasattr(query, "nic") else str(query)
        addrs = psutil.net_if_addrs().get(nic, [])
        for addr in addrs:
            if addr.family == socket.AF_INET:
                return utils.get_response(True)
    except Exception as e:
        logger.error(e)
    return utils.get_response(False)


@api.get('/check', responses={
    200: {'content': {'application/json': {'schema': utils.response_schema({
        'type': 'boolean'
    })}}},
})
def is_alive():
    return utils.get_response(True)
>>>>>>> 3af633b0
<|MERGE_RESOLUTION|>--- conflicted
+++ resolved
@@ -583,7 +583,122 @@
     return utils.get_response(True)
 
 
-<<<<<<< HEAD
+class NicQuery(BaseModel):
+    nic: str
+
+
+def resolve_underlying_ifaces(nic):
+    base_path = f"/sys/class/net/{nic}"
+    if not os.path.exists(base_path):
+        return []
+
+    # Handle bridge devices (collect all lower interfaces)
+    bridge_path = os.path.join(base_path, "brif")
+    if os.path.exists(bridge_path):
+        lower_ifaces = os.listdir(bridge_path)
+        resolved = []
+        for lower in lower_ifaces:
+            resolved.extend(resolve_underlying_ifaces(lower))
+        return resolved
+
+    # Handle bonded interfaces (collect all slaves)
+    bond_slaves = os.path.join(base_path, "bonding/slaves")
+    if os.path.exists(bond_slaves):
+        try:
+            with open(bond_slaves, "r") as f:
+                slaves = f.read().strip().split()
+            resolved = []
+            for s in slaves:
+                resolved.extend(resolve_underlying_ifaces(s))
+            return resolved
+        except Exception as e:
+            logger.warning(f"Failed to read bond slaves for {nic}: {e}")
+
+    # Handle VLANs (detect lower_* symlinks like lower_bond0)
+    lowers = [f for f in os.listdir(base_path) if f.startswith("lower_")]
+    if lowers:
+        resolved = []
+        for lower in lowers:
+            try:
+                target = os.path.basename(os.path.realpath(os.path.join(base_path, lower)))
+                resolved.extend(resolve_underlying_ifaces(target))
+            except Exception as e:
+                logger.warning(f"Failed to resolve {lower} for {nic}: {e}")
+        return resolved
+
+    # Fallback: device symlink (for VLANs on physical ifaces)
+    vlan_dev_path = os.path.join(base_path, "device")
+    if os.path.islink(vlan_dev_path):
+        try:
+            real_path = os.path.realpath(vlan_dev_path)
+            parent = real_path.split("/")[-1]
+            if parent != nic and os.path.exists(f"/sys/class/net/{parent}"):
+                return resolve_underlying_ifaces(parent)
+        except Exception as e:
+            logger.warning(f"Failed to resolve VLAN parent for {nic}: {e}")
+
+    # Default: treat as physical
+    return [nic]
+
+
+@api.get('/ifc_is_roce', responses={
+    200: {'content': {'application/json': {'schema': utils.response_schema({
+        'type': 'boolean',
+    })}}},
+})
+def ifc_is_roce(query: NicQuery):
+    """
+    Check if the given interface (including VLANs, bonds, bridges)
+    ultimately uses a RoCE-capable NIC.
+    """
+    try:
+        nic = query.nic if hasattr(query, "nic") else str(query)
+        rdma_path = "/sys/class/infiniband/"
+        if not os.path.exists(rdma_path):
+            return utils.get_response(False)
+
+        underlying = resolve_underlying_ifaces(nic)
+        logger.debug(f"Resolved {nic} → underlying ifaces: {underlying}")
+
+        for rdma_dev in os.listdir(rdma_path):
+            net_path = os.path.join(rdma_path, rdma_dev, "device/net")
+            if os.path.exists(net_path):
+                roce_ifaces = os.listdir(net_path)
+                for iface in underlying:
+                    if iface in roce_ifaces:
+                        return utils.get_response(True)
+    except Exception as e:
+        logger.error(f"ifc_is_roce failed: {e}")
+
+    return utils.get_response(False)
+
+
+@api.get('/ifc_is_tcp', responses={
+    200: {'content': {'application/json': {'schema': utils.response_schema({
+        'type': 'boolean',
+    })}}},
+})
+def ifc_is_tcp(query: NicQuery):
+    try:
+        nic = query.nic if hasattr(query, "nic") else str(query)
+        addrs = psutil.net_if_addrs().get(nic, [])
+        for addr in addrs:
+            if addr.family == socket.AF_INET:
+                return utils.get_response(True)
+    except Exception as e:
+        logger.error(e)
+    return utils.get_response(False)
+
+
+@api.get('/check', responses={
+    200: {'content': {'application/json': {'schema': utils.response_schema({
+        'type': 'boolean'
+    })}}},
+})
+def is_alive():
+    return utils.get_response(True)
+
+
 @api.post('/nvme_connect',
     summary='Connect NVMe-oF target',
     responses={
@@ -622,120 +737,4 @@
     logger.debug(ret_code)
     logger.debug(out)
     logger.debug(err)
-    return utils.get_response(ret_code)
-=======
-class NicQuery(BaseModel):
-    nic: str
-
-
-def resolve_underlying_ifaces(nic):
-    base_path = f"/sys/class/net/{nic}"
-    if not os.path.exists(base_path):
-        return []
-
-    # Handle bridge devices (collect all lower interfaces)
-    bridge_path = os.path.join(base_path, "brif")
-    if os.path.exists(bridge_path):
-        lower_ifaces = os.listdir(bridge_path)
-        resolved = []
-        for lower in lower_ifaces:
-            resolved.extend(resolve_underlying_ifaces(lower))
-        return resolved
-
-    # Handle bonded interfaces (collect all slaves)
-    bond_slaves = os.path.join(base_path, "bonding/slaves")
-    if os.path.exists(bond_slaves):
-        try:
-            with open(bond_slaves, "r") as f:
-                slaves = f.read().strip().split()
-            resolved = []
-            for s in slaves:
-                resolved.extend(resolve_underlying_ifaces(s))
-            return resolved
-        except Exception as e:
-            logger.warning(f"Failed to read bond slaves for {nic}: {e}")
-
-    # Handle VLANs (detect lower_* symlinks like lower_bond0)
-    lowers = [f for f in os.listdir(base_path) if f.startswith("lower_")]
-    if lowers:
-        resolved = []
-        for lower in lowers:
-            try:
-                target = os.path.basename(os.path.realpath(os.path.join(base_path, lower)))
-                resolved.extend(resolve_underlying_ifaces(target))
-            except Exception as e:
-                logger.warning(f"Failed to resolve {lower} for {nic}: {e}")
-        return resolved
-
-    # Fallback: device symlink (for VLANs on physical ifaces)
-    vlan_dev_path = os.path.join(base_path, "device")
-    if os.path.islink(vlan_dev_path):
-        try:
-            real_path = os.path.realpath(vlan_dev_path)
-            parent = real_path.split("/")[-1]
-            if parent != nic and os.path.exists(f"/sys/class/net/{parent}"):
-                return resolve_underlying_ifaces(parent)
-        except Exception as e:
-            logger.warning(f"Failed to resolve VLAN parent for {nic}: {e}")
-
-    # Default: treat as physical
-    return [nic]
-
-
-@api.get('/ifc_is_roce', responses={
-    200: {'content': {'application/json': {'schema': utils.response_schema({
-        'type': 'boolean',
-    })}}},
-})
-def ifc_is_roce(query: NicQuery):
-    """
-    Check if the given interface (including VLANs, bonds, bridges)
-    ultimately uses a RoCE-capable NIC.
-    """
-    try:
-        nic = query.nic if hasattr(query, "nic") else str(query)
-        rdma_path = "/sys/class/infiniband/"
-        if not os.path.exists(rdma_path):
-            return utils.get_response(False)
-
-        underlying = resolve_underlying_ifaces(nic)
-        logger.debug(f"Resolved {nic} → underlying ifaces: {underlying}")
-
-        for rdma_dev in os.listdir(rdma_path):
-            net_path = os.path.join(rdma_path, rdma_dev, "device/net")
-            if os.path.exists(net_path):
-                roce_ifaces = os.listdir(net_path)
-                for iface in underlying:
-                    if iface in roce_ifaces:
-                        return utils.get_response(True)
-    except Exception as e:
-        logger.error(f"ifc_is_roce failed: {e}")
-
-    return utils.get_response(False)
-
-
-@api.get('/ifc_is_tcp', responses={
-    200: {'content': {'application/json': {'schema': utils.response_schema({
-        'type': 'boolean',
-    })}}},
-})
-def ifc_is_tcp(query: NicQuery):
-    try:
-        nic = query.nic if hasattr(query, "nic") else str(query)
-        addrs = psutil.net_if_addrs().get(nic, [])
-        for addr in addrs:
-            if addr.family == socket.AF_INET:
-                return utils.get_response(True)
-    except Exception as e:
-        logger.error(e)
-    return utils.get_response(False)
-
-
-@api.get('/check', responses={
-    200: {'content': {'application/json': {'schema': utils.response_schema({
-        'type': 'boolean'
-    })}}},
-})
-def is_alive():
-    return utils.get_response(True)
->>>>>>> 3af633b0
+    return utils.get_response(ret_code)