--- conflicted
+++ resolved
@@ -159,7 +159,12 @@
             default: false
             action: store_true
             private: true
-<<<<<<< HEAD
+          - name: "--max-snap"
+            help: "Max snapshot per storage node"
+            dest: max_snap
+            type: int
+            default: 5000
+            private: true
           - name: "--spdk-mem"
             help: "Set spdk hugepage size limitation"
             dest: spdk_mem
@@ -174,14 +179,6 @@
             nargs: +
             default: ""
 
-=======
-          - name: "--max-snap"
-            help: "Max snapshot per storage node"
-            dest: max_snap
-            type: int
-            default: 5000
-            private: true
->>>>>>> 396508c2
       - name: delete
         help: "Deletes a storage node object from the state database."
         usage: >
