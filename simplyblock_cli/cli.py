#!/usr/bin/env python
# PYTHON_ARGCOMPLETE_OK

import logging
import sys
import traceback

from simplyblock_cli.clibase import CLIWrapperBase, range_type, regex_type, size_type
from simplyblock_core import utils

class CLIWrapper(CLIWrapperBase):

    def __init__(self):
        self.developer_mode = True if "--dev" in sys.argv else False
        if self.developer_mode:
            idx = sys.argv.index("--dev")
            args = sys.argv[0:idx]
            for i in range(idx + 1, len(sys.argv)):
                args.append(sys.argv[i])
            sys.argv = args

        self.logger = utils.get_logger()
        self.init_parser()
        self.init_storage_node()
        self.init_cluster()
        self.init_volume()
        self.init_control_plane()
        self.init_storage_pool()
        self.init_snapshot()
        super().__init__()

    def init_storage_node(self):
        subparser = self.add_command('storage-node', 'Storage node commands', aliases=['sn',])
        self.init_storage_node__deploy(subparser)
        self.init_storage_node__configure(subparser)
        self.init_storage_node__configure_upgrade(subparser)
        self.init_storage_node__deploy_cleaner(subparser)
        self.init_storage_node__add_node(subparser)
        self.init_storage_node__delete(subparser)
        self.init_storage_node__remove(subparser)
        self.init_storage_node__list(subparser)
        self.init_storage_node__get(subparser)
        self.init_storage_node__restart(subparser)
        self.init_storage_node__shutdown(subparser)
        self.init_storage_node__suspend(subparser)
        self.init_storage_node__resume(subparser)
        self.init_storage_node__get_io_stats(subparser)
        self.init_storage_node__get_capacity(subparser)
        self.init_storage_node__list_devices(subparser)
        if self.developer_mode:
            self.init_storage_node__device_testing_mode(subparser)
        self.init_storage_node__get_device(subparser)
        self.init_storage_node__reset_device(subparser)
        self.init_storage_node__restart_device(subparser)
        self.init_storage_node__add_device(subparser)
        self.init_storage_node__remove_device(subparser)
        self.init_storage_node__set_failed_device(subparser)
        self.init_storage_node__get_capacity_device(subparser)
        self.init_storage_node__get_io_stats_device(subparser)
        self.init_storage_node__port_list(subparser)
        self.init_storage_node__port_io_stats(subparser)
        self.init_storage_node__check(subparser)
        self.init_storage_node__check_device(subparser)
        self.init_storage_node__info(subparser)
        if self.developer_mode:
            self.init_storage_node__info_spdk(subparser)
        if self.developer_mode:
            self.init_storage_node__remove_jm_device(subparser)
        self.init_storage_node__restart_jm_device(subparser)
        if self.developer_mode:
            self.init_storage_node__send_cluster_map(subparser)
        if self.developer_mode:
            self.init_storage_node__get_cluster_map(subparser)
        self.init_storage_node__make_primary(subparser)
        if self.developer_mode:
            self.init_storage_node__dump_lvstore(subparser)
        if self.developer_mode:
            self.init_storage_node__set(subparser)


    def init_storage_node__deploy(self, subparser):
        subcommand = self.add_sub_command(subparser, 'deploy', 'Prepares a host to be used as a storage node')
        argument = subcommand.add_argument('--ifname', help='Management interface name, e.g. eth0', type=str, dest='ifname')
        argument = subcommand.add_argument('--isolate-cores', help='Isolate cores in kernel args for provided cpu mask', default=False, dest='isolate_cores', action='store_true')

    def init_storage_node__configure(self, subparser):
        subcommand = self.add_sub_command(subparser, 'configure', 'Prepare a configuration file to be used when adding the storage node')
        argument = subcommand.add_argument('--max-lvol', help='Max logical volume per storage node', type=int, dest='max_lvol', required=True)
        argument = subcommand.add_argument('--max-size', help='Maximum amount of GB to be utilized on this storage node', type=str, dest='max_prov', required=True)
        argument = subcommand.add_argument('--nodes-per-socket', help='number of each node to be added per each socket.', type=int, default=1, dest='nodes_per_socket')
        argument = subcommand.add_argument('--sockets-to-use', help='The system socket to use when adding the storage nodes', type=str, default='0', dest='sockets_to_use')
        argument = subcommand.add_argument('--pci-allowed', help='Comma separated list of PCI addresses of Nvme devices to use for storage devices.', type=str, default='', dest='pci_allowed', required=False)
        argument = subcommand.add_argument('--pci-blocked', help='Comma separated list of PCI addresses of Nvme devices to not use for storage devices', type=str, default='', dest='pci_blocked', required=False)

    def init_storage_node__configure_upgrade(self, subparser):
        subcommand = self.add_sub_command(subparser, 'configure-upgrade', 'Upgrade the automated configuration file with new changes of cpu mask or storage devices')

    def init_storage_node__deploy_cleaner(self, subparser):
        subcommand = self.add_sub_command(subparser, 'deploy-cleaner', 'Cleans a previous simplyblock deploy (local run)')

    def init_storage_node__add_node(self, subparser):
        subcommand = self.add_sub_command(subparser, 'add-node', 'Adds a storage node by its IP address')
        subcommand.add_argument('cluster_id', help='Cluster id', type=str)
        subcommand.add_argument('node_addr', help='Address of storage node api to add, like <node-ip>:5000', type=str)
        subcommand.add_argument('ifname', help='Management interface name', type=str)
        argument = subcommand.add_argument('--journal-partition', help='1: auto-create small partitions for journal on nvme devices. 0: use a separate (the smallest) nvme device of the node for journal. The journal needs a maximum of 3 percent of total available raw disk space.', type=int, default=1, dest='partitions')
        if self.developer_mode:
            argument = subcommand.add_argument('--jm-percent', help='Number in percent to use for JM from each device', type=int, default=3, dest='jm_percent')
        argument = subcommand.add_argument('--data-nics', help='Storage network interface names. currently one interface is supported.', type=str, dest='data_nics', nargs='+')
        if self.developer_mode:
            argument = subcommand.add_argument('--size-of-device', help='Size of device per storage node', type=str, dest='partition_size')
        if self.developer_mode:
            argument = subcommand.add_argument('--spdk-image', help='SPDK image uri', type=str, dest='spdk_image')
        if self.developer_mode:
            argument = subcommand.add_argument('--spdk-debug', help='Enable spdk debug logs', dest='spdk_debug', action='store_true')
        if self.developer_mode:
            argument = subcommand.add_argument('--iobuf_small_bufsize', help='bdev_set_options param', type=int, default=0, dest='small_bufsize')
        if self.developer_mode:
            argument = subcommand.add_argument('--iobuf_large_bufsize', help='bdev_set_options param', type=int, default=0, dest='large_bufsize')
        if self.developer_mode:
            argument = subcommand.add_argument('--enable-test-device', help='Enable creation of test device', dest='enable_test_device', action='store_true')
        if self.developer_mode:
            argument = subcommand.add_argument('--disable-ha-jm', help='Disable HA JM for distrib creation', dest='enable_ha_jm', action='store_false')
        argument = subcommand.add_argument('--ha-jm-count', help='HA JM count', type=int, default=3, dest='ha_jm_count')
        argument = subcommand.add_argument('--namespace', help='Kubernetes namespace to deploy on', type=str, dest='namespace')
        if self.developer_mode:
            argument = subcommand.add_argument('--id-device-by-nqn', help='Use device nqn to identify it instead of serial number', dest='id_device_by_nqn', action='store_true')
        if self.developer_mode:
            argument = subcommand.add_argument('--max-snap', help='Max snapshot per storage node', type=int, default=5000, dest='max_snap')

    def init_storage_node__delete(self, subparser):
        subcommand = self.add_sub_command(subparser, 'delete', 'Deletes a storage node object from the state database.')
        subcommand.add_argument('node_id', help='Storage node id', type=str).completer = self._completer_get_sn_list
        argument = subcommand.add_argument('--force', help='Force delete storage node from DB...Hopefully you know what you do', dest='force_remove', action='store_true')

    def init_storage_node__remove(self, subparser):
        subcommand = self.add_sub_command(subparser, 'remove', 'Removes a storage node from the cluster')
        subcommand.add_argument('node_id', help='Storage node id', type=str).completer = self._completer_get_sn_list
        argument = subcommand.add_argument('--force-remove', help='Force remove all logical volumes and snapshots', dest='force_remove', action='store_true')

    def init_storage_node__list(self, subparser):
        subcommand = self.add_sub_command(subparser, 'list', 'Lists all storage nodes')
        argument = subcommand.add_argument('--cluster-id', help='Cluster id', type=str, dest='cluster_id')
        argument = subcommand.add_argument('--json', help='Print outputs in json format', dest='json', action='store_true')

    def init_storage_node__get(self, subparser):
        subcommand = self.add_sub_command(subparser, 'get', 'Gets a storage node\'s information')
        subcommand.add_argument('node_id', help='Storage node id', type=str).completer = self._completer_get_sn_list

    def init_storage_node__restart(self, subparser):
        subcommand = self.add_sub_command(subparser, 'restart', 'Restarts a storage node')
        subcommand.add_argument('node_id', help='Storage node id', type=str).completer = self._completer_get_sn_list
        argument = subcommand.add_argument('--max-lvol', help='Max logical volume per storage node', type=int, default=0, dest='max_lvol')
        if self.developer_mode:
            argument = subcommand.add_argument('--max-snap', help='Max snapshot per storage node', type=int, default=5000, dest='max_snap')
        if self.developer_mode:
            argument = subcommand.add_argument('--max-size', help='Maximum amount of GB to be utilized on this storage node', type=str, default='0', dest='max_prov')
        argument = subcommand.add_argument('--node-addr', '--node-ip', help='Restart Node on new node', type=str, dest='node_ip')
        if self.developer_mode:
            argument = subcommand.add_argument('--spdk-image', help='SPDK image uri', type=str, dest='spdk_image')
        if self.developer_mode:
            argument = subcommand.add_argument('--reattach-volume', help='Reattach volume to new instance', dest='reattach_volume', action='store_true')
        if self.developer_mode:
            argument = subcommand.add_argument('--spdk-debug', help='Enable spdk debug logs', dest='spdk_debug', action='store_true')
        if self.developer_mode:
            argument = subcommand.add_argument('--iobuf_small_bufsize', help='bdev_set_options param', type=int, default=0, dest='small_bufsize')
        if self.developer_mode:
            argument = subcommand.add_argument('--iobuf_large_bufsize', help='bdev_set_options param', type=int, default=0, dest='large_bufsize')
        argument = subcommand.add_argument('--force', help='Force restart', dest='force', action='store_true')
        argument = subcommand.add_argument('--ssd-pcie', help='New Nvme PCIe address to add to the storage node. Can be more than one.', type=str, default='', dest='ssd_pcie', required=False, nargs='+')
        argument = subcommand.add_argument('--force-lvol-recreate', help='Force LVol recreate on node restart even if lvol bdev was not recovered', default=False, dest='force_lvol_recreate', action='store_true')

    def init_storage_node__shutdown(self, subparser):
        subcommand = self.add_sub_command(subparser, 'shutdown', 'Initiates a storage node shutdown')
        subcommand.add_argument('node_id', help='Storage node id', type=str).completer = self._completer_get_sn_list
        argument = subcommand.add_argument('--force', help='Force node shutdown', dest='force', action='store_true')

    def init_storage_node__suspend(self, subparser):
        subcommand = self.add_sub_command(subparser, 'suspend', 'Suspends a storage node')
        subcommand.add_argument('node_id', help='Storage node id', type=str).completer = self._completer_get_sn_list
        argument = subcommand.add_argument('--force', help='Force node suspend', dest='force', action='store_true')

    def init_storage_node__resume(self, subparser):
        subcommand = self.add_sub_command(subparser, 'resume', 'Resumes a storage node')
        subcommand.add_argument('node_id', help='Storage node id', type=str).completer = self._completer_get_sn_list

    def init_storage_node__get_io_stats(self, subparser):
        subcommand = self.add_sub_command(subparser, 'get-io-stats', 'Gets storage node IO statistics')
        subcommand.add_argument('node_id', help='Storage node id', type=str).completer = self._completer_get_sn_list
        argument = subcommand.add_argument('--history', help='list history records -one for every 15 minutes- for XX days and YY hours -up to 10 days in total-, format: XXdYYh', type=str, dest='history')
        argument = subcommand.add_argument('--records', help='Number of records, default: 20', type=int, default=20, dest='records')

    def init_storage_node__get_capacity(self, subparser):
        subcommand = self.add_sub_command(subparser, 'get-capacity', 'Gets a storage node\'s capacity statistics')
        subcommand.add_argument('node_id', help='Storage node id', type=str).completer = self._completer_get_sn_list
        argument = subcommand.add_argument('--history', help='list history records -one for every 15 minutes- for XX days and YY hours -up to 10 days in total-, format: XXdYYh', type=str, dest='history')

    def init_storage_node__list_devices(self, subparser):
        subcommand = self.add_sub_command(subparser, 'list-devices', 'Lists storage devices')
        subcommand.add_argument('node_id', help='Storage node id', type=str).completer = self._completer_get_sn_list
        argument = subcommand.add_argument('--json', help='Print outputs in json format', dest='json', action='store_true')

    def init_storage_node__device_testing_mode(self, subparser):
        subcommand = self.add_sub_command(subparser, 'device-testing-mode', 'Sets a device to testing mode')
        subcommand.add_argument('device_id', help='Device id', type=str)
        subcommand.add_argument('mode', help='Testing mode', type=str, default='full_pass_through')

    def init_storage_node__get_device(self, subparser):
        subcommand = self.add_sub_command(subparser, 'get-device', 'Gets storage device by its id')
        subcommand.add_argument('device_id', help='Device id', type=str)

    def init_storage_node__reset_device(self, subparser):
        subcommand = self.add_sub_command(subparser, 'reset-device', 'Resets a storage device')
        subcommand.add_argument('device_id', help='Device id', type=str)

    def init_storage_node__restart_device(self, subparser):
        subcommand = self.add_sub_command(subparser, 'restart-device', 'Restarts a storage device')
        subcommand.add_argument('device_id', help='Device id', type=str)

    def init_storage_node__add_device(self, subparser):
        subcommand = self.add_sub_command(subparser, 'add-device', 'Adds a new storage device')
        subcommand.add_argument('device_id', help='Device id', type=str)

    def init_storage_node__remove_device(self, subparser):
        subcommand = self.add_sub_command(subparser, 'remove-device', 'Logically removes a storage device')
        subcommand.add_argument('device_id', help='Device id', type=str)
        argument = subcommand.add_argument('--force', help='Force device remove', dest='force', action='store_true')

    def init_storage_node__set_failed_device(self, subparser):
        subcommand = self.add_sub_command(subparser, 'set-failed-device', 'Sets storage device to failed state')
        subcommand.add_argument('device_id', help='Device ID', type=str)

    def init_storage_node__get_capacity_device(self, subparser):
        subcommand = self.add_sub_command(subparser, 'get-capacity-device', 'Gets a device\'s capacity')
        subcommand.add_argument('device_id', help='Device id', type=str)
        argument = subcommand.add_argument('--history', help='list history records -one for every 15 minutes- for XX days and YY hours -up to 10 days in total-, format: XXdYYh', type=str, dest='history')

    def init_storage_node__get_io_stats_device(self, subparser):
        subcommand = self.add_sub_command(subparser, 'get-io-stats-device', 'Gets a device\'s IO statistics')
        subcommand.add_argument('device_id', help='Device id', type=str)
        argument = subcommand.add_argument('--history', help='list history records -one for every 15 minutes- for XX days and YY hours -up to 10 days in total-, format: XXdYYh', type=str, dest='history')
        argument = subcommand.add_argument('--records', help='Number of records, default: 20', type=int, default=20, dest='records')

    def init_storage_node__port_list(self, subparser):
        subcommand = self.add_sub_command(subparser, 'port-list', 'Gets the data interfaces list of a storage node')
        subcommand.add_argument('node_id', help='Storage node id', type=str).completer = self._completer_get_sn_list

    def init_storage_node__port_io_stats(self, subparser):
        subcommand = self.add_sub_command(subparser, 'port-io-stats', 'Gets the data interfaces\' IO stats')
        subcommand.add_argument('port_id', help='Data port id', type=str)
        argument = subcommand.add_argument('--history', help='list history records -one for every 15 minutes- for XX days and YY hours -up to 10 days in total, format: XXdYYh', type=str, dest='history')

    def init_storage_node__check(self, subparser):
        subcommand = self.add_sub_command(subparser, 'check', 'Checks the health status of a storage node')
        subcommand.add_argument('node_id', help='Storage node id', type=str).completer = self._completer_get_sn_list

    def init_storage_node__check_device(self, subparser):
        subcommand = self.add_sub_command(subparser, 'check-device', 'Checks the health status of a device')
        subcommand.add_argument('device_id', help='Device id', type=str)

    def init_storage_node__info(self, subparser):
        subcommand = self.add_sub_command(subparser, 'info', 'Gets the node\'s information')
        subcommand.add_argument('node_id', help='Storage node id', type=str).completer = self._completer_get_sn_list

    def init_storage_node__info_spdk(self, subparser):
        subcommand = self.add_sub_command(subparser, 'info-spdk', 'Gets the SPDK memory information')
        subcommand.add_argument('node_id', help='Storage node id', type=str).completer = self._completer_get_sn_list

    def init_storage_node__remove_jm_device(self, subparser):
        subcommand = self.add_sub_command(subparser, 'remove-jm-device', 'Removes a journaling device')
        subcommand.add_argument('jm_device_id', help='Journaling device id', type=str)
        argument = subcommand.add_argument('--force', help='Force device remove', dest='force', action='store_true')

    def init_storage_node__restart_jm_device(self, subparser):
        subcommand = self.add_sub_command(subparser, 'restart-jm-device', 'Restarts a journaling device')
        subcommand.add_argument('jm_device_id', help='Journaling device id', type=str)
        argument = subcommand.add_argument('--force', help='Force device remove', dest='force', action='store_true')

    def init_storage_node__send_cluster_map(self, subparser):
        subcommand = self.add_sub_command(subparser, 'send-cluster-map', 'Sends a new cluster map')
        subcommand.add_argument('node_id', help='Storage node id', type=str).completer = self._completer_get_sn_list

    def init_storage_node__get_cluster_map(self, subparser):
        subcommand = self.add_sub_command(subparser, 'get-cluster-map', 'Get the current cluster map')
        subcommand.add_argument('node_id', help='Storage node id', type=str).completer = self._completer_get_sn_list

    def init_storage_node__make_primary(self, subparser):
        subcommand = self.add_sub_command(subparser, 'make-primary', 'Forces to make the provided node id primary')
        subcommand.add_argument('node_id', help='Storage node id', type=str).completer = self._completer_get_sn_list

    def init_storage_node__dump_lvstore(self, subparser):
        subcommand = self.add_sub_command(subparser, 'dump-lvstore', 'Dump lvstore data')
        subcommand.add_argument('node_id', help='Storage node id', type=str).completer = self._completer_get_sn_list

    def init_storage_node__set(self, subparser):
        subcommand = self.add_sub_command(subparser, 'set', 'set storage node db value')
        subcommand.add_argument('node_id', help='Storage node id', type=str)
        subcommand.add_argument('attr_name', help='attr_name', type=str)
        subcommand.add_argument('attr_value', help='attr_value', type=str)


    def init_cluster(self):
        subparser = self.add_command('cluster', 'Cluster commands')
        self.init_cluster__create(subparser)
        self.init_cluster__add(subparser)
        self.init_cluster__activate(subparser)
        self.init_cluster__list(subparser)
        self.init_cluster__status(subparser)
        self.init_cluster__complete_expand(subparser)
        self.init_cluster__show(subparser)
        self.init_cluster__get(subparser)
        if self.developer_mode:
            self.init_cluster__suspend(subparser)
        self.init_cluster__get_capacity(subparser)
        self.init_cluster__get_io_stats(subparser)
        self.init_cluster__get_logs(subparser)
        self.init_cluster__get_secret(subparser)
        self.init_cluster__update_secret(subparser)
        self.init_cluster__check(subparser)
        self.init_cluster__update(subparser)
        if self.developer_mode:
            self.init_cluster__graceful_shutdown(subparser)
        if self.developer_mode:
            self.init_cluster__graceful_startup(subparser)
        self.init_cluster__list_tasks(subparser)
        self.init_cluster__cancel_task(subparser)
        self.init_cluster__get_subtasks(subparser)
        self.init_cluster__delete(subparser)
        if self.developer_mode:
            self.init_cluster__set(subparser)
        self.init_cluster__change_name(subparser)


    def init_cluster__create(self, subparser):
        subcommand = self.add_sub_command(subparser, 'create', 'Creates a new cluster')
        if self.developer_mode:
            argument = subcommand.add_argument('--page_size', help='The size of a data page in bytes', type=int, default=2097152, dest='page_size')
        if self.developer_mode:
            argument = subcommand.add_argument('--CLI_PASS', help='Password for CLI SSH connection', type=str, dest='CLI_PASS')
        argument = subcommand.add_argument('--cap-warn', help='Capacity warning level in percent, default: 89', type=int, default=89, dest='cap_warn')
        argument = subcommand.add_argument('--cap-crit', help='Capacity critical level in percent, default: 99', type=int, default=99, dest='cap_crit')
        argument = subcommand.add_argument('--prov-cap-warn', help='Capacity warning level in percent, default: 250', type=int, default=250, dest='prov_cap_warn')
        argument = subcommand.add_argument('--prov-cap-crit', help='Capacity critical level in percent, default: 500', type=int, default=500, dest='prov_cap_crit')
        argument = subcommand.add_argument('--ifname', help='Management interface name, e.g. eth0', type=str, dest='ifname')
        argument = subcommand.add_argument('--mgmt-ip', help='Management IP address to use for the node (e.g., 192.168.1.10)', type=str, dest='mgmt_ip')
        argument = subcommand.add_argument('--tls-secret-name', help='Name of the Kubernetes TLS Secret to be used by the Ingress for HTTPS termination (e.g., my-tls-secret)', type=str, dest='tls_secret')
        argument = subcommand.add_argument('--log-del-interval', help='Logging retention policy, default: 3d', type=str, default='3d', dest='log_del_interval')
        argument = subcommand.add_argument('--metrics-retention-period', help='Retention period for I/O statistics (Prometheus), default: 7d', type=str, default='7d', dest='metrics_retention_period')
        argument = subcommand.add_argument('--contact-point', help='Email or slack webhook url to be used for alerting', type=str, default='', dest='contact_point')
        argument = subcommand.add_argument('--grafana-endpoint', help='Endpoint url for Grafana', type=str, default='', dest='grafana_endpoint')
        argument = subcommand.add_argument('--data-chunks-per-stripe', help='Erasure coding schema parameter k (distributed raid), default: 1', type=int, default=1, dest='distr_ndcs')
        argument = subcommand.add_argument('--parity-chunks-per-stripe', help='Erasure coding schema parameter n (distributed raid), default: 1', type=int, default=1, dest='distr_npcs')
        if self.developer_mode:
            argument = subcommand.add_argument('--distr-bs', help='(Dev) distrb bdev block size, default: 4096', type=int, default=4096, dest='distr_bs')
        if self.developer_mode:
            argument = subcommand.add_argument('--distr-chunk-bs', help='(Dev) distrb bdev chunk block size, default: 4096', type=int, default=4096, dest='distr_chunk_bs')
        argument = subcommand.add_argument('--ha-type', help='Logical volume HA type (single, ha), default is cluster ha type', type=str, default='ha', dest='ha_type', choices=['single','ha',])
        argument = subcommand.add_argument('--is-single-node', help='For single node clusters only', default=False, dest='is_single_node', action='store_true')
        argument = subcommand.add_argument('--mode', help='Environment to deploy management services, default: docker', type=str, default='docker', dest='mode', choices=['docker','kubernetes',])
        argument = subcommand.add_argument('--ingress-host-source', help='Ingress host source: \'hostip\' for node IP, \'loadbalancer\' for external LB, or \'dns\' for custom domain', type=str, default='hostip', dest='ingress_host_source', choices=['hostip','loadbalancer','dns',])
        argument = subcommand.add_argument('--dns-name', help='Fully qualified DNS name to use as the Ingress host (required if --ingress-host-source=dns)', type=str, default='', dest='dns_name')
        argument = subcommand.add_argument('--enable-node-affinity', help='Enable node affinity for storage nodes', dest='enable_node_affinity', action='store_true')
<<<<<<< HEAD
        argument = subcommand.add_argument('--qpair-count', help='NVMe/TCP transport qpair count per logical volume', type=range_type(0, 128), default=0, dest='qpair_count')
        argument = subcommand.add_argument('--fabric', help='fabric: tcp, rdma or both (specify: tcp, rdma)', type=str, default='tcp', dest='fabric', choices=['tcp','rdma','tcp,rdma',])
=======
>>>>>>> ffda7465
        if self.developer_mode:
            argument = subcommand.add_argument('--max-queue-size', help='The max size the queue will grow', type=int, default=128, dest='max_queue_size')
        if self.developer_mode:
            argument = subcommand.add_argument('--inflight-io-threshold', help='The number of inflight IOs allowed before the IO queuing starts', type=int, default=4, dest='inflight_io_threshold')
        if self.developer_mode:
            argument = subcommand.add_argument('--enable-qos', help='Enable qos bdev for storage nodes, true by default', type=bool, default=False, dest='enable_qos')
        if self.developer_mode:
            argument = subcommand.add_argument('--disable-monitoring', help='Disable monitoring stack, false by default', dest='disable_monitoring', action='store_true')
        argument = subcommand.add_argument('--strict-node-anti-affinity', help='Enable strict node anti affinity for storage nodes. Never more than one chunk is placed on a node. This requires a minimum of _data-chunks-in-stripe + parity-chunks-in-stripe + 1_ nodes in the cluster.', dest='strict_node_anti_affinity', action='store_true')
        argument = subcommand.add_argument('--name', '-n', help='Assigns a name to the newly created cluster.', type=str, dest='name')
        argument = subcommand.add_argument('--qpair-count', help='NVMe/TCP transport qpair count per logical volume', type=range_type(0, 128), default=32, dest='qpair_count')
        argument = subcommand.add_argument('--client-qpair-count', help='default NVMe/TCP transport qpair count per logical volume for client', type=range_type(0, 128), default=3, dest='client_qpair_count')

    def init_cluster__add(self, subparser):
        subcommand = self.add_sub_command(subparser, 'add', 'Adds a new cluster')
        if self.developer_mode:
            argument = subcommand.add_argument('--page_size', help='The size of a data page in bytes', type=int, default=2097152, dest='page_size')
        argument = subcommand.add_argument('--cap-warn', help='Capacity warning level in percent, default: 89', type=int, default=89, dest='cap_warn')
        argument = subcommand.add_argument('--cap-crit', help='Capacity critical level in percent, default: 99', type=int, default=99, dest='cap_crit')
        argument = subcommand.add_argument('--prov-cap-warn', help='Capacity warning level in percent, default: 250', type=int, default=250, dest='prov_cap_warn')
        argument = subcommand.add_argument('--prov-cap-crit', help='Capacity critical level in percent, default: 500', type=int, default=500, dest='prov_cap_crit')
        argument = subcommand.add_argument('--data-chunks-per-stripe', help='Erasure coding schema parameter k (distributed raid), default: 1', type=int, default=1, dest='distr_ndcs')
        argument = subcommand.add_argument('--parity-chunks-per-stripe', help='Erasure coding schema parameter n (distributed raid), default: 1', type=int, default=1, dest='distr_npcs')
        if self.developer_mode:
            argument = subcommand.add_argument('--distr-bs', help='(Dev) distrb bdev block size, default: 4096', type=int, default=4096, dest='distr_bs')
        if self.developer_mode:
            argument = subcommand.add_argument('--distr-chunk-bs', help='(Dev) distrb bdev chunk block size, default: 4096', type=int, default=4096, dest='distr_chunk_bs')
        argument = subcommand.add_argument('--ha-type', help='Logical volume HA type (single, ha), default is cluster single type', type=str, default='ha', dest='ha_type', choices=['single','ha',])
        argument = subcommand.add_argument('--enable-node-affinity', help='Enables node affinity for storage nodes', dest='enable_node_affinity', action='store_true')
        argument = subcommand.add_argument('--fabric', help='fabric: tcp, rdma or both (specify: tcp, rdma)', type=str, default='tcp', dest='fabric', choices=['tcp','rdma','tcp,rdma',])
        argument = subcommand.add_argument('--is-single-node', help='For single node clusters only', default=False, dest='is_single_node', action='store_true')
        argument = subcommand.add_argument('--qpair-count', help='NVMe/TCP transport qpair count per logical volume', type=range_type(0, 128), default=32, dest='qpair_count')
        argument = subcommand.add_argument('--client-qpair-count', help='default NVMe/TCP transport qpair count per logical volume for client', type=range_type(0, 128), default=3, dest='client_qpair_count')
        if self.developer_mode:
            argument = subcommand.add_argument('--max-queue-size', help='The max size the queue will grow', type=int, default=128, dest='max_queue_size')
        if self.developer_mode:
            argument = subcommand.add_argument('--inflight-io-threshold', help='The number of inflight IOs allowed before the IO queuing starts', type=int, default=4, dest='inflight_io_threshold')
        if self.developer_mode:
            argument = subcommand.add_argument('--enable-qos', help='Enable qos bdev for storage nodes, default: true', type=bool, default=False, dest='enable_qos')
        argument = subcommand.add_argument('--strict-node-anti-affinity', help='Enable strict node anti affinity for storage nodes. Never more than one chunk is placed on a node. This requires a minimum of _data-chunks-in-stripe + parity-chunks-in-stripe + 1_ nodes in the cluster."', dest='strict_node_anti_affinity', action='store_true')
        argument = subcommand.add_argument('--name', '-n', help='Assigns a name to the newly created cluster.', type=str, dest='name')

    def init_cluster__activate(self, subparser):
        subcommand = self.add_sub_command(subparser, 'activate', 'Activates a cluster.')
        subcommand.add_argument('cluster_id', help='Cluster id', type=str).completer = self._completer_get_cluster_list
        argument = subcommand.add_argument('--force', help='Force recreate distr and lv stores', dest='force', action='store_true')
        argument = subcommand.add_argument('--force-lvstore-create', help='Force recreate lv stores', dest='force_lvstore_create', action='store_true').completer = self._completer_get_cluster_list

    def init_cluster__list(self, subparser):
        subcommand = self.add_sub_command(subparser, 'list', 'Shows the cluster list')
        argument = subcommand.add_argument('--json', help='Print json output', dest='json', action='store_true')

    def init_cluster__status(self, subparser):
        subcommand = self.add_sub_command(subparser, 'status', 'Shows a cluster\'s status')
        subcommand.add_argument('cluster_id', help='Cluster id', type=str).completer = self._completer_get_cluster_list

    def init_cluster__complete_expand(self, subparser):
        subcommand = self.add_sub_command(subparser, 'complete-expand', 'Create lvstore on newly added nodes to the cluster')
        subcommand.add_argument('cluster_id', help='Cluster id', type=str).completer = self._completer_get_cluster_list

    def init_cluster__show(self, subparser):
        subcommand = self.add_sub_command(subparser, 'show', 'Shows a cluster\'s statistics')
        subcommand.add_argument('cluster_id', help='Cluster id', type=str).completer = self._completer_get_cluster_list

    def init_cluster__get(self, subparser):
        subcommand = self.add_sub_command(subparser, 'get', 'Gets a cluster\'s information')
        subcommand.add_argument('cluster_id', help='Cluster id', type=str).completer = self._completer_get_cluster_list

    def init_cluster__suspend(self, subparser):
        subcommand = self.add_sub_command(subparser, 'suspend', 'Put the cluster status to be suspended')
        subcommand.add_argument('cluster_id', help='Cluster id', type=str).completer = self._completer_get_cluster_list

    def init_cluster__get_capacity(self, subparser):
        subcommand = self.add_sub_command(subparser, 'get-capacity', 'Gets a cluster\'s capacity')
        subcommand.add_argument('cluster_id', help='Cluster id', type=str).completer = self._completer_get_cluster_list
        argument = subcommand.add_argument('--json', help='Print json output', dest='json', action='store_true')
        argument = subcommand.add_argument('--history', help='(XXdYYh), list history records (one for every 15 minutes) for XX days and YY hours (up to 10 days in total).', type=str, dest='history')

    def init_cluster__get_io_stats(self, subparser):
        subcommand = self.add_sub_command(subparser, 'get-io-stats', 'Gets a cluster\'s I/O statistics')
        subcommand.add_argument('cluster_id', help='Cluster id', type=str).completer = self._completer_get_cluster_list
        argument = subcommand.add_argument('--records', help='Number of records, default: 20', type=int, default=20, dest='records')
        argument = subcommand.add_argument('--history', help='(XXdYYh), list history records (one for every 15 minutes) for XX days and YY hours (up to 10 days in total).', type=str, dest='history')

    def init_cluster__get_logs(self, subparser):
        subcommand = self.add_sub_command(subparser, 'get-logs', 'Returns a cluster\'s status logs')
        subcommand.add_argument('cluster_id', help='Cluster id', type=str).completer = self._completer_get_cluster_list
        argument = subcommand.add_argument('--json', help='Return JSON formatted logs', dest='json', action='store_true')
        argument = subcommand.add_argument('--limit', help='show last number of logs, default 50', type=int, default=50, dest='limit')

    def init_cluster__get_secret(self, subparser):
        subcommand = self.add_sub_command(subparser, 'get-secret', 'Gets a cluster\'s secret')
        subcommand.add_argument('cluster_id', help='Cluster id', type=str).completer = self._completer_get_cluster_list

    def init_cluster__update_secret(self, subparser):
        subcommand = self.add_sub_command(subparser, 'update-secret', 'Updates a cluster\'s secret')
        subcommand.add_argument('cluster_id', help='Cluster id', type=str).completer = self._completer_get_cluster_list
        subcommand.add_argument('secret', help='new 20 characters password', type=str)

    def init_cluster__check(self, subparser):
        subcommand = self.add_sub_command(subparser, 'check', 'Checks a cluster\'s health')
        subcommand.add_argument('cluster_id', help='Cluster id', type=str).completer = self._completer_get_cluster_list

    def init_cluster__update(self, subparser):
        subcommand = self.add_sub_command(subparser, 'update', 'Updates a cluster to new version')
        subcommand.add_argument('cluster_id', help='Cluster id', type=str).completer = self._completer_get_cluster_list
        argument = subcommand.add_argument('--cp-only', help='Update the control plane only', type=bool, default=False, dest='mgmt_only')
        argument = subcommand.add_argument('--restart', help='Restart the management services', type=bool, default=False, dest='restart')
        argument = subcommand.add_argument('--spdk-image', help='Restart the storage nodes using the provided image', type=str, dest='spdk_image')
        argument = subcommand.add_argument('--mgmt-image', help='Restart the management services using the provided image', type=str, dest='mgmt_image')

    def init_cluster__graceful_shutdown(self, subparser):
        subcommand = self.add_sub_command(subparser, 'graceful-shutdown', 'Initiates a graceful shutdown of a cluster\'s storage nodes')
        subcommand.add_argument('cluster_id', help='Cluster id', type=str).completer = self._completer_get_cluster_list

    def init_cluster__graceful_startup(self, subparser):
        subcommand = self.add_sub_command(subparser, 'graceful-startup', 'Initiates a graceful startup of a cluster\'s storage nodes')
        subcommand.add_argument('cluster_id', help='Cluster id', type=str).completer = self._completer_get_cluster_list
        argument = subcommand.add_argument('--clear-data', help='clear Alceml data', dest='clear_data', action='store_true')
        argument = subcommand.add_argument('--spdk-image', help='SPDK image uri', type=str, dest='spdk_image')

    def init_cluster__list_tasks(self, subparser):
        subcommand = self.add_sub_command(subparser, 'list-tasks', 'Lists tasks of a cluster')
        subcommand.add_argument('cluster_id', help='Cluster id', type=str).completer = self._completer_get_cluster_list
        argument = subcommand.add_argument('--limit', help='show last number of tasks, default 50', type=int, default=50, dest='limit')

    def init_cluster__cancel_task(self, subparser):
        subcommand = self.add_sub_command(subparser, 'cancel-task', 'Cancels task by task id')
        subcommand.add_argument('task_id', help='Task id', type=str)

    def init_cluster__get_subtasks(self, subparser):
        subcommand = self.add_sub_command(subparser, 'get-subtasks', 'Get rebalancing subtasks list')
        subcommand.add_argument('task_id', help='Task id', type=str)

    def init_cluster__delete(self, subparser):
        subcommand = self.add_sub_command(subparser, 'delete', 'Deletes a cluster')
        subcommand.add_argument('cluster_id', help='Cluster id', type=str).completer = self._completer_get_cluster_list

    def init_cluster__set(self, subparser):
        subcommand = self.add_sub_command(subparser, 'set', 'set cluster db value')
        subcommand.add_argument('cluster_id', help='cluster id', type=str)
        subcommand.add_argument('attr_name', help='attr_name', type=str)
        subcommand.add_argument('attr_value', help='attr_value', type=str)

    def init_cluster__change_name(self, subparser):
        subcommand = self.add_sub_command(subparser, 'change-name', 'Assigns or changes a name to a cluster')
        subcommand.add_argument('cluster_id', help='Cluster id', type=str).completer = self._completer_get_cluster_list
        subcommand.add_argument('name', help='Name', type=str)


    def init_volume(self):
        subparser = self.add_command('volume', 'Logical volume commands', aliases=['lvol',])
        self.init_volume__add(subparser)
        self.init_volume__qos_set(subparser)
        self.init_volume__list(subparser)
        if self.developer_mode:
            self.init_volume__list_mem(subparser)
        self.init_volume__get(subparser)
        self.init_volume__delete(subparser)
        self.init_volume__connect(subparser)
        self.init_volume__resize(subparser)
        self.init_volume__create_snapshot(subparser)
        self.init_volume__clone(subparser)
        if self.developer_mode:
            self.init_volume__move(subparser)
        self.init_volume__get_capacity(subparser)
        self.init_volume__get_io_stats(subparser)
        self.init_volume__check(subparser)
        self.init_volume__inflate(subparser)


    def init_volume__add(self, subparser):
        subcommand = self.add_sub_command(subparser, 'add', 'Adds a new logical volume')
        subcommand.add_argument('name', help='New logical volume name', type=str)
        subcommand.add_argument('size', help='Logical volume size: 10M, 10G, 10(bytes)', type=size_type())
        subcommand.add_argument('pool', help='Pool id or name', type=str)
        argument = subcommand.add_argument('--snapshot', '-s', help='Make logical volume with snapshot capability, default: false', default=False, dest='snapshot', action='store_true')
        argument = subcommand.add_argument('--max-size', help='Logical volume max size', type=size_type(), default='1000T', dest='max_size')
        argument = subcommand.add_argument('--host-id', help='Primary storage node id or Hostname', type=str, dest='host_id')
        argument = subcommand.add_argument('--encrypt', help='Use inline data encryption and decryption on the logical volume', dest='encrypt', action='store_true')
        argument = subcommand.add_argument('--crypto-key1', help='Hex value of key1 to be used for logical volume encryption', type=str, dest='crypto_key1')
        argument = subcommand.add_argument('--crypto-key2', help='Hex value of key2 to be used for logical volume encryption', type=str, dest='crypto_key2')
        argument = subcommand.add_argument('--max-rw-iops', help='Maximum Read Write IO Per Second', type=int, dest='max_rw_iops')
        argument = subcommand.add_argument('--max-rw-mbytes', help='Maximum Read Write Megabytes Per Second', type=int, dest='max_rw_mbytes')
        argument = subcommand.add_argument('--max-r-mbytes', help='Maximum Read Megabytes Per Second', type=int, dest='max_r_mbytes')
        argument = subcommand.add_argument('--max-w-mbytes', help='Maximum Write Megabytes Per Second', type=int, dest='max_w_mbytes')
        argument = subcommand.add_argument('--max-namespace-per-subsys', help='Maximum Namespace per subsystem', type=int, dest='max_namespace_per_subsys')
        if self.developer_mode:
            argument = subcommand.add_argument('--distr-vuid', help='(Dev) set vuid manually, default: random (1-99999)', type=int, dest='distr_vuid')
        argument = subcommand.add_argument('--ha-type', help='Logical volume HA type (single, ha), default is cluster HA type', type=str, default='default', dest='ha_type', choices=['single','default','ha',])
        argument = subcommand.add_argument('--fabric', help='tcp or rdma (tcp is default). Cluster must support chosen fabric.', type=str, default='tcp', dest='fabric', choices=['tcp','rdma','tcp,rdma',])
        argument = subcommand.add_argument('--lvol-priority-class', help='Logical volume priority class', type=int, default=0, dest='lvol_priority_class')
        argument = subcommand.add_argument('--namespace', help='Set logical volume namespace for k8s clients', type=str, dest='namespace')
        if self.developer_mode:
            argument = subcommand.add_argument('--uid', help='Set logical volume id', type=str, dest='uid')
        argument = subcommand.add_argument('--pvc-name', '--pvc_name', help='Set logical volume PVC name for k8s clients', type=str, dest='pvc_name')

    def init_volume__qos_set(self, subparser):
        subcommand = self.add_sub_command(subparser, 'qos-set', 'Changes QoS settings for an active logical volume')
        subcommand.add_argument('volume_id', help='Logical volume id', type=str)
        argument = subcommand.add_argument('--max-rw-iops', help='Maximum Read Write IO Per Second', type=int, dest='max_rw_iops')
        argument = subcommand.add_argument('--max-rw-mbytes', help='Maximum Read Write Megabytes Per Second', type=int, dest='max_rw_mbytes')
        argument = subcommand.add_argument('--max-r-mbytes', help='Maximum Read Megabytes Per Second', type=int, dest='max_r_mbytes')
        argument = subcommand.add_argument('--max-w-mbytes', help='Maximum Write Megabytes Per Second', type=int, dest='max_w_mbytes')

    def init_volume__list(self, subparser):
        subcommand = self.add_sub_command(subparser, 'list', 'Lists logical volumes')
        argument = subcommand.add_argument('--cluster-id', help='List logical volumes in particular cluster', type=str, dest='cluster_id')
        argument = subcommand.add_argument('--pool', help='List logical volumes in particular pool id or name', type=str, dest='pool')
        argument = subcommand.add_argument('--json', help='Print outputs in json format', dest='json', action='store_true')
        argument = subcommand.add_argument('--all', help='List soft deleted logical volumes', dest='all', action='store_true')

    def init_volume__list_mem(self, subparser):
        subcommand = self.add_sub_command(subparser, 'list-mem', 'Gets the size and max_size of a logical volume')
        argument = subcommand.add_argument('--json', help='Print outputs in json format', dest='json', action='store_true')
        argument = subcommand.add_argument('--csv', help='Print outputs in csv format', dest='csv', action='store_true')

    def init_volume__get(self, subparser):
        subcommand = self.add_sub_command(subparser, 'get', 'Gets the logical volume details')
        subcommand.add_argument('volume_id', help='Logical volume id or name', type=str)
        argument = subcommand.add_argument('--json', help='Print outputs in json format', dest='json', action='store_true')

    def init_volume__delete(self, subparser):
        subcommand = self.add_sub_command(subparser, 'delete', 'Deletes a logical volume')
        subcommand.add_argument('volume_id', help='Logical volumes id or ids', type=str, nargs='+')
        argument = subcommand.add_argument('--force', help='Force delete logical volume from the cluster', dest='force', action='store_true')

    def init_volume__connect(self, subparser):
        subcommand = self.add_sub_command(subparser, 'connect', 'Gets the logical volume\'s NVMe/TCP connection string(s)')
        subcommand.add_argument('volume_id', help='Logical volume id', type=str)
        argument = subcommand.add_argument('--ctrl-loss-tmo', help='Control loss timeout for this volume', type=int, dest='ctrl_loss_tmo')

    def init_volume__resize(self, subparser):
        subcommand = self.add_sub_command(subparser, 'resize', 'Resizes a logical volume')
        subcommand.add_argument('volume_id', help='Logical volume id', type=str)
        subcommand.add_argument('size', help='New logical volume size size: 10M, 10G, 10(bytes)', type=size_type())

    def init_volume__create_snapshot(self, subparser):
        subcommand = self.add_sub_command(subparser, 'create-snapshot', 'Creates a snapshot from a logical volume')
        subcommand.add_argument('volume_id', help='Logical volume id', type=str)
        subcommand.add_argument('name', help='Snapshot name', type=str)

    def init_volume__clone(self, subparser):
        subcommand = self.add_sub_command(subparser, 'clone', 'Provisions a logical volumes from an existing snapshot')
        subcommand.add_argument('snapshot_id', help='Snapshot id', type=str)
        subcommand.add_argument('clone_name', help='Clone name', type=str)
        argument = subcommand.add_argument('--resize', help='New logical volume size: 10M, 10G, 10(bytes). Can only increase.', type=size_type(), default='0', dest='resize')

    def init_volume__move(self, subparser):
        subcommand = self.add_sub_command(subparser, 'move', 'Moves a full copy of the logical volume between nodes')
        subcommand.add_argument('volume_id', help='Logical volume id', type=str)
        subcommand.add_argument('node_id', help='Destination node id', type=str)
        argument = subcommand.add_argument('--force', help='Force logical volume delete from source node', dest='force', action='store_true')

    def init_volume__get_capacity(self, subparser):
        subcommand = self.add_sub_command(subparser, 'get-capacity', 'Gets a logical volume\'s capacity')
        subcommand.add_argument('volume_id', help='Logical volume id', type=str)
        argument = subcommand.add_argument('--history', help='(XXdYYh), list history records (one for every 15 minutes) for XX days and YY hours (up to 10 days in total).', type=str, dest='history')

    def init_volume__get_io_stats(self, subparser):
        subcommand = self.add_sub_command(subparser, 'get-io-stats', 'Gets a logical volume\'s I/O statistics')
        subcommand.add_argument('volume_id', help='Logical volume id', type=str)
        argument = subcommand.add_argument('--history', help='(XXdYYh), list history records (one for every 15 minutes) for XX days and YY hours (up to 10 days in total).', type=str, dest='history')
        argument = subcommand.add_argument('--records', help='Number of records, default: 20', type=int, default=20, dest='records')

    def init_volume__check(self, subparser):
        subcommand = self.add_sub_command(subparser, 'check', 'Checks a logical volume\'s health')
        subcommand.add_argument('volume_id', help='Logical volume id', type=str)

    def init_volume__inflate(self, subparser):
        subcommand = self.add_sub_command(subparser, 'inflate', 'Inflate a logical volume')
        subcommand.add_argument('volume_id', help='Logical volume id', type=str)


    def init_control_plane(self):
        subparser = self.add_command('control-plane', 'Control plane commands', aliases=['cp','mgmt',])
        self.init_control_plane__add(subparser)
        self.init_control_plane__list(subparser)
        self.init_control_plane__remove(subparser)


    def init_control_plane__add(self, subparser):
        subcommand = self.add_sub_command(subparser, 'add', 'Adds a control plane to the cluster (local run)')
        subcommand.add_argument('cluster_ip', help='Cluster IP address', type=str)
        subcommand.add_argument('cluster_id', help='Cluster id', type=str)
        subcommand.add_argument('cluster_secret', help='Cluster secret', type=str)
        argument = subcommand.add_argument('--ifname', help='Management interface name', type=str, dest='ifname')
        argument = subcommand.add_argument('--mgmt-ip', help='Management IP address to use for the node (e.g., 192.168.1.10)', type=str, dest='mgmt_ip')
        argument = subcommand.add_argument('--mode', help='Environment to deploy management services, default: docker ', type=str, default='docker', dest='mode', choices=['docker','kubernetes',])

    def init_control_plane__list(self, subparser):
        subcommand = self.add_sub_command(subparser, 'list', 'Lists all control plane nodes')
        argument = subcommand.add_argument('--json', help='Print outputs in json format', dest='json', action='store_true')

    def init_control_plane__remove(self, subparser):
        subcommand = self.add_sub_command(subparser, 'remove', 'Removes a control plane node')
        subcommand.add_argument('node_id', help='Control plane node id', type=str)


    def init_storage_pool(self):
        subparser = self.add_command('storage-pool', 'Storage pool commands', aliases=['pool',])
        self.init_storage_pool__add(subparser)
        self.init_storage_pool__set(subparser)
        self.init_storage_pool__list(subparser)
        self.init_storage_pool__get(subparser)
        self.init_storage_pool__delete(subparser)
        self.init_storage_pool__enable(subparser)
        self.init_storage_pool__disable(subparser)
        self.init_storage_pool__get_capacity(subparser)
        self.init_storage_pool__get_io_stats(subparser)


    def init_storage_pool__add(self, subparser):
        subcommand = self.add_sub_command(subparser, 'add', 'Adds a new storage pool')
        subcommand.add_argument('name', help='New pool name', type=str)
        subcommand.add_argument('cluster_id', help='Cluster id', type=str)
        argument = subcommand.add_argument('--pool-max', help='Pool maximum size: 20M, 20G, 0. Default: 0', type=size_type(), default='0', dest='pool_max')
        argument = subcommand.add_argument('--lvol-max', help='Logical volume maximum size: 20M, 20G, 0. Default: 0', type=size_type(), default='0', dest='lvol_max')
        argument = subcommand.add_argument('--max-rw-iops', help='Maximum Read Write IO Per Second', type=int, dest='max_rw_iops')
        argument = subcommand.add_argument('--max-rw-mbytes', help='Maximum Read Write Megabytes Per Second', type=int, dest='max_rw_mbytes')
        argument = subcommand.add_argument('--max-r-mbytes', help='Maximum Read Megabytes Per Second', type=int, dest='max_r_mbytes')
        argument = subcommand.add_argument('--max-w-mbytes', help='Maximum Write Megabytes Per Second', type=int, dest='max_w_mbytes')

    def init_storage_pool__set(self, subparser):
        subcommand = self.add_sub_command(subparser, 'set', 'Sets a storage pool\'s attributes')
        subcommand.add_argument('pool_id', help='Pool id', type=str)
        argument = subcommand.add_argument('--pool-max', help='Pool maximum size: 20M, 20G', type=size_type(), dest='pool_max')
        argument = subcommand.add_argument('--lvol-max', help='Logical volume maximum size: 20M, 20G', type=size_type(), dest='lvol_max')
        argument = subcommand.add_argument('--max-rw-iops', help='Maximum Read Write IO Per Second', type=int, dest='max_rw_iops')
        argument = subcommand.add_argument('--max-rw-mbytes', help='Maximum Read Write Megabytes Per Second', type=int, dest='max_rw_mbytes')
        argument = subcommand.add_argument('--max-r-mbytes', help='Maximum Read Megabytes Per Second', type=int, dest='max_r_mbytes')
        argument = subcommand.add_argument('--max-w-mbytes', help='Maximum Write Megabytes Per Second', type=int, dest='max_w_mbytes')

    def init_storage_pool__list(self, subparser):
        subcommand = self.add_sub_command(subparser, 'list', 'Lists all storage pools')
        argument = subcommand.add_argument('--json', help='Print outputs in json format', dest='json', action='store_true')
        argument = subcommand.add_argument('--cluster-id', help='Cluster id', type=str, dest='cluster_id')

    def init_storage_pool__get(self, subparser):
        subcommand = self.add_sub_command(subparser, 'get', 'Gets a storage pool\'s details')
        subcommand.add_argument('pool_id', help='Pool id', type=str)
        argument = subcommand.add_argument('--json', help='Print outputs in json format', dest='json', action='store_true')

    def init_storage_pool__delete(self, subparser):
        subcommand = self.add_sub_command(subparser, 'delete', 'Deletes a storage pool')
        subcommand.add_argument('pool_id', help='Pool id', type=str)

    def init_storage_pool__enable(self, subparser):
        subcommand = self.add_sub_command(subparser, 'enable', 'Set a storage pool\'s status to Active')
        subcommand.add_argument('pool_id', help='Pool id', type=str)

    def init_storage_pool__disable(self, subparser):
        subcommand = self.add_sub_command(subparser, 'disable', 'Sets a storage pool\'s status to Inactive.')
        subcommand.add_argument('pool_id', help='Pool id', type=str)

    def init_storage_pool__get_capacity(self, subparser):
        subcommand = self.add_sub_command(subparser, 'get-capacity', 'Gets a storage pool\'s capacity')
        subcommand.add_argument('pool_id', help='Pool id', type=str)

    def init_storage_pool__get_io_stats(self, subparser):
        subcommand = self.add_sub_command(subparser, 'get-io-stats', 'Gets a storage pool\'s I/O statistics')
        subcommand.add_argument('pool_id', help='Pool id', type=str)
        argument = subcommand.add_argument('--history', help='(XXdYYh), list history records (one for every 15 minutes) for XX days and YY hours (up to 10 days in total).', type=str, dest='history')
        argument = subcommand.add_argument('--records', help='Number of records, default: 20', type=int, default=20, dest='records')


    def init_snapshot(self):
        subparser = self.add_command('snapshot', 'Snapshot commands')
        self.init_snapshot__add(subparser)
        self.init_snapshot__list(subparser)
        self.init_snapshot__delete(subparser)
        self.init_snapshot__clone(subparser)


    def init_snapshot__add(self, subparser):
        subcommand = self.add_sub_command(subparser, 'add', 'Creates a new snapshot')
        subcommand.add_argument('volume_id', help='Logical volume id', type=str)
        subcommand.add_argument('name', help='New snapshot name', type=str)

    def init_snapshot__list(self, subparser):
        subcommand = self.add_sub_command(subparser, 'list', 'Lists all snapshots')
        argument = subcommand.add_argument('--all', help='List soft deleted snapshots', dest='all', action='store_true')

    def init_snapshot__delete(self, subparser):
        subcommand = self.add_sub_command(subparser, 'delete', 'Deletes a snapshot')
        subcommand.add_argument('snapshot_id', help='Snapshot id', type=str)
        argument = subcommand.add_argument('--force', help='Force remove', dest='force', action='store_true')

    def init_snapshot__clone(self, subparser):
        subcommand = self.add_sub_command(subparser, 'clone', 'Provisions a new logical volume from an existing snapshot')
        subcommand.add_argument('snapshot_id', help='Snapshot id', type=str)
        subcommand.add_argument('lvol_name', help='Logical volume name', type=str)
        argument = subcommand.add_argument('--resize', help='New logical volume size: 10M, 10G, 10(bytes). Can only increase.', type=size_type(), default='0', dest='resize')


    def run(self):
        args = self.parser.parse_args()
        if args.debug:
            self.logger.setLevel(logging.DEBUG)
        else:
            self.logger.setLevel(logging.INFO)

        logging.getLogger("urllib3.connectionpool").setLevel(logging.WARNING)

        ret = False
        args_dict = args.__dict__

        try:
            if args.command in ['storage-node', 'sn']:
                sub_command = args_dict['storage-node']
                if sub_command in ['deploy']:
                    ret = self.storage_node__deploy(sub_command, args)
                elif sub_command in ['configure']:
                    ret = self.storage_node__configure(sub_command, args)
                elif sub_command in ['configure-upgrade']:
                    ret = self.storage_node__configure_upgrade(sub_command, args)
                elif sub_command in ['deploy-cleaner']:
                    ret = self.storage_node__deploy_cleaner(sub_command, args)
                elif sub_command in ['add-node']:
                    if not self.developer_mode:
                        args.jm_percent = 3
                        args.partition_size = None
                        args.spdk_image = None
                        args.spdk_debug = None
                        args.small_bufsize = 0
                        args.large_bufsize = 0
                        args.enable_test_device = None
                        args.enable_ha_jm = True
                        args.id_device_by_nqn = False
                        args.max_snap = 5000
                    ret = self.storage_node__add_node(sub_command, args)
                elif sub_command in ['delete']:
                    ret = self.storage_node__delete(sub_command, args)
                elif sub_command in ['remove']:
                    ret = self.storage_node__remove(sub_command, args)
                elif sub_command in ['list']:
                    ret = self.storage_node__list(sub_command, args)
                elif sub_command in ['get']:
                    ret = self.storage_node__get(sub_command, args)
                elif sub_command in ['restart']:
                    if not self.developer_mode:
                        args.max_snap = 5000
                        args.max_prov = '0'
                        args.spdk_image = None
                        args.reattach_volume = None
                        args.spdk_debug = None
                        args.small_bufsize = 0
                        args.large_bufsize = 0
                    ret = self.storage_node__restart(sub_command, args)
                elif sub_command in ['shutdown']:
                    ret = self.storage_node__shutdown(sub_command, args)
                elif sub_command in ['suspend']:
                    ret = self.storage_node__suspend(sub_command, args)
                elif sub_command in ['resume']:
                    ret = self.storage_node__resume(sub_command, args)
                elif sub_command in ['get-io-stats']:
                    ret = self.storage_node__get_io_stats(sub_command, args)
                elif sub_command in ['get-capacity']:
                    ret = self.storage_node__get_capacity(sub_command, args)
                elif sub_command in ['list-devices']:
                    ret = self.storage_node__list_devices(sub_command, args)
                elif sub_command in ['device-testing-mode']:
                    if not self.developer_mode:
                        print("This command is private.")
                        ret = False
                    else:
                        ret = self.storage_node__device_testing_mode(sub_command, args)
                elif sub_command in ['get-device']:
                    ret = self.storage_node__get_device(sub_command, args)
                elif sub_command in ['reset-device']:
                    ret = self.storage_node__reset_device(sub_command, args)
                elif sub_command in ['restart-device']:
                    ret = self.storage_node__restart_device(sub_command, args)
                elif sub_command in ['add-device']:
                    ret = self.storage_node__add_device(sub_command, args)
                elif sub_command in ['remove-device']:
                    ret = self.storage_node__remove_device(sub_command, args)
                elif sub_command in ['set-failed-device']:
                    ret = self.storage_node__set_failed_device(sub_command, args)
                elif sub_command in ['get-capacity-device']:
                    ret = self.storage_node__get_capacity_device(sub_command, args)
                elif sub_command in ['get-io-stats-device']:
                    ret = self.storage_node__get_io_stats_device(sub_command, args)
                elif sub_command in ['port-list']:
                    ret = self.storage_node__port_list(sub_command, args)
                elif sub_command in ['port-io-stats']:
                    ret = self.storage_node__port_io_stats(sub_command, args)
                elif sub_command in ['check']:
                    ret = self.storage_node__check(sub_command, args)
                elif sub_command in ['check-device']:
                    ret = self.storage_node__check_device(sub_command, args)
                elif sub_command in ['info']:
                    ret = self.storage_node__info(sub_command, args)
                elif sub_command in ['info-spdk']:
                    if not self.developer_mode:
                        print("This command is private.")
                        ret = False
                    else:
                        ret = self.storage_node__info_spdk(sub_command, args)
                elif sub_command in ['remove-jm-device']:
                    if not self.developer_mode:
                        print("This command is private.")
                        ret = False
                    else:
                        ret = self.storage_node__remove_jm_device(sub_command, args)
                elif sub_command in ['restart-jm-device']:
                    ret = self.storage_node__restart_jm_device(sub_command, args)
                elif sub_command in ['send-cluster-map']:
                    if not self.developer_mode:
                        print("This command is private.")
                        ret = False
                    else:
                        ret = self.storage_node__send_cluster_map(sub_command, args)
                elif sub_command in ['get-cluster-map']:
                    if not self.developer_mode:
                        print("This command is private.")
                        ret = False
                    else:
                        ret = self.storage_node__get_cluster_map(sub_command, args)
                elif sub_command in ['make-primary']:
                    ret = self.storage_node__make_primary(sub_command, args)
                elif sub_command in ['dump-lvstore']:
                    if not self.developer_mode:
                        print("This command is private.")
                        ret = False
                    else:
                        ret = self.storage_node__dump_lvstore(sub_command, args)
                elif sub_command in ['set']:
                    if not self.developer_mode:
                        print("This command is private.")
                        ret = False
                    else:
                        ret = self.storage_node__set(sub_command, args)
                else:
                    self.parser.print_help()

            elif args.command in ['cluster']:
                sub_command = args_dict['cluster']
                if sub_command in ['create']:
                    if not self.developer_mode:
                        args.page_size = 2097152
                        args.CLI_PASS = None
                        args.distr_bs = 4096
                        args.distr_chunk_bs = 4096
                        args.max_queue_size = 128
                        args.inflight_io_threshold = 4
                        args.enable_qos = False
                        args.disable_monitoring = False
                    ret = self.cluster__create(sub_command, args)
                elif sub_command in ['add']:
                    if not self.developer_mode:
                        args.page_size = 2097152
                        args.distr_bs = 4096
                        args.distr_chunk_bs = 4096
                        args.max_queue_size = 128
                        args.inflight_io_threshold = 4
                        args.enable_qos = False
                    ret = self.cluster__add(sub_command, args)
                elif sub_command in ['activate']:
                    ret = self.cluster__activate(sub_command, args)
                elif sub_command in ['list']:
                    ret = self.cluster__list(sub_command, args)
                elif sub_command in ['status']:
                    ret = self.cluster__status(sub_command, args)
                elif sub_command in ['complete-expand']:
                    ret = self.cluster__complete_expand(sub_command, args)
                elif sub_command in ['show']:
                    ret = self.cluster__show(sub_command, args)
                elif sub_command in ['get']:
                    ret = self.cluster__get(sub_command, args)
                elif sub_command in ['suspend']:
                    if not self.developer_mode:
                        print("This command is private.")
                        ret = False
                    else:
                        ret = self.cluster__suspend(sub_command, args)
                elif sub_command in ['get-capacity']:
                    ret = self.cluster__get_capacity(sub_command, args)
                elif sub_command in ['get-io-stats']:
                    ret = self.cluster__get_io_stats(sub_command, args)
                elif sub_command in ['get-logs']:
                    ret = self.cluster__get_logs(sub_command, args)
                elif sub_command in ['get-secret']:
                    ret = self.cluster__get_secret(sub_command, args)
                elif sub_command in ['update-secret']:
                    ret = self.cluster__update_secret(sub_command, args)
                elif sub_command in ['check']:
                    ret = self.cluster__check(sub_command, args)
                elif sub_command in ['update']:
                    ret = self.cluster__update(sub_command, args)
                elif sub_command in ['graceful-shutdown']:
                    if not self.developer_mode:
                        print("This command is private.")
                        ret = False
                    else:
                        ret = self.cluster__graceful_shutdown(sub_command, args)
                elif sub_command in ['graceful-startup']:
                    if not self.developer_mode:
                        print("This command is private.")
                        ret = False
                    else:
                        ret = self.cluster__graceful_startup(sub_command, args)
                elif sub_command in ['list-tasks']:
                    ret = self.cluster__list_tasks(sub_command, args)
                elif sub_command in ['cancel-task']:
                    ret = self.cluster__cancel_task(sub_command, args)
                elif sub_command in ['get-subtasks']:
                    ret = self.cluster__get_subtasks(sub_command, args)
                elif sub_command in ['delete']:
                    ret = self.cluster__delete(sub_command, args)
                elif sub_command in ['set']:
                    if not self.developer_mode:
                        print("This command is private.")
                        ret = False
                    else:
                        ret = self.cluster__set(sub_command, args)
                elif sub_command in ['change-name']:
                    ret = self.cluster__change_name(sub_command, args)
                else:
                    self.parser.print_help()

            elif args.command in ['volume', 'lvol']:
                sub_command = args_dict['volume']
                if sub_command in ['add']:
                    if not self.developer_mode:
                        args.distr_vuid = None
                        args.uid = None
                    ret = self.volume__add(sub_command, args)
                elif sub_command in ['qos-set']:
                    ret = self.volume__qos_set(sub_command, args)
                elif sub_command in ['list']:
                    ret = self.volume__list(sub_command, args)
                elif sub_command in ['list-mem']:
                    if not self.developer_mode:
                        print("This command is private.")
                        ret = False
                    else:
                        ret = self.volume__list_mem(sub_command, args)
                elif sub_command in ['get']:
                    ret = self.volume__get(sub_command, args)
                elif sub_command in ['delete']:
                    ret = self.volume__delete(sub_command, args)
                elif sub_command in ['connect']:
                    ret = self.volume__connect(sub_command, args)
                elif sub_command in ['resize']:
                    ret = self.volume__resize(sub_command, args)
                elif sub_command in ['create-snapshot']:
                    ret = self.volume__create_snapshot(sub_command, args)
                elif sub_command in ['clone']:
                    ret = self.volume__clone(sub_command, args)
                elif sub_command in ['move']:
                    if not self.developer_mode:
                        print("This command is private.")
                        ret = False
                    else:
                        ret = self.volume__move(sub_command, args)
                elif sub_command in ['get-capacity']:
                    ret = self.volume__get_capacity(sub_command, args)
                elif sub_command in ['get-io-stats']:
                    ret = self.volume__get_io_stats(sub_command, args)
                elif sub_command in ['check']:
                    ret = self.volume__check(sub_command, args)
                elif sub_command in ['inflate']:
                    ret = self.volume__inflate(sub_command, args)
                else:
                    self.parser.print_help()

            elif args.command in ['control-plane', 'cp', 'mgmt']:
                sub_command = args_dict['control-plane']
                if sub_command in ['add']:
                    ret = self.control_plane__add(sub_command, args)
                elif sub_command in ['list']:
                    ret = self.control_plane__list(sub_command, args)
                elif sub_command in ['remove']:
                    ret = self.control_plane__remove(sub_command, args)
                else:
                    self.parser.print_help()

            elif args.command in ['storage-pool', 'pool']:
                sub_command = args_dict['storage-pool']
                if sub_command in ['add']:
                    ret = self.storage_pool__add(sub_command, args)
                elif sub_command in ['set']:
                    ret = self.storage_pool__set(sub_command, args)
                elif sub_command in ['list']:
                    ret = self.storage_pool__list(sub_command, args)
                elif sub_command in ['get']:
                    ret = self.storage_pool__get(sub_command, args)
                elif sub_command in ['delete']:
                    ret = self.storage_pool__delete(sub_command, args)
                elif sub_command in ['enable']:
                    ret = self.storage_pool__enable(sub_command, args)
                elif sub_command in ['disable']:
                    ret = self.storage_pool__disable(sub_command, args)
                elif sub_command in ['get-capacity']:
                    ret = self.storage_pool__get_capacity(sub_command, args)
                elif sub_command in ['get-io-stats']:
                    ret = self.storage_pool__get_io_stats(sub_command, args)
                else:
                    self.parser.print_help()

            elif args.command in ['snapshot']:
                sub_command = args_dict['snapshot']
                if sub_command in ['add']:
                    ret = self.snapshot__add(sub_command, args)
                elif sub_command in ['list']:
                    ret = self.snapshot__list(sub_command, args)
                elif sub_command in ['delete']:
                    ret = self.snapshot__delete(sub_command, args)
                elif sub_command in ['clone']:
                    ret = self.snapshot__clone(sub_command, args)
                else:
                    self.parser.print_help()

            else:
                self.parser.print_help()

        except Exception as exc:
            print('Operation failed: ', exc)
            if args.debug:
                traceback.print_exception(None, exc, exc.__traceback__)
            exit(1)

        if not ret:
            exit(1)

        print(ret)


def main():
    utils.init_sentry_sdk()
    cli = CLIWrapper()
    cli.run()<|MERGE_RESOLUTION|>--- conflicted
+++ resolved
@@ -360,11 +360,7 @@
         argument = subcommand.add_argument('--ingress-host-source', help='Ingress host source: \'hostip\' for node IP, \'loadbalancer\' for external LB, or \'dns\' for custom domain', type=str, default='hostip', dest='ingress_host_source', choices=['hostip','loadbalancer','dns',])
         argument = subcommand.add_argument('--dns-name', help='Fully qualified DNS name to use as the Ingress host (required if --ingress-host-source=dns)', type=str, default='', dest='dns_name')
         argument = subcommand.add_argument('--enable-node-affinity', help='Enable node affinity for storage nodes', dest='enable_node_affinity', action='store_true')
-<<<<<<< HEAD
-        argument = subcommand.add_argument('--qpair-count', help='NVMe/TCP transport qpair count per logical volume', type=range_type(0, 128), default=0, dest='qpair_count')
         argument = subcommand.add_argument('--fabric', help='fabric: tcp, rdma or both (specify: tcp, rdma)', type=str, default='tcp', dest='fabric', choices=['tcp','rdma','tcp,rdma',])
-=======
->>>>>>> ffda7465
         if self.developer_mode:
             argument = subcommand.add_argument('--max-queue-size', help='The max size the queue will grow', type=int, default=128, dest='max_queue_size')
         if self.developer_mode:
