#!/usr/bin/env python
# PYTHON_ARGCOMPLETE_OK

import logging
import sys
import traceback

from simplyblock_cli.clibase import CLIWrapperBase, range_type, regex_type, size_type
from simplyblock_core import utils

class CLIWrapper(CLIWrapperBase):

    def __init__(self):
        self.developer_mode = True if "--dev" in sys.argv else False
        if self.developer_mode:
            idx = sys.argv.index("--dev")
            args = sys.argv[0:idx]
            for i in range(idx + 1, len(sys.argv)):
                args.append(sys.argv[i])
            sys.argv = args

        self.logger = utils.get_logger()
        self.init_parser()
        self.init_storage_node()
        self.init_cluster()
        self.init_volume()
        self.init_control_plane()
        self.init_storage_pool()
        self.init_snapshot()
        self.init_qos()
        super().__init__()

    def init_storage_node(self):
        subparser = self.add_command('storage-node', 'Storage node commands', aliases=['sn',])
        self.init_storage_node__deploy(subparser)
        self.init_storage_node__configure(subparser)
        self.init_storage_node__configure_upgrade(subparser)
        self.init_storage_node__deploy_cleaner(subparser)
        self.init_storage_node__add_node(subparser)
        self.init_storage_node__delete(subparser)
        self.init_storage_node__remove(subparser)
        self.init_storage_node__list(subparser)
        self.init_storage_node__get(subparser)
        self.init_storage_node__restart(subparser)
        self.init_storage_node__shutdown(subparser)
        self.init_storage_node__suspend(subparser)
        self.init_storage_node__resume(subparser)
        self.init_storage_node__get_io_stats(subparser)
        self.init_storage_node__get_capacity(subparser)
        self.init_storage_node__list_devices(subparser)
        if self.developer_mode:
            self.init_storage_node__device_testing_mode(subparser)
        self.init_storage_node__get_device(subparser)
        self.init_storage_node__reset_device(subparser)
        self.init_storage_node__restart_device(subparser)
        self.init_storage_node__add_device(subparser)
        self.init_storage_node__remove_device(subparser)
        self.init_storage_node__set_failed_device(subparser)
        self.init_storage_node__get_capacity_device(subparser)
        self.init_storage_node__get_io_stats_device(subparser)
        self.init_storage_node__port_list(subparser)
        self.init_storage_node__port_io_stats(subparser)
        self.init_storage_node__check(subparser)
        self.init_storage_node__check_device(subparser)
        self.init_storage_node__info(subparser)
        if self.developer_mode:
            self.init_storage_node__info_spdk(subparser)
        if self.developer_mode:
            self.init_storage_node__remove_jm_device(subparser)
        self.init_storage_node__restart_jm_device(subparser)
        if self.developer_mode:
            self.init_storage_node__send_cluster_map(subparser)
        if self.developer_mode:
            self.init_storage_node__get_cluster_map(subparser)
        self.init_storage_node__make_primary(subparser)
        if self.developer_mode:
            self.init_storage_node__dump_lvstore(subparser)
        if self.developer_mode:
            self.init_storage_node__set(subparser)


    def init_storage_node__deploy(self, subparser):
        subcommand = self.add_sub_command(subparser, 'deploy', 'Prepares a host to be used as a storage node')
        argument = subcommand.add_argument('--ifname', help='Management interface name, e.g. eth0', type=str, dest='ifname')
        argument = subcommand.add_argument('--isolate-cores', help='Isolate cores in kernel args for provided cpu mask', default=False, dest='isolate_cores', action='store_true')

    def init_storage_node__configure(self, subparser):
        subcommand = self.add_sub_command(subparser, 'configure', 'Prepare a configuration file to be used when adding the storage node')
        argument = subcommand.add_argument('--max-lvol', help='Max logical volume per storage node', type=int, dest='max_lvol', required=True)
        argument = subcommand.add_argument('--max-size', help='Maximum amount of GB to be utilized on this storage node', type=str, dest='max_prov', required=True)
        argument = subcommand.add_argument('--nodes-per-socket', help='number of each node to be added per each socket.', type=int, default=1, dest='nodes_per_socket')
        argument = subcommand.add_argument('--sockets-to-use', help='The system socket to use when adding the storage nodes', type=str, default='0', dest='sockets_to_use')
        argument = subcommand.add_argument('--pci-allowed', help='Comma separated list of PCI addresses of Nvme devices to use for storage devices.', type=str, default='', dest='pci_allowed', required=False)
        argument = subcommand.add_argument('--pci-blocked', help='Comma separated list of PCI addresses of Nvme devices to not use for storage devices', type=str, default='', dest='pci_blocked', required=False)

    def init_storage_node__configure_upgrade(self, subparser):
        subcommand = self.add_sub_command(subparser, 'configure-upgrade', 'Upgrade the automated configuration file with new changes of cpu mask or storage devices')

    def init_storage_node__deploy_cleaner(self, subparser):
        subcommand = self.add_sub_command(subparser, 'deploy-cleaner', 'Cleans a previous simplyblock deploy (local run)')

    def init_storage_node__add_node(self, subparser):
        subcommand = self.add_sub_command(subparser, 'add-node', 'Adds a storage node by its IP address')
        subcommand.add_argument('cluster_id', help='Cluster id', type=str)
        subcommand.add_argument('node_addr', help='Address of storage node api to add, like <node-ip>:5000', type=str)
        subcommand.add_argument('ifname', help='Management interface name', type=str)
        argument = subcommand.add_argument('--journal-partition', help='1: auto-create small partitions for journal on nvme devices. 0: use a separate (the smallest) nvme device of the node for journal. The journal needs a maximum of 3 percent of total available raw disk space.', type=int, default=1, dest='partitions')
        if self.developer_mode:
            argument = subcommand.add_argument('--jm-percent', help='Number in percent to use for JM from each device', type=int, default=3, dest='jm_percent')
        argument = subcommand.add_argument('--data-nics', help='Storage network interface names. currently one interface is supported.', type=str, dest='data_nics', nargs='+')
        if self.developer_mode:
            argument = subcommand.add_argument('--size-of-device', help='Size of device per storage node', type=str, dest='partition_size')
        if self.developer_mode:
            argument = subcommand.add_argument('--spdk-image', help='SPDK image uri', type=str, dest='spdk_image')
        if self.developer_mode:
            argument = subcommand.add_argument('--spdk-debug', help='Enable spdk debug logs', dest='spdk_debug', action='store_true')
        if self.developer_mode:
            argument = subcommand.add_argument('--iobuf_small_bufsize', help='bdev_set_options param', type=int, default=0, dest='small_bufsize')
        if self.developer_mode:
            argument = subcommand.add_argument('--iobuf_large_bufsize', help='bdev_set_options param', type=int, default=0, dest='large_bufsize')
        if self.developer_mode:
            argument = subcommand.add_argument('--enable-test-device', help='Enable creation of test device', dest='enable_test_device', action='store_true')
        if self.developer_mode:
            argument = subcommand.add_argument('--disable-ha-jm', help='Disable HA JM for distrib creation', dest='enable_ha_jm', action='store_false')
        argument = subcommand.add_argument('--ha-jm-count', help='HA JM count', type=int, default=3, dest='ha_jm_count')
        argument = subcommand.add_argument('--namespace', help='Kubernetes namespace to deploy on', type=str, dest='namespace')
        if self.developer_mode:
            argument = subcommand.add_argument('--id-device-by-nqn', help='Use device nqn to identify it instead of serial number', dest='id_device_by_nqn', action='store_true')
        if self.developer_mode:
            argument = subcommand.add_argument('--max-snap', help='Max snapshot per storage node', type=int, default=5000, dest='max_snap')

    def init_storage_node__delete(self, subparser):
        subcommand = self.add_sub_command(subparser, 'delete', 'Deletes a storage node object from the state database.')
        subcommand.add_argument('node_id', help='Storage node id', type=str).completer = self._completer_get_sn_list
        argument = subcommand.add_argument('--force', help='Force delete storage node from DB...Hopefully you know what you do', dest='force_remove', action='store_true')

    def init_storage_node__remove(self, subparser):
        subcommand = self.add_sub_command(subparser, 'remove', 'Removes a storage node from the cluster')
        subcommand.add_argument('node_id', help='Storage node id', type=str).completer = self._completer_get_sn_list
        argument = subcommand.add_argument('--force-remove', help='Force remove all logical volumes and snapshots', dest='force_remove', action='store_true')

    def init_storage_node__list(self, subparser):
        subcommand = self.add_sub_command(subparser, 'list', 'Lists all storage nodes')
        argument = subcommand.add_argument('--cluster-id', help='Cluster id', type=str, dest='cluster_id')
        argument = subcommand.add_argument('--json', help='Print outputs in json format', dest='json', action='store_true')

    def init_storage_node__get(self, subparser):
        subcommand = self.add_sub_command(subparser, 'get', 'Gets a storage node\'s information')
        subcommand.add_argument('node_id', help='Storage node id', type=str).completer = self._completer_get_sn_list

    def init_storage_node__restart(self, subparser):
        subcommand = self.add_sub_command(subparser, 'restart', 'Restarts a storage node')
        subcommand.add_argument('node_id', help='Storage node id', type=str).completer = self._completer_get_sn_list
        argument = subcommand.add_argument('--max-lvol', help='Max logical volume per storage node', type=int, default=0, dest='max_lvol')
        if self.developer_mode:
            argument = subcommand.add_argument('--max-snap', help='Max snapshot per storage node', type=int, default=5000, dest='max_snap')
        if self.developer_mode:
            argument = subcommand.add_argument('--max-size', help='Maximum amount of GB to be utilized on this storage node', type=str, default='0', dest='max_prov')
        argument = subcommand.add_argument('--node-addr', '--node-ip', help='Restart Node on new node', type=str, dest='node_ip')
        if self.developer_mode:
            argument = subcommand.add_argument('--spdk-image', help='SPDK image uri', type=str, dest='spdk_image')
        if self.developer_mode:
            argument = subcommand.add_argument('--reattach-volume', help='Reattach volume to new instance', dest='reattach_volume', action='store_true')
        if self.developer_mode:
            argument = subcommand.add_argument('--spdk-debug', help='Enable spdk debug logs', dest='spdk_debug', action='store_true')
        if self.developer_mode:
            argument = subcommand.add_argument('--iobuf_small_bufsize', help='bdev_set_options param', type=int, default=0, dest='small_bufsize')
        if self.developer_mode:
            argument = subcommand.add_argument('--iobuf_large_bufsize', help='bdev_set_options param', type=int, default=0, dest='large_bufsize')
        argument = subcommand.add_argument('--force', help='Force restart', dest='force', action='store_true')
        argument = subcommand.add_argument('--ssd-pcie', help='New Nvme PCIe address to add to the storage node. Can be more than one.', type=str, default='', dest='ssd_pcie', required=False, nargs='+')
        argument = subcommand.add_argument('--force-lvol-recreate', help='Force LVol recreate on node restart even if lvol bdev was not recovered', default=False, dest='force_lvol_recreate', action='store_true')

    def init_storage_node__shutdown(self, subparser):
        subcommand = self.add_sub_command(subparser, 'shutdown', 'Initiates a storage node shutdown')
        subcommand.add_argument('node_id', help='Storage node id', type=str).completer = self._completer_get_sn_list
        argument = subcommand.add_argument('--force', help='Force node shutdown', dest='force', action='store_true')

    def init_storage_node__suspend(self, subparser):
        subcommand = self.add_sub_command(subparser, 'suspend', 'Suspends a storage node')
        subcommand.add_argument('node_id', help='Storage node id', type=str).completer = self._completer_get_sn_list
        argument = subcommand.add_argument('--force', help='Force node suspend', dest='force', action='store_true')

    def init_storage_node__resume(self, subparser):
        subcommand = self.add_sub_command(subparser, 'resume', 'Resumes a storage node')
        subcommand.add_argument('node_id', help='Storage node id', type=str).completer = self._completer_get_sn_list

    def init_storage_node__get_io_stats(self, subparser):
        subcommand = self.add_sub_command(subparser, 'get-io-stats', 'Gets storage node IO statistics')
        subcommand.add_argument('node_id', help='Storage node id', type=str).completer = self._completer_get_sn_list
        argument = subcommand.add_argument('--history', help='list history records -one for every 15 minutes- for XX days and YY hours -up to 10 days in total-, format: XXdYYh', type=str, dest='history')
        argument = subcommand.add_argument('--records', help='Number of records, default: 20', type=int, default=20, dest='records')

    def init_storage_node__get_capacity(self, subparser):
        subcommand = self.add_sub_command(subparser, 'get-capacity', 'Gets a storage node\'s capacity statistics')
        subcommand.add_argument('node_id', help='Storage node id', type=str).completer = self._completer_get_sn_list
        argument = subcommand.add_argument('--history', help='list history records -one for every 15 minutes- for XX days and YY hours -up to 10 days in total-, format: XXdYYh', type=str, dest='history')

    def init_storage_node__list_devices(self, subparser):
        subcommand = self.add_sub_command(subparser, 'list-devices', 'Lists storage devices')
        subcommand.add_argument('node_id', help='Storage node id', type=str).completer = self._completer_get_sn_list
        argument = subcommand.add_argument('--json', help='Print outputs in json format', dest='json', action='store_true')

    def init_storage_node__device_testing_mode(self, subparser):
        subcommand = self.add_sub_command(subparser, 'device-testing-mode', 'Sets a device to testing mode')
        subcommand.add_argument('device_id', help='Device id', type=str)
        subcommand.add_argument('mode', help='Testing mode', type=str, default='full_pass_through', choices=['full_pass_through','io_error_on_write','io_error_on_all','hotplug_removal','discard_io_all','io_error_on_unmap','io_error_on_read',])

    def init_storage_node__get_device(self, subparser):
        subcommand = self.add_sub_command(subparser, 'get-device', 'Gets storage device by its id')
        subcommand.add_argument('device_id', help='Device id', type=str)

    def init_storage_node__reset_device(self, subparser):
        subcommand = self.add_sub_command(subparser, 'reset-device', 'Resets a storage device')
        subcommand.add_argument('device_id', help='Device id', type=str)

    def init_storage_node__restart_device(self, subparser):
        subcommand = self.add_sub_command(subparser, 'restart-device', 'Restarts a storage device')
        subcommand.add_argument('device_id', help='Device id', type=str)

    def init_storage_node__add_device(self, subparser):
        subcommand = self.add_sub_command(subparser, 'add-device', 'Adds a new storage device')
        subcommand.add_argument('device_id', help='Device id', type=str)

    def init_storage_node__remove_device(self, subparser):
        subcommand = self.add_sub_command(subparser, 'remove-device', 'Logically removes a storage device')
        subcommand.add_argument('device_id', help='Device id', type=str)
        argument = subcommand.add_argument('--force', help='Force device remove', dest='force', action='store_true')

    def init_storage_node__set_failed_device(self, subparser):
        subcommand = self.add_sub_command(subparser, 'set-failed-device', 'Sets storage device to failed state')
        subcommand.add_argument('device_id', help='Device ID', type=str)

    def init_storage_node__get_capacity_device(self, subparser):
        subcommand = self.add_sub_command(subparser, 'get-capacity-device', 'Gets a device\'s capacity')
        subcommand.add_argument('device_id', help='Device id', type=str)
        argument = subcommand.add_argument('--history', help='list history records -one for every 15 minutes- for XX days and YY hours -up to 10 days in total-, format: XXdYYh', type=str, dest='history')

    def init_storage_node__get_io_stats_device(self, subparser):
        subcommand = self.add_sub_command(subparser, 'get-io-stats-device', 'Gets a device\'s IO statistics')
        subcommand.add_argument('device_id', help='Device id', type=str)
        argument = subcommand.add_argument('--history', help='list history records -one for every 15 minutes- for XX days and YY hours -up to 10 days in total-, format: XXdYYh', type=str, dest='history')
        argument = subcommand.add_argument('--records', help='Number of records, default: 20', type=int, default=20, dest='records')

    def init_storage_node__port_list(self, subparser):
        subcommand = self.add_sub_command(subparser, 'port-list', 'Gets the data interfaces list of a storage node')
        subcommand.add_argument('node_id', help='Storage node id', type=str).completer = self._completer_get_sn_list

    def init_storage_node__port_io_stats(self, subparser):
        subcommand = self.add_sub_command(subparser, 'port-io-stats', 'Gets the data interfaces\' IO stats')
        subcommand.add_argument('port_id', help='Data port id', type=str)
        argument = subcommand.add_argument('--history', help='list history records -one for every 15 minutes- for XX days and YY hours -up to 10 days in total, format: XXdYYh', type=str, dest='history')

    def init_storage_node__check(self, subparser):
        subcommand = self.add_sub_command(subparser, 'check', 'Checks the health status of a storage node')
        subcommand.add_argument('node_id', help='Storage node id', type=str).completer = self._completer_get_sn_list

    def init_storage_node__check_device(self, subparser):
        subcommand = self.add_sub_command(subparser, 'check-device', 'Checks the health status of a device')
        subcommand.add_argument('device_id', help='Device id', type=str)

    def init_storage_node__info(self, subparser):
        subcommand = self.add_sub_command(subparser, 'info', 'Gets the node\'s information')
        subcommand.add_argument('node_id', help='Storage node id', type=str).completer = self._completer_get_sn_list

    def init_storage_node__info_spdk(self, subparser):
        subcommand = self.add_sub_command(subparser, 'info-spdk', 'Gets the SPDK memory information')
        subcommand.add_argument('node_id', help='Storage node id', type=str).completer = self._completer_get_sn_list

    def init_storage_node__remove_jm_device(self, subparser):
        subcommand = self.add_sub_command(subparser, 'remove-jm-device', 'Removes a journaling device')
        subcommand.add_argument('jm_device_id', help='Journaling device id', type=str)
        argument = subcommand.add_argument('--force', help='Force device remove', dest='force', action='store_true')

    def init_storage_node__restart_jm_device(self, subparser):
        subcommand = self.add_sub_command(subparser, 'restart-jm-device', 'Restarts a journaling device')
        subcommand.add_argument('jm_device_id', help='Journaling device id', type=str)
        argument = subcommand.add_argument('--force', help='Force device remove', dest='force', action='store_true')

    def init_storage_node__send_cluster_map(self, subparser):
        subcommand = self.add_sub_command(subparser, 'send-cluster-map', 'Sends a new cluster map')
        subcommand.add_argument('node_id', help='Storage node id', type=str).completer = self._completer_get_sn_list

    def init_storage_node__get_cluster_map(self, subparser):
        subcommand = self.add_sub_command(subparser, 'get-cluster-map', 'Get the current cluster map')
        subcommand.add_argument('node_id', help='Storage node id', type=str).completer = self._completer_get_sn_list

    def init_storage_node__make_primary(self, subparser):
        subcommand = self.add_sub_command(subparser, 'make-primary', 'Forces to make the provided node id primary')
        subcommand.add_argument('node_id', help='Storage node id', type=str).completer = self._completer_get_sn_list

    def init_storage_node__dump_lvstore(self, subparser):
        subcommand = self.add_sub_command(subparser, 'dump-lvstore', 'Dump lvstore data')
        subcommand.add_argument('node_id', help='Storage node id', type=str).completer = self._completer_get_sn_list

    def init_storage_node__set(self, subparser):
        subcommand = self.add_sub_command(subparser, 'set', 'set storage node db value')
        subcommand.add_argument('node_id', help='Storage node id', type=str)
        subcommand.add_argument('attr_name', help='attr_name', type=str)
        subcommand.add_argument('attr_value', help='attr_value', type=str)


    def init_cluster(self):
        subparser = self.add_command('cluster', 'Cluster commands')
        self.init_cluster__create(subparser)
        self.init_cluster__add(subparser)
        self.init_cluster__activate(subparser)
        self.init_cluster__list(subparser)
        self.init_cluster__status(subparser)
        self.init_cluster__complete_expand(subparser)
        self.init_cluster__show(subparser)
        self.init_cluster__get(subparser)
        if self.developer_mode:
            self.init_cluster__suspend(subparser)
        self.init_cluster__get_capacity(subparser)
        self.init_cluster__get_io_stats(subparser)
        self.init_cluster__get_logs(subparser)
        self.init_cluster__get_secret(subparser)
        self.init_cluster__update_secret(subparser)
        self.init_cluster__update_fabric(subparser)
        self.init_cluster__check(subparser)
        self.init_cluster__update(subparser)
        if self.developer_mode:
            self.init_cluster__graceful_shutdown(subparser)
        if self.developer_mode:
            self.init_cluster__graceful_startup(subparser)
        self.init_cluster__list_tasks(subparser)
        self.init_cluster__cancel_task(subparser)
        self.init_cluster__get_subtasks(subparser)
        self.init_cluster__delete(subparser)
        if self.developer_mode:
            self.init_cluster__set(subparser)
        self.init_cluster__change_name(subparser)
        self.init_cluster__add_replication(subparser)


    def init_cluster__create(self, subparser):
        subcommand = self.add_sub_command(subparser, 'create', 'Creates a new cluster')
        if self.developer_mode:
            argument = subcommand.add_argument('--page_size', help='The size of a data page in bytes', type=int, default=2097152, dest='page_size')
        if self.developer_mode:
            argument = subcommand.add_argument('--CLI_PASS', help='Password for CLI SSH connection', type=str, dest='CLI_PASS')
        argument = subcommand.add_argument('--cap-warn', help='Capacity warning level in percent, default: 89', type=int, default=89, dest='cap_warn')
        argument = subcommand.add_argument('--cap-crit', help='Capacity critical level in percent, default: 99', type=int, default=99, dest='cap_crit')
        argument = subcommand.add_argument('--prov-cap-warn', help='Capacity warning level in percent, default: 250', type=int, default=250, dest='prov_cap_warn')
        argument = subcommand.add_argument('--prov-cap-crit', help='Capacity critical level in percent, default: 500', type=int, default=500, dest='prov_cap_crit')
        argument = subcommand.add_argument('--ifname', help='Management interface name, e.g. eth0', type=str, dest='ifname')
        argument = subcommand.add_argument('--mgmt-ip', help='Management IP address to use for the node (e.g., 192.168.1.10)', type=str, dest='mgmt_ip')
        argument = subcommand.add_argument('--tls-secret-name', help='Name of the Kubernetes TLS Secret to be used by the Ingress for HTTPS termination (e.g., my-tls-secret)', type=str, dest='tls_secret')
        argument = subcommand.add_argument('--log-del-interval', help='Logging retention policy, default: 3d', type=str, default='3d', dest='log_del_interval')
        argument = subcommand.add_argument('--metrics-retention-period', help='Retention period for I/O statistics (Prometheus), default: 7d', type=str, default='7d', dest='metrics_retention_period')
        argument = subcommand.add_argument('--contact-point', help='Email or slack webhook url to be used for alerting', type=str, default='', dest='contact_point')
        argument = subcommand.add_argument('--grafana-endpoint', help='Endpoint url for Grafana', type=str, default='', dest='grafana_endpoint')
        argument = subcommand.add_argument('--data-chunks-per-stripe', help='Erasure coding schema parameter k (distributed raid), default: 1', type=int, default=1, dest='distr_ndcs')
        argument = subcommand.add_argument('--parity-chunks-per-stripe', help='Erasure coding schema parameter n (distributed raid), default: 1', type=int, default=1, dest='distr_npcs')
        if self.developer_mode:
            argument = subcommand.add_argument('--distr-bs', help='(Dev) distrb bdev block size, default: 4096', type=int, default=4096, dest='distr_bs')
        if self.developer_mode:
            argument = subcommand.add_argument('--distr-chunk-bs', help='(Dev) distrb bdev chunk block size, default: 4096', type=int, default=4096, dest='distr_chunk_bs')
        argument = subcommand.add_argument('--ha-type', help='Logical volume HA type (single, ha), default is cluster ha type', type=str, default='ha', dest='ha_type', choices=['single','ha',])
        argument = subcommand.add_argument('--is-single-node', help='For single node clusters only', default=False, dest='is_single_node', action='store_true')
        argument = subcommand.add_argument('--mode', help='Environment to deploy management services, default: docker', type=str, default='docker', dest='mode', choices=['docker','kubernetes',])
        argument = subcommand.add_argument('--ingress-host-source', help='Ingress host source: \'hostip\' for node IP, \'loadbalancer\' for external LB, or \'dns\' for custom domain', type=str, default='hostip', dest='ingress_host_source', choices=['hostip','loadbalancer','dns',])
        argument = subcommand.add_argument('--dns-name', help='Fully qualified DNS name to use as the Ingress host (required if --ingress-host-source=dns)', type=str, default='', dest='dns_name')
        argument = subcommand.add_argument('--enable-node-affinity', help='Enable node affinity for storage nodes', dest='enable_node_affinity', action='store_true')
        argument = subcommand.add_argument('--fabric', help='fabric: tcp, rdma or both (specify: tcp, rdma)', type=str, default='tcp', dest='fabric', choices=['tcp','rdma','tcp,rdma',])
        if self.developer_mode:
            argument = subcommand.add_argument('--max-queue-size', help='The max size the queue will grow', type=int, default=128, dest='max_queue_size')
        if self.developer_mode:
            argument = subcommand.add_argument('--inflight-io-threshold', help='The number of inflight IOs allowed before the IO queuing starts', type=int, default=4, dest='inflight_io_threshold')
        if self.developer_mode:
            argument = subcommand.add_argument('--disable-monitoring', help='Disable monitoring stack, false by default', dest='disable_monitoring', action='store_true')
        argument = subcommand.add_argument('--strict-node-anti-affinity', help='Enable strict node anti affinity for storage nodes. Never more than one chunk is placed on a node. This requires a minimum of _data-chunks-in-stripe + parity-chunks-in-stripe + 1_ nodes in the cluster.', dest='strict_node_anti_affinity', action='store_true')
        argument = subcommand.add_argument('--name', '-n', help='Assigns a name to the newly created cluster.', type=str, dest='name')
        argument = subcommand.add_argument('--qpair-count', help='NVMe/TCP transport qpair count per logical volume', type=range_type(0, 128), default=32, dest='qpair_count')
        argument = subcommand.add_argument('--client-qpair-count', help='default NVMe/TCP transport qpair count per logical volume for client', type=range_type(0, 128), default=3, dest='client_qpair_count')

    def init_cluster__add(self, subparser):
        subcommand = self.add_sub_command(subparser, 'add', 'Adds a new cluster')
        if self.developer_mode:
            argument = subcommand.add_argument('--page_size', help='The size of a data page in bytes', type=int, default=2097152, dest='page_size')
        argument = subcommand.add_argument('--cap-warn', help='Capacity warning level in percent, default: 89', type=int, default=89, dest='cap_warn')
        argument = subcommand.add_argument('--cap-crit', help='Capacity critical level in percent, default: 99', type=int, default=99, dest='cap_crit')
        argument = subcommand.add_argument('--prov-cap-warn', help='Capacity warning level in percent, default: 250', type=int, default=250, dest='prov_cap_warn')
        argument = subcommand.add_argument('--prov-cap-crit', help='Capacity critical level in percent, default: 500', type=int, default=500, dest='prov_cap_crit')
        argument = subcommand.add_argument('--data-chunks-per-stripe', help='Erasure coding schema parameter k (distributed raid), default: 1', type=int, default=1, dest='distr_ndcs')
        argument = subcommand.add_argument('--parity-chunks-per-stripe', help='Erasure coding schema parameter n (distributed raid), default: 1', type=int, default=1, dest='distr_npcs')
        if self.developer_mode:
            argument = subcommand.add_argument('--distr-bs', help='(Dev) distrb bdev block size, default: 4096', type=int, default=4096, dest='distr_bs')
        if self.developer_mode:
            argument = subcommand.add_argument('--distr-chunk-bs', help='(Dev) distrb bdev chunk block size, default: 4096', type=int, default=4096, dest='distr_chunk_bs')
        argument = subcommand.add_argument('--ha-type', help='Logical volume HA type (single, ha), default is cluster single type', type=str, default='ha', dest='ha_type', choices=['single','ha',])
        argument = subcommand.add_argument('--enable-node-affinity', help='Enables node affinity for storage nodes', dest='enable_node_affinity', action='store_true')
        argument = subcommand.add_argument('--fabric', help='fabric: tcp, rdma or both (specify: tcp, rdma)', type=str, default='tcp', dest='fabric', choices=['tcp','rdma','tcp,rdma',])
        argument = subcommand.add_argument('--is-single-node', help='For single node clusters only', default=False, dest='is_single_node', action='store_true')
        argument = subcommand.add_argument('--qpair-count', help='NVMe/TCP transport qpair count per logical volume', type=range_type(0, 128), default=32, dest='qpair_count')
        argument = subcommand.add_argument('--client-qpair-count', help='default NVMe/TCP transport qpair count per logical volume for client', type=range_type(0, 128), default=3, dest='client_qpair_count')
        if self.developer_mode:
            argument = subcommand.add_argument('--max-queue-size', help='The max size the queue will grow', type=int, default=128, dest='max_queue_size')
        if self.developer_mode:
            argument = subcommand.add_argument('--inflight-io-threshold', help='The number of inflight IOs allowed before the IO queuing starts', type=int, default=4, dest='inflight_io_threshold')
        argument = subcommand.add_argument('--strict-node-anti-affinity', help='Enable strict node anti affinity for storage nodes. Never more than one chunk is placed on a node. This requires a minimum of _data-chunks-in-stripe + parity-chunks-in-stripe + 1_ nodes in the cluster."', dest='strict_node_anti_affinity', action='store_true')
        argument = subcommand.add_argument('--name', '-n', help='Assigns a name to the newly created cluster.', type=str, dest='name')

    def init_cluster__activate(self, subparser):
        subcommand = self.add_sub_command(subparser, 'activate', 'Activates a cluster.')
        subcommand.add_argument('cluster_id', help='Cluster id', type=str).completer = self._completer_get_cluster_list
        argument = subcommand.add_argument('--force', help='Force recreate distr and lv stores', dest='force', action='store_true')
        argument = subcommand.add_argument('--force-lvstore-create', help='Force recreate lv stores', dest='force_lvstore_create', action='store_true').completer = self._completer_get_cluster_list

    def init_cluster__list(self, subparser):
        subcommand = self.add_sub_command(subparser, 'list', 'Shows the cluster list')
        argument = subcommand.add_argument('--json', help='Print json output', dest='json', action='store_true')

    def init_cluster__status(self, subparser):
        subcommand = self.add_sub_command(subparser, 'status', 'Shows a cluster\'s status')
        subcommand.add_argument('cluster_id', help='Cluster id', type=str).completer = self._completer_get_cluster_list

    def init_cluster__complete_expand(self, subparser):
        subcommand = self.add_sub_command(subparser, 'complete-expand', 'Create lvstore on newly added nodes to the cluster')
        subcommand.add_argument('cluster_id', help='Cluster id', type=str).completer = self._completer_get_cluster_list

    def init_cluster__show(self, subparser):
        subcommand = self.add_sub_command(subparser, 'show', 'Shows a cluster\'s statistics')
        subcommand.add_argument('cluster_id', help='Cluster id', type=str).completer = self._completer_get_cluster_list

    def init_cluster__get(self, subparser):
        subcommand = self.add_sub_command(subparser, 'get', 'Gets a cluster\'s information')
        subcommand.add_argument('cluster_id', help='Cluster id', type=str).completer = self._completer_get_cluster_list

    def init_cluster__suspend(self, subparser):
        subcommand = self.add_sub_command(subparser, 'suspend', 'Put the cluster status to be suspended')
        subcommand.add_argument('cluster_id', help='Cluster id', type=str).completer = self._completer_get_cluster_list

    def init_cluster__get_capacity(self, subparser):
        subcommand = self.add_sub_command(subparser, 'get-capacity', 'Gets a cluster\'s capacity')
        subcommand.add_argument('cluster_id', help='Cluster id', type=str).completer = self._completer_get_cluster_list
        argument = subcommand.add_argument('--json', help='Print json output', dest='json', action='store_true')
        argument = subcommand.add_argument('--history', help='(XXdYYh), list history records (one for every 15 minutes) for XX days and YY hours (up to 10 days in total).', type=str, dest='history')

    def init_cluster__get_io_stats(self, subparser):
        subcommand = self.add_sub_command(subparser, 'get-io-stats', 'Gets a cluster\'s I/O statistics')
        subcommand.add_argument('cluster_id', help='Cluster id', type=str).completer = self._completer_get_cluster_list
        argument = subcommand.add_argument('--records', help='Number of records, default: 20', type=int, default=20, dest='records')
        argument = subcommand.add_argument('--history', help='(XXdYYh), list history records (one for every 15 minutes) for XX days and YY hours (up to 10 days in total).', type=str, dest='history')

    def init_cluster__get_logs(self, subparser):
        subcommand = self.add_sub_command(subparser, 'get-logs', 'Returns a cluster\'s status logs')
        subcommand.add_argument('cluster_id', help='Cluster id', type=str).completer = self._completer_get_cluster_list
        argument = subcommand.add_argument('--json', help='Return JSON formatted logs', dest='json', action='store_true')
        argument = subcommand.add_argument('--limit', help='show last number of logs, default 50', type=int, default=50, dest='limit')

    def init_cluster__get_secret(self, subparser):
        subcommand = self.add_sub_command(subparser, 'get-secret', 'Gets a cluster\'s secret')
        subcommand.add_argument('cluster_id', help='Cluster id', type=str).completer = self._completer_get_cluster_list

    def init_cluster__update_secret(self, subparser):
        subcommand = self.add_sub_command(subparser, 'update-secret', 'Updates a cluster\'s secret')
        subcommand.add_argument('cluster_id', help='Cluster id', type=str).completer = self._completer_get_cluster_list
        subcommand.add_argument('secret', help='new 20 characters password', type=str)

    def init_cluster__update_fabric(self, subparser):
        subcommand = self.add_sub_command(subparser, 'update-fabric', 'Updates a cluster\'s fabric')
        subcommand.add_argument('cluster_id', help='Cluster id', type=str).completer = self._completer_get_cluster_list
        subcommand.add_argument('fabric', help='fabric: tcp, rdma or both (specify: tcp, rdma)', type=str, default='tcp', choices=['tcp','rdma','tcp,rdma',])

    def init_cluster__check(self, subparser):
        subcommand = self.add_sub_command(subparser, 'check', 'Checks a cluster\'s health')
        subcommand.add_argument('cluster_id', help='Cluster id', type=str).completer = self._completer_get_cluster_list

    def init_cluster__update(self, subparser):
        subcommand = self.add_sub_command(subparser, 'update', 'Updates a cluster to new version')
        subcommand.add_argument('cluster_id', help='Cluster id', type=str).completer = self._completer_get_cluster_list
        argument = subcommand.add_argument('--cp-only', help='Update the control plane only', type=bool, default=False, dest='mgmt_only')
        argument = subcommand.add_argument('--restart', help='Restart the management services', type=bool, default=False, dest='restart')
        argument = subcommand.add_argument('--spdk-image', help='Restart the storage nodes using the provided image', type=str, dest='spdk_image')
        argument = subcommand.add_argument('--mgmt-image', help='Restart the management services using the provided image', type=str, dest='mgmt_image')

    def init_cluster__graceful_shutdown(self, subparser):
        subcommand = self.add_sub_command(subparser, 'graceful-shutdown', 'Initiates a graceful shutdown of a cluster\'s storage nodes')
        subcommand.add_argument('cluster_id', help='Cluster id', type=str).completer = self._completer_get_cluster_list

    def init_cluster__graceful_startup(self, subparser):
        subcommand = self.add_sub_command(subparser, 'graceful-startup', 'Initiates a graceful startup of a cluster\'s storage nodes')
        subcommand.add_argument('cluster_id', help='Cluster id', type=str).completer = self._completer_get_cluster_list
        argument = subcommand.add_argument('--clear-data', help='clear Alceml data', dest='clear_data', action='store_true')
        argument = subcommand.add_argument('--spdk-image', help='SPDK image uri', type=str, dest='spdk_image')

    def init_cluster__list_tasks(self, subparser):
        subcommand = self.add_sub_command(subparser, 'list-tasks', 'Lists tasks of a cluster')
        subcommand.add_argument('cluster_id', help='Cluster id', type=str).completer = self._completer_get_cluster_list
        argument = subcommand.add_argument('--limit', help='show last number of tasks, default 50', type=int, default=50, dest='limit')

    def init_cluster__cancel_task(self, subparser):
        subcommand = self.add_sub_command(subparser, 'cancel-task', 'Cancels task by task id')
        subcommand.add_argument('task_id', help='Task id', type=str)

    def init_cluster__get_subtasks(self, subparser):
        subcommand = self.add_sub_command(subparser, 'get-subtasks', 'Get rebalancing subtasks list')
        subcommand.add_argument('task_id', help='Task id', type=str)

    def init_cluster__delete(self, subparser):
        subcommand = self.add_sub_command(subparser, 'delete', 'Deletes a cluster')
        subcommand.add_argument('cluster_id', help='Cluster id', type=str).completer = self._completer_get_cluster_list

    def init_cluster__set(self, subparser):
        subcommand = self.add_sub_command(subparser, 'set', 'set cluster db value')
        subcommand.add_argument('cluster_id', help='cluster id', type=str)
        subcommand.add_argument('attr_name', help='attr_name', type=str)
        subcommand.add_argument('attr_value', help='attr_value', type=str)

    def init_cluster__change_name(self, subparser):
        subcommand = self.add_sub_command(subparser, 'change-name', 'Assigns or changes a name to a cluster')
        subcommand.add_argument('cluster_id', help='Cluster id', type=str).completer = self._completer_get_cluster_list
        subcommand.add_argument('name', help='Name', type=str)

    def init_cluster__add_replication(self, subparser):
        subcommand = self.add_sub_command(subparser, 'add-replication', 'Assigns the snapshot replication target cluster')
        subcommand.add_argument('cluster_id', help='Cluster id', type=str).completer = self._completer_get_cluster_list
        subcommand.add_argument('target_cluster_id', help='Target Cluster id', type=str).completer = self._completer_get_cluster_list
        argument = subcommand.add_argument('--timeout', help='Snapshot replication network timeout', type=int, default=3600, dest='timeout')
        argument = subcommand.add_argument('--target-pool', help='Target cluster pool ID or name', type=str, dest='target_pool')


    def init_volume(self):
        subparser = self.add_command('volume', 'Logical volume commands', aliases=['lvol',])
        self.init_volume__add(subparser)
        self.init_volume__qos_set(subparser)
        self.init_volume__list(subparser)
        if self.developer_mode:
            self.init_volume__list_mem(subparser)
        self.init_volume__get(subparser)
        self.init_volume__delete(subparser)
        self.init_volume__connect(subparser)
        self.init_volume__resize(subparser)
        self.init_volume__create_snapshot(subparser)
        self.init_volume__clone(subparser)
        if self.developer_mode:
            self.init_volume__move(subparser)
        self.init_volume__get_capacity(subparser)
        self.init_volume__get_io_stats(subparser)
        self.init_volume__check(subparser)
        self.init_volume__inflate(subparser)


    def init_volume__add(self, subparser):
        subcommand = self.add_sub_command(subparser, 'add', 'Adds a new logical volume')
        subcommand.add_argument('name', help='New logical volume name', type=str)
        subcommand.add_argument('size', help='Logical volume size: 10M, 10G, 10(bytes)', type=size_type())
        subcommand.add_argument('pool', help='Pool id or name', type=str)
        argument = subcommand.add_argument('--snapshot', '-s', help='Make logical volume with snapshot capability, default: false', default=False, dest='snapshot', action='store_true')
        argument = subcommand.add_argument('--max-size', help='Logical volume max size', type=size_type(), default='1000T', dest='max_size')
        argument = subcommand.add_argument('--host-id', help='Primary storage node id or Hostname', type=str, dest='host_id')
        argument = subcommand.add_argument('--encrypt', help='Use inline data encryption and decryption on the logical volume', dest='encrypt', action='store_true')
        argument = subcommand.add_argument('--crypto-key1', help='Hex value of key1 to be used for logical volume encryption', type=str, dest='crypto_key1')
        argument = subcommand.add_argument('--crypto-key2', help='Hex value of key2 to be used for logical volume encryption', type=str, dest='crypto_key2')
        argument = subcommand.add_argument('--max-rw-iops', help='Maximum Read Write IO Per Second', type=int, dest='max_rw_iops')
        argument = subcommand.add_argument('--max-rw-mbytes', help='Maximum Read Write Megabytes Per Second', type=int, dest='max_rw_mbytes')
        argument = subcommand.add_argument('--max-r-mbytes', help='Maximum Read Megabytes Per Second', type=int, dest='max_r_mbytes')
        argument = subcommand.add_argument('--max-w-mbytes', help='Maximum Write Megabytes Per Second', type=int, dest='max_w_mbytes')
        argument = subcommand.add_argument('--max-namespace-per-subsys', help='Maximum Namespace per subsystem', type=int, default=32, dest='max_namespace_per_subsys')
        if self.developer_mode:
            argument = subcommand.add_argument('--distr-vuid', help='(Dev) set vuid manually, default: random (1-99999)', type=int, dest='distr_vuid')
        argument = subcommand.add_argument('--ha-type', help='Logical volume HA type (single, ha), default is cluster HA type', type=str, default='default', dest='ha_type', choices=['single','default','ha',])
        argument = subcommand.add_argument('--fabric', help='tcp or rdma (tcp is default). Cluster must support chosen fabric.', type=str, default='tcp', dest='fabric', choices=['tcp','rdma','tcp,rdma',])
        argument = subcommand.add_argument('--lvol-priority-class', help='Logical volume priority class', type=int, default=0, dest='lvol_priority_class')
        argument = subcommand.add_argument('--namespace', help='Set logical volume namespace for k8s clients', type=str, dest='namespace')
        if self.developer_mode:
            argument = subcommand.add_argument('--uid', help='Set logical volume id', type=str, dest='uid')
        argument = subcommand.add_argument('--pvc-name', '--pvc_name', help='Set logical volume PVC name for k8s clients', type=str, dest='pvc_name')
<<<<<<< HEAD
        argument = subcommand.add_argument('--replicate', help='Replicate LVol snapshot', dest='replicate', action='store_true')
=======
        argument = subcommand.add_argument('--data-chunks-per-stripe', help='Erasure coding schema parameter k (distributed raid), default: 1', type=int, default=0, dest='ndcs')
        argument = subcommand.add_argument('--parity-chunks-per-stripe', help='Erasure coding schema parameter n (distributed raid), default: 1', type=int, default=0, dest='npcs')
>>>>>>> 3af633b0

    def init_volume__qos_set(self, subparser):
        subcommand = self.add_sub_command(subparser, 'qos-set', 'Changes QoS settings for an active logical volume')
        subcommand.add_argument('volume_id', help='Logical volume id', type=str)
        argument = subcommand.add_argument('--max-rw-iops', help='Maximum Read Write IO Per Second', type=int, dest='max_rw_iops')
        argument = subcommand.add_argument('--max-rw-mbytes', help='Maximum Read Write Megabytes Per Second', type=int, dest='max_rw_mbytes')
        argument = subcommand.add_argument('--max-r-mbytes', help='Maximum Read Megabytes Per Second', type=int, dest='max_r_mbytes')
        argument = subcommand.add_argument('--max-w-mbytes', help='Maximum Write Megabytes Per Second', type=int, dest='max_w_mbytes')

    def init_volume__list(self, subparser):
        subcommand = self.add_sub_command(subparser, 'list', 'Lists logical volumes')
        argument = subcommand.add_argument('--cluster-id', help='List logical volumes in particular cluster', type=str, dest='cluster_id')
        argument = subcommand.add_argument('--pool', help='List logical volumes in particular pool id or name', type=str, dest='pool')
        argument = subcommand.add_argument('--json', help='Print outputs in json format', dest='json', action='store_true')
        argument = subcommand.add_argument('--all', help='List soft deleted logical volumes', dest='all', action='store_true')

    def init_volume__list_mem(self, subparser):
        subcommand = self.add_sub_command(subparser, 'list-mem', 'Gets the size and max_size of a logical volume')
        argument = subcommand.add_argument('--json', help='Print outputs in json format', dest='json', action='store_true')
        argument = subcommand.add_argument('--csv', help='Print outputs in csv format', dest='csv', action='store_true')

    def init_volume__get(self, subparser):
        subcommand = self.add_sub_command(subparser, 'get', 'Gets the logical volume details')
        subcommand.add_argument('volume_id', help='Logical volume id or name', type=str)
        argument = subcommand.add_argument('--json', help='Print outputs in json format', dest='json', action='store_true')

    def init_volume__delete(self, subparser):
        subcommand = self.add_sub_command(subparser, 'delete', 'Deletes a logical volume')
        subcommand.add_argument('volume_id', help='Logical volumes id or ids', type=str, nargs='+')
        argument = subcommand.add_argument('--force', help='Force delete logical volume from the cluster', dest='force', action='store_true')

    def init_volume__connect(self, subparser):
        subcommand = self.add_sub_command(subparser, 'connect', 'Gets the logical volume\'s NVMe/TCP connection string(s)')
        subcommand.add_argument('volume_id', help='Logical volume id', type=str)
        argument = subcommand.add_argument('--ctrl-loss-tmo', help='Control loss timeout for this volume', type=int, dest='ctrl_loss_tmo')

    def init_volume__resize(self, subparser):
        subcommand = self.add_sub_command(subparser, 'resize', 'Resizes a logical volume')
        subcommand.add_argument('volume_id', help='Logical volume id', type=str)
        subcommand.add_argument('size', help='New logical volume size size: 10M, 10G, 10(bytes)', type=size_type())

    def init_volume__create_snapshot(self, subparser):
        subcommand = self.add_sub_command(subparser, 'create-snapshot', 'Creates a snapshot from a logical volume')
        subcommand.add_argument('volume_id', help='Logical volume id', type=str)
        subcommand.add_argument('name', help='Snapshot name', type=str)

    def init_volume__clone(self, subparser):
        subcommand = self.add_sub_command(subparser, 'clone', 'Provisions a logical volumes from an existing snapshot')
        subcommand.add_argument('snapshot_id', help='Snapshot id', type=str)
        subcommand.add_argument('clone_name', help='Clone name', type=str)
        argument = subcommand.add_argument('--resize', help='New logical volume size: 10M, 10G, 10(bytes). Can only increase.', type=size_type(), default='0', dest='resize')

    def init_volume__move(self, subparser):
        subcommand = self.add_sub_command(subparser, 'move', 'Moves a full copy of the logical volume between nodes')
        subcommand.add_argument('volume_id', help='Logical volume id', type=str)
        subcommand.add_argument('node_id', help='Destination node id', type=str)
        argument = subcommand.add_argument('--force', help='Force logical volume delete from source node', dest='force', action='store_true')

    def init_volume__get_capacity(self, subparser):
        subcommand = self.add_sub_command(subparser, 'get-capacity', 'Gets a logical volume\'s capacity')
        subcommand.add_argument('volume_id', help='Logical volume id', type=str)
        argument = subcommand.add_argument('--history', help='(XXdYYh), list history records (one for every 15 minutes) for XX days and YY hours (up to 10 days in total).', type=str, dest='history')

    def init_volume__get_io_stats(self, subparser):
        subcommand = self.add_sub_command(subparser, 'get-io-stats', 'Gets a logical volume\'s I/O statistics')
        subcommand.add_argument('volume_id', help='Logical volume id', type=str)
        argument = subcommand.add_argument('--history', help='(XXdYYh), list history records (one for every 15 minutes) for XX days and YY hours (up to 10 days in total).', type=str, dest='history')
        argument = subcommand.add_argument('--records', help='Number of records, default: 20', type=int, default=20, dest='records')

    def init_volume__check(self, subparser):
        subcommand = self.add_sub_command(subparser, 'check', 'Checks a logical volume\'s health')
        subcommand.add_argument('volume_id', help='Logical volume id', type=str)

    def init_volume__inflate(self, subparser):
        subcommand = self.add_sub_command(subparser, 'inflate', 'Inflate a logical volume')
        subcommand.add_argument('volume_id', help='Logical volume id', type=str)


    def init_control_plane(self):
        subparser = self.add_command('control-plane', 'Control plane commands', aliases=['cp','mgmt',])
        self.init_control_plane__add(subparser)
        self.init_control_plane__list(subparser)
        self.init_control_plane__remove(subparser)


    def init_control_plane__add(self, subparser):
        subcommand = self.add_sub_command(subparser, 'add', 'Adds a control plane to the cluster (local run)')
        subcommand.add_argument('cluster_ip', help='Cluster IP address', type=str)
        subcommand.add_argument('cluster_id', help='Cluster id', type=str)
        subcommand.add_argument('cluster_secret', help='Cluster secret', type=str)
        argument = subcommand.add_argument('--ifname', help='Management interface name', type=str, dest='ifname')
        argument = subcommand.add_argument('--mgmt-ip', help='Management IP address to use for the node (e.g., 192.168.1.10)', type=str, dest='mgmt_ip')
        argument = subcommand.add_argument('--mode', help='Environment to deploy management services, default: docker ', type=str, default='docker', dest='mode', choices=['docker','kubernetes',])

    def init_control_plane__list(self, subparser):
        subcommand = self.add_sub_command(subparser, 'list', 'Lists all control plane nodes')
        argument = subcommand.add_argument('--json', help='Print outputs in json format', dest='json', action='store_true')

    def init_control_plane__remove(self, subparser):
        subcommand = self.add_sub_command(subparser, 'remove', 'Removes a control plane node')
        subcommand.add_argument('node_id', help='Control plane node id', type=str)


    def init_storage_pool(self):
        subparser = self.add_command('storage-pool', 'Storage pool commands', aliases=['pool',])
        self.init_storage_pool__add(subparser)
        self.init_storage_pool__set(subparser)
        self.init_storage_pool__list(subparser)
        self.init_storage_pool__get(subparser)
        self.init_storage_pool__delete(subparser)
        self.init_storage_pool__enable(subparser)
        self.init_storage_pool__disable(subparser)
        self.init_storage_pool__get_capacity(subparser)
        self.init_storage_pool__get_io_stats(subparser)


    def init_storage_pool__add(self, subparser):
        subcommand = self.add_sub_command(subparser, 'add', 'Adds a new storage pool')
        subcommand.add_argument('name', help='New pool name', type=str)
        subcommand.add_argument('cluster_id', help='Cluster id', type=str)
        argument = subcommand.add_argument('--pool-max', help='Pool maximum size: 20M, 20G, 0. Default: 0', type=size_type(), default='0', dest='pool_max')
        argument = subcommand.add_argument('--lvol-max', help='Logical volume maximum size: 20M, 20G, 0. Default: 0', type=size_type(), default='0', dest='lvol_max')
        argument = subcommand.add_argument('--max-rw-iops', help='Maximum Read Write IO Per Second', type=int, dest='max_rw_iops')
        argument = subcommand.add_argument('--max-rw-mbytes', help='Maximum Read Write Megabytes Per Second', type=int, dest='max_rw_mbytes')
        argument = subcommand.add_argument('--max-r-mbytes', help='Maximum Read Megabytes Per Second', type=int, dest='max_r_mbytes')
        argument = subcommand.add_argument('--max-w-mbytes', help='Maximum Write Megabytes Per Second', type=int, dest='max_w_mbytes')
        argument = subcommand.add_argument('--qos-host', help='Node UUID for QoS pool', type=str, dest='qos_host', required=False)

    def init_storage_pool__set(self, subparser):
        subcommand = self.add_sub_command(subparser, 'set', 'Sets a storage pool\'s attributes')
        subcommand.add_argument('pool_id', help='Pool id', type=str)
        argument = subcommand.add_argument('--pool-max', help='Pool maximum size: 20M, 20G', type=size_type(), dest='pool_max')
        argument = subcommand.add_argument('--lvol-max', help='Logical volume maximum size: 20M, 20G', type=size_type(), dest='lvol_max')
        argument = subcommand.add_argument('--max-rw-iops', help='Maximum Read Write IO Per Second', type=int, dest='max_rw_iops')
        argument = subcommand.add_argument('--max-rw-mbytes', help='Maximum Read Write Megabytes Per Second', type=int, dest='max_rw_mbytes')
        argument = subcommand.add_argument('--max-r-mbytes', help='Maximum Read Megabytes Per Second', type=int, dest='max_r_mbytes')
        argument = subcommand.add_argument('--max-w-mbytes', help='Maximum Write Megabytes Per Second', type=int, dest='max_w_mbytes')

    def init_storage_pool__list(self, subparser):
        subcommand = self.add_sub_command(subparser, 'list', 'Lists all storage pools')
        argument = subcommand.add_argument('--json', help='Print outputs in json format', dest='json', action='store_true')
        argument = subcommand.add_argument('--cluster-id', help='Cluster id', type=str, dest='cluster_id')

    def init_storage_pool__get(self, subparser):
        subcommand = self.add_sub_command(subparser, 'get', 'Gets a storage pool\'s details')
        subcommand.add_argument('pool_id', help='Pool id', type=str)
        argument = subcommand.add_argument('--json', help='Print outputs in json format', dest='json', action='store_true')

    def init_storage_pool__delete(self, subparser):
        subcommand = self.add_sub_command(subparser, 'delete', 'Deletes a storage pool')
        subcommand.add_argument('pool_id', help='Pool id', type=str)

    def init_storage_pool__enable(self, subparser):
        subcommand = self.add_sub_command(subparser, 'enable', 'Set a storage pool\'s status to Active')
        subcommand.add_argument('pool_id', help='Pool id', type=str)

    def init_storage_pool__disable(self, subparser):
        subcommand = self.add_sub_command(subparser, 'disable', 'Sets a storage pool\'s status to Inactive.')
        subcommand.add_argument('pool_id', help='Pool id', type=str)

    def init_storage_pool__get_capacity(self, subparser):
        subcommand = self.add_sub_command(subparser, 'get-capacity', 'Gets a storage pool\'s capacity')
        subcommand.add_argument('pool_id', help='Pool id', type=str)

    def init_storage_pool__get_io_stats(self, subparser):
        subcommand = self.add_sub_command(subparser, 'get-io-stats', 'Gets a storage pool\'s I/O statistics')
        subcommand.add_argument('pool_id', help='Pool id', type=str)
        argument = subcommand.add_argument('--history', help='(XXdYYh), list history records (one for every 15 minutes) for XX days and YY hours (up to 10 days in total).', type=str, dest='history')
        argument = subcommand.add_argument('--records', help='Number of records, default: 20', type=int, default=20, dest='records')


    def init_snapshot(self):
        subparser = self.add_command('snapshot', 'Snapshot commands')
        self.init_snapshot__add(subparser)
        self.init_snapshot__list(subparser)
        self.init_snapshot__delete(subparser)
        self.init_snapshot__clone(subparser)


    def init_snapshot__add(self, subparser):
        subcommand = self.add_sub_command(subparser, 'add', 'Creates a new snapshot')
        subcommand.add_argument('volume_id', help='Logical volume id', type=str)
        subcommand.add_argument('name', help='New snapshot name', type=str)

    def init_snapshot__list(self, subparser):
        subcommand = self.add_sub_command(subparser, 'list', 'Lists all snapshots')
        argument = subcommand.add_argument('--all', help='List soft deleted snapshots', dest='all', action='store_true')

    def init_snapshot__delete(self, subparser):
        subcommand = self.add_sub_command(subparser, 'delete', 'Deletes a snapshot')
        subcommand.add_argument('snapshot_id', help='Snapshot id', type=str)
        argument = subcommand.add_argument('--force', help='Force remove', dest='force', action='store_true')

    def init_snapshot__clone(self, subparser):
        subcommand = self.add_sub_command(subparser, 'clone', 'Provisions a new logical volume from an existing snapshot')
        subcommand.add_argument('snapshot_id', help='Snapshot id', type=str)
        subcommand.add_argument('lvol_name', help='Logical volume name', type=str)
        argument = subcommand.add_argument('--resize', help='New logical volume size: 10M, 10G, 10(bytes). Can only increase.', type=size_type(), default='0', dest='resize')


    def init_qos(self):
        subparser = self.add_command('qos', 'qos commands')
        self.init_qos__add(subparser)
        self.init_qos__list(subparser)
        self.init_qos__delete(subparser)


    def init_qos__add(self, subparser):
        subcommand = self.add_sub_command(subparser, 'add', 'Creates a new QOS class')
        subcommand.add_argument('name', help='QOS class name', type=str)
        subcommand.add_argument('weight', help='QOS class weight', type=int)
        subcommand.add_argument('cluster_id', help='Cluster UUID', type=str, default='')

    def init_qos__list(self, subparser):
        subcommand = self.add_sub_command(subparser, 'list', 'Lists all qos classes')
        subcommand.add_argument('cluster_id', help='Cluster UUID', type=str, default='')
        argument = subcommand.add_argument('--json', help='Print json output', dest='json', action='store_true')

    def init_qos__delete(self, subparser):
        subcommand = self.add_sub_command(subparser, 'delete', 'Delete a class')
        subcommand.add_argument('name', help='QOS class name', type=str)
        subcommand.add_argument('cluster_id', help='Cluster UUID', type=str, default='')


    def run(self):
        args = self.parser.parse_args()
        if args.debug:
            self.logger.setLevel(logging.DEBUG)
        else:
            self.logger.setLevel(logging.INFO)

        logging.getLogger("urllib3.connectionpool").setLevel(logging.WARNING)

        ret = False
        args_dict = args.__dict__

        try:
            if args.command in ['storage-node', 'sn']:
                sub_command = args_dict['storage-node']
                if sub_command in ['deploy']:
                    ret = self.storage_node__deploy(sub_command, args)
                elif sub_command in ['configure']:
                    ret = self.storage_node__configure(sub_command, args)
                elif sub_command in ['configure-upgrade']:
                    ret = self.storage_node__configure_upgrade(sub_command, args)
                elif sub_command in ['deploy-cleaner']:
                    ret = self.storage_node__deploy_cleaner(sub_command, args)
                elif sub_command in ['add-node']:
                    if not self.developer_mode:
                        args.jm_percent = 3
                        args.partition_size = None
                        args.spdk_image = None
                        args.spdk_debug = None
                        args.small_bufsize = 0
                        args.large_bufsize = 0
                        args.enable_test_device = None
                        args.enable_ha_jm = True
                        args.id_device_by_nqn = False
                        args.max_snap = 5000
                    ret = self.storage_node__add_node(sub_command, args)
                elif sub_command in ['delete']:
                    ret = self.storage_node__delete(sub_command, args)
                elif sub_command in ['remove']:
                    ret = self.storage_node__remove(sub_command, args)
                elif sub_command in ['list']:
                    ret = self.storage_node__list(sub_command, args)
                elif sub_command in ['get']:
                    ret = self.storage_node__get(sub_command, args)
                elif sub_command in ['restart']:
                    if not self.developer_mode:
                        args.max_snap = 5000
                        args.max_prov = '0'
                        args.spdk_image = None
                        args.reattach_volume = None
                        args.spdk_debug = None
                        args.small_bufsize = 0
                        args.large_bufsize = 0
                    ret = self.storage_node__restart(sub_command, args)
                elif sub_command in ['shutdown']:
                    ret = self.storage_node__shutdown(sub_command, args)
                elif sub_command in ['suspend']:
                    ret = self.storage_node__suspend(sub_command, args)
                elif sub_command in ['resume']:
                    ret = self.storage_node__resume(sub_command, args)
                elif sub_command in ['get-io-stats']:
                    ret = self.storage_node__get_io_stats(sub_command, args)
                elif sub_command in ['get-capacity']:
                    ret = self.storage_node__get_capacity(sub_command, args)
                elif sub_command in ['list-devices']:
                    ret = self.storage_node__list_devices(sub_command, args)
                elif sub_command in ['device-testing-mode']:
                    if not self.developer_mode:
                        print("This command is private.")
                        ret = False
                    else:
                        ret = self.storage_node__device_testing_mode(sub_command, args)
                elif sub_command in ['get-device']:
                    ret = self.storage_node__get_device(sub_command, args)
                elif sub_command in ['reset-device']:
                    ret = self.storage_node__reset_device(sub_command, args)
                elif sub_command in ['restart-device']:
                    ret = self.storage_node__restart_device(sub_command, args)
                elif sub_command in ['add-device']:
                    ret = self.storage_node__add_device(sub_command, args)
                elif sub_command in ['remove-device']:
                    ret = self.storage_node__remove_device(sub_command, args)
                elif sub_command in ['set-failed-device']:
                    ret = self.storage_node__set_failed_device(sub_command, args)
                elif sub_command in ['get-capacity-device']:
                    ret = self.storage_node__get_capacity_device(sub_command, args)
                elif sub_command in ['get-io-stats-device']:
                    ret = self.storage_node__get_io_stats_device(sub_command, args)
                elif sub_command in ['port-list']:
                    ret = self.storage_node__port_list(sub_command, args)
                elif sub_command in ['port-io-stats']:
                    ret = self.storage_node__port_io_stats(sub_command, args)
                elif sub_command in ['check']:
                    ret = self.storage_node__check(sub_command, args)
                elif sub_command in ['check-device']:
                    ret = self.storage_node__check_device(sub_command, args)
                elif sub_command in ['info']:
                    ret = self.storage_node__info(sub_command, args)
                elif sub_command in ['info-spdk']:
                    if not self.developer_mode:
                        print("This command is private.")
                        ret = False
                    else:
                        ret = self.storage_node__info_spdk(sub_command, args)
                elif sub_command in ['remove-jm-device']:
                    if not self.developer_mode:
                        print("This command is private.")
                        ret = False
                    else:
                        ret = self.storage_node__remove_jm_device(sub_command, args)
                elif sub_command in ['restart-jm-device']:
                    ret = self.storage_node__restart_jm_device(sub_command, args)
                elif sub_command in ['send-cluster-map']:
                    if not self.developer_mode:
                        print("This command is private.")
                        ret = False
                    else:
                        ret = self.storage_node__send_cluster_map(sub_command, args)
                elif sub_command in ['get-cluster-map']:
                    if not self.developer_mode:
                        print("This command is private.")
                        ret = False
                    else:
                        ret = self.storage_node__get_cluster_map(sub_command, args)
                elif sub_command in ['make-primary']:
                    ret = self.storage_node__make_primary(sub_command, args)
                elif sub_command in ['dump-lvstore']:
                    if not self.developer_mode:
                        print("This command is private.")
                        ret = False
                    else:
                        ret = self.storage_node__dump_lvstore(sub_command, args)
                elif sub_command in ['set']:
                    if not self.developer_mode:
                        print("This command is private.")
                        ret = False
                    else:
                        ret = self.storage_node__set(sub_command, args)
                else:
                    self.parser.print_help()

            elif args.command in ['cluster']:
                sub_command = args_dict['cluster']
                if sub_command in ['create']:
                    if not self.developer_mode:
                        args.page_size = 2097152
                        args.CLI_PASS = None
                        args.distr_bs = 4096
                        args.distr_chunk_bs = 4096
                        args.max_queue_size = 128
                        args.inflight_io_threshold = 4
                        args.disable_monitoring = False
                    ret = self.cluster__create(sub_command, args)
                elif sub_command in ['add']:
                    if not self.developer_mode:
                        args.page_size = 2097152
                        args.distr_bs = 4096
                        args.distr_chunk_bs = 4096
                        args.max_queue_size = 128
                        args.inflight_io_threshold = 4
                    ret = self.cluster__add(sub_command, args)
                elif sub_command in ['activate']:
                    ret = self.cluster__activate(sub_command, args)
                elif sub_command in ['list']:
                    ret = self.cluster__list(sub_command, args)
                elif sub_command in ['status']:
                    ret = self.cluster__status(sub_command, args)
                elif sub_command in ['complete-expand']:
                    ret = self.cluster__complete_expand(sub_command, args)
                elif sub_command in ['show']:
                    ret = self.cluster__show(sub_command, args)
                elif sub_command in ['get']:
                    ret = self.cluster__get(sub_command, args)
                elif sub_command in ['suspend']:
                    if not self.developer_mode:
                        print("This command is private.")
                        ret = False
                    else:
                        ret = self.cluster__suspend(sub_command, args)
                elif sub_command in ['get-capacity']:
                    ret = self.cluster__get_capacity(sub_command, args)
                elif sub_command in ['get-io-stats']:
                    ret = self.cluster__get_io_stats(sub_command, args)
                elif sub_command in ['get-logs']:
                    ret = self.cluster__get_logs(sub_command, args)
                elif sub_command in ['get-secret']:
                    ret = self.cluster__get_secret(sub_command, args)
                elif sub_command in ['update-secret']:
                    ret = self.cluster__update_secret(sub_command, args)
                elif sub_command in ['update-fabric']:
                    ret = self.cluster__update_fabric(sub_command, args)
                elif sub_command in ['check']:
                    ret = self.cluster__check(sub_command, args)
                elif sub_command in ['update']:
                    ret = self.cluster__update(sub_command, args)
                elif sub_command in ['graceful-shutdown']:
                    if not self.developer_mode:
                        print("This command is private.")
                        ret = False
                    else:
                        ret = self.cluster__graceful_shutdown(sub_command, args)
                elif sub_command in ['graceful-startup']:
                    if not self.developer_mode:
                        print("This command is private.")
                        ret = False
                    else:
                        ret = self.cluster__graceful_startup(sub_command, args)
                elif sub_command in ['list-tasks']:
                    ret = self.cluster__list_tasks(sub_command, args)
                elif sub_command in ['cancel-task']:
                    ret = self.cluster__cancel_task(sub_command, args)
                elif sub_command in ['get-subtasks']:
                    ret = self.cluster__get_subtasks(sub_command, args)
                elif sub_command in ['delete']:
                    ret = self.cluster__delete(sub_command, args)
                elif sub_command in ['set']:
                    if not self.developer_mode:
                        print("This command is private.")
                        ret = False
                    else:
                        ret = self.cluster__set(sub_command, args)
                elif sub_command in ['change-name']:
                    ret = self.cluster__change_name(sub_command, args)
                elif sub_command in ['add-replication']:
                    ret = self.cluster__add_replication(sub_command, args)
                else:
                    self.parser.print_help()

            elif args.command in ['volume', 'lvol']:
                sub_command = args_dict['volume']
                if sub_command in ['add']:
                    if not self.developer_mode:
                        args.distr_vuid = None
                        args.uid = None
                    ret = self.volume__add(sub_command, args)
                elif sub_command in ['qos-set']:
                    ret = self.volume__qos_set(sub_command, args)
                elif sub_command in ['list']:
                    ret = self.volume__list(sub_command, args)
                elif sub_command in ['list-mem']:
                    if not self.developer_mode:
                        print("This command is private.")
                        ret = False
                    else:
                        ret = self.volume__list_mem(sub_command, args)
                elif sub_command in ['get']:
                    ret = self.volume__get(sub_command, args)
                elif sub_command in ['delete']:
                    ret = self.volume__delete(sub_command, args)
                elif sub_command in ['connect']:
                    ret = self.volume__connect(sub_command, args)
                elif sub_command in ['resize']:
                    ret = self.volume__resize(sub_command, args)
                elif sub_command in ['create-snapshot']:
                    ret = self.volume__create_snapshot(sub_command, args)
                elif sub_command in ['clone']:
                    ret = self.volume__clone(sub_command, args)
                elif sub_command in ['move']:
                    if not self.developer_mode:
                        print("This command is private.")
                        ret = False
                    else:
                        ret = self.volume__move(sub_command, args)
                elif sub_command in ['get-capacity']:
                    ret = self.volume__get_capacity(sub_command, args)
                elif sub_command in ['get-io-stats']:
                    ret = self.volume__get_io_stats(sub_command, args)
                elif sub_command in ['check']:
                    ret = self.volume__check(sub_command, args)
                elif sub_command in ['inflate']:
                    ret = self.volume__inflate(sub_command, args)
                else:
                    self.parser.print_help()

            elif args.command in ['control-plane', 'cp', 'mgmt']:
                sub_command = args_dict['control-plane']
                if sub_command in ['add']:
                    ret = self.control_plane__add(sub_command, args)
                elif sub_command in ['list']:
                    ret = self.control_plane__list(sub_command, args)
                elif sub_command in ['remove']:
                    ret = self.control_plane__remove(sub_command, args)
                else:
                    self.parser.print_help()

            elif args.command in ['storage-pool', 'pool']:
                sub_command = args_dict['storage-pool']
                if sub_command in ['add']:
                    ret = self.storage_pool__add(sub_command, args)
                elif sub_command in ['set']:
                    ret = self.storage_pool__set(sub_command, args)
                elif sub_command in ['list']:
                    ret = self.storage_pool__list(sub_command, args)
                elif sub_command in ['get']:
                    ret = self.storage_pool__get(sub_command, args)
                elif sub_command in ['delete']:
                    ret = self.storage_pool__delete(sub_command, args)
                elif sub_command in ['enable']:
                    ret = self.storage_pool__enable(sub_command, args)
                elif sub_command in ['disable']:
                    ret = self.storage_pool__disable(sub_command, args)
                elif sub_command in ['get-capacity']:
                    ret = self.storage_pool__get_capacity(sub_command, args)
                elif sub_command in ['get-io-stats']:
                    ret = self.storage_pool__get_io_stats(sub_command, args)
                else:
                    self.parser.print_help()

            elif args.command in ['snapshot']:
                sub_command = args_dict['snapshot']
                if sub_command in ['add']:
                    ret = self.snapshot__add(sub_command, args)
                elif sub_command in ['list']:
                    ret = self.snapshot__list(sub_command, args)
                elif sub_command in ['delete']:
                    ret = self.snapshot__delete(sub_command, args)
                elif sub_command in ['clone']:
                    ret = self.snapshot__clone(sub_command, args)
                else:
                    self.parser.print_help()

            elif args.command in ['qos']:
                sub_command = args_dict['qos']
                if sub_command in ['add']:
                    ret = self.qos__add(sub_command, args)
                elif sub_command in ['list']:
                    ret = self.qos__list(sub_command, args)
                elif sub_command in ['delete']:
                    ret = self.qos__delete(sub_command, args)
                else:
                    self.parser.print_help()

            else:
                self.parser.print_help()

        except Exception as exc:
            print('Operation failed: ', exc)
            if args.debug:
                traceback.print_exception(None, exc, exc.__traceback__)
            exit(1)

        if not ret:
            exit(1)

        print(ret)


def main():
    utils.init_sentry_sdk()
    cli = CLIWrapper()
    cli.run()<|MERGE_RESOLUTION|>--- conflicted
+++ resolved
@@ -568,12 +568,9 @@
         if self.developer_mode:
             argument = subcommand.add_argument('--uid', help='Set logical volume id', type=str, dest='uid')
         argument = subcommand.add_argument('--pvc-name', '--pvc_name', help='Set logical volume PVC name for k8s clients', type=str, dest='pvc_name')
-<<<<<<< HEAD
         argument = subcommand.add_argument('--replicate', help='Replicate LVol snapshot', dest='replicate', action='store_true')
-=======
         argument = subcommand.add_argument('--data-chunks-per-stripe', help='Erasure coding schema parameter k (distributed raid), default: 1', type=int, default=0, dest='ndcs')
         argument = subcommand.add_argument('--parity-chunks-per-stripe', help='Erasure coding schema parameter n (distributed raid), default: 1', type=int, default=0, dest='npcs')
->>>>>>> 3af633b0
 
     def init_volume__qos_set(self, subparser):
         subcommand = self.add_sub_command(subparser, 'qos-set', 'Changes QoS settings for an active logical volume')
