import argparse
import logging
import math
import re
import sys

from simplyblock_core import cluster_ops, utils
from simplyblock_core import kv_store
from simplyblock_core import compute_node_ops as compute_ops
from simplyblock_core import storage_node_ops as storage_ops
from simplyblock_core import mgmt_node_ops as mgmt_ops
from simplyblock_core import constants
from simplyblock_core.controllers import pool_controller, lvol_controller, snapshot_controller, device_controller
from simplyblock_core.controllers import caching_node_controller, health_controller
from simplyblock_core.models.pool import Pool


class CLIWrapper:

    def __init__(self):
        self.logger = logging.getLogger()
        self.logger.setLevel(constants.LOG_LEVEL)
        self.db_store = kv_store.KVStore()
        self.init_parser()

        #
        #----------------- storage-node -----------------
        #

        subparser = self.add_command('storage-node', 'Storage node commands', aliases=['sn'])
        # Add storage node
        sub_command = self.add_sub_command(subparser, "deploy", 'Deploy local services for remote ops (local run)')
        sub_command.add_argument("--ifname", help='Management interface name, default: eth0')

        self.add_sub_command(subparser, "deploy-cleaner", 'clean local deploy (local run)')

        sub_command = self.add_sub_command(subparser, "add-node", 'Add storage node by ip')
        sub_command.add_argument("cluster_id", help='UUID of the cluster to which the node will belong')
        sub_command.add_argument("node_ip", help='IP of storage node to add')
        sub_command.add_argument("ifname", help='Management interface name')
        sub_command.add_argument("--partitions", help='Number of partitions to create per device', type=int, default=1)
        sub_command.add_argument("--jm-percent", help='Number in percent to use for JM from each device',
                                 type=int, default=3, dest='jm_percent')
        sub_command.add_argument("--data-nics", help='Data interface names', nargs='+', dest='data_nics')
        sub_command.add_argument("--memory", help='SPDK huge memory allocation, default is 4G', dest='spdk_mem')
        sub_command.add_argument("--spdk-image", help='SPDK image uri', dest='spdk_image')
        sub_command.add_argument("--spdk-debug", help='Enable spdk debug logs', dest='spdk_debug', required=False, action='store_true')

        sub_command.add_argument("--iobuf_small_pool_count", help='bdev_set_options param', dest='small_pool_count',  type=int, default=0)
        sub_command.add_argument("--iobuf_large_pool_count", help='bdev_set_options param', dest='large_pool_count',  type=int, default=0)
        sub_command.add_argument("--iobuf_small_bufsize", help='bdev_set_options param', dest='small_bufsize',  type=int, default=0)
        sub_command.add_argument("--iobuf_large_bufsize", help='bdev_set_options param', dest='large_bufsize',  type=int, default=0)

        # delete storage node
        sub_command = self.add_sub_command(subparser, "delete", 'Delete storage node obj')
        sub_command.add_argument("node_id", help='UUID of storage node')

        # remove storage node
        sub_command = self.add_sub_command(subparser, "remove", 'Remove storage node')
        sub_command.add_argument("node_id", help='UUID of storage node')
        sub_command.add_argument("--force-remove", help='Force remove all LVols and snapshots',
                                 dest='force_remove', required=False, action='store_true')
        sub_command.add_argument("--force-migrate", help='Force migrate All LVols to other nodes',
                                 dest='force_migrate', required=False, action='store_true')
        # List all storage nodes
        sub_command = self.add_sub_command(subparser, "list", 'List storage nodes')
        sub_command.add_argument("--cluster-id", help='id of the cluster for which nodes are listed', dest='cluster_id')
        sub_command.add_argument("--json", help='Print outputs in json format', action='store_true')

        sub_command = self.add_sub_command(subparser, "get", 'Get storage node info')
        sub_command.add_argument("id", help='UUID of storage node')

        # Restart storage node
        sub_command = self.add_sub_command(
            subparser, "restart", 'Restart a storage node', usage='All functions and device drivers will be reset. '
                                  'During restart, the node does not accept IO. In a high-availability setup, '
                                  'this will not impact operations')
        sub_command.add_argument("node_id", help='UUID of storage node')
        sub_command.add_argument("--memory", help='SPDK huge memory allocation, default is 4G', dest='spdk_mem')
        sub_command.add_argument("--spdk-image", help='SPDK image uri', dest='spdk_image')
        sub_command.add_argument("--spdk-debug", help='Enable spdk debug logs', dest='spdk_debug', required=False, action='store_true')

        sub_command.add_argument("--iobuf_small_pool_count", help='bdev_set_options param', dest='small_pool_count',  type=int, default=0)
        sub_command.add_argument("--iobuf_large_pool_count", help='bdev_set_options param', dest='large_pool_count',  type=int, default=0)
        sub_command.add_argument("--iobuf_small_bufsize", help='bdev_set_options param', dest='small_bufsize',  type=int, default=0)
        sub_command.add_argument("--iobuf_large_bufsize", help='bdev_set_options param', dest='large_bufsize',  type=int, default=0)

        # sub_command.add_argument("-t", '--test', help='Run smart test on the NVMe devices', action='store_true')

        # Shutdown storage node
        sub_command = self.add_sub_command(
            subparser, "shutdown", 'Shutdown a storage node', usage='Once the command is issued, the node will stop accepting '
                                   'IO,but IO, which was previously received, will still be processed. '
                                   'In a high-availability setup, this will not impact operations.')
        sub_command.add_argument("node_id", help='UUID of storage node')
        sub_command.add_argument("--force", help='Force node shutdown', required=False, action='store_true')

        # Suspend storage node
        sub_command = self.add_sub_command(
            subparser, "suspend", 'Suspend a storage node', usage='The node will stop accepting new IO, but will finish '
                                  'processing any IO, which has been received already.')
        sub_command.add_argument("node_id", help='UUID of storage node')
        sub_command.add_argument("--force", help='Force node suspend', required=False, action='store_true')

        # Resume storage node
        sub_command = self.add_sub_command(subparser, "resume", 'Resume a storage node')
        sub_command.add_argument("node_id", help='UUID of storage node')

        sub_command = self.add_sub_command(subparser, "get-io-stats", 'Get node IO statistics')
        sub_command.add_argument("node_id", help='Node ID')
        sub_command.add_argument("--history", help='list history records -one for every 15 minutes- '
                                                   'for XX days and YY hours -up to 10 days in total-, format: XXdYYh')

        sub_command = self.add_sub_command(
            subparser, 'get-capacity', 'Get node capacity statistics')
        sub_command.add_argument("node_id", help='Node ID')
        sub_command.add_argument("--history", help='list history records -one for every 15 minutes- '
                                                   'for XX days and YY hours -up to 10 days in total-, format: XXdYYh')

        # List storage devices of the storage node
        sub_command = self.add_sub_command(subparser, "list-devices", 'List storage devices')
        sub_command.add_argument("node_id", help='the node\'s UUID')
        sub_command.add_argument(
            "-s", '--sort', help='Sort the outputs', required=False, nargs=1, choices=['node-seq', 'dev-seq', 'serial'])
        sub_command.add_argument(
            "--json", help='Print outputs in json format', required=False, action='store_true')

        sub_command = self.add_sub_command(subparser, "device-testing-mode", 'Set device testing mode')
        sub_command.add_argument("device_id", help='Device UUID')
        sub_command.add_argument("mode", help='Testing mode', choices=[
            'full_pass_through', 'io_error_on_read', 'io_error_on_write',
            'io_error_on_unmap', 'io_error_on_all', 'discard_io_all',
            'hotplug_removal'], default='full_pass_through')

        sub_command = self.add_sub_command(subparser, "get-device", 'Get storage device by id')
        sub_command.add_argument("device_id", help='the devices\'s UUID')

        # Reset storage device
        sub_command = self.add_sub_command(
            subparser, "reset-device", 'Reset storage device',
            usage="Hardware device reset. Resetting the device can return the device from an "
                  "unavailable into online state, if successful")
        sub_command.add_argument("device_id", help='the devices\'s UUID')

        # Reset storage device
        sub_command = self.add_sub_command(subparser, "restart-device", 'Restart storage device',
                                           usage="a previously removed or unavailable device may be returned into "
                                                 "online state. If the device is not physically present, accessible "
                                                 "or healthy, it will flip back into unavailable state again.")
        sub_command.add_argument("id", help='the devices\'s UUID')

        # Add a new storage device
        sub_command = self.add_sub_command(subparser, 'add-device', 'Add a new storage device',
                                           usage="Adding a device will include a previously detected device "
                                                 "(currently in \"new\" state) into cluster and will launch and "
                                                 "auto-rebalancing background process in which some cluster "
                                                 "capacity is re-distributed to this newly added device.")
        sub_command = self.add_sub_command(
            subparser, 'remove-device', 'Remove a storage device', usage='The device will become unavailable, independently '
                                        'if it was physically removed from the server. This function can be used if '
                                        'auto-detection of removal did not work or if the device must be maintained '
                                        'otherwise while remaining inserted into the server. ')
        sub_command.add_argument("device_id", help='Storage device ID')
        sub_command.add_argument("--force", help='Force device remove', required=False, action='store_true')

        # sub_command = self.add_sub_command(
        #     subparser, 'set-failed-device', 'Set storage device to failed state. ', usage='This command can be used, '
        #                                     'if an administrator believes that the device must be changed, '
        #                                     'but its status and health state do not lead to an automatic detection '
        #                                     'of the failure state. Attention!!! The failed state is final, all data '
        #                                     'on the device will be automatically recovered to other devices '
        #                                     'in the cluster. ')

        sub_command = self.add_sub_command(
            subparser, 'get-capacity-device', 'Get device capacity')
        sub_command.add_argument("device_id", help='Storage device ID')
        sub_command.add_argument("--history", help='list history records -one for every 15 minutes- '
                                                   'for XX days and YY hours -up to 10 days in total-, format: XXdYYh')

        sub_command = self.add_sub_command(
            subparser, 'get-io-stats-device', 'Get device IO statistics')
        sub_command.add_argument("device_id", help='Storage device ID')
        sub_command.add_argument("--history", help='list history records -one for every 15 minutes- '
                                                   'for XX days and YY hours -up to 10 days in total-, format: XXdYYh')

        sub_command = self.add_sub_command(subparser, 'port-list', 'Get Data interfaces list for a node')
        sub_command.add_argument("node_id", help='Storage node ID')

        sub_command = self.add_sub_command(subparser, 'port-io-stats', 'Get Data interfaces IO stats')
        sub_command.add_argument("port_id", help='Data port ID')
        sub_command.add_argument("--history", help='list history records -one for every 15 minutes- '
                                                   'for XX days and YY hours -up to 10 days in total, format: XXdYYh')

        # check storage node
        sub_command = self.add_sub_command(subparser, "check", 'Health check storage node')
        sub_command.add_argument("id", help='UUID of storage node')

        # check device
        sub_command = self.add_sub_command(subparser, "check-device", 'Health check device')
        sub_command.add_argument("id", help='device UUID')

        # node info
        sub_command = self.add_sub_command(subparser, "info", 'Get node information')
        sub_command.add_argument("id", help='Node UUID')

        # node info-spdk
        sub_command = self.add_sub_command(subparser, "info-spdk", 'Get SPDK memory information')
        sub_command.add_argument("id", help='Node UUID')

        #
        # ----------------- cluster -----------------
        #

        subparser = self.add_command('cluster', 'Cluster commands')

        sub_command = self.add_sub_command(subparser, 'create',
                                           'Create an new cluster with this node as mgmt (local run)')
        sub_command.add_argument(
            "--blk_size", help='The block size in bytes', type=int, choices=[512, 4096], default=512)

        sub_command.add_argument(
            "--page_size", help='The size of a data page in bytes', type=int, default=2097152)

        sub_command.add_argument("--CLI_PASS", help='Password for CLI SSH connection', required=False)
        sub_command.add_argument("--cap-warn", help='Capacity warning level in percent, default=80',
                                 type=int, required=False, dest="cap_warn")
        sub_command.add_argument("--cap-crit", help='Capacity critical level in percent, default=90',
                                 type=int, required=False, dest="cap_crit")
        sub_command.add_argument("--prov-cap-warn", help='Capacity warning level in percent, default=180',
                                 type=int, required=False, dest="prov_cap_warn")
        sub_command.add_argument("--prov-cap-crit", help='Capacity critical level in percent, default=190',
                                 type=int, required=False, dest="prov_cap_crit")
        sub_command.add_argument("--ifname", help='Management interface name, default: eth0')
        sub_command.add_argument("--log-del-interval", help='graylog deletion interval, default: 7d',
                                 dest='log_del_interval', default='7d')
        sub_command.add_argument("--metrics-retention-period", help='retention period for prometheus metrics, default: 7d',
                                 dest='metrics_retention_period', default='7d')

        # add cluster
        sub_command = self.add_sub_command(subparser, 'add', 'Add new cluster')
        sub_command.add_argument("--blk_size", help='The block size in bytes', type=int, choices=[512, 4096], default=512)
        sub_command.add_argument("--page_size", help='The size of a data page in bytes', type=int, default=2097152)
        sub_command.add_argument("--cap-warn", help='Capacity warning level in percent, default=80',
                                 type=int, required=False, dest="cap_warn")
        sub_command.add_argument("--cap-crit", help='Capacity critical level in percent, default=90',
                                 type=int, required=False, dest="cap_crit")
        sub_command.add_argument("--prov-cap-warn", help='Capacity warning level in percent, default=180',
                                 type=int, required=False, dest="prov_cap_warn")
        sub_command.add_argument("--prov-cap-crit", help='Capacity critical level in percent, default=190',
                                 type=int, required=False, dest="prov_cap_crit")

        # show cluster list
        self.add_sub_command(subparser, 'list', 'Show clusters list')

        # show cluster info
        sub_command = self.add_sub_command(
            subparser, 'status', 'Show cluster status')
        sub_command.add_argument("cluster_id", help='the cluster UUID')

        # show cluster info
        sub_command = self.add_sub_command(subparser, 'get', 'Show cluster info')
        sub_command.add_argument("id", help='the cluster UUID')

        sub_command = self.add_sub_command(
            subparser, 'suspend', 'Suspend cluster')
        sub_command.add_argument("cluster_id", help='the cluster UUID')

        sub_command = self.add_sub_command(
            subparser, 'unsuspend', 'Unsuspend cluster')
        sub_command.add_argument("cluster_id", help='the cluster UUID')

        sub_command = self.add_sub_command(
            subparser, 'get-capacity', 'Get cluster capacity')
        sub_command.add_argument("cluster_id", help='the cluster UUID')
        sub_command.add_argument("--json", help='Print json output', required=False, action='store_true')
        sub_command.add_argument("--history", help='(XXdYYh), list history records (one for every 15 minutes) '
                                                   'for XX days and YY hours (up to 10 days in total).')

        sub_command = self.add_sub_command(
            subparser, 'get-io-stats', 'Get cluster IO statistics')
        sub_command.add_argument("cluster_id", help='the cluster UUID')
        sub_command.add_argument("--records", help='Number of records, default: 20', type=int, default=20)
        sub_command.add_argument("--history", help='(XXdYYh), list history records (one for every 15 minutes) '
                                                   'for XX days and YY hours (up to 10 days in total).')

        # sub_command = self.add_sub_command(
        #     subparser, 'get-cli-ssh-pass', 'returns the ssh password for the CLI ssh connection')
        # sub_command.add_argument("cluster_id", help='the cluster UUID')

        # get-logs
        sub_command = self.add_sub_command(subparser, 'get-logs', 'Returns cluster status logs')
        sub_command.add_argument("cluster_id", help='cluster uuid')

        # get-secret
        sub_command = self.add_sub_command(subparser, 'get-secret', 'Get cluster secret')
        sub_command.add_argument("cluster_id", help='cluster uuid')

        # set-secret
        sub_command = self.add_sub_command(subparser, 'upd-secret', 'Updates the cluster secret')
        sub_command.add_argument("cluster_id", help='cluster uuid')
        sub_command.add_argument("secret", help='new 20 characters password')

        # check cluster
        sub_command = self.add_sub_command(subparser, "check", 'Health check cluster')
        sub_command.add_argument("id", help='cluster UUID')

        # update cluster
        sub_command = self.add_sub_command(subparser, "update", 'Update cluster mgmt services')
        sub_command.add_argument("id", help='cluster UUID')

        # graceful-shutdown storage nodes
        sub_command = self.add_sub_command(subparser, "graceful-shutdown", 'Graceful shutdown of storage nodes')
        sub_command.add_argument("id", help='cluster UUID')

        # graceful-startup storage nodes
        sub_command = self.add_sub_command(subparser, "graceful-startup", 'Graceful startup of storage nodes')
        sub_command.add_argument("id", help='cluster UUID')

        # get tasks list
        sub_command = self.add_sub_command(subparser, "list-tasks", 'List tasks by cluster ID')
        sub_command.add_argument("cluster_id", help='UUID of the cluster')

        # delete cluster
        sub_command = self.add_sub_command(
            subparser, 'delete', 'Delete Cluster',
            usage="This is only possible, if no storage nodes and pools are attached to the cluster")
        sub_command.add_argument("id", help='cluster UUID')


        #
        # ----------------- lvol -----------------
        #

        subparser = self.add_command('lvol', 'LVol commands')
        # add lvol
        sub_command = self.add_sub_command(subparser, 'add', 'Add a new logical volume')
        sub_command.add_argument("name", help='LVol name or id')
        sub_command.add_argument("size", help='LVol size: 10M, 10G, 10(bytes)')
        sub_command.add_argument("pool", help='Pool UUID or name')
        sub_command.add_argument("--snapshot", "-s", help='Make LVol with snapshot capability, default is False',
                                 required=False, action='store_true')
        sub_command.add_argument("--max-size", help='LVol max size', dest='max_size', default="0")
        sub_command.add_argument("--host-id", help='Primary storage node UUID or Hostname', dest='host_id')
        sub_command.add_argument("--ha-type", help='LVol HA type (single, ha), default is cluster HA type',
                                 dest='ha_type', choices=["single", "ha", "default"], default='default')
        #
        # sub_command.add_argument("--compress",
        #                          help='Use inline data compression and de-compression on the logical volume',
        #                          required=False, action='store_true')
        sub_command.add_argument("--encrypt", help='Use inline data encryption and de-cryption on the logical volume',
                                 required=False, action='store_true')
        sub_command.add_argument("--crypto-key1", help='the hex value of key1 to be used for lvol encryption',
                                 dest='crypto_key1', default=None)
        sub_command.add_argument("--crypto-key2", help='the hex value of key2 to be used for lvol encryption',
                                 dest='crypto_key2', default=None)
        sub_command.add_argument("--max-rw-iops", help='Maximum Read Write IO Per Second', type=int)
        sub_command.add_argument("--max-rw-mbytes", help='Maximum Read Write Mega Bytes Per Second', type=int)
        sub_command.add_argument("--max-r-mbytes", help='Maximum Read Mega Bytes Per Second', type=int)
        sub_command.add_argument("--max-w-mbytes", help='Maximum Write Mega Bytes Per Second', type=int)
        sub_command.add_argument("--distr-vuid", help='(Dev) set vuid manually, default: random (1-99999)', type=int,
                                 default=0)
        sub_command.add_argument("--distr-ndcs", help='(Dev) set ndcs manually, default: 4', type=int, default=0)
        sub_command.add_argument("--distr-npcs", help='(Dev) set npcs manually, default: 1', type=int, default=0)
        sub_command.add_argument("--distr-bs", help='(Dev) distrb bdev block size, default: 4096', type=int,
                                 default=4096)
        sub_command.add_argument("--distr-chunk-bs", help='(Dev) distrb bdev chunk block size, default: 4096', type=int,
                                 default=4096)


        # set lvol params
        sub_command = self.add_sub_command(subparser, 'qos-set', 'Change qos settings for an active logical volume')
        sub_command.add_argument("id", help='LVol id')
        sub_command.add_argument("--max-rw-iops", help='Maximum Read Write IO Per Second', type=int)
        sub_command.add_argument("--max-rw-mbytes", help='Maximum Read Write Mega Bytes Per Second', type=int)
        sub_command.add_argument("--max-r-mbytes", help='Maximum Read Mega Bytes Per Second', type=int)
        sub_command.add_argument("--max-w-mbytes", help='Maximum Write Mega Bytes Per Second', type=int)

        # list lvols
        sub_command = self.add_sub_command(subparser, 'list', 'List LVols')
        sub_command.add_argument("--cluster-id", help='List LVols in particular cluster', dest="cluster_id")
        sub_command.add_argument("--pool", help='List LVols in particular Pool ID or name', dest="pool")
        sub_command.add_argument("--json", help='Print outputs in json format', required=False, action='store_true')

        # Get the size and max_size of the lvol
        sub_command = self.add_sub_command(subparser, 'list-mem', 'Get the size and max_size of the lvol')
        sub_command.add_argument("--json", help='Print outputs in json format', required=False, action='store_true')
        sub_command.add_argument("--csv", help='Print outputs in csv format', required=False, action='store_true')

        # get lvol
        sub_command = self.add_sub_command(subparser, 'get', 'Get LVol details')
        sub_command.add_argument("id", help='LVol id or name')
        sub_command.add_argument("--json", help='Print outputs in json format', required=False, action='store_true')

        # delete lvol
        sub_command = self.add_sub_command(
            subparser, 'delete', 'Delete LVol', usage='This is only possible, if no more snapshots and non-inflated clones '
                                 'of the volume exist. The volume must be suspended before it can be deleted. ')
        sub_command.add_argument("id", help='LVol id or ids', nargs='+')
        sub_command.add_argument("--force", help='Force delete LVol from the cluster', required=False,
                                 action='store_true')

        # show connection string
        sub_command = self.add_sub_command(
            subparser, 'connect', 'Get lvol connection strings', usage='Multiple connections to the cluster are '
                                  'always available for multi-pathing and high-availability.')
        sub_command.add_argument("id", help='LVol id')

        # lvol resize
        sub_command = self.add_sub_command(
            subparser, 'resize', 'Resize LVol', usage='The lvol cannot be exceed the maximum size for lvols. It cannot '
                                 'exceed total remaining provisioned space in pool. It cannot drop below the '
                                 'current utilization.')
        sub_command.add_argument("id", help='LVol id')
        sub_command.add_argument("size", help='New LVol size size: 10M, 10G, 10(bytes)')

        # lvol create-snapshot
        sub_command = self.add_sub_command(subparser, 'create-snapshot', 'Create snapshot from LVol')
        sub_command.add_argument("id", help='LVol id')
        sub_command.add_argument("name", help='snapshot name')

        # lvol clone
        sub_command = self.add_sub_command(subparser, 'clone', 'create LVol based on a snapshot')
        sub_command.add_argument("snapshot_id", help='snapshot UUID')
        sub_command.add_argument("clone_name", help='clone name')
        sub_command.add_argument("--resize", help='New LVol size: 10M, 10G, 10(bytes)')

        # lvol move
        sub_command = self.add_sub_command(
            subparser, 'move', 'Moves a full copy of the logical volume between nodes')
        sub_command.add_argument("id", help='LVol UUID')
        # sub_command.add_argument("cluster-id", help='Destination Cluster ID')
        sub_command.add_argument("node_id", help='Destination Node UUID')
        sub_command.add_argument("--force", help='Force LVol delete from source node', required=False, action='store_true')

        # lvol get-capacity
        sub_command = self.add_sub_command(
            subparser, 'get-capacity',"Get LVol capacity")
        sub_command.add_argument("id", help='LVol id')
        sub_command.add_argument("--history", help='(XXdYYh), list history records (one for every 15 minutes) '
                                                   'for XX days and YY hours (up to 10 days in total).')

        # lvol get-io-stats
        sub_command = self.add_sub_command(
            subparser, 'get-io-stats', help="Get LVol IO statistics")
        sub_command.add_argument("id", help='LVol id')
        sub_command.add_argument("--history", help='(XXdYYh), list history records (one for every 15 minutes) '
                                                   'for XX days and YY hours (up to 10 days in total).')

        sub_command = self.add_sub_command(subparser, 'send-cluster-map', 'send cluster map')
        sub_command.add_argument("id", help='LVol id')

        sub_command = self.add_sub_command(subparser, 'get-cluster-map', 'get cluster map')
        sub_command.add_argument("id", help='LVol id')

        # check lvol
        sub_command = self.add_sub_command(subparser, "check", 'Health check LVol')
        sub_command.add_argument("id", help='UUID of LVol')


        # mgmt-node ops
        subparser = self.add_command('mgmt', 'Management node commands')

        sub_command = self.add_sub_command(subparser, 'add', 'Add Management node to the cluster (local run)')
        sub_command.add_argument("cluster_ip", help='the cluster IP address')
        sub_command.add_argument("cluster_id", help='the cluster UUID')
        sub_command.add_argument("ifname", help='Management interface name')

        sub_command = self.add_sub_command(subparser, "list", 'List Management nodes')
        sub_command.add_argument("--json", help='Print outputs in json format', action='store_true')

        sub_command = self.add_sub_command(subparser, "remove", 'Remove Management node')
        sub_command.add_argument("id", help='Mgmt node uuid')

        # pool ops
        subparser = self.add_command('pool', 'Pool commands')
        # add pool
        sub_command = self.add_sub_command(subparser, 'add', 'Add a new Pool')
        sub_command.add_argument("name", help='Pool name')
        sub_command.add_argument("cluster_id", help='Cluster UUID')
        sub_command.add_argument("--pool-max", help='Pool maximum size: 20M, 20G, 0(default)', default="0")
        sub_command.add_argument("--lvol-max", help='LVol maximum size: 20M, 20G, 0(default)', default="0")
        sub_command.add_argument("--max-rw-iops", help='Maximum Read Write IO Per Second', type=int)
        sub_command.add_argument("--max-rw-mbytes", help='Maximum Read Write Mega Bytes Per Second', type=int)
        sub_command.add_argument("--max-r-mbytes", help='Maximum Read Mega Bytes Per Second', type=int)
        sub_command.add_argument("--max-w-mbytes", help='Maximum Write Mega Bytes Per Second', type=int)
        sub_command.add_argument("--has-secret", help='Pool is created with a secret (all further API interactions '
                                                      'with the pool and logical volumes in the '
                                                      'pool require this secret)', required=False, action='store_true')

        # set pool params
        sub_command = self.add_sub_command(subparser, 'set', 'Set pool attributes')
        sub_command.add_argument("id", help='Pool UUID')
        sub_command.add_argument("--pool-max", help='Pool maximum size: 20M, 20G')
        sub_command.add_argument("--lvol-max", help='LVol maximum size: 20M, 20G')
        sub_command.add_argument("--max-rw-iops", help='Maximum Read Write IO Per Second', type=int)
        sub_command.add_argument("--max-rw-mbytes", help='Maximum Read Write Mega Bytes Per Second', type=int)
        sub_command.add_argument("--max-r-mbytes", help='Maximum Read Mega Bytes Per Second', type=int)
        sub_command.add_argument("--max-w-mbytes", help='Maximum Write Mega Bytes Per Second', type=int)

        # list pools
        sub_command = self.add_sub_command(subparser, 'list', 'List pools')
        sub_command.add_argument("--json", help='Print outputs in json format', required=False, action='store_true')
        sub_command.add_argument("--cluster-id", help='ID of the cluster', dest="cluster_id")

        # get pool
        sub_command = self.add_sub_command(subparser, 'get', 'get pool details')
        sub_command.add_argument("id", help='pool uuid')
        sub_command.add_argument("--json", help='Print outputs in json format', required=False, action='store_true')

        # delete pool
        sub_command = self.add_sub_command(
            subparser, 'delete', 'Delete Pool', usage=
            "It is only possible to delete a pool if it is empty (no provisioned logical volumes contained).")
        sub_command.add_argument("id", help='pool uuid')

        # enable
        sub_command = self.add_sub_command(subparser, 'enable', 'Set pool status to Active')
        sub_command.add_argument("pool_id", help='pool uuid')
        # disable
        sub_command = self.add_sub_command(
            subparser, 'disable', 'Set pool status to Inactive.')
        sub_command.add_argument("pool_id", help='pool uuid')

        # get-secret
        sub_command = self.add_sub_command(subparser, 'get-secret', 'Get pool secret')
        sub_command.add_argument("pool_id", help='pool uuid')

        # get-secret
        sub_command = self.add_sub_command(subparser, 'upd-secret', 'Updates pool secret')
        sub_command.add_argument("pool_id", help='pool uuid')
        sub_command.add_argument("secret", help='new 20 characters password')

        # get-capacity
        sub_command = self.add_sub_command(subparser, 'get-capacity', 'Get pool capacity')
        sub_command.add_argument("pool_id", help='pool uuid')

        # get-io-stats
        sub_command = self.add_sub_command(
            subparser, 'get-io-stats', 'Get pool IO statistics')
        sub_command.add_argument("id", help='Pool id')
        sub_command.add_argument("--history", help='(XXdYYh), list history records (one for every 15 minutes) '
                                                   'for XX days and YY hours (up to 10 days in total).')

        subparser = self.add_command('snapshot', 'Snapshot commands')

        sub_command = self.add_sub_command(subparser, 'add', 'Create new snapshot')
        sub_command.add_argument("id", help='LVol UUID')
        sub_command.add_argument("name", help='snapshot name')

        self.add_sub_command(subparser, 'list', 'List snapshots')

        sub_command = self.add_sub_command(subparser, 'delete', 'Delete a snapshot')
        sub_command.add_argument("id", help='snapshot UUID')

        sub_command = self.add_sub_command(subparser, 'clone', 'Create LVol from snapshot')
        sub_command.add_argument("id", help='snapshot UUID')
        sub_command.add_argument("lvol_name", help='LVol name')
        sub_command.add_argument("--resize", help='New LVol size: 10M, 10G, 10(bytes)')

        # Caching node cli
        subparser = self.add_command('caching-node', 'Caching client node commands', aliases=['cn'])

        sub_command = self.add_sub_command(subparser, 'deploy', 'Deploy caching node on this machine (local exec)')
        sub_command.add_argument("--ifname", help='Management interface name, default: eth0')

        sub_command = self.add_sub_command(subparser, 'add-node', 'Add new Caching node to the cluster')
        sub_command.add_argument("cluster_id", help='UUID of the cluster to which the node will belong')
        sub_command.add_argument("node_ip", help='IP of caching node to add')
        sub_command.add_argument("ifname", help='Management interface name')
        sub_command.add_argument("--cpu-mask", help='SPDK app CPU mask, default is all cores found',
                                 dest='spdk_cpu_mask')
        sub_command.add_argument("--memory", help='SPDK huge memory allocation, default is Max hugepages available', dest='spdk_mem')
        sub_command.add_argument("--spdk-image", help='SPDK image uri', dest='spdk_image')
        sub_command.add_argument("--namespace", help='k8s namespace to deploy on',)

        self.add_sub_command(subparser, 'list', 'List Caching nodes')

        sub_command = self.add_sub_command(subparser, 'list-lvols', 'List connected lvols')
        sub_command.add_argument("id", help='Caching Node UUID')

        sub_command = self.add_sub_command(subparser, 'remove', 'Remove Caching node from the cluster')
        sub_command.add_argument("id", help='Caching Node UUID')
        sub_command.add_argument("--force", help='Force remove', required=False, action='store_true')

        sub_command = self.add_sub_command(subparser, 'connect', 'Connect to LVol')
        sub_command.add_argument("node_id", help='Caching node UUID')
        sub_command.add_argument("lvol_id", help='LVol UUID')

        sub_command = self.add_sub_command(subparser, 'disconnect', 'Disconnect LVol from Caching node')
        sub_command.add_argument("node_id", help='Caching node UUID')
        sub_command.add_argument("lvol_id", help='LVol UUID')

        sub_command = self.add_sub_command(subparser, 'recreate', 'recreate Caching node bdevs')
        sub_command.add_argument("node_id", help='Caching node UUID')

    def init_parser(self):
        self.parser = argparse.ArgumentParser(prog=constants.SIMPLY_BLOCK_CLI_NAME, description='SimplyBlock management CLI')
        self.parser.add_argument("-d", '--debug', help='Print debug messages', required=False, action='store_true')
        self.subparser = self.parser.add_subparsers(dest='command')

    def add_command(self, command, help, aliases=None):
        aliases = aliases or []
        storagenode = self.subparser.add_parser(command, description=help, help=help, aliases=aliases)
        storagenode_subparser = storagenode.add_subparsers(dest=command)
        return storagenode_subparser

    def add_sub_command(self, parent_parser, command, help, usage=None):
        return parent_parser.add_parser(command, description=help, help=help, usage=usage)

    def run(self):
        args = self.parser.parse_args()
        if args.debug:
            self.logger.setLevel(logging.DEBUG)
        else:
            self.logger.setLevel(constants.LOG_LEVEL)
        logging.getLogger("urllib3.connectionpool").setLevel(logging.WARNING)

        args_dict = args.__dict__
        ret = ""
        if args.command in ['storage-node', 'sn']:
            sub_command = args_dict['storage-node']

            if sub_command == "deploy":
                ret = storage_ops.deploy(args.ifname)

            elif sub_command == "deploy-cleaner":
                ret = storage_ops.deploy_cleaner()

            elif sub_command == "add":
                ret = self.storage_node_add(args)

            elif sub_command == "add-node":
                cluster_id = args.cluster_id
                node_ip = args.node_ip
                ifname = args.ifname
                data_nics = args.data_nics
                spdk_image = args.spdk_image
                spdk_debug = args.spdk_debug

                small_pool_count = args.small_pool_count
                large_pool_count = args.large_pool_count
                small_bufsize = args.small_bufsize
                large_bufsize = args.large_bufsize
                num_partitions_per_dev = args.partitions
                jm_percent = args.jm_percent

                spdk_mem = None
                if args.spdk_mem:
                    spdk_mem = self.parse_size(args.spdk_mem)
                    if spdk_mem < 1 * 1024 * 1024:
                        return f"SPDK memory:{args.spdk_mem} must be larger than 1G"

                out = storage_ops.add_node(
<<<<<<< HEAD
                    cluster_id, node_ip, ifname, data_nics, spdk_mem, spdk_image, spdk_debug,
                    small_pool_count, large_pool_count, small_bufsize, large_bufsize, args.jm_pcie)
=======
                    cluster_id, node_ip, ifname, data_nics, spdk_cpu_mask, spdk_mem, spdk_image, spdk_debug,
                    small_pool_count, large_pool_count, small_bufsize, large_bufsize, num_partitions_per_dev, jm_percent)
>>>>>>> 3aed8e0c
                return out

            elif sub_command == "list":
                ret = storage_ops.list_storage_nodes(args.json, args.cluster_id)

            elif sub_command == "remove":
                ret = storage_ops.remove_storage_node(args.node_id, args.force_remove, args.force_migrate)

            elif sub_command == "delete":
                ret = storage_ops.delete_storage_node(args.node_id)

            elif sub_command == "restart":
                node_id = args.node_id

                spdk_image = args.spdk_image
                spdk_debug = args.spdk_debug

                spdk_mem = None
                if args.spdk_mem:
                    spdk_mem = self.parse_size(args.spdk_mem)
                    if spdk_mem < 1 * 1024 * 1024:
                        return f"SPDK memory:{args.spdk_mem} must be larger than 1G"


                small_pool_count = args.small_pool_count
                large_pool_count = args.large_pool_count
                small_bufsize = args.small_bufsize
                large_bufsize = args.large_bufsize

                ret = storage_ops.restart_storage_node(
                    node_id, spdk_mem,
                    spdk_image, spdk_debug,
                    small_pool_count, large_pool_count,
                    small_bufsize, large_bufsize)

            elif sub_command == "list-devices":
                ret = self.storage_node_list_devices(args)

            elif sub_command == "device-testing-mode":
                ret = device_controller.set_device_testing_mode(args.device_id, args.mode)

            elif sub_command == "remove-device":
                ret = device_controller.device_remove(args.device_id, args.force)

            elif sub_command == "shutdown":
                ret = storage_ops.shutdown_storage_node(args.node_id, args.force)

            elif sub_command == "suspend":
                ret = storage_ops.suspend_storage_node(args.node_id, args.force)

            elif sub_command == "resume":
                ret = storage_ops.resume_storage_node(args.node_id)

            elif sub_command == "reset-device":
                ret = device_controller.reset_storage_device(args.device_id)

            elif sub_command == "restart-device":
                ret = device_controller.restart_device(args.id)

            elif sub_command == "add-device":
                ret = "Not implemented!"

            elif sub_command == "set-failed-device":
                ret = "Not implemented!"

            elif sub_command == "get-capacity-device":
                device_id = args.device_id
                history = args.history
                data = device_controller.get_device_capacity(device_id, history)
                if data:
                    ret = utils.print_table(data)
                else:
                    return False

            elif sub_command == "get-device":
                device_id = args.device_id
                ret = device_controller.get_device(device_id)

            elif sub_command == "get-io-stats-device":
                device_id = args.device_id
                history = args.history
                data = device_controller.get_device_iostats(device_id, history)
                if data:
                    ret = utils.print_table(data)
                else:
                    return False

            elif sub_command == "get-capacity":
                node_id = args.node_id
                history = args.history
                data = storage_ops.get_node_capacity(node_id, history)
                if data:
                    ret = utils.print_table(data)
                else:
                    return False

            elif sub_command == "get-io-stats":
                node_id = args.node_id
                history = args.history
                data = storage_ops.get_node_iostats_history(node_id, history)

                if data:
                    ret = utils.print_table(data)
                else:
                    return False

            elif sub_command == "port-list":
                node_id = args.node_id
                ret = storage_ops.get_node_ports(node_id)

            elif sub_command == "port-io-stats":
                port_id = args.port_id
                history = args.history
                ret = storage_ops.get_node_port_iostats(port_id, history)

            elif sub_command == "check":
                node_id = args.id
                ret = health_controller.check_node(node_id)

            elif sub_command == "check-device":
                device_id = args.id
                ret = health_controller.check_device(device_id)

            elif sub_command == "info":
                node_id = args.id
                ret = storage_ops.get_info(node_id)

            elif sub_command == "info-spdk":
                node_id = args.id
                ret = storage_ops.get_spdk_info(node_id)

            elif sub_command == "get":
                ret = storage_ops.get(args.id)

            else:
                self.parser.print_help()

        elif args.command == 'cluster':
            sub_command = args_dict[args.command]
            if sub_command == 'create':
                ret = self.cluster_create(args)
            elif sub_command == 'add':
                ret = self.cluster_add(args)
            elif sub_command == 'status':
                cluster_id = args.cluster_id
                ret = cluster_ops.show_cluster(cluster_id)
            elif sub_command == 'list':
                ret = cluster_ops.list()
            elif sub_command == 'suspend':
                cluster_id = args.cluster_id
                ret = cluster_ops.suspend_cluster(cluster_id)
            elif sub_command == 'unsuspend':
                cluster_id = args.cluster_id
                ret = cluster_ops.unsuspend_cluster(cluster_id)
            elif sub_command == "get-capacity":
                cluster_id = args.cluster_id
                history = args.history
                is_json = args.json
                data = cluster_ops.get_capacity(cluster_id, history, is_json=is_json)
                if is_json:
                    ret = data
                else:
                    ret = utils.print_table(data)

            elif sub_command == "get-io-stats":
                data = cluster_ops.get_iostats_history(args.cluster_id, args.history, args.records)
                if data:
                    ret = utils.print_table(data)
                else:
                    return False
            elif sub_command == "get-cli-ssh-pass":
                cluster_id = args.cluster_id
                ret = cluster_ops.get_ssh_pass(cluster_id)
            elif sub_command == "get-secret":
                cluster_id = args.cluster_id
                ret = cluster_ops.get_secret(cluster_id)
            elif sub_command == "upd-secret":
                cluster_id = args.cluster_id
                secret = args.secret
                ret = cluster_ops.set_secret(cluster_id, secret)
            elif sub_command == "get-logs":
                cluster_id = args.cluster_id
                ret = cluster_ops.get_logs(cluster_id)
            elif sub_command == "check":
                cluster_id = args.id
                ret = health_controller.check_cluster(cluster_id)
            elif sub_command == "get":
                ret = cluster_ops.get_cluster(args.id)
            elif sub_command == "update":
                ret = cluster_ops.update_cluster(args.id)

            elif sub_command == "list-tasks":
                ret = cluster_ops.list_tasks(args.cluster_id)

            elif sub_command == "graceful-shutdown":
                ret = cluster_ops.cluster_grace_shutdown(args.id)

            elif sub_command == "graceful-startup":
                ret = cluster_ops.cluster_grace_startup(args.id)

            elif sub_command == "delete":
                ret = cluster_ops.delete_cluster(args.id)

            else:
                self.parser.print_help()

        elif args.command == 'lvol':
            sub_command = args_dict[args.command]
            if sub_command == "add":
                name = args.name
                size = self.parse_size(args.size)
                max_size = self.parse_size(args.max_size)
                host_id = args.host_id
                ha_type = args.ha_type
                pool = args.pool
                comp = None
                crypto = args.encrypt
                distr_vuid = args.distr_vuid
                distr_ndcs = args.distr_ndcs
                distr_npcs = args.distr_npcs
                distr_bs = args.distr_bs
                distr_chunk_bs = args.distr_chunk_bs
                with_snapshot = args.snapshot
                results, error = lvol_controller.add_lvol_ha(
                    name, size, host_id, ha_type, pool, comp, crypto,
                    distr_vuid, distr_ndcs, distr_npcs,
                    args.max_rw_iops,
                    args.max_rw_mbytes,
                    args.max_r_mbytes,
                    args.max_w_mbytes,
                    distr_bs,
                    distr_chunk_bs,
                    with_snapshot=with_snapshot,
                    max_size=max_size,
                    crypto_key1=args.crypto_key1,
                    crypto_key2=args.crypto_key2)
                if results:
                    ret = results
                else:
                    ret = error
            elif sub_command == "add-distr":
                pass
            elif sub_command == "qos-set":
                ret = lvol_controller.set_lvol(
                    args.id, args.max_rw_iops, args.max_rw_mbytes,
                    args.max_r_mbytes, args.max_w_mbytes)
            elif sub_command == "list":
                ret = lvol_controller.list_lvols(args.json, args.cluster_id, args.pool)
            elif sub_command == "list-mem":
                ret = lvol_controller.list_lvols_mem(args.json, args.csv)
            elif sub_command == "get":
                ret = lvol_controller.get_lvol(args.id, args.json)
            elif sub_command == "delete":
                for id in args.id:
                    force = args.force
                    ret = lvol_controller.delete_lvol(id, force)
            elif sub_command == "connect":
                id = args.id
                data = lvol_controller.connect_lvol(id)
                if data:
                    ret = "\n".join(con['connect'] for con in data)
            elif sub_command == "resize":
                id = args.id
                size = self.parse_size(args.size)
                ret = lvol_controller.resize_lvol(id, size)
            elif sub_command == "create-snapshot":
                id = args.id
                name = args.name
                ret = lvol_controller.create_snapshot(id, name)
            elif sub_command == "clone":
                new_size = 0
                if args.resize:
                    new_size = self.parse_size(args.resize)
                ret = snapshot_controller.clone(args.snapshot_id, args.clone_name, new_size)
            elif sub_command == "get-io-stats":
                id = args.id
                history = args.history
                data = lvol_controller.get_io_stats(id, history)
                if data:
                    ret = utils.print_table(data)
                else:
                    return False
            elif sub_command == "get-capacity":
                id = args.id
                history = args.history
                ret = lvol_controller.get_capacity(id, history)
            elif sub_command == "send-cluster-map":
                id = args.id
                ret = lvol_controller.send_cluster_map(id)
            elif sub_command == "get-cluster-map":
                id = args.id
                ret = lvol_controller.get_cluster_map(id)
            elif sub_command == "check":
                id = args.id
                ret = health_controller.check_lvol(id)
            elif sub_command == 'move':
                ret = lvol_controller.move(args.id, args.node_id, args.force)
            else:
                self.parser.print_help()

        elif args.command == 'mgmt':
            sub_command = args_dict[args.command]
            if sub_command == "add":
                cluster_id = args.cluster_id
                cluster_ip = args.cluster_ip
                ifname = args.ifname
                ret = mgmt_ops.deploy_mgmt_node(cluster_ip, cluster_id, ifname)
            elif sub_command == "list":
                ret = mgmt_ops.list_mgmt_nodes(args.json)
            elif sub_command == "remove":
                ret = mgmt_ops.remove_mgmt_node(args.id)
            else:
                self.parser.print_help()

        elif args.command == 'pool':
            sub_command = args_dict[args.command]
            if sub_command == "add":
                ret = pool_controller.add_pool(
                    args.name,
                    self.parse_size(args.pool_max),
                    self.parse_size(args.lvol_max),
                    args.max_rw_iops,
                    args.max_rw_mbytes,
                    args.max_r_mbytes,
                    args.max_w_mbytes,
                    args.has_secret,
                    args.cluster_id
                )

            elif sub_command == "set":
                pool_max = None
                lvol_max = None
                if args.pool_max:
                    pool_max = self.parse_size(args.pool_max)
                if args.lvol_max:
                    lvol_max = self.parse_size(args.lvol_max)
                ret = pool_controller.set_pool(
                    args.id,
                    pool_max,
                    lvol_max,
                    args.max_rw_iops,
                    args.max_rw_mbytes,
                    args.max_r_mbytes,
                    args.max_w_mbytes)

            elif sub_command == "get":
                ret = pool_controller.get_pool(args.id, args.json)

            elif sub_command == "list":
                ret = pool_controller.list_pools(args.json, args.cluster_id)

            elif sub_command == "delete":
                ret = pool_controller.delete_pool(args.id)

            elif sub_command == "enable":
                ret = pool_controller.set_status(args.pool_id, Pool.STATUS_ACTIVE)

            elif sub_command == "disable":
                ret = pool_controller.set_status(args.pool_id, Pool.STATUS_INACTIVE)

            elif sub_command == "get-secret":
                ret = pool_controller.get_secret(args.pool_id)

            elif sub_command == "upd-secret":
                ret = pool_controller.set_secret(args.pool_id, args.secret)

            elif sub_command == "get-capacity":
                ret = pool_controller.get_capacity(args.pool_id)

            elif sub_command == "get-io-stats":
                ret = pool_controller.get_io_stats(args.id, args.history)

            else:
                self.parser.print_help()

        elif args.command == 'snapshot':
            sub_command = args_dict[args.command]
            if sub_command == "add":
                ret = snapshot_controller.add(args.id, args.name)
            if sub_command == "list":
                ret = snapshot_controller.list()
            if sub_command == "delete":
                ret = snapshot_controller.delete(args.id)
            if sub_command == "clone":
                new_size = 0
                if args.resize:
                    new_size = self.parse_size(args.resize)
                ret = snapshot_controller.clone(args.id, args.lvol_name, new_size)

        elif args.command in ['caching-node', 'cn']:
            sub_command = args_dict['caching-node']
            if sub_command == "deploy":
                ret = caching_node_controller.deploy(args.ifname)

            if sub_command == "add-node":
                cluster_id = args.cluster_id
                node_ip = args.node_ip
                ifname = args.ifname
                data_nics = []
                spdk_image = args.spdk_image
                namespace = args.namespace

                spdk_cpu_mask = None
                if args.spdk_cpu_mask:
                    if self.validate_cpu_mask(args.spdk_cpu_mask):
                        spdk_cpu_mask = args.spdk_cpu_mask
                    else:
                        return f"Invalid cpu mask value: {args.spdk_cpu_mask}"

                spdk_mem = None
                if args.spdk_mem:
                    spdk_mem = self.parse_size(args.spdk_mem)
                    if spdk_mem < 1 * 1024 * 1024:
                        return f"SPDK memory:{args.spdk_mem} must be larger than 1G"

                ret = caching_node_controller.add_node(
                    cluster_id, node_ip, ifname, data_nics, spdk_cpu_mask, spdk_mem, spdk_image, namespace)

            if sub_command == "list":
                #cluster_id
                ret = caching_node_controller.list_nodes()
            if sub_command == "list-lvols":
                ret = caching_node_controller.list_lvols(args.id)
            if sub_command == "remove":
                ret = caching_node_controller.remove_node(args.id, args.force)

            if sub_command == "connect":
                ret = caching_node_controller.connect(args.node_id, args.lvol_id)

            if sub_command == "disconnect":
                ret = caching_node_controller.disconnect(args.node_id, args.lvol_id)

            if sub_command == "recreate":
                ret = caching_node_controller.recreate(args.node_id)


        else:
            self.parser.print_help()

        print(ret)

    def storage_node_list(self, args):
        out = storage_ops.list_storage_nodes(self.db_store, args.json)
        return out

    def storage_node_add(self, args):
        cluster_id = args.cluster_id
        ifname = args.ifname
        data_nics = args.data_nics
        # TODO: Validate the inputs
        out = storage_ops.add_storage_node(cluster_id, ifname, data_nics)
        return out

    def storage_node_list_devices(self, args):
        node_id = args.node_id
        sort = args.sort
        if sort:
            sort = sort[0]
        is_json = args.json
        out = storage_ops.list_storage_devices(self.db_store, node_id, sort, is_json)
        return out

    def cluster_add(self, args):
        page_size_in_blocks = args.page_size
        blk_size = args.blk_size
        cap_warn = args.cap_warn
        cap_crit = args.cap_crit
        prov_cap_warn = args.prov_cap_warn
        prov_cap_crit = args.prov_cap_crit

        return cluster_ops.add_cluster(
            blk_size, page_size_in_blocks, cap_warn, cap_crit, prov_cap_warn, prov_cap_crit)

    def cluster_create(self, args):
        page_size_in_blocks = args.page_size
        blk_size = args.blk_size
        CLI_PASS = args.CLI_PASS
        cap_warn = args.cap_warn
        cap_crit = args.cap_crit
        prov_cap_warn = args.prov_cap_warn
        prov_cap_crit = args.prov_cap_crit
        ifname = args.ifname
        log_del_interval = args.log_del_interval
        metrics_retention_period = args.metrics_retention_period

        return cluster_ops.create_cluster(
            blk_size, page_size_in_blocks,
            CLI_PASS, cap_warn, cap_crit, prov_cap_warn, prov_cap_crit,
            ifname, log_del_interval, metrics_retention_period)

    def query_yes_no(self, question, default="yes"):
        """Ask a yes/no question via raw_input() and return their answer.

        "question" is a string that is presented to the user.
        "default" is the presumed answer if the user just hits <Enter>.
                It must be "yes" (the default), "no" or None (meaning
                an answer is required of the user).

        The "answer" return value is True for "yes" or False for "no".
        """
        valid = {"yes": True, "y": True, "ye": True, "no": False, "n": False}
        if default is None:
            prompt = " [y/n] "
        elif default == "yes":
            prompt = " [Y/n] "
        elif default == "no":
            prompt = " [y/N] "
        else:
            raise ValueError("invalid default answer: '%s'" % default)

        while True:
            sys.stdout.write(question + prompt)
            choice = str(input()).lower()
            if default is not None and choice == "":
                return valid[default]
            elif choice in valid:
                return valid[choice]
            else:
                sys.stdout.write("Please respond with 'yes' or 'no' " "(or 'y' or 'n').\n")

    def parse_size(self, size_string: str):
        try:
            x = int(size_string)
            return x
        except Exception:
            pass
        try:
            if size_string:
                size_string = size_string.lower()
                size_string = size_string.replace(" ", "")
                size_string = size_string.replace("b", "")
                size_number = int(size_string[:-1])
                size_v = size_string[-1]
                one_k = 1000
                multi = 0
                if size_v == "k":
                    multi = 1
                elif size_v == "m":
                    multi = 2
                elif size_v == "g":
                    multi = 3
                elif size_v == "t":
                    multi = 4
                else:
                    print(f"Error parsing size: {size_string}")
                    return -1
                return size_number * math.pow(one_k, multi)
            else:
                return -1
        except:
            print(f"Error parsing size: {size_string}")
            return -1

    def validate_cpu_mask(self, spdk_cpu_mask):
        return re.match("^(0x|0X)?[a-fA-F0-9]+$", spdk_cpu_mask)


def main():
    logger_handler = logging.StreamHandler()
    logger_handler.setFormatter(logging.Formatter('%(asctime)s: %(levelname)s: %(filename)s:%(lineno)d: %(message)s'))
    logger = logging.getLogger()
    logger.addHandler(logger_handler)

    cli = CLIWrapper()
    cli.run()<|MERGE_RESOLUTION|>--- conflicted
+++ resolved
@@ -651,13 +651,8 @@
                         return f"SPDK memory:{args.spdk_mem} must be larger than 1G"
 
                 out = storage_ops.add_node(
-<<<<<<< HEAD
                     cluster_id, node_ip, ifname, data_nics, spdk_mem, spdk_image, spdk_debug,
-                    small_pool_count, large_pool_count, small_bufsize, large_bufsize, args.jm_pcie)
-=======
-                    cluster_id, node_ip, ifname, data_nics, spdk_cpu_mask, spdk_mem, spdk_image, spdk_debug,
                     small_pool_count, large_pool_count, small_bufsize, large_bufsize, num_partitions_per_dev, jm_percent)
->>>>>>> 3aed8e0c
                 return out
 
             elif sub_command == "list":
