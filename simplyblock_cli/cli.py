#!/usr/bin/env python
# PYTHON_ARGCOMPLETE_OK

import logging
import sys
import traceback

from simplyblock_cli.clibase import CLIWrapperBase, range_type, regex_type, size_type
from simplyblock_core import utils

class CLIWrapper(CLIWrapperBase):

    def __init__(self):
        self.developer_mode = True if "--dev" in sys.argv else False
        if self.developer_mode:
            idx = sys.argv.index("--dev")
            args = sys.argv[0:idx]
            for i in range(idx + 1, len(sys.argv)):
                args.append(sys.argv[i])
            sys.argv = args

        self.logger = utils.get_logger()
        self.init_parser()
        self.init_storage_node()
        self.init_cluster()
        self.init_volume()
        self.init_control_plane()
        self.init_storage_pool()
        self.init_snapshot()
        super().__init__()

    def init_storage_node(self):
        subparser = self.add_command('storage-node', 'Storage node commands', aliases=['sn',])
        self.init_storage_node__deploy(subparser)
        self.init_storage_node__configure(subparser)
        self.init_storage_node__configure_upgrade(subparser)
        self.init_storage_node__deploy_cleaner(subparser)
        self.init_storage_node__add_node(subparser)
        self.init_storage_node__delete(subparser)
        self.init_storage_node__remove(subparser)
        self.init_storage_node__list(subparser)
        self.init_storage_node__get(subparser)
        self.init_storage_node__restart(subparser)
        self.init_storage_node__shutdown(subparser)
        self.init_storage_node__suspend(subparser)
        self.init_storage_node__resume(subparser)
        self.init_storage_node__get_io_stats(subparser)
        self.init_storage_node__get_capacity(subparser)
        self.init_storage_node__list_devices(subparser)
        if self.developer_mode:
            self.init_storage_node__device_testing_mode(subparser)
        self.init_storage_node__get_device(subparser)
        self.init_storage_node__reset_device(subparser)
        self.init_storage_node__restart_device(subparser)
        self.init_storage_node__add_device(subparser)
        self.init_storage_node__remove_device(subparser)
        self.init_storage_node__set_failed_device(subparser)
        self.init_storage_node__get_capacity_device(subparser)
        self.init_storage_node__get_io_stats_device(subparser)
        self.init_storage_node__port_list(subparser)
        self.init_storage_node__port_io_stats(subparser)
        self.init_storage_node__check(subparser)
        self.init_storage_node__check_device(subparser)
        self.init_storage_node__info(subparser)
        if self.developer_mode:
            self.init_storage_node__info_spdk(subparser)
        if self.developer_mode:
            self.init_storage_node__remove_jm_device(subparser)
        self.init_storage_node__restart_jm_device(subparser)
        if self.developer_mode:
            self.init_storage_node__send_cluster_map(subparser)
        if self.developer_mode:
            self.init_storage_node__get_cluster_map(subparser)
        self.init_storage_node__make_primary(subparser)
        if self.developer_mode:
            self.init_storage_node__dump_lvstore(subparser)
        if self.developer_mode:
            self.init_storage_node__set(subparser)


    def init_storage_node__deploy(self, subparser):
        subcommand = self.add_sub_command(subparser, 'deploy', 'Prepares a host to be used as a storage node')
        argument = subcommand.add_argument('--ifname', help='Management interface name, e.g. eth0', type=str, dest='ifname')
        argument = subcommand.add_argument('--isolate-cores', help='Isolate cores in kernel args for provided cpu mask', default=False, dest='isolate_cores', action='store_true')

    def init_storage_node__configure(self, subparser):
        subcommand = self.add_sub_command(subparser, 'configure', 'Prepare a configuration file to be used when adding the storage node')
        argument = subcommand.add_argument('--max-lvol', help='Max logical volume per storage node', type=int, dest='max_lvol', required=True)
        argument = subcommand.add_argument('--max-size', help='Maximum amount of GB to be utilized on this storage node', type=str, dest='max_prov', required=True)
        argument = subcommand.add_argument('--nodes-per-socket', help='number of each node to be added per each socket.', type=int, default=1, dest='nodes_per_socket')
        argument = subcommand.add_argument('--sockets-to-use', help='The system socket to use when adding the storage nodes', type=str, default='0', dest='sockets_to_use')
        argument = subcommand.add_argument('--pci-allowed', help='Comma separated list of PCI addresses of Nvme devices to use for storage devices.', type=str, default='', dest='pci_allowed', required=False)
        argument = subcommand.add_argument('--pci-blocked', help='Comma separated list of PCI addresses of Nvme devices to not use for storage devices', type=str, default='', dest='pci_blocked', required=False)

    def init_storage_node__configure_upgrade(self, subparser):
        subcommand = self.add_sub_command(subparser, 'configure-upgrade', 'Upgrade the automated configuration file with new changes of cpu mask or storage devices')

    def init_storage_node__deploy_cleaner(self, subparser):
        subcommand = self.add_sub_command(subparser, 'deploy-cleaner', 'Cleans a previous simplyblock deploy (local run)')

    def init_storage_node__add_node(self, subparser):
        subcommand = self.add_sub_command(subparser, 'add-node', 'Adds a storage node by its IP address')
        subcommand.add_argument('cluster_id', help='Cluster id', type=str)
        subcommand.add_argument('node_addr', help='Address of storage node api to add, like <node-ip>:5000', type=str)
        subcommand.add_argument('ifname', help='Management interface name', type=str)
        argument = subcommand.add_argument('--journal-partition', help='1: auto-create small partitions for journal on nvme devices. 0: use a separate (the smallest) nvme device of the node for journal. The journal needs a maximum of 3 percent of total available raw disk space.', type=int, default=1, dest='partitions')
        if self.developer_mode:
            argument = subcommand.add_argument('--jm-percent', help='Number in percent to use for JM from each device', type=int, default=3, dest='jm_percent')
        argument = subcommand.add_argument('--data-nics', help='Storage network interface name(s). Can be more than one.', type=str, dest='data_nics', nargs='+')
        if self.developer_mode:
            argument = subcommand.add_argument('--size-of-device', help='Size of device per storage node', type=str, dest='partition_size')
        if self.developer_mode:
            argument = subcommand.add_argument('--spdk-image', help='SPDK image uri', type=str, dest='spdk_image')
        if self.developer_mode:
            argument = subcommand.add_argument('--spdk-debug', help='Enable spdk debug logs', dest='spdk_debug', action='store_true')
        if self.developer_mode:
            argument = subcommand.add_argument('--iobuf_small_bufsize', help='bdev_set_options param', type=int, default=0, dest='small_bufsize')
        if self.developer_mode:
            argument = subcommand.add_argument('--iobuf_large_bufsize', help='bdev_set_options param', type=int, default=0, dest='large_bufsize')
        if self.developer_mode:
            argument = subcommand.add_argument('--enable-test-device', help='Enable creation of test device', dest='enable_test_device', action='store_true')
        if self.developer_mode:
            argument = subcommand.add_argument('--disable-ha-jm', help='Disable HA JM for distrib creation', dest='enable_ha_jm', action='store_false')
        argument = subcommand.add_argument('--ha-jm-count', help='HA JM count', type=int, default=3, dest='ha_jm_count')
        argument = subcommand.add_argument('--namespace', help='Kubernetes namespace to deploy on', type=str, dest='namespace')
        if self.developer_mode:
            argument = subcommand.add_argument('--id-device-by-nqn', help='Use device nqn to identify it instead of serial number', dest='id_device_by_nqn', action='store_true')
        if self.developer_mode:
            argument = subcommand.add_argument('--max-snap', help='Max snapshot per storage node', type=int, default=5000, dest='max_snap')

    def init_storage_node__delete(self, subparser):
        subcommand = self.add_sub_command(subparser, 'delete', 'Deletes a storage node object from the state database.')
        subcommand.add_argument('node_id', help='Storage node id', type=str).completer = self._completer_get_sn_list
        argument = subcommand.add_argument('--force', help='Force delete storage node from DB...Hopefully you know what you do', dest='force_remove', action='store_true')

    def init_storage_node__remove(self, subparser):
        subcommand = self.add_sub_command(subparser, 'remove', 'Removes a storage node from the cluster')
        subcommand.add_argument('node_id', help='Storage node id', type=str).completer = self._completer_get_sn_list
        argument = subcommand.add_argument('--force-remove', help='Force remove all logical volumes and snapshots', dest='force_remove', action='store_true')

    def init_storage_node__list(self, subparser):
        subcommand = self.add_sub_command(subparser, 'list', 'Lists all storage nodes')
        argument = subcommand.add_argument('--cluster-id', help='Cluster id', type=str, dest='cluster_id')
        argument = subcommand.add_argument('--json', help='Print outputs in json format', dest='json', action='store_true')

    def init_storage_node__get(self, subparser):
        subcommand = self.add_sub_command(subparser, 'get', 'Gets a storage node\'s information')
        subcommand.add_argument('node_id', help='Storage node id', type=str).completer = self._completer_get_sn_list

    def init_storage_node__restart(self, subparser):
        subcommand = self.add_sub_command(subparser, 'restart', 'Restarts a storage node')
        subcommand.add_argument('node_id', help='Storage node id', type=str).completer = self._completer_get_sn_list
        argument = subcommand.add_argument('--max-lvol', help='Max logical volume per storage node', type=int, default=0, dest='max_lvol')
        if self.developer_mode:
            argument = subcommand.add_argument('--max-snap', help='Max snapshot per storage node', type=int, default=5000, dest='max_snap')
        if self.developer_mode:
            argument = subcommand.add_argument('--max-size', help='Maximum amount of GB to be utilized on this storage node', type=str, default='0', dest='max_prov')
        argument = subcommand.add_argument('--node-addr', '--node-ip', help='Restart Node on new node', type=str, dest='node_ip')
        if self.developer_mode:
            argument = subcommand.add_argument('--spdk-image', help='SPDK image uri', type=str, dest='spdk_image')
        if self.developer_mode:
            argument = subcommand.add_argument('--reattach-volume', help='Reattach volume to new instance', dest='reattach_volume', action='store_true')
        if self.developer_mode:
            argument = subcommand.add_argument('--spdk-debug', help='Enable spdk debug logs', dest='spdk_debug', action='store_true')
        if self.developer_mode:
            argument = subcommand.add_argument('--iobuf_small_bufsize', help='bdev_set_options param', type=int, default=0, dest='small_bufsize')
        if self.developer_mode:
            argument = subcommand.add_argument('--iobuf_large_bufsize', help='bdev_set_options param', type=int, default=0, dest='large_bufsize')
        argument = subcommand.add_argument('--force', help='Force restart', dest='force', action='store_true')
        argument = subcommand.add_argument('--ssd-pcie', help='New Nvme PCIe address to add to the storage node. Can be more than one.', type=str, default='', dest='ssd_pcie', required=False, nargs='+')
        argument = subcommand.add_argument('--force-lvol-recreate', help='Force LVol recreate on node restart even if lvol bdev was not recovered', default=False, dest='force_lvol_recreate', action='store_true')

    def init_storage_node__shutdown(self, subparser):
        subcommand = self.add_sub_command(subparser, 'shutdown', 'Initiates a storage node shutdown')
        subcommand.add_argument('node_id', help='Storage node id', type=str).completer = self._completer_get_sn_list
        argument = subcommand.add_argument('--force', help='Force node shutdown', dest='force', action='store_true')

    def init_storage_node__suspend(self, subparser):
        subcommand = self.add_sub_command(subparser, 'suspend', 'Suspends a storage node')
        subcommand.add_argument('node_id', help='Storage node id', type=str).completer = self._completer_get_sn_list
        argument = subcommand.add_argument('--force', help='Force node suspend', dest='force', action='store_true')

    def init_storage_node__resume(self, subparser):
        subcommand = self.add_sub_command(subparser, 'resume', 'Resumes a storage node')
        subcommand.add_argument('node_id', help='Storage node id', type=str).completer = self._completer_get_sn_list

    def init_storage_node__get_io_stats(self, subparser):
        subcommand = self.add_sub_command(subparser, 'get-io-stats', 'Gets storage node IO statistics')
        subcommand.add_argument('node_id', help='Storage node id', type=str).completer = self._completer_get_sn_list
        argument = subcommand.add_argument('--history', help='list history records -one for every 15 minutes- for XX days and YY hours -up to 10 days in total-, format: XXdYYh', type=str, dest='history')
        argument = subcommand.add_argument('--records', help='Number of records, default: 20', type=int, default=20, dest='records')

    def init_storage_node__get_capacity(self, subparser):
        subcommand = self.add_sub_command(subparser, 'get-capacity', 'Gets a storage node\'s capacity statistics')
        subcommand.add_argument('node_id', help='Storage node id', type=str).completer = self._completer_get_sn_list
        argument = subcommand.add_argument('--history', help='list history records -one for every 15 minutes- for XX days and YY hours -up to 10 days in total-, format: XXdYYh', type=str, dest='history')

    def init_storage_node__list_devices(self, subparser):
        subcommand = self.add_sub_command(subparser, 'list-devices', 'Lists storage devices')
        subcommand.add_argument('node_id', help='Storage node id', type=str).completer = self._completer_get_sn_list
        argument = subcommand.add_argument('--json', help='Print outputs in json format', dest='json', action='store_true')

    def init_storage_node__device_testing_mode(self, subparser):
        subcommand = self.add_sub_command(subparser, 'device-testing-mode', 'Sets a device to testing mode')
        subcommand.add_argument('device_id', help='Device id', type=str)
        subcommand.add_argument('mode', help='Testing mode', type=str, default='full_pass_through')

    def init_storage_node__get_device(self, subparser):
        subcommand = self.add_sub_command(subparser, 'get-device', 'Gets storage device by its id')
        subcommand.add_argument('device_id', help='Device id', type=str)

    def init_storage_node__reset_device(self, subparser):
        subcommand = self.add_sub_command(subparser, 'reset-device', 'Resets a storage device')
        subcommand.add_argument('device_id', help='Device id', type=str)

    def init_storage_node__restart_device(self, subparser):
        subcommand = self.add_sub_command(subparser, 'restart-device', 'Restarts a storage device')
        subcommand.add_argument('device_id', help='Device id', type=str)

    def init_storage_node__add_device(self, subparser):
        subcommand = self.add_sub_command(subparser, 'add-device', 'Adds a new storage device')
        subcommand.add_argument('device_id', help='Device id', type=str)

    def init_storage_node__remove_device(self, subparser):
        subcommand = self.add_sub_command(subparser, 'remove-device', 'Logically removes a storage device')
        subcommand.add_argument('device_id', help='Device id', type=str)
        argument = subcommand.add_argument('--force', help='Force device remove', dest='force', action='store_true')

    def init_storage_node__set_failed_device(self, subparser):
        subcommand = self.add_sub_command(subparser, 'set-failed-device', 'Sets storage device to failed state')
        subcommand.add_argument('device_id', help='Device ID', type=str)

    def init_storage_node__get_capacity_device(self, subparser):
        subcommand = self.add_sub_command(subparser, 'get-capacity-device', 'Gets a device\'s capacity')
        subcommand.add_argument('device_id', help='Device id', type=str)
        argument = subcommand.add_argument('--history', help='list history records -one for every 15 minutes- for XX days and YY hours -up to 10 days in total-, format: XXdYYh', type=str, dest='history')

    def init_storage_node__get_io_stats_device(self, subparser):
        subcommand = self.add_sub_command(subparser, 'get-io-stats-device', 'Gets a device\'s IO statistics')
        subcommand.add_argument('device_id', help='Device id', type=str)
        argument = subcommand.add_argument('--history', help='list history records -one for every 15 minutes- for XX days and YY hours -up to 10 days in total-, format: XXdYYh', type=str, dest='history')
        argument = subcommand.add_argument('--records', help='Number of records, default: 20', type=int, default=20, dest='records')

    def init_storage_node__port_list(self, subparser):
        subcommand = self.add_sub_command(subparser, 'port-list', 'Gets the data interfaces list of a storage node')
        subcommand.add_argument('node_id', help='Storage node id', type=str).completer = self._completer_get_sn_list

    def init_storage_node__port_io_stats(self, subparser):
        subcommand = self.add_sub_command(subparser, 'port-io-stats', 'Gets the data interfaces\' IO stats')
        subcommand.add_argument('port_id', help='Data port id', type=str)
        argument = subcommand.add_argument('--history', help='list history records -one for every 15 minutes- for XX days and YY hours -up to 10 days in total, format: XXdYYh', type=str, dest='history')

    def init_storage_node__check(self, subparser):
        subcommand = self.add_sub_command(subparser, 'check', 'Checks the health status of a storage node')
        subcommand.add_argument('node_id', help='Storage node id', type=str).completer = self._completer_get_sn_list

    def init_storage_node__check_device(self, subparser):
        subcommand = self.add_sub_command(subparser, 'check-device', 'Checks the health status of a device')
        subcommand.add_argument('device_id', help='Device id', type=str)

    def init_storage_node__info(self, subparser):
        subcommand = self.add_sub_command(subparser, 'info', 'Gets the node\'s information')
        subcommand.add_argument('node_id', help='Storage node id', type=str).completer = self._completer_get_sn_list

    def init_storage_node__info_spdk(self, subparser):
        subcommand = self.add_sub_command(subparser, 'info-spdk', 'Gets the SPDK memory information')
        subcommand.add_argument('node_id', help='Storage node id', type=str).completer = self._completer_get_sn_list

    def init_storage_node__remove_jm_device(self, subparser):
        subcommand = self.add_sub_command(subparser, 'remove-jm-device', 'Removes a journaling device')
        subcommand.add_argument('jm_device_id', help='Journaling device id', type=str)
        argument = subcommand.add_argument('--force', help='Force device remove', dest='force', action='store_true')

    def init_storage_node__restart_jm_device(self, subparser):
        subcommand = self.add_sub_command(subparser, 'restart-jm-device', 'Restarts a journaling device')
        subcommand.add_argument('jm_device_id', help='Journaling device id', type=str)
        argument = subcommand.add_argument('--force', help='Force device remove', dest='force', action='store_true')

    def init_storage_node__send_cluster_map(self, subparser):
        subcommand = self.add_sub_command(subparser, 'send-cluster-map', 'Sends a new cluster map')
        subcommand.add_argument('node_id', help='Storage node id', type=str).completer = self._completer_get_sn_list

    def init_storage_node__get_cluster_map(self, subparser):
        subcommand = self.add_sub_command(subparser, 'get-cluster-map', 'Get the current cluster map')
        subcommand.add_argument('node_id', help='Storage node id', type=str).completer = self._completer_get_sn_list

    def init_storage_node__make_primary(self, subparser):
        subcommand = self.add_sub_command(subparser, 'make-primary', 'Forces to make the provided node id primary')
        subcommand.add_argument('node_id', help='Storage node id', type=str).completer = self._completer_get_sn_list

    def init_storage_node__dump_lvstore(self, subparser):
        subcommand = self.add_sub_command(subparser, 'dump-lvstore', 'Dump lvstore data')
        subcommand.add_argument('node_id', help='Storage node id', type=str).completer = self._completer_get_sn_list

    def init_storage_node__set(self, subparser):
        subcommand = self.add_sub_command(subparser, 'set', 'set storage node db value')
        subcommand.add_argument('node_id', help='Storage node id', type=str)
        subcommand.add_argument('attr_name', help='attr_name', type=str)
        subcommand.add_argument('attr_value', help='attr_value', type=str)


    def init_cluster(self):
        subparser = self.add_command('cluster', 'Cluster commands')
        self.init_cluster__create(subparser)
        self.init_cluster__add(subparser)
        self.init_cluster__activate(subparser)
        self.init_cluster__list(subparser)
        self.init_cluster__status(subparser)
        self.init_cluster__complete_expand(subparser)
        self.init_cluster__show(subparser)
        self.init_cluster__get(subparser)
        if self.developer_mode:
            self.init_cluster__suspend(subparser)
        self.init_cluster__get_capacity(subparser)
        self.init_cluster__get_io_stats(subparser)
        self.init_cluster__get_logs(subparser)
        self.init_cluster__get_secret(subparser)
        self.init_cluster__update_secret(subparser)
        self.init_cluster__check(subparser)
        self.init_cluster__update(subparser)
        if self.developer_mode:
            self.init_cluster__graceful_shutdown(subparser)
        if self.developer_mode:
            self.init_cluster__graceful_startup(subparser)
        self.init_cluster__list_tasks(subparser)
        self.init_cluster__cancel_task(subparser)
        self.init_cluster__get_subtasks(subparser)
        self.init_cluster__delete(subparser)
        if self.developer_mode:
            self.init_cluster__set(subparser)
        self.init_cluster__change_name(subparser)


    def init_cluster__create(self, subparser):
        subcommand = self.add_sub_command(subparser, 'create', 'Creates a new cluster')
        if self.developer_mode:
            argument = subcommand.add_argument('--page_size', help='The size of a data page in bytes', type=int, default=2097152, dest='page_size')
        if self.developer_mode:
            argument = subcommand.add_argument('--CLI_PASS', help='Password for CLI SSH connection', type=str, dest='CLI_PASS')
        argument = subcommand.add_argument('--cap-warn', help='Capacity warning level in percent, default: 89', type=int, default=89, dest='cap_warn')
        argument = subcommand.add_argument('--cap-crit', help='Capacity critical level in percent, default: 99', type=int, default=99, dest='cap_crit')
        argument = subcommand.add_argument('--prov-cap-warn', help='Capacity warning level in percent, default: 250', type=int, default=250, dest='prov_cap_warn')
        argument = subcommand.add_argument('--prov-cap-crit', help='Capacity critical level in percent, default: 500', type=int, default=500, dest='prov_cap_crit')
        argument = subcommand.add_argument('--ifname', help='Management interface name, e.g. eth0', type=str, dest='ifname')
        argument = subcommand.add_argument('--mgmt-ip', help='Management IP address to use for the node (e.g., 192.168.1.10)', type=str, dest='mgmt_ip')
        argument = subcommand.add_argument('--tls-secret-name', help='Name of the Kubernetes TLS Secret to be used by the Ingress for HTTPS termination (e.g., my-tls-secret)', type=str, dest='tls_secret')
        argument = subcommand.add_argument('--log-del-interval', help='Logging retention policy, default: 3d', type=str, default='3d', dest='log_del_interval')
        argument = subcommand.add_argument('--metrics-retention-period', help='Retention period for I/O statistics (Prometheus), default: 7d', type=str, default='7d', dest='metrics_retention_period')
        argument = subcommand.add_argument('--contact-point', help='Email or slack webhook url to be used for alerting', type=str, default='', dest='contact_point')
        argument = subcommand.add_argument('--grafana-endpoint', help='Endpoint url for Grafana', type=str, default='', dest='grafana_endpoint')
        argument = subcommand.add_argument('--data-chunks-per-stripe', help='Erasure coding schema parameter k (distributed raid), default: 1', type=int, default=1, dest='distr_ndcs')
        argument = subcommand.add_argument('--parity-chunks-per-stripe', help='Erasure coding schema parameter n (distributed raid), default: 1', type=int, default=1, dest='distr_npcs')
        if self.developer_mode:
            argument = subcommand.add_argument('--distr-bs', help='(Dev) distrb bdev block size, default: 4096', type=int, default=4096, dest='distr_bs')
        if self.developer_mode:
            argument = subcommand.add_argument('--distr-chunk-bs', help='(Dev) distrb bdev chunk block size, default: 4096', type=int, default=4096, dest='distr_chunk_bs')
        argument = subcommand.add_argument('--ha-type', help='Logical volume HA type (single, ha), default is cluster ha type', type=str, default='ha', dest='ha_type', choices=['single','ha',])
        argument = subcommand.add_argument('--is-single-node', help='For single node clusters only', default=False, dest='is_single_node', action='store_true')
        argument = subcommand.add_argument('--mode', help='Environment to deploy management services, default: docker', type=str, default='docker', dest='mode', choices=['docker','kubernetes',])
        argument = subcommand.add_argument('--ingress-host-source', help='Ingress host source: \'hostip\' for node IP, \'loadbalancer\' for external LB, or \'dns\' for custom domain', type=str, default='hostip', dest='ingress_host_source', choices=['hostip','loadbalancer','dns',])
        argument = subcommand.add_argument('--dns-name', help='Fully qualified DNS name to use as the Ingress host (required if --ingress-host-source=dns)', type=str, default='', dest='dns_name')
        argument = subcommand.add_argument('--enable-node-affinity', help='Enable node affinity for storage nodes', dest='enable_node_affinity', action='store_true')
        argument = subcommand.add_argument('--qpair-count', help='NVMe/TCP transport qpair count per logical volume', type=range_type(0, 128), default=0, dest='qpair_count')
        if self.developer_mode:
            argument = subcommand.add_argument('--max-queue-size', help='The max size the queue will grow', type=int, default=128, dest='max_queue_size')
        if self.developer_mode:
            argument = subcommand.add_argument('--inflight-io-threshold', help='The number of inflight IOs allowed before the IO queuing starts', type=int, default=4, dest='inflight_io_threshold')
        if self.developer_mode:
            argument = subcommand.add_argument('--enable-qos', help='Enable qos bdev for storage nodes, true by default', type=bool, default=False, dest='enable_qos')
        if self.developer_mode:
            argument = subcommand.add_argument('--disable-monitoring', help='Disable monitoring stack, false by default', dest='disable_monitoring', action='store_true')
        argument = subcommand.add_argument('--strict-node-anti-affinity', help='Enable strict node anti affinity for storage nodes. Never more than one chunk is placed on a node. This requires a minimum of _data-chunks-in-stripe + parity-chunks-in-stripe + 1_ nodes in the cluster.', dest='strict_node_anti_affinity', action='store_true')
        argument = subcommand.add_argument('--name', '-n', help='Assigns a name to the newly created cluster.', type=str, dest='name')
        argument = subcommand.add_argument('--qpair-count', help='NVMe/TCP transport qpair count per logical volume', type=range_type(0, 128), default=32, dest='qpair_count')
        argument = subcommand.add_argument('--client-qpair-count', help='default NVMe/TCP transport qpair count per logical volume for client', type=range_type(0, 128), default=3, dest='client_qpair_count')

    def init_cluster__add(self, subparser):
        subcommand = self.add_sub_command(subparser, 'add', 'Adds a new cluster')
        if self.developer_mode:
            argument = subcommand.add_argument('--page_size', help='The size of a data page in bytes', type=int, default=2097152, dest='page_size')
        argument = subcommand.add_argument('--cap-warn', help='Capacity warning level in percent, default: 89', type=int, default=89, dest='cap_warn')
        argument = subcommand.add_argument('--cap-crit', help='Capacity critical level in percent, default: 99', type=int, default=99, dest='cap_crit')
        argument = subcommand.add_argument('--prov-cap-warn', help='Capacity warning level in percent, default: 250', type=int, default=250, dest='prov_cap_warn')
        argument = subcommand.add_argument('--prov-cap-crit', help='Capacity critical level in percent, default: 500', type=int, default=500, dest='prov_cap_crit')
        argument = subcommand.add_argument('--data-chunks-per-stripe', help='Erasure coding schema parameter k (distributed raid), default: 1', type=int, default=1, dest='distr_ndcs')
        argument = subcommand.add_argument('--parity-chunks-per-stripe', help='Erasure coding schema parameter n (distributed raid), default: 1', type=int, default=1, dest='distr_npcs')
        if self.developer_mode:
            argument = subcommand.add_argument('--distr-bs', help='(Dev) distrb bdev block size, default: 4096', type=int, default=4096, dest='distr_bs')
        if self.developer_mode:
            argument = subcommand.add_argument('--distr-chunk-bs', help='(Dev) distrb bdev chunk block size, default: 4096', type=int, default=4096, dest='distr_chunk_bs')
        argument = subcommand.add_argument('--ha-type', help='Logical volume HA type (single, ha), default is cluster single type', type=str, default='ha', dest='ha_type', choices=['single','ha',])
        argument = subcommand.add_argument('--enable-node-affinity', help='Enables node affinity for storage nodes', dest='enable_node_affinity', action='store_true')
<<<<<<< HEAD
        argument = subcommand.add_argument('--qpair-count', help='NVMe/TCP transport qpair count per logical volume', type=range_type(0, 128), default=32, dest='qpair_count')
        argument = subcommand.add_argument('--client-qpair-count', help='default NVMe/TCP transport qpair count per logical volume for client', type=range_type(0, 128), default=3, dest='client_qpair_count')
=======
        argument = subcommand.add_argument('--is-single-node', help='For single node clusters only', default=False, dest='is_single_node', action='store_true')
        argument = subcommand.add_argument('--qpair-count', help='NVMe/TCP transport qpair count per logical volume', type=range_type(0, 128), default=0, dest='qpair_count')
>>>>>>> 389a40f3
        if self.developer_mode:
            argument = subcommand.add_argument('--max-queue-size', help='The max size the queue will grow', type=int, default=128, dest='max_queue_size')
        if self.developer_mode:
            argument = subcommand.add_argument('--inflight-io-threshold', help='The number of inflight IOs allowed before the IO queuing starts', type=int, default=4, dest='inflight_io_threshold')
        if self.developer_mode:
            argument = subcommand.add_argument('--enable-qos', help='Enable qos bdev for storage nodes, default: true', type=bool, default=False, dest='enable_qos')
        argument = subcommand.add_argument('--strict-node-anti-affinity', help='Enable strict node anti affinity for storage nodes. Never more than one chunk is placed on a node. This requires a minimum of _data-chunks-in-stripe + parity-chunks-in-stripe + 1_ nodes in the cluster."', dest='strict_node_anti_affinity', action='store_true')
        argument = subcommand.add_argument('--name', '-n', help='Assigns a name to the newly created cluster.', type=str, dest='name')

    def init_cluster__activate(self, subparser):
        subcommand = self.add_sub_command(subparser, 'activate', 'Activates a cluster.')
        subcommand.add_argument('cluster_id', help='Cluster id', type=str).completer = self._completer_get_cluster_list
        argument = subcommand.add_argument('--force', help='Force recreate distr and lv stores', dest='force', action='store_true')
        argument = subcommand.add_argument('--force-lvstore-create', help='Force recreate lv stores', dest='force_lvstore_create', action='store_true').completer = self._completer_get_cluster_list

    def init_cluster__list(self, subparser):
        subcommand = self.add_sub_command(subparser, 'list', 'Shows the cluster list')
        argument = subcommand.add_argument('--json', help='Print json output', dest='json', action='store_true')

    def init_cluster__status(self, subparser):
        subcommand = self.add_sub_command(subparser, 'status', 'Shows a cluster\'s status')
        subcommand.add_argument('cluster_id', help='Cluster id', type=str).completer = self._completer_get_cluster_list

    def init_cluster__complete_expand(self, subparser):
        subcommand = self.add_sub_command(subparser, 'complete-expand', 'Create lvstore on newly added nodes to the cluster')
        subcommand.add_argument('cluster_id', help='Cluster id', type=str).completer = self._completer_get_cluster_list

    def init_cluster__show(self, subparser):
        subcommand = self.add_sub_command(subparser, 'show', 'Shows a cluster\'s statistics')
        subcommand.add_argument('cluster_id', help='Cluster id', type=str).completer = self._completer_get_cluster_list

    def init_cluster__get(self, subparser):
        subcommand = self.add_sub_command(subparser, 'get', 'Gets a cluster\'s information')
        subcommand.add_argument('cluster_id', help='Cluster id', type=str).completer = self._completer_get_cluster_list

    def init_cluster__suspend(self, subparser):
        subcommand = self.add_sub_command(subparser, 'suspend', 'Put the cluster status to be suspended')
        subcommand.add_argument('cluster_id', help='Cluster id', type=str).completer = self._completer_get_cluster_list

    def init_cluster__get_capacity(self, subparser):
        subcommand = self.add_sub_command(subparser, 'get-capacity', 'Gets a cluster\'s capacity')
        subcommand.add_argument('cluster_id', help='Cluster id', type=str).completer = self._completer_get_cluster_list
        argument = subcommand.add_argument('--json', help='Print json output', dest='json', action='store_true')
        argument = subcommand.add_argument('--history', help='(XXdYYh), list history records (one for every 15 minutes) for XX days and YY hours (up to 10 days in total).', type=str, dest='history')

    def init_cluster__get_io_stats(self, subparser):
        subcommand = self.add_sub_command(subparser, 'get-io-stats', 'Gets a cluster\'s I/O statistics')
        subcommand.add_argument('cluster_id', help='Cluster id', type=str).completer = self._completer_get_cluster_list
        argument = subcommand.add_argument('--records', help='Number of records, default: 20', type=int, default=20, dest='records')
        argument = subcommand.add_argument('--history', help='(XXdYYh), list history records (one for every 15 minutes) for XX days and YY hours (up to 10 days in total).', type=str, dest='history')

    def init_cluster__get_logs(self, subparser):
        subcommand = self.add_sub_command(subparser, 'get-logs', 'Returns a cluster\'s status logs')
        subcommand.add_argument('cluster_id', help='Cluster id', type=str).completer = self._completer_get_cluster_list
        argument = subcommand.add_argument('--json', help='Return JSON formatted logs', dest='json', action='store_true')
        argument = subcommand.add_argument('--limit', help='show last number of logs, default 50', type=int, default=50, dest='limit')

    def init_cluster__get_secret(self, subparser):
        subcommand = self.add_sub_command(subparser, 'get-secret', 'Gets a cluster\'s secret')
        subcommand.add_argument('cluster_id', help='Cluster id', type=str).completer = self._completer_get_cluster_list

    def init_cluster__update_secret(self, subparser):
        subcommand = self.add_sub_command(subparser, 'update-secret', 'Updates a cluster\'s secret')
        subcommand.add_argument('cluster_id', help='Cluster id', type=str).completer = self._completer_get_cluster_list
        subcommand.add_argument('secret', help='new 20 characters password', type=str)

    def init_cluster__check(self, subparser):
        subcommand = self.add_sub_command(subparser, 'check', 'Checks a cluster\'s health')
        subcommand.add_argument('cluster_id', help='Cluster id', type=str).completer = self._completer_get_cluster_list

    def init_cluster__update(self, subparser):
        subcommand = self.add_sub_command(subparser, 'update', 'Updates a cluster to new version')
        subcommand.add_argument('cluster_id', help='Cluster id', type=str).completer = self._completer_get_cluster_list
        argument = subcommand.add_argument('--cp-only', help='Update the control plane only', type=bool, default=False, dest='mgmt_only')
        argument = subcommand.add_argument('--restart', help='Restart the management services', type=bool, default=False, dest='restart')
        argument = subcommand.add_argument('--spdk-image', help='Restart the storage nodes using the provided image', type=str, dest='spdk_image')
        argument = subcommand.add_argument('--mgmt-image', help='Restart the management services using the provided image', type=str, dest='mgmt_image')

    def init_cluster__graceful_shutdown(self, subparser):
        subcommand = self.add_sub_command(subparser, 'graceful-shutdown', 'Initiates a graceful shutdown of a cluster\'s storage nodes')
        subcommand.add_argument('cluster_id', help='Cluster id', type=str).completer = self._completer_get_cluster_list

    def init_cluster__graceful_startup(self, subparser):
        subcommand = self.add_sub_command(subparser, 'graceful-startup', 'Initiates a graceful startup of a cluster\'s storage nodes')
        subcommand.add_argument('cluster_id', help='Cluster id', type=str).completer = self._completer_get_cluster_list
        argument = subcommand.add_argument('--clear-data', help='clear Alceml data', dest='clear_data', action='store_true')
        argument = subcommand.add_argument('--spdk-image', help='SPDK image uri', type=str, dest='spdk_image')

    def init_cluster__list_tasks(self, subparser):
        subcommand = self.add_sub_command(subparser, 'list-tasks', 'Lists tasks of a cluster')
        subcommand.add_argument('cluster_id', help='Cluster id', type=str).completer = self._completer_get_cluster_list
        argument = subcommand.add_argument('--limit', help='show last number of tasks, default 50', type=int, default=50, dest='limit')

    def init_cluster__cancel_task(self, subparser):
        subcommand = self.add_sub_command(subparser, 'cancel-task', 'Cancels task by task id')
        subcommand.add_argument('task_id', help='Task id', type=str)

    def init_cluster__get_subtasks(self, subparser):
        subcommand = self.add_sub_command(subparser, 'get-subtasks', 'Get rebalancing subtasks list')
        subcommand.add_argument('task_id', help='Task id', type=str)

    def init_cluster__delete(self, subparser):
        subcommand = self.add_sub_command(subparser, 'delete', 'Deletes a cluster')
        subcommand.add_argument('cluster_id', help='Cluster id', type=str).completer = self._completer_get_cluster_list

    def init_cluster__set(self, subparser):
        subcommand = self.add_sub_command(subparser, 'set', 'set cluster db value')
        subcommand.add_argument('cluster_id', help='cluster id', type=str)
        subcommand.add_argument('attr_name', help='attr_name', type=str)
        subcommand.add_argument('attr_value', help='attr_value', type=str)

    def init_cluster__change_name(self, subparser):
        subcommand = self.add_sub_command(subparser, 'change-name', 'Assigns or changes a name to a cluster')
        subcommand.add_argument('cluster_id', help='Cluster id', type=str).completer = self._completer_get_cluster_list
        subcommand.add_argument('name', help='Name', type=str)


    def init_volume(self):
        subparser = self.add_command('volume', 'Logical volume commands', aliases=['lvol',])
        self.init_volume__add(subparser)
        self.init_volume__qos_set(subparser)
        self.init_volume__list(subparser)
        if self.developer_mode:
            self.init_volume__list_mem(subparser)
        self.init_volume__get(subparser)
        self.init_volume__delete(subparser)
        self.init_volume__connect(subparser)
        self.init_volume__resize(subparser)
        self.init_volume__create_snapshot(subparser)
        self.init_volume__clone(subparser)
        if self.developer_mode:
            self.init_volume__move(subparser)
        self.init_volume__get_capacity(subparser)
        self.init_volume__get_io_stats(subparser)
        self.init_volume__check(subparser)
        self.init_volume__inflate(subparser)


    def init_volume__add(self, subparser):
        subcommand = self.add_sub_command(subparser, 'add', 'Adds a new logical volume')
        subcommand.add_argument('name', help='New logical volume name', type=str)
        subcommand.add_argument('size', help='Logical volume size: 10M, 10G, 10(bytes)', type=size_type())
        subcommand.add_argument('pool', help='Pool id or name', type=str)
        argument = subcommand.add_argument('--snapshot', '-s', help='Make logical volume with snapshot capability, default: false', default=False, dest='snapshot', action='store_true')
        argument = subcommand.add_argument('--max-size', help='Logical volume max size', type=size_type(), default='1000T', dest='max_size')
        argument = subcommand.add_argument('--host-id', help='Primary storage node id or Hostname', type=str, dest='host_id')
        argument = subcommand.add_argument('--encrypt', help='Use inline data encryption and decryption on the logical volume', dest='encrypt', action='store_true')
        argument = subcommand.add_argument('--crypto-key1', help='Hex value of key1 to be used for logical volume encryption', type=str, dest='crypto_key1')
        argument = subcommand.add_argument('--crypto-key2', help='Hex value of key2 to be used for logical volume encryption', type=str, dest='crypto_key2')
        argument = subcommand.add_argument('--max-rw-iops', help='Maximum Read Write IO Per Second', type=int, dest='max_rw_iops')
        argument = subcommand.add_argument('--max-rw-mbytes', help='Maximum Read Write Megabytes Per Second', type=int, dest='max_rw_mbytes')
        argument = subcommand.add_argument('--max-r-mbytes', help='Maximum Read Megabytes Per Second', type=int, dest='max_r_mbytes')
        argument = subcommand.add_argument('--max-w-mbytes', help='Maximum Write Megabytes Per Second', type=int, dest='max_w_mbytes')
        argument = subcommand.add_argument('--max-namespace-per-subsys', help='Maximum Namespace per subsystem', type=int, dest='max_namespace_per_subsys')
        if self.developer_mode:
            argument = subcommand.add_argument('--distr-vuid', help='(Dev) set vuid manually, default: random (1-99999)', type=int, dest='distr_vuid')
        argument = subcommand.add_argument('--ha-type', help='Logical volume HA type (single, ha), default is cluster HA type', type=str, default='default', dest='ha_type', choices=['single','default','ha',])
        argument = subcommand.add_argument('--lvol-priority-class', help='Logical volume priority class', type=int, default=0, dest='lvol_priority_class')
        argument = subcommand.add_argument('--namespace', help='Set logical volume namespace for k8s clients', type=str, dest='namespace')
        if self.developer_mode:
            argument = subcommand.add_argument('--uid', help='Set logical volume id', type=str, dest='uid')
        argument = subcommand.add_argument('--pvc-name', '--pvc_name', help='Set logical volume PVC name for k8s clients', type=str, dest='pvc_name')

    def init_volume__qos_set(self, subparser):
        subcommand = self.add_sub_command(subparser, 'qos-set', 'Changes QoS settings for an active logical volume')
        subcommand.add_argument('volume_id', help='Logical volume id', type=str)
        argument = subcommand.add_argument('--max-rw-iops', help='Maximum Read Write IO Per Second', type=int, dest='max_rw_iops')
        argument = subcommand.add_argument('--max-rw-mbytes', help='Maximum Read Write Megabytes Per Second', type=int, dest='max_rw_mbytes')
        argument = subcommand.add_argument('--max-r-mbytes', help='Maximum Read Megabytes Per Second', type=int, dest='max_r_mbytes')
        argument = subcommand.add_argument('--max-w-mbytes', help='Maximum Write Megabytes Per Second', type=int, dest='max_w_mbytes')

    def init_volume__list(self, subparser):
        subcommand = self.add_sub_command(subparser, 'list', 'Lists logical volumes')
        argument = subcommand.add_argument('--cluster-id', help='List logical volumes in particular cluster', type=str, dest='cluster_id')
        argument = subcommand.add_argument('--pool', help='List logical volumes in particular pool id or name', type=str, dest='pool')
        argument = subcommand.add_argument('--json', help='Print outputs in json format', dest='json', action='store_true')
        argument = subcommand.add_argument('--all', help='List soft deleted logical volumes', dest='all', action='store_true')

    def init_volume__list_mem(self, subparser):
        subcommand = self.add_sub_command(subparser, 'list-mem', 'Gets the size and max_size of a logical volume')
        argument = subcommand.add_argument('--json', help='Print outputs in json format', dest='json', action='store_true')
        argument = subcommand.add_argument('--csv', help='Print outputs in csv format', dest='csv', action='store_true')

    def init_volume__get(self, subparser):
        subcommand = self.add_sub_command(subparser, 'get', 'Gets the logical volume details')
        subcommand.add_argument('volume_id', help='Logical volume id or name', type=str)
        argument = subcommand.add_argument('--json', help='Print outputs in json format', dest='json', action='store_true')

    def init_volume__delete(self, subparser):
        subcommand = self.add_sub_command(subparser, 'delete', 'Deletes a logical volume')
        subcommand.add_argument('volume_id', help='Logical volumes id or ids', type=str, nargs='+')
        argument = subcommand.add_argument('--force', help='Force delete logical volume from the cluster', dest='force', action='store_true')

    def init_volume__connect(self, subparser):
        subcommand = self.add_sub_command(subparser, 'connect', 'Gets the logical volume\'s NVMe/TCP connection string(s)')
        subcommand.add_argument('volume_id', help='Logical volume id', type=str)
        argument = subcommand.add_argument('--ctrl-loss-tmo', help='Control loss timeout for this volume', type=int, dest='ctrl_loss_tmo')

    def init_volume__resize(self, subparser):
        subcommand = self.add_sub_command(subparser, 'resize', 'Resizes a logical volume')
        subcommand.add_argument('volume_id', help='Logical volume id', type=str)
        subcommand.add_argument('size', help='New logical volume size size: 10M, 10G, 10(bytes)', type=size_type())

    def init_volume__create_snapshot(self, subparser):
        subcommand = self.add_sub_command(subparser, 'create-snapshot', 'Creates a snapshot from a logical volume')
        subcommand.add_argument('volume_id', help='Logical volume id', type=str)
        subcommand.add_argument('name', help='Snapshot name', type=str)

    def init_volume__clone(self, subparser):
        subcommand = self.add_sub_command(subparser, 'clone', 'Provisions a logical volumes from an existing snapshot')
        subcommand.add_argument('snapshot_id', help='Snapshot id', type=str)
        subcommand.add_argument('clone_name', help='Clone name', type=str)
        argument = subcommand.add_argument('--resize', help='New logical volume size: 10M, 10G, 10(bytes). Can only increase.', type=size_type(), default='0', dest='resize')

    def init_volume__move(self, subparser):
        subcommand = self.add_sub_command(subparser, 'move', 'Moves a full copy of the logical volume between nodes')
        subcommand.add_argument('volume_id', help='Logical volume id', type=str)
        subcommand.add_argument('node_id', help='Destination node id', type=str)
        argument = subcommand.add_argument('--force', help='Force logical volume delete from source node', dest='force', action='store_true')

    def init_volume__get_capacity(self, subparser):
        subcommand = self.add_sub_command(subparser, 'get-capacity', 'Gets a logical volume\'s capacity')
        subcommand.add_argument('volume_id', help='Logical volume id', type=str)
        argument = subcommand.add_argument('--history', help='(XXdYYh), list history records (one for every 15 minutes) for XX days and YY hours (up to 10 days in total).', type=str, dest='history')

    def init_volume__get_io_stats(self, subparser):
        subcommand = self.add_sub_command(subparser, 'get-io-stats', 'Gets a logical volume\'s I/O statistics')
        subcommand.add_argument('volume_id', help='Logical volume id', type=str)
        argument = subcommand.add_argument('--history', help='(XXdYYh), list history records (one for every 15 minutes) for XX days and YY hours (up to 10 days in total).', type=str, dest='history')
        argument = subcommand.add_argument('--records', help='Number of records, default: 20', type=int, default=20, dest='records')

    def init_volume__check(self, subparser):
        subcommand = self.add_sub_command(subparser, 'check', 'Checks a logical volume\'s health')
        subcommand.add_argument('volume_id', help='Logical volume id', type=str)

    def init_volume__inflate(self, subparser):
        subcommand = self.add_sub_command(subparser, 'inflate', 'Inflate a logical volume')
        subcommand.add_argument('volume_id', help='Logical volume id', type=str)


    def init_control_plane(self):
        subparser = self.add_command('control-plane', 'Control plane commands', aliases=['cp','mgmt',])
        self.init_control_plane__add(subparser)
        self.init_control_plane__list(subparser)
        self.init_control_plane__remove(subparser)


    def init_control_plane__add(self, subparser):
        subcommand = self.add_sub_command(subparser, 'add', 'Adds a control plane to the cluster (local run)')
        subcommand.add_argument('cluster_ip', help='Cluster IP address', type=str)
        subcommand.add_argument('cluster_id', help='Cluster id', type=str)
        subcommand.add_argument('cluster_secret', help='Cluster secret', type=str)
        argument = subcommand.add_argument('--ifname', help='Management interface name', type=str, dest='ifname')
        argument = subcommand.add_argument('--mgmt-ip', help='Management IP address to use for the node (e.g., 192.168.1.10)', type=str, dest='mgmt_ip')
        argument = subcommand.add_argument('--mode', help='Environment to deploy management services, default: docker ', type=str, default='docker', dest='mode', choices=['docker','kubernetes',])

    def init_control_plane__list(self, subparser):
        subcommand = self.add_sub_command(subparser, 'list', 'Lists all control plane nodes')
        argument = subcommand.add_argument('--json', help='Print outputs in json format', dest='json', action='store_true')

    def init_control_plane__remove(self, subparser):
        subcommand = self.add_sub_command(subparser, 'remove', 'Removes a control plane node')
        subcommand.add_argument('node_id', help='Control plane node id', type=str)


    def init_storage_pool(self):
        subparser = self.add_command('storage-pool', 'Storage pool commands', aliases=['pool',])
        self.init_storage_pool__add(subparser)
        self.init_storage_pool__set(subparser)
        self.init_storage_pool__list(subparser)
        self.init_storage_pool__get(subparser)
        self.init_storage_pool__delete(subparser)
        self.init_storage_pool__enable(subparser)
        self.init_storage_pool__disable(subparser)
        self.init_storage_pool__get_capacity(subparser)
        self.init_storage_pool__get_io_stats(subparser)


    def init_storage_pool__add(self, subparser):
        subcommand = self.add_sub_command(subparser, 'add', 'Adds a new storage pool')
        subcommand.add_argument('name', help='New pool name', type=str)
        subcommand.add_argument('cluster_id', help='Cluster id', type=str)
        argument = subcommand.add_argument('--pool-max', help='Pool maximum size: 20M, 20G, 0. Default: 0', type=size_type(), default='0', dest='pool_max')
        argument = subcommand.add_argument('--lvol-max', help='Logical volume maximum size: 20M, 20G, 0. Default: 0', type=size_type(), default='0', dest='lvol_max')
        argument = subcommand.add_argument('--max-rw-iops', help='Maximum Read Write IO Per Second', type=int, dest='max_rw_iops')
        argument = subcommand.add_argument('--max-rw-mbytes', help='Maximum Read Write Megabytes Per Second', type=int, dest='max_rw_mbytes')
        argument = subcommand.add_argument('--max-r-mbytes', help='Maximum Read Megabytes Per Second', type=int, dest='max_r_mbytes')
        argument = subcommand.add_argument('--max-w-mbytes', help='Maximum Write Megabytes Per Second', type=int, dest='max_w_mbytes')

    def init_storage_pool__set(self, subparser):
        subcommand = self.add_sub_command(subparser, 'set', 'Sets a storage pool\'s attributes')
        subcommand.add_argument('pool_id', help='Pool id', type=str)
        argument = subcommand.add_argument('--pool-max', help='Pool maximum size: 20M, 20G', type=size_type(), dest='pool_max')
        argument = subcommand.add_argument('--lvol-max', help='Logical volume maximum size: 20M, 20G', type=size_type(), dest='lvol_max')
        argument = subcommand.add_argument('--max-rw-iops', help='Maximum Read Write IO Per Second', type=int, dest='max_rw_iops')
        argument = subcommand.add_argument('--max-rw-mbytes', help='Maximum Read Write Megabytes Per Second', type=int, dest='max_rw_mbytes')
        argument = subcommand.add_argument('--max-r-mbytes', help='Maximum Read Megabytes Per Second', type=int, dest='max_r_mbytes')
        argument = subcommand.add_argument('--max-w-mbytes', help='Maximum Write Megabytes Per Second', type=int, dest='max_w_mbytes')

    def init_storage_pool__list(self, subparser):
        subcommand = self.add_sub_command(subparser, 'list', 'Lists all storage pools')
        argument = subcommand.add_argument('--json', help='Print outputs in json format', dest='json', action='store_true')
        argument = subcommand.add_argument('--cluster-id', help='Cluster id', type=str, dest='cluster_id')

    def init_storage_pool__get(self, subparser):
        subcommand = self.add_sub_command(subparser, 'get', 'Gets a storage pool\'s details')
        subcommand.add_argument('pool_id', help='Pool id', type=str)
        argument = subcommand.add_argument('--json', help='Print outputs in json format', dest='json', action='store_true')

    def init_storage_pool__delete(self, subparser):
        subcommand = self.add_sub_command(subparser, 'delete', 'Deletes a storage pool')
        subcommand.add_argument('pool_id', help='Pool id', type=str)

    def init_storage_pool__enable(self, subparser):
        subcommand = self.add_sub_command(subparser, 'enable', 'Set a storage pool\'s status to Active')
        subcommand.add_argument('pool_id', help='Pool id', type=str)

    def init_storage_pool__disable(self, subparser):
        subcommand = self.add_sub_command(subparser, 'disable', 'Sets a storage pool\'s status to Inactive.')
        subcommand.add_argument('pool_id', help='Pool id', type=str)

    def init_storage_pool__get_capacity(self, subparser):
        subcommand = self.add_sub_command(subparser, 'get-capacity', 'Gets a storage pool\'s capacity')
        subcommand.add_argument('pool_id', help='Pool id', type=str)

    def init_storage_pool__get_io_stats(self, subparser):
        subcommand = self.add_sub_command(subparser, 'get-io-stats', 'Gets a storage pool\'s I/O statistics')
        subcommand.add_argument('pool_id', help='Pool id', type=str)
        argument = subcommand.add_argument('--history', help='(XXdYYh), list history records (one for every 15 minutes) for XX days and YY hours (up to 10 days in total).', type=str, dest='history')
        argument = subcommand.add_argument('--records', help='Number of records, default: 20', type=int, default=20, dest='records')


    def init_snapshot(self):
        subparser = self.add_command('snapshot', 'Snapshot commands')
        self.init_snapshot__add(subparser)
        self.init_snapshot__list(subparser)
        self.init_snapshot__delete(subparser)
        self.init_snapshot__clone(subparser)


    def init_snapshot__add(self, subparser):
        subcommand = self.add_sub_command(subparser, 'add', 'Creates a new snapshot')
        subcommand.add_argument('volume_id', help='Logical volume id', type=str)
        subcommand.add_argument('name', help='New snapshot name', type=str)

    def init_snapshot__list(self, subparser):
        subcommand = self.add_sub_command(subparser, 'list', 'Lists all snapshots')
        argument = subcommand.add_argument('--all', help='List soft deleted snapshots', dest='all', action='store_true')

    def init_snapshot__delete(self, subparser):
        subcommand = self.add_sub_command(subparser, 'delete', 'Deletes a snapshot')
        subcommand.add_argument('snapshot_id', help='Snapshot id', type=str)
        argument = subcommand.add_argument('--force', help='Force remove', dest='force', action='store_true')

    def init_snapshot__clone(self, subparser):
        subcommand = self.add_sub_command(subparser, 'clone', 'Provisions a new logical volume from an existing snapshot')
        subcommand.add_argument('snapshot_id', help='Snapshot id', type=str)
        subcommand.add_argument('lvol_name', help='Logical volume name', type=str)
        argument = subcommand.add_argument('--resize', help='New logical volume size: 10M, 10G, 10(bytes). Can only increase.', type=size_type(), default='0', dest='resize')


    def run(self):
        args = self.parser.parse_args()
        if args.debug:
            self.logger.setLevel(logging.DEBUG)
        else:
            self.logger.setLevel(logging.INFO)

        logging.getLogger("urllib3.connectionpool").setLevel(logging.WARNING)

        ret = False
        args_dict = args.__dict__

        try:
            if args.command in ['storage-node', 'sn']:
                sub_command = args_dict['storage-node']
                if sub_command in ['deploy']:
                    ret = self.storage_node__deploy(sub_command, args)
                elif sub_command in ['configure']:
                    ret = self.storage_node__configure(sub_command, args)
                elif sub_command in ['configure-upgrade']:
                    ret = self.storage_node__configure_upgrade(sub_command, args)
                elif sub_command in ['deploy-cleaner']:
                    ret = self.storage_node__deploy_cleaner(sub_command, args)
                elif sub_command in ['add-node']:
                    if not self.developer_mode:
                        args.jm_percent = 3
                        args.partition_size = None
                        args.spdk_image = None
                        args.spdk_debug = None
                        args.small_bufsize = 0
                        args.large_bufsize = 0
                        args.enable_test_device = None
                        args.enable_ha_jm = True
                        args.id_device_by_nqn = False
                        args.max_snap = 5000
                    ret = self.storage_node__add_node(sub_command, args)
                elif sub_command in ['delete']:
                    ret = self.storage_node__delete(sub_command, args)
                elif sub_command in ['remove']:
                    ret = self.storage_node__remove(sub_command, args)
                elif sub_command in ['list']:
                    ret = self.storage_node__list(sub_command, args)
                elif sub_command in ['get']:
                    ret = self.storage_node__get(sub_command, args)
                elif sub_command in ['restart']:
                    if not self.developer_mode:
                        args.max_snap = 5000
                        args.max_prov = '0'
                        args.spdk_image = None
                        args.reattach_volume = None
                        args.spdk_debug = None
                        args.small_bufsize = 0
                        args.large_bufsize = 0
                    ret = self.storage_node__restart(sub_command, args)
                elif sub_command in ['shutdown']:
                    ret = self.storage_node__shutdown(sub_command, args)
                elif sub_command in ['suspend']:
                    ret = self.storage_node__suspend(sub_command, args)
                elif sub_command in ['resume']:
                    ret = self.storage_node__resume(sub_command, args)
                elif sub_command in ['get-io-stats']:
                    ret = self.storage_node__get_io_stats(sub_command, args)
                elif sub_command in ['get-capacity']:
                    ret = self.storage_node__get_capacity(sub_command, args)
                elif sub_command in ['list-devices']:
                    ret = self.storage_node__list_devices(sub_command, args)
                elif sub_command in ['device-testing-mode']:
                    if not self.developer_mode:
                        print("This command is private.")
                        ret = False
                    else:
                        ret = self.storage_node__device_testing_mode(sub_command, args)
                elif sub_command in ['get-device']:
                    ret = self.storage_node__get_device(sub_command, args)
                elif sub_command in ['reset-device']:
                    ret = self.storage_node__reset_device(sub_command, args)
                elif sub_command in ['restart-device']:
                    ret = self.storage_node__restart_device(sub_command, args)
                elif sub_command in ['add-device']:
                    ret = self.storage_node__add_device(sub_command, args)
                elif sub_command in ['remove-device']:
                    ret = self.storage_node__remove_device(sub_command, args)
                elif sub_command in ['set-failed-device']:
                    ret = self.storage_node__set_failed_device(sub_command, args)
                elif sub_command in ['get-capacity-device']:
                    ret = self.storage_node__get_capacity_device(sub_command, args)
                elif sub_command in ['get-io-stats-device']:
                    ret = self.storage_node__get_io_stats_device(sub_command, args)
                elif sub_command in ['port-list']:
                    ret = self.storage_node__port_list(sub_command, args)
                elif sub_command in ['port-io-stats']:
                    ret = self.storage_node__port_io_stats(sub_command, args)
                elif sub_command in ['check']:
                    ret = self.storage_node__check(sub_command, args)
                elif sub_command in ['check-device']:
                    ret = self.storage_node__check_device(sub_command, args)
                elif sub_command in ['info']:
                    ret = self.storage_node__info(sub_command, args)
                elif sub_command in ['info-spdk']:
                    if not self.developer_mode:
                        print("This command is private.")
                        ret = False
                    else:
                        ret = self.storage_node__info_spdk(sub_command, args)
                elif sub_command in ['remove-jm-device']:
                    if not self.developer_mode:
                        print("This command is private.")
                        ret = False
                    else:
                        ret = self.storage_node__remove_jm_device(sub_command, args)
                elif sub_command in ['restart-jm-device']:
                    ret = self.storage_node__restart_jm_device(sub_command, args)
                elif sub_command in ['send-cluster-map']:
                    if not self.developer_mode:
                        print("This command is private.")
                        ret = False
                    else:
                        ret = self.storage_node__send_cluster_map(sub_command, args)
                elif sub_command in ['get-cluster-map']:
                    if not self.developer_mode:
                        print("This command is private.")
                        ret = False
                    else:
                        ret = self.storage_node__get_cluster_map(sub_command, args)
                elif sub_command in ['make-primary']:
                    ret = self.storage_node__make_primary(sub_command, args)
                elif sub_command in ['dump-lvstore']:
                    if not self.developer_mode:
                        print("This command is private.")
                        ret = False
                    else:
                        ret = self.storage_node__dump_lvstore(sub_command, args)
                elif sub_command in ['set']:
                    if not self.developer_mode:
                        print("This command is private.")
                        ret = False
                    else:
                        ret = self.storage_node__set(sub_command, args)
                else:
                    self.parser.print_help()

            elif args.command in ['cluster']:
                sub_command = args_dict['cluster']
                if sub_command in ['create']:
                    if not self.developer_mode:
                        args.page_size = 2097152
                        args.CLI_PASS = None
                        args.distr_bs = 4096
                        args.distr_chunk_bs = 4096
                        args.max_queue_size = 128
                        args.inflight_io_threshold = 4
                        args.enable_qos = False
                        args.disable_monitoring = False
                    ret = self.cluster__create(sub_command, args)
                elif sub_command in ['add']:
                    if not self.developer_mode:
                        args.page_size = 2097152
                        args.distr_bs = 4096
                        args.distr_chunk_bs = 4096
                        args.max_queue_size = 128
                        args.inflight_io_threshold = 4
                        args.enable_qos = False
                    ret = self.cluster__add(sub_command, args)
                elif sub_command in ['activate']:
                    ret = self.cluster__activate(sub_command, args)
                elif sub_command in ['list']:
                    ret = self.cluster__list(sub_command, args)
                elif sub_command in ['status']:
                    ret = self.cluster__status(sub_command, args)
                elif sub_command in ['complete-expand']:
                    ret = self.cluster__complete_expand(sub_command, args)
                elif sub_command in ['show']:
                    ret = self.cluster__show(sub_command, args)
                elif sub_command in ['get']:
                    ret = self.cluster__get(sub_command, args)
                elif sub_command in ['suspend']:
                    if not self.developer_mode:
                        print("This command is private.")
                        ret = False
                    else:
                        ret = self.cluster__suspend(sub_command, args)
                elif sub_command in ['get-capacity']:
                    ret = self.cluster__get_capacity(sub_command, args)
                elif sub_command in ['get-io-stats']:
                    ret = self.cluster__get_io_stats(sub_command, args)
                elif sub_command in ['get-logs']:
                    ret = self.cluster__get_logs(sub_command, args)
                elif sub_command in ['get-secret']:
                    ret = self.cluster__get_secret(sub_command, args)
                elif sub_command in ['update-secret']:
                    ret = self.cluster__update_secret(sub_command, args)
                elif sub_command in ['check']:
                    ret = self.cluster__check(sub_command, args)
                elif sub_command in ['update']:
                    ret = self.cluster__update(sub_command, args)
                elif sub_command in ['graceful-shutdown']:
                    if not self.developer_mode:
                        print("This command is private.")
                        ret = False
                    else:
                        ret = self.cluster__graceful_shutdown(sub_command, args)
                elif sub_command in ['graceful-startup']:
                    if not self.developer_mode:
                        print("This command is private.")
                        ret = False
                    else:
                        ret = self.cluster__graceful_startup(sub_command, args)
                elif sub_command in ['list-tasks']:
                    ret = self.cluster__list_tasks(sub_command, args)
                elif sub_command in ['cancel-task']:
                    ret = self.cluster__cancel_task(sub_command, args)
                elif sub_command in ['get-subtasks']:
                    ret = self.cluster__get_subtasks(sub_command, args)
                elif sub_command in ['delete']:
                    ret = self.cluster__delete(sub_command, args)
                elif sub_command in ['set']:
                    if not self.developer_mode:
                        print("This command is private.")
                        ret = False
                    else:
                        ret = self.cluster__set(sub_command, args)
                elif sub_command in ['change-name']:
                    ret = self.cluster__change_name(sub_command, args)
                else:
                    self.parser.print_help()

            elif args.command in ['volume', 'lvol']:
                sub_command = args_dict['volume']
                if sub_command in ['add']:
                    if not self.developer_mode:
                        args.distr_vuid = None
                        args.uid = None
                    ret = self.volume__add(sub_command, args)
                elif sub_command in ['qos-set']:
                    ret = self.volume__qos_set(sub_command, args)
                elif sub_command in ['list']:
                    ret = self.volume__list(sub_command, args)
                elif sub_command in ['list-mem']:
                    if not self.developer_mode:
                        print("This command is private.")
                        ret = False
                    else:
                        ret = self.volume__list_mem(sub_command, args)
                elif sub_command in ['get']:
                    ret = self.volume__get(sub_command, args)
                elif sub_command in ['delete']:
                    ret = self.volume__delete(sub_command, args)
                elif sub_command in ['connect']:
                    ret = self.volume__connect(sub_command, args)
                elif sub_command in ['resize']:
                    ret = self.volume__resize(sub_command, args)
                elif sub_command in ['create-snapshot']:
                    ret = self.volume__create_snapshot(sub_command, args)
                elif sub_command in ['clone']:
                    ret = self.volume__clone(sub_command, args)
                elif sub_command in ['move']:
                    if not self.developer_mode:
                        print("This command is private.")
                        ret = False
                    else:
                        ret = self.volume__move(sub_command, args)
                elif sub_command in ['get-capacity']:
                    ret = self.volume__get_capacity(sub_command, args)
                elif sub_command in ['get-io-stats']:
                    ret = self.volume__get_io_stats(sub_command, args)
                elif sub_command in ['check']:
                    ret = self.volume__check(sub_command, args)
                elif sub_command in ['inflate']:
                    ret = self.volume__inflate(sub_command, args)
                else:
                    self.parser.print_help()

            elif args.command in ['control-plane', 'cp', 'mgmt']:
                sub_command = args_dict['control-plane']
                if sub_command in ['add']:
                    ret = self.control_plane__add(sub_command, args)
                elif sub_command in ['list']:
                    ret = self.control_plane__list(sub_command, args)
                elif sub_command in ['remove']:
                    ret = self.control_plane__remove(sub_command, args)
                else:
                    self.parser.print_help()

            elif args.command in ['storage-pool', 'pool']:
                sub_command = args_dict['storage-pool']
                if sub_command in ['add']:
                    ret = self.storage_pool__add(sub_command, args)
                elif sub_command in ['set']:
                    ret = self.storage_pool__set(sub_command, args)
                elif sub_command in ['list']:
                    ret = self.storage_pool__list(sub_command, args)
                elif sub_command in ['get']:
                    ret = self.storage_pool__get(sub_command, args)
                elif sub_command in ['delete']:
                    ret = self.storage_pool__delete(sub_command, args)
                elif sub_command in ['enable']:
                    ret = self.storage_pool__enable(sub_command, args)
                elif sub_command in ['disable']:
                    ret = self.storage_pool__disable(sub_command, args)
                elif sub_command in ['get-capacity']:
                    ret = self.storage_pool__get_capacity(sub_command, args)
                elif sub_command in ['get-io-stats']:
                    ret = self.storage_pool__get_io_stats(sub_command, args)
                else:
                    self.parser.print_help()

            elif args.command in ['snapshot']:
                sub_command = args_dict['snapshot']
                if sub_command in ['add']:
                    ret = self.snapshot__add(sub_command, args)
                elif sub_command in ['list']:
                    ret = self.snapshot__list(sub_command, args)
                elif sub_command in ['delete']:
                    ret = self.snapshot__delete(sub_command, args)
                elif sub_command in ['clone']:
                    ret = self.snapshot__clone(sub_command, args)
                else:
                    self.parser.print_help()

            else:
                self.parser.print_help()

        except Exception as exc:
            print('Operation failed: ', exc)
            if args.debug:
                traceback.print_exception(None, exc, exc.__traceback__)
            exit(1)

        if not ret:
            exit(1)

        print(ret)


def main():
    utils.init_sentry_sdk()
    cli = CLIWrapper()
    cli.run()<|MERGE_RESOLUTION|>--- conflicted
+++ resolved
@@ -390,13 +390,9 @@
             argument = subcommand.add_argument('--distr-chunk-bs', help='(Dev) distrb bdev chunk block size, default: 4096', type=int, default=4096, dest='distr_chunk_bs')
         argument = subcommand.add_argument('--ha-type', help='Logical volume HA type (single, ha), default is cluster single type', type=str, default='ha', dest='ha_type', choices=['single','ha',])
         argument = subcommand.add_argument('--enable-node-affinity', help='Enables node affinity for storage nodes', dest='enable_node_affinity', action='store_true')
-<<<<<<< HEAD
         argument = subcommand.add_argument('--qpair-count', help='NVMe/TCP transport qpair count per logical volume', type=range_type(0, 128), default=32, dest='qpair_count')
         argument = subcommand.add_argument('--client-qpair-count', help='default NVMe/TCP transport qpair count per logical volume for client', type=range_type(0, 128), default=3, dest='client_qpair_count')
-=======
         argument = subcommand.add_argument('--is-single-node', help='For single node clusters only', default=False, dest='is_single_node', action='store_true')
-        argument = subcommand.add_argument('--qpair-count', help='NVMe/TCP transport qpair count per logical volume', type=range_type(0, 128), default=0, dest='qpair_count')
->>>>>>> 389a40f3
         if self.developer_mode:
             argument = subcommand.add_argument('--max-queue-size', help='The max size the queue will grow', type=int, default=128, dest='max_queue_size')
         if self.developer_mode:
