--- conflicted
+++ resolved
@@ -235,12 +235,10 @@
                                  dest='log_del_interval', default='7d')
         sub_command.add_argument("--metrics-retention-period", help='retention period for prometheus metrics, default: 7d',
                                  dest='metrics_retention_period', default='7d')
-<<<<<<< HEAD
         sub_command.add_argument("--contact-point", help='the email or slack webhook url to be used for alerting',
                                  dest='contact_point', default='')
         sub_command.add_argument("--grafana-endpoint", help='the endpoint url for grafana',
                                  dest='grafana_endpoint', default='')
-=======
 
         # add cluster
         sub_command = self.add_sub_command(subparser, 'add', 'Add new cluster')
@@ -255,7 +253,6 @@
         sub_command.add_argument("--prov-cap-crit", help='Capacity critical level in percent, default=190',
                                  type=int, required=False, dest="prov_cap_crit")
 
->>>>>>> d06cd2d5
         # show cluster list
         self.add_sub_command(subparser, 'list', 'Show clusters list')
 
