--- conflicted
+++ resolved
@@ -43,15 +43,11 @@
         sub_command.add_argument("--jm-percent", help='Number in percent to use for JM from each device',
                                  type=int, default=3, dest='jm_percent')
         sub_command.add_argument("--data-nics", help='Data interface names', nargs='+', dest='data_nics')
-<<<<<<< HEAD
-        sub_command.add_argument("--memory", help='SPDK huge memory allocation, default is 4G', dest='spdk_mem')
-=======
         sub_command.add_argument("--max-lvol", help='Max lvol per storage node', dest='max_lvol', type=int)
         sub_command.add_argument("--max-snap", help='Max snapshot per storage node', dest='max_snap', type=int)
         sub_command.add_argument("--max-prov", help='Max provisioning size of all storage nodes', dest='max_prov')
         sub_command.add_argument("--number-of-devices", help='Number of devices per storage node if it\'s not supported EC2 instance', dest='number_of_devices', type=int)
 
->>>>>>> 5f6064fd
         sub_command.add_argument("--spdk-image", help='SPDK image uri', dest='spdk_image')
         sub_command.add_argument("--spdk-debug", help='Enable spdk debug logs', dest='spdk_debug', required=False, action='store_true')
 
@@ -83,15 +79,11 @@
                                   'During restart, the node does not accept IO. In a high-availability setup, '
                                   'this will not impact operations')
         sub_command.add_argument("node_id", help='UUID of storage node')
-<<<<<<< HEAD
-        sub_command.add_argument("--memory", help='SPDK huge memory allocation, default is 4G', dest='spdk_mem')
-=======
         sub_command.add_argument("--max-lvol", help='Max lvol per storage node', dest='max_lvol', type=int, default=0)
         sub_command.add_argument("--max-snap", help='Max snapshot per storage node', dest='max_snap', type=int, default=0)
         sub_command.add_argument("--max-prov", help='Max provisioning size of all storage nodes', dest='max_prov', default="")
         sub_command.add_argument("--number-of-devices", help='Number of devices per storage node if it\'s not supported EC2 instance', dest='number_of_devices', type=int)
 
->>>>>>> 5f6064fd
         sub_command.add_argument("--spdk-image", help='SPDK image uri', dest='spdk_image')
         sub_command.add_argument("--spdk-debug", help='Enable spdk debug logs', dest='spdk_debug', required=False, action='store_true')
 
@@ -252,8 +244,6 @@
                                  dest='contact_point', default='')
         sub_command.add_argument("--grafana-endpoint", help='the endpoint url for grafana',
                                  dest='grafana_endpoint', default='')
-<<<<<<< HEAD
-=======
 
         # add cluster
         sub_command = self.add_sub_command(subparser, 'add', 'Add new cluster')
@@ -268,7 +258,6 @@
         sub_command.add_argument("--prov-cap-crit", help='Capacity critical level in percent, default=190',
                                  type=int, required=False, dest="prov_cap_crit")
 
->>>>>>> 5f6064fd
         # show cluster list
         self.add_sub_command(subparser, 'list', 'Show clusters list')
 
@@ -669,17 +658,6 @@
                 num_partitions_per_dev = args.partitions
                 jm_percent = args.jm_percent
 
-<<<<<<< HEAD
-                spdk_mem = None
-                if args.spdk_mem:
-                    spdk_mem = self.parse_size(args.spdk_mem)
-                    if spdk_mem < 1 * 1024 * 1024:
-                        return f"SPDK memory:{args.spdk_mem} must be larger than 1G"
-
-                out = storage_ops.add_node(
-                    cluster_id, node_ip, ifname, data_nics, spdk_mem, spdk_image, spdk_debug,
-                    small_pool_count, large_pool_count, small_bufsize, large_bufsize, args.jm_pcie)
-=======
                 max_lvol = args.max_lvol
                 max_snap = args.max_snap
                 max_prov = self.parse_size(args.max_prov)
@@ -690,7 +668,6 @@
                 out = storage_ops.add_node(
                     cluster_id, node_ip, ifname, data_nics, max_lvol, max_snap, max_prov, spdk_image, spdk_debug,
                     small_bufsize, large_bufsize, num_partitions_per_dev, jm_percent, number_of_devices)
->>>>>>> 5f6064fd
                 return out
 
             elif sub_command == "list":
@@ -708,14 +685,6 @@
                 spdk_image = args.spdk_image
                 spdk_debug = args.spdk_debug
 
-<<<<<<< HEAD
-                spdk_mem = None
-                if args.spdk_mem:
-                    spdk_mem = self.parse_size(args.spdk_mem)
-                    if spdk_mem < 1 * 1024 * 1024:
-                        return f"SPDK memory:{args.spdk_mem} must be larger than 1G"
-=======
->>>>>>> 5f6064fd
 
                 max_lvol = args.max_lvol
                 max_snap = args.max_snap
@@ -725,11 +694,7 @@
                 large_bufsize = args.large_bufsize
 
                 ret = storage_ops.restart_storage_node(
-<<<<<<< HEAD
-                    node_id, spdk_mem,
-=======
                     node_id, max_lvol, max_snap, max_prov,
->>>>>>> 5f6064fd
                     spdk_image, spdk_debug,
                     small_bufsize, large_bufsize)
 
@@ -1184,30 +1149,6 @@
             blk_size, page_size_in_blocks,
             CLI_PASS, cap_warn, cap_crit, prov_cap_warn, prov_cap_crit,
             ifname, log_del_interval, metrics_retention_period, contact_point, grafana_endpoint)
-<<<<<<< HEAD
-
-    def cluster_join(self, args):
-        cluster_id = args.cluster_id
-        cluster_ip = args.cluster_ip
-        role = args.role
-        ifname = args.ifname
-        data_nics = args.data_nics
-        spdk_cpu_mask = None
-        if args.spdk_cpu_mask:
-            if self.validate_cpu_mask(args.spdk_cpu_mask):
-                spdk_cpu_mask = args.spdk_cpu_mask
-            else:
-                return f"Invalid cpu mask value: {args.spdk_cpu_mask}"
-
-        spdk_mem = None
-        if args.spdk_mem:
-            spdk_mem = self.parse_size(args.spdk_mem)
-            if spdk_mem < 1 * 1024 * 1024:
-                return f"SPDK memory:{args.spdk_mem} must be larger than 1G"
-
-        return cluster_ops.join_cluster(cluster_ip, cluster_id, role, ifname, data_nics, spdk_cpu_mask, spdk_mem)
-=======
->>>>>>> 5f6064fd
 
     def query_yes_no(self, question, default="yes"):
         """Ask a yes/no question via raw_input() and return their answer.
