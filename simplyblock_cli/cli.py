#!/usr/bin/env python
# PYTHON_ARGCOMPLETE_OK

import logging
import sys
import traceback

from simplyblock_cli.clibase import CLIWrapperBase, range_type, regex_type, size_type
from simplyblock_core import utils

class CLIWrapper(CLIWrapperBase):

    def __init__(self):
        self.developer_mode = True if "--dev" in sys.argv else False
        if self.developer_mode:
            idx = sys.argv.index("--dev")
            args = sys.argv[0:idx]
            for i in range(idx + 1, len(sys.argv)):
                args.append(sys.argv[i])
            sys.argv = args

        self.logger = utils.get_logger()
        self.init_parser()
        self.init_storage_node()
        self.init_cluster()
        self.init_volume()
        self.init_control_plane()
        self.init_storage_pool()
        self.init_snapshot()
        self.init_caching_node()
        super().__init__()

    def init_storage_node(self):
        subparser = self.add_command('storage-node', 'Storage node commands', aliases=['sn',])
        self.init_storage_node__deploy(subparser)
        self.init_storage_node__configure(subparser)
        self.init_storage_node__configure_upgrade(subparser)
        self.init_storage_node__deploy_cleaner(subparser)
        self.init_storage_node__add_node(subparser)
        self.init_storage_node__delete(subparser)
        self.init_storage_node__remove(subparser)
        self.init_storage_node__list(subparser)
        self.init_storage_node__get(subparser)
        self.init_storage_node__restart(subparser)
        self.init_storage_node__shutdown(subparser)
        self.init_storage_node__suspend(subparser)
        self.init_storage_node__resume(subparser)
        self.init_storage_node__get_io_stats(subparser)
        self.init_storage_node__get_capacity(subparser)
        self.init_storage_node__list_devices(subparser)
        if self.developer_mode:
            self.init_storage_node__device_testing_mode(subparser)
        self.init_storage_node__get_device(subparser)
        self.init_storage_node__reset_device(subparser)
        self.init_storage_node__restart_device(subparser)
        self.init_storage_node__add_device(subparser)
        self.init_storage_node__remove_device(subparser)
        self.init_storage_node__set_failed_device(subparser)
        self.init_storage_node__get_capacity_device(subparser)
        self.init_storage_node__get_io_stats_device(subparser)
        self.init_storage_node__port_list(subparser)
        self.init_storage_node__port_io_stats(subparser)
        self.init_storage_node__check(subparser)
        self.init_storage_node__check_device(subparser)
        self.init_storage_node__info(subparser)
        if self.developer_mode:
            self.init_storage_node__info_spdk(subparser)
        if self.developer_mode:
            self.init_storage_node__remove_jm_device(subparser)
        self.init_storage_node__restart_jm_device(subparser)
        if self.developer_mode:
            self.init_storage_node__send_cluster_map(subparser)
        if self.developer_mode:
            self.init_storage_node__get_cluster_map(subparser)
        self.init_storage_node__make_primary(subparser)
        if self.developer_mode:
            self.init_storage_node__dump_lvstore(subparser)
        if self.developer_mode:
            self.init_storage_node__set(subparser)


    def init_storage_node__deploy(self, subparser):
        subcommand = self.add_sub_command(subparser, 'deploy', 'Prepares a host to be used as a storage node')
        argument = subcommand.add_argument('--ifname', help='Management interface name, e.g. eth0', type=str, dest='ifname')
        argument = subcommand.add_argument('--isolate-cores', help='Isolate cores in kernel args for provided cpu mask', default=False, dest='isolate_cores', action='store_true')

    def init_storage_node__configure(self, subparser):
        subcommand = self.add_sub_command(subparser, 'configure', 'Prepare a configuration file to be used when adding the storage node')
        argument = subcommand.add_argument('--max-lvol', help='Max logical volume per storage node', type=int, dest='max_lvol', required=True)
        argument = subcommand.add_argument('--max-size', help='Maximum amount of GB to be utilized on this storage node', type=str, dest='max_prov', required=True)
        argument = subcommand.add_argument('--nodes-per-socket', help='number of each node to be added per each socket.', type=int, default=1, dest='nodes_per_socket')
        argument = subcommand.add_argument('--sockets-to-use', help='The system socket to use when adding the storage nodes', type=str, default='0', dest='sockets_to_use')
        argument = subcommand.add_argument('--pci-allowed', help='Comma separated list of PCI addresses of Nvme devices to use for storage devices.', type=str, default='', dest='pci_allowed', required=False)
        argument = subcommand.add_argument('--pci-blocked', help='Comma separated list of PCI addresses of Nvme devices to not use for storage devices', type=str, default='', dest='pci_blocked', required=False)

    def init_storage_node__configure_upgrade(self, subparser):
        subcommand = self.add_sub_command(subparser, 'configure-upgrade', 'Upgrade the automated configuration file with new changes of cpu mask or storage devices')

    def init_storage_node__deploy_cleaner(self, subparser):
        subcommand = self.add_sub_command(subparser, 'deploy-cleaner', 'Cleans a previous simplyblock deploy (local run)')

    def init_storage_node__add_node(self, subparser):
        subcommand = self.add_sub_command(subparser, 'add-node', 'Adds a storage node by its IP address')
        subcommand.add_argument('cluster_id', help='Cluster id', type=str)
        subcommand.add_argument('node_addr', help='Address of storage node api to add, like <node-ip>:5000', type=str)
        subcommand.add_argument('ifname', help='Management interface name', type=str)
        argument = subcommand.add_argument('--journal-partition', help='1: auto-create small partitions for journal on nvme devices. 0: use a separate (the smallest) nvme device of the node for journal. The journal needs a maximum of 3 percent of total available raw disk space.', type=int, default=1, dest='partitions')
        if self.developer_mode:
            argument = subcommand.add_argument('--jm-percent', help='Number in percent to use for JM from each device', type=int, default=3, dest='jm_percent')
        argument = subcommand.add_argument('--data-nics', help='Storage network interface name(s). Can be more than one.', type=str, dest='data_nics', nargs='+')
        if self.developer_mode:
            argument = subcommand.add_argument('--size-of-device', help='Size of device per storage node', type=str, dest='partition_size')
        if self.developer_mode:
            argument = subcommand.add_argument('--spdk-image', help='SPDK image uri', type=str, dest='spdk_image')
        if self.developer_mode:
            argument = subcommand.add_argument('--spdk-debug', help='Enable spdk debug logs', dest='spdk_debug', action='store_true')
        if self.developer_mode:
            argument = subcommand.add_argument('--iobuf_small_bufsize', help='bdev_set_options param', type=int, default=0, dest='small_bufsize')
        if self.developer_mode:
            argument = subcommand.add_argument('--iobuf_large_bufsize', help='bdev_set_options param', type=int, default=0, dest='large_bufsize')
        if self.developer_mode:
            argument = subcommand.add_argument('--enable-test-device', help='Enable creation of test device', dest='enable_test_device', action='store_true')
        if self.developer_mode:
            argument = subcommand.add_argument('--disable-ha-jm', help='Disable HA JM for distrib creation', dest='enable_ha_jm', action='store_false')
        argument = subcommand.add_argument('--ha-jm-count', help='HA JM count', type=int, default=3, dest='ha_jm_count')
        argument = subcommand.add_argument('--namespace', help='Kubernetes namespace to deploy on', type=str, dest='namespace')
        if self.developer_mode:
            argument = subcommand.add_argument('--id-device-by-nqn', help='Use device nqn to identify it instead of serial number', dest='id_device_by_nqn', action='store_true')
        if self.developer_mode:
            argument = subcommand.add_argument('--max-snap', help='Max snapshot per storage node', type=int, default=5000, dest='max_snap')

    def init_storage_node__delete(self, subparser):
        subcommand = self.add_sub_command(subparser, 'delete', 'Deletes a storage node object from the state database.')
        subcommand.add_argument('node_id', help='Storage node id', type=str).completer = self._completer_get_sn_list
        argument = subcommand.add_argument('--force', help='Force delete storage node from DB...Hopefully you know what you do', dest='force_remove', action='store_true')

    def init_storage_node__remove(self, subparser):
        subcommand = self.add_sub_command(subparser, 'remove', 'Removes a storage node from the cluster')
        subcommand.add_argument('node_id', help='Storage node id', type=str).completer = self._completer_get_sn_list
        argument = subcommand.add_argument('--force-remove', help='Force remove all logical volumes and snapshots', dest='force_remove', action='store_true')

    def init_storage_node__list(self, subparser):
        subcommand = self.add_sub_command(subparser, 'list', 'Lists all storage nodes')
        argument = subcommand.add_argument('--cluster-id', help='Cluster id', type=str, dest='cluster_id')
        argument = subcommand.add_argument('--json', help='Print outputs in json format', dest='json', action='store_true')

    def init_storage_node__get(self, subparser):
        subcommand = self.add_sub_command(subparser, 'get', 'Gets a storage node\'s information')
        subcommand.add_argument('node_id', help='Storage node id', type=str).completer = self._completer_get_sn_list

    def init_storage_node__restart(self, subparser):
        subcommand = self.add_sub_command(subparser, 'restart', 'Restarts a storage node')
        subcommand.add_argument('node_id', help='Storage node id', type=str).completer = self._completer_get_sn_list
        argument = subcommand.add_argument('--max-lvol', help='Max logical volume per storage node', type=int, default=0, dest='max_lvol')
        if self.developer_mode:
            argument = subcommand.add_argument('--max-snap', help='Max snapshot per storage node', type=int, default=5000, dest='max_snap')
        if self.developer_mode:
            argument = subcommand.add_argument('--max-size', help='Maximum amount of GB to be utilized on this storage node', type=str, default='0', dest='max_prov')
        argument = subcommand.add_argument('--node-addr', '--node-ip', help='Restart Node on new node', type=str, dest='node_ip')
        if self.developer_mode:
            argument = subcommand.add_argument('--spdk-image', help='SPDK image uri', type=str, dest='spdk_image')
        if self.developer_mode:
            argument = subcommand.add_argument('--reattach-volume', help='Reattach volume to new instance', dest='reattach_volume', action='store_true')
        if self.developer_mode:
            argument = subcommand.add_argument('--spdk-debug', help='Enable spdk debug logs', dest='spdk_debug', action='store_true')
        if self.developer_mode:
            argument = subcommand.add_argument('--iobuf_small_bufsize', help='bdev_set_options param', type=int, default=0, dest='small_bufsize')
        if self.developer_mode:
            argument = subcommand.add_argument('--iobuf_large_bufsize', help='bdev_set_options param', type=int, default=0, dest='large_bufsize')
        argument = subcommand.add_argument('--force', help='Force restart', dest='force', action='store_true')
        argument = subcommand.add_argument('--ssd-pcie', help='New Nvme PCIe address to add to the storage node. Can be more than one.', type=str, default='', dest='ssd_pcie', required=False, nargs='+')

    def init_storage_node__shutdown(self, subparser):
        subcommand = self.add_sub_command(subparser, 'shutdown', 'Initiates a storage node shutdown')
        subcommand.add_argument('node_id', help='Storage node id', type=str).completer = self._completer_get_sn_list
        argument = subcommand.add_argument('--force', help='Force node shutdown', dest='force', action='store_true')

    def init_storage_node__suspend(self, subparser):
        subcommand = self.add_sub_command(subparser, 'suspend', 'Suspends a storage node')
        subcommand.add_argument('node_id', help='Storage node id', type=str).completer = self._completer_get_sn_list
        argument = subcommand.add_argument('--force', help='Force node suspend', dest='force', action='store_true')

    def init_storage_node__resume(self, subparser):
        subcommand = self.add_sub_command(subparser, 'resume', 'Resumes a storage node')
        subcommand.add_argument('node_id', help='Storage node id', type=str).completer = self._completer_get_sn_list

    def init_storage_node__get_io_stats(self, subparser):
        subcommand = self.add_sub_command(subparser, 'get-io-stats', 'Gets storage node IO statistics')
        subcommand.add_argument('node_id', help='Storage node id', type=str).completer = self._completer_get_sn_list
        argument = subcommand.add_argument('--history', help='list history records -one for every 15 minutes- for XX days and YY hours -up to 10 days in total-, format: XXdYYh', type=str, dest='history')
        argument = subcommand.add_argument('--records', help='Number of records, default: 20', type=int, default=20, dest='records')

    def init_storage_node__get_capacity(self, subparser):
        subcommand = self.add_sub_command(subparser, 'get-capacity', 'Gets a storage node\'s capacity statistics')
        subcommand.add_argument('node_id', help='Storage node id', type=str).completer = self._completer_get_sn_list
        argument = subcommand.add_argument('--history', help='list history records -one for every 15 minutes- for XX days and YY hours -up to 10 days in total-, format: XXdYYh', type=str, dest='history')

    def init_storage_node__list_devices(self, subparser):
        subcommand = self.add_sub_command(subparser, 'list-devices', 'Lists storage devices')
        subcommand.add_argument('node_id', help='Storage node id', type=str).completer = self._completer_get_sn_list
        argument = subcommand.add_argument('--json', help='Print outputs in json format', dest='json', action='store_true')

    def init_storage_node__device_testing_mode(self, subparser):
        subcommand = self.add_sub_command(subparser, 'device-testing-mode', 'Sets a device to testing mode')
        subcommand.add_argument('device_id', help='Device id', type=str)
        subcommand.add_argument('mode', help='Testing mode', type=str, default='full_pass_through')

    def init_storage_node__get_device(self, subparser):
        subcommand = self.add_sub_command(subparser, 'get-device', 'Gets storage device by its id')
        subcommand.add_argument('device_id', help='Device id', type=str)

    def init_storage_node__reset_device(self, subparser):
        subcommand = self.add_sub_command(subparser, 'reset-device', 'Resets a storage device')
        subcommand.add_argument('device_id', help='Device id', type=str)

    def init_storage_node__restart_device(self, subparser):
        subcommand = self.add_sub_command(subparser, 'restart-device', 'Restarts a storage device')
        subcommand.add_argument('device_id', help='Device id', type=str)

    def init_storage_node__add_device(self, subparser):
        subcommand = self.add_sub_command(subparser, 'add-device', 'Adds a new storage device')
        subcommand.add_argument('device_id', help='Device id', type=str)

    def init_storage_node__remove_device(self, subparser):
        subcommand = self.add_sub_command(subparser, 'remove-device', 'Logically removes a storage device')
        subcommand.add_argument('device_id', help='Device id', type=str)
        argument = subcommand.add_argument('--force', help='Force device remove', dest='force', action='store_true')

    def init_storage_node__set_failed_device(self, subparser):
        subcommand = self.add_sub_command(subparser, 'set-failed-device', 'Sets storage device to failed state')
        subcommand.add_argument('device_id', help='Device ID', type=str)

    def init_storage_node__get_capacity_device(self, subparser):
        subcommand = self.add_sub_command(subparser, 'get-capacity-device', 'Gets a device\'s capacity')
        subcommand.add_argument('device_id', help='Device id', type=str)
        argument = subcommand.add_argument('--history', help='list history records -one for every 15 minutes- for XX days and YY hours -up to 10 days in total-, format: XXdYYh', type=str, dest='history')

    def init_storage_node__get_io_stats_device(self, subparser):
        subcommand = self.add_sub_command(subparser, 'get-io-stats-device', 'Gets a device\'s IO statistics')
        subcommand.add_argument('device_id', help='Device id', type=str)
        argument = subcommand.add_argument('--history', help='list history records -one for every 15 minutes- for XX days and YY hours -up to 10 days in total-, format: XXdYYh', type=str, dest='history')
        argument = subcommand.add_argument('--records', help='Number of records, default: 20', type=int, default=20, dest='records')

    def init_storage_node__port_list(self, subparser):
        subcommand = self.add_sub_command(subparser, 'port-list', 'Gets the data interfaces list of a storage node')
        subcommand.add_argument('node_id', help='Storage node id', type=str).completer = self._completer_get_sn_list

    def init_storage_node__port_io_stats(self, subparser):
        subcommand = self.add_sub_command(subparser, 'port-io-stats', 'Gets the data interfaces\' IO stats')
        subcommand.add_argument('port_id', help='Data port id', type=str)
        argument = subcommand.add_argument('--history', help='list history records -one for every 15 minutes- for XX days and YY hours -up to 10 days in total, format: XXdYYh', type=str, dest='history')

    def init_storage_node__check(self, subparser):
        subcommand = self.add_sub_command(subparser, 'check', 'Checks the health status of a storage node')
        subcommand.add_argument('node_id', help='Storage node id', type=str).completer = self._completer_get_sn_list

    def init_storage_node__check_device(self, subparser):
        subcommand = self.add_sub_command(subparser, 'check-device', 'Checks the health status of a device')
        subcommand.add_argument('device_id', help='Device id', type=str)

    def init_storage_node__info(self, subparser):
        subcommand = self.add_sub_command(subparser, 'info', 'Gets the node\'s information')
        subcommand.add_argument('node_id', help='Storage node id', type=str).completer = self._completer_get_sn_list

    def init_storage_node__info_spdk(self, subparser):
        subcommand = self.add_sub_command(subparser, 'info-spdk', 'Gets the SPDK memory information')
        subcommand.add_argument('node_id', help='Storage node id', type=str).completer = self._completer_get_sn_list

    def init_storage_node__remove_jm_device(self, subparser):
        subcommand = self.add_sub_command(subparser, 'remove-jm-device', 'Removes a journaling device')
        subcommand.add_argument('jm_device_id', help='Journaling device id', type=str)
        argument = subcommand.add_argument('--force', help='Force device remove', dest='force', action='store_true')

    def init_storage_node__restart_jm_device(self, subparser):
        subcommand = self.add_sub_command(subparser, 'restart-jm-device', 'Restarts a journaling device')
        subcommand.add_argument('jm_device_id', help='Journaling device id', type=str)
        argument = subcommand.add_argument('--force', help='Force device remove', dest='force', action='store_true')

    def init_storage_node__send_cluster_map(self, subparser):
        subcommand = self.add_sub_command(subparser, 'send-cluster-map', 'Sends a new cluster map')
        subcommand.add_argument('node_id', help='Storage node id', type=str).completer = self._completer_get_sn_list

    def init_storage_node__get_cluster_map(self, subparser):
        subcommand = self.add_sub_command(subparser, 'get-cluster-map', 'Get the current cluster map')
        subcommand.add_argument('node_id', help='Storage node id', type=str).completer = self._completer_get_sn_list

    def init_storage_node__make_primary(self, subparser):
        subcommand = self.add_sub_command(subparser, 'make-primary', 'Forces to make the provided node id primary')
        subcommand.add_argument('node_id', help='Storage node id', type=str).completer = self._completer_get_sn_list

    def init_storage_node__dump_lvstore(self, subparser):
        subcommand = self.add_sub_command(subparser, 'dump-lvstore', 'Dump lvstore data')
        subcommand.add_argument('node_id', help='Storage node id', type=str).completer = self._completer_get_sn_list

    def init_storage_node__set(self, subparser):
        subcommand = self.add_sub_command(subparser, 'set', 'set storage node db value')
        subcommand.add_argument('node_id', help='Storage node id', type=str)
        subcommand.add_argument('attr_name', help='attr_name', type=str)
        subcommand.add_argument('attr_value', help='attr_value', type=str)


    def init_cluster(self):
        subparser = self.add_command('cluster', 'Cluster commands')
        self.init_cluster__create(subparser)
        self.init_cluster__add(subparser)
        self.init_cluster__activate(subparser)
        self.init_cluster__list(subparser)
        self.init_cluster__status(subparser)
        self.init_cluster__complete_expand(subparser)
        self.init_cluster__show(subparser)
        self.init_cluster__get(subparser)
        if self.developer_mode:
            self.init_cluster__suspend(subparser)
        self.init_cluster__get_capacity(subparser)
        self.init_cluster__get_io_stats(subparser)
        self.init_cluster__get_logs(subparser)
        self.init_cluster__get_secret(subparser)
        self.init_cluster__update_secret(subparser)
        self.init_cluster__check(subparser)
        self.init_cluster__update(subparser)
        if self.developer_mode:
            self.init_cluster__graceful_shutdown(subparser)
        if self.developer_mode:
            self.init_cluster__graceful_startup(subparser)
        self.init_cluster__list_tasks(subparser)
        self.init_cluster__cancel_task(subparser)
        self.init_cluster__delete(subparser)
        if self.developer_mode:
            self.init_cluster__set(subparser)


<<<<<<< HEAD
    def init_cluster__deploy(self, subparser):
        subcommand = self.add_sub_command(subparser, 'deploy', 'Deploys a storage nodes')
        argument = subcommand.add_argument('--storage-nodes', help='comma separated ip addresses', type=str, dest='storage_nodes')
        argument = subcommand.add_argument('--test', help='Test Cluster', dest='test', action='store_true')
        argument = subcommand.add_argument('--ha-type', help='Logical volume HA type (single, ha), default is cluster HA type', type=str, default='ha', dest='ha_type', choices=['single','ha',])
        argument = subcommand.add_argument('--mode', help='Environment to deploy management services, default: docker ', type=str, dest='mode', choices=['docker','kubernetes',])
        if self.developer_mode:
            argument = subcommand.add_argument('--ha-jm-count', help='HA JM count', type=int, default=3, dest='ha_jm_count')
        argument = subcommand.add_argument('--data-chunks-per-stripe', help='Erasure coding schema parameter k (distributed raid), default: 1', type=int, default=1, dest='distr_ndcs')
        argument = subcommand.add_argument('--parity-chunks-per-stripe', help='Erasure coding schema parameter n (distributed raid), default: 1', type=int, default=1, dest='distr_npcs')
        if self.developer_mode:
            argument = subcommand.add_argument('--enable-qos', help='Enable qos bdev for storage nodes', type=bool, default=False, dest='enable_qos')
        argument = subcommand.add_argument('--ifname', help='Management interface name, e.g. eth0', type=str, dest='ifname')
        if self.developer_mode:
            argument = subcommand.add_argument('--blk_size', help='The block size in bytes', type=int, default=512, dest='blk_size', choices=['512','4096',])
        if self.developer_mode:
            argument = subcommand.add_argument('--page_size', help='The size of a data page in bytes', type=int, default=2097152, dest='page_size')
        if self.developer_mode:
            argument = subcommand.add_argument('--CLI_PASS', help='Password for CLI SSH connection', type=str, dest='CLI_PASS')
        argument = subcommand.add_argument('--cap-warn', help='Capacity warning level in percent, default: 89', type=int, default=89, dest='cap_warn')
        argument = subcommand.add_argument('--cap-crit', help='Capacity critical level in percent, default: 99', type=int, default=99, dest='cap_crit')
        argument = subcommand.add_argument('--prov-cap-warn', help='Capacity warning level in percent, default: 250', type=int, default=250, dest='prov_cap_warn')
        argument = subcommand.add_argument('--prov-cap-crit', help='Capacity critical level in percent, default: 500', type=int, default=500, dest='prov_cap_crit')
        argument = subcommand.add_argument('--log-del-interval', help='Logging retention period, default: 3d', type=str, default='3d', dest='log_del_interval')
        argument = subcommand.add_argument('--metrics-retention-period', help='Retention period for I/O statistics (Prometheus), default: 7d', type=str, default='7d', dest='metrics_retention_period')
        argument = subcommand.add_argument('--contact-point', help='Email or slack webhook url to be used for alerting', type=str, default='', dest='contact_point')
        if self.developer_mode:
            argument = subcommand.add_argument('--distr-bs', help='(Dev) distrb bdev block size, default: 4096', type=int, default=4096, dest='distr_bs')
        argument = subcommand.add_argument('--chunk-size-in-bytes', help='(Dev) distrb bdev chunk block size, default: 4096', type=int, default=4096, dest='distr_chunk_bs')
        argument = subcommand.add_argument('--enable-node-affinity', help='Enable node affinity for storage nodes', dest='enable_node_affinity', action='store_true')
        argument = subcommand.add_argument('--qpair-count', help='NVMe/TCP transport qpair count per logical volume', type=range_type(1, 128), default=3, dest='qpair_count')
        if self.developer_mode:
            argument = subcommand.add_argument('--max-queue-size', help='The max size the queue will grow', type=int, default=128, dest='max_queue_size')
        if self.developer_mode:
            argument = subcommand.add_argument('--inflight-io-threshold', help='The number of inflight IOs allowed before the IO queuing starts', type=int, default=4, dest='inflight_io_threshold')
        argument = subcommand.add_argument('--strict-node-anti-affinity', help='Enable strict node anti affinity for storage nodes. Never more than one chunk is placed on a node. This requires a minimum of _data-chunks-in-stripe + parity-chunks-in-stripe + 1_ nodes in the cluster."', dest='strict_node_anti_affinity', action='store_true')
        argument = subcommand.add_argument('--journal-partition', help='1: auto-partition nvme devices for journal. 0: use a separate nvme device for journal. The smallest NVMe device available on the host will be chosen as a journal. It should provide about 3%% of the entire node’s NVMe capacity. If set to false, partitions on other devices will be auto-created to store the journal.', type=str, default='True', dest='partitions')
        if self.developer_mode:
            argument = subcommand.add_argument('--jm-percent', help='Number in percent to use for JM from each device', type=int, default=3, dest='jm_percent')
        argument = subcommand.add_argument('--data-nics', help='Storage network interface name(s). Can be more than one.', type=str, dest='data_nics', nargs='+')
        argument = subcommand.add_argument('--max-lvol', help='Max logical volume per storage node', type=int, dest='max_lvol')
        if self.developer_mode:
            argument = subcommand.add_argument('--max-snap', help='Max snapshot per storage node', type=int, default=5000, dest='max_snap')
        argument = subcommand.add_argument('--max-size', help='Maximum amount of GB to be provisioned via all storage nodes', type=str, default='', dest='max_prov')
        if self.developer_mode:
            argument = subcommand.add_argument('--size-of-device', help='Size of device per storage node', type=str, dest='partition_size')
        if self.developer_mode:
            argument = subcommand.add_argument('--spdk-image', help='SPDK image uri', type=str, dest='spdk_image')
        if self.developer_mode:
            argument = subcommand.add_argument('--spdk-debug', help='Enable spdk debug logs', dest='spdk_debug', action='store_true')
        if self.developer_mode:
            argument = subcommand.add_argument('--iobuf_small_bufsize', help='bdev_set_options param', type=int, default=0, dest='small_bufsize')
        if self.developer_mode:
            argument = subcommand.add_argument('--iobuf_large_bufsize', help='bdev_set_options param', type=int, default=0, dest='large_bufsize')
        if self.developer_mode:
            argument = subcommand.add_argument('--enable-test-device', help='Enable creation of test device', dest='enable_test_device', action='store_true')
        if self.developer_mode:
            argument = subcommand.add_argument('--disable-ha-jm', help='Disable HA JM for distrib creation', dest='enable_ha_jm', action='store_true')
        argument = subcommand.add_argument('--namespace', help='k8s namespace to deploy on', type=str, dest='namespace')
        argument = subcommand.add_argument('--id-device-by-nqn', help='Use device nqn to identify it instead of serial number', default=False, dest='id_device_by_nqn', action='store_true')
        if self.developer_mode:
            argument = subcommand.add_argument('--lvol-name', help='Logical volume name or id', type=str, default='lvol01', dest='lvol_name')
        if self.developer_mode:
            argument = subcommand.add_argument('--lvol-size', help='Logical volume size: 10M, 10G, 10(bytes)', type=size_type(), default='10G', dest='lvol_size')
        if self.developer_mode:
            argument = subcommand.add_argument('--pool-name', help='Pool id or name', type=str, default='pool01', dest='pool_name')
        if self.developer_mode:
            argument = subcommand.add_argument('--pool-max', help='Pool maximum size: 20M, 20G, 0(default)', type=size_type(), default='25G', dest='pool_max')
        if self.developer_mode:
            argument = subcommand.add_argument('--snapshot', '-s', help='Make logical volume with snapshot capability, default: false', dest='snapshot', action='store_true')
        if self.developer_mode:
            argument = subcommand.add_argument('--max-volume-size', help='Logical volume max size', type=size_type(), default='1000G', dest='max_size')
        argument = subcommand.add_argument('--host-id', help='Primary storage node id or hostname', type=str, dest='host_id')
        if self.developer_mode:
            argument = subcommand.add_argument('--encrypt', help='Use inline data encryption and decryption on the logical volume', dest='encrypt', action='store_true')
        if self.developer_mode:
            argument = subcommand.add_argument('--distr-vuid', help='(Dev) set vuid manually, default: random (1-99999)', type=int, dest='distr_vuid')
        if self.developer_mode:
            argument = subcommand.add_argument('--lvol-ha-type', help='Logical volume HA type (single, ha), default is cluster HA type', type=str, default='ha', dest='lvol_ha_type', choices=['single','default','ha',])

=======
>>>>>>> 2ca5a89a
    def init_cluster__create(self, subparser):
        subcommand = self.add_sub_command(subparser, 'create', 'Creates a new cluster')
        if self.developer_mode:
            argument = subcommand.add_argument('--page_size', help='The size of a data page in bytes', type=int, default=2097152, dest='page_size')
        if self.developer_mode:
            argument = subcommand.add_argument('--CLI_PASS', help='Password for CLI SSH connection', type=str, dest='CLI_PASS')
        argument = subcommand.add_argument('--cap-warn', help='Capacity warning level in percent, default: 89', type=int, default=89, dest='cap_warn')
        argument = subcommand.add_argument('--cap-crit', help='Capacity critical level in percent, default: 99', type=int, default=99, dest='cap_crit')
        argument = subcommand.add_argument('--prov-cap-warn', help='Capacity warning level in percent, default: 250', type=int, default=250, dest='prov_cap_warn')
        argument = subcommand.add_argument('--prov-cap-crit', help='Capacity critical level in percent, default: 500', type=int, default=500, dest='prov_cap_crit')
        argument = subcommand.add_argument('--ifname', help='Management interface name, e.g. eth0', type=str, dest='ifname')
        argument = subcommand.add_argument('--log-del-interval', help='Logging retention policy, default: 3d', type=str, default='3d', dest='log_del_interval')
        argument = subcommand.add_argument('--metrics-retention-period', help='Retention period for I/O statistics (Prometheus), default: 7d', type=str, default='7d', dest='metrics_retention_period')
        argument = subcommand.add_argument('--contact-point', help='Email or slack webhook url to be used for alerting', type=str, default='', dest='contact_point')
        argument = subcommand.add_argument('--grafana-endpoint', help='Endpoint url for Grafana', type=str, default='', dest='grafana_endpoint')
        argument = subcommand.add_argument('--data-chunks-per-stripe', help='Erasure coding schema parameter k (distributed raid), default: 1', type=int, default=1, dest='distr_ndcs')
        argument = subcommand.add_argument('--parity-chunks-per-stripe', help='Erasure coding schema parameter n (distributed raid), default: 1', type=int, default=1, dest='distr_npcs')
        if self.developer_mode:
            argument = subcommand.add_argument('--distr-bs', help='(Dev) distrb bdev block size, default: 4096', type=int, default=4096, dest='distr_bs')
        if self.developer_mode:
            argument = subcommand.add_argument('--distr-chunk-bs', help='(Dev) distrb bdev chunk block size, default: 4096', type=int, default=4096, dest='distr_chunk_bs')
        argument = subcommand.add_argument('--ha-type', help='Logical volume HA type (single, ha), default is cluster ha type', type=str, default='ha', dest='ha_type', choices=['single','ha',])
        argument = subcommand.add_argument('--mode', help='Environment to deploy management services, default: docker ', type=str, default='docker', dest='mode', choices=['docker','kubernetes',])
        argument = subcommand.add_argument('--enable-node-affinity', help='Enable node affinity for storage nodes', dest='enable_node_affinity', action='store_true')
        argument = subcommand.add_argument('--qpair-count', help='NVMe/TCP transport qpair count per logical volume', type=range_type(0, 128), default=0, dest='qpair_count')
        if self.developer_mode:
            argument = subcommand.add_argument('--max-queue-size', help='The max size the queue will grow', type=int, default=128, dest='max_queue_size')
        if self.developer_mode:
            argument = subcommand.add_argument('--inflight-io-threshold', help='The number of inflight IOs allowed before the IO queuing starts', type=int, default=4, dest='inflight_io_threshold')
        if self.developer_mode:
            argument = subcommand.add_argument('--enable-qos', help='Enable qos bdev for storage nodes, true by default', type=bool, default=False, dest='enable_qos')
        if self.developer_mode:
            argument = subcommand.add_argument('--disable-monitoring', help='Disable monitoring stack, false by default', dest='disable_monitoring', action='store_true')
        argument = subcommand.add_argument('--strict-node-anti-affinity', help='Enable strict node anti affinity for storage nodes. Never more than one chunk is placed on a node. This requires a minimum of _data-chunks-in-stripe + parity-chunks-in-stripe + 1_ nodes in the cluster.', dest='strict_node_anti_affinity', action='store_true')

    def init_cluster__add(self, subparser):
        subcommand = self.add_sub_command(subparser, 'add', 'Adds a new cluster')
        if self.developer_mode:
            argument = subcommand.add_argument('--page_size', help='The size of a data page in bytes', type=int, default=2097152, dest='page_size')
        argument = subcommand.add_argument('--cap-warn', help='Capacity warning level in percent, default: 89', type=int, default=89, dest='cap_warn')
        argument = subcommand.add_argument('--cap-crit', help='Capacity critical level in percent, default: 99', type=int, default=99, dest='cap_crit')
        argument = subcommand.add_argument('--prov-cap-warn', help='Capacity warning level in percent, default: 250', type=int, default=250, dest='prov_cap_warn')
        argument = subcommand.add_argument('--prov-cap-crit', help='Capacity critical level in percent, default: 500', type=int, default=500, dest='prov_cap_crit')
        argument = subcommand.add_argument('--data-chunks-per-stripe', help='Erasure coding schema parameter k (distributed raid), default: 1', type=int, default=1, dest='distr_ndcs')
        argument = subcommand.add_argument('--parity-chunks-per-stripe', help='Erasure coding schema parameter n (distributed raid), default: 1', type=int, default=1, dest='distr_npcs')
        if self.developer_mode:
            argument = subcommand.add_argument('--distr-bs', help='(Dev) distrb bdev block size, default: 4096', type=int, default=4096, dest='distr_bs')
        if self.developer_mode:
            argument = subcommand.add_argument('--distr-chunk-bs', help='(Dev) distrb bdev chunk block size, default: 4096', type=int, default=4096, dest='distr_chunk_bs')
        argument = subcommand.add_argument('--ha-type', help='Logical volume HA type (single, ha), default is cluster single type', type=str, default='ha', dest='ha_type', choices=['single','ha',])
        argument = subcommand.add_argument('--enable-node-affinity', help='Enables node affinity for storage nodes', dest='enable_node_affinity', action='store_true')
        argument = subcommand.add_argument('--qpair-count', help='NVMe/TCP transport qpair count per logical volume', type=range_type(0, 128), default=0, dest='qpair_count')
        if self.developer_mode:
            argument = subcommand.add_argument('--max-queue-size', help='The max size the queue will grow', type=int, default=128, dest='max_queue_size')
        if self.developer_mode:
            argument = subcommand.add_argument('--inflight-io-threshold', help='The number of inflight IOs allowed before the IO queuing starts', type=int, default=4, dest='inflight_io_threshold')
        if self.developer_mode:
            argument = subcommand.add_argument('--enable-qos', help='Enable qos bdev for storage nodes, default: true', type=bool, default=False, dest='enable_qos')
        argument = subcommand.add_argument('--strict-node-anti-affinity', help='Enable strict node anti affinity for storage nodes. Never more than one chunk is placed on a node. This requires a minimum of _data-chunks-in-stripe + parity-chunks-in-stripe + 1_ nodes in the cluster."', dest='strict_node_anti_affinity', action='store_true')

    def init_cluster__activate(self, subparser):
        subcommand = self.add_sub_command(subparser, 'activate', 'Activates a cluster.')
        subcommand.add_argument('cluster_id', help='Cluster id', type=str).completer = self._completer_get_cluster_list
        argument = subcommand.add_argument('--force', help='Force recreate distr and lv stores', dest='force', action='store_true')
        argument = subcommand.add_argument('--force-lvstore-create', help='Force recreate lv stores', dest='force_lvstore_create', action='store_true').completer = self._completer_get_cluster_list

    def init_cluster__list(self, subparser):
        subcommand = self.add_sub_command(subparser, 'list', 'Shows the cluster list')
        argument = subcommand.add_argument('--json', help='Print json output', dest='json', action='store_true')

    def init_cluster__status(self, subparser):
        subcommand = self.add_sub_command(subparser, 'status', 'Shows a cluster\'s status')
        subcommand.add_argument('cluster_id', help='Cluster id', type=str).completer = self._completer_get_cluster_list

    def init_cluster__complete_expand(self, subparser):
        subcommand = self.add_sub_command(subparser, 'complete-expand', 'Create lvstore on newly added nodes to the cluster')
        subcommand.add_argument('cluster_id', help='Cluster id', type=str).completer = self._completer_get_cluster_list

    def init_cluster__show(self, subparser):
        subcommand = self.add_sub_command(subparser, 'show', 'Shows a cluster\'s statistics')
        subcommand.add_argument('cluster_id', help='Cluster id', type=str).completer = self._completer_get_cluster_list

    def init_cluster__get(self, subparser):
        subcommand = self.add_sub_command(subparser, 'get', 'Gets a cluster\'s information')
        subcommand.add_argument('cluster_id', help='Cluster id', type=str).completer = self._completer_get_cluster_list

    def init_cluster__suspend(self, subparser):
        subcommand = self.add_sub_command(subparser, 'suspend', 'Put the cluster status to be suspended')
        subcommand.add_argument('cluster_id', help='Cluster id', type=str).completer = self._completer_get_cluster_list

    def init_cluster__get_capacity(self, subparser):
        subcommand = self.add_sub_command(subparser, 'get-capacity', 'Gets a cluster\'s capacity')
        subcommand.add_argument('cluster_id', help='Cluster id', type=str).completer = self._completer_get_cluster_list
        argument = subcommand.add_argument('--json', help='Print json output', dest='json', action='store_true')
        argument = subcommand.add_argument('--history', help='(XXdYYh), list history records (one for every 15 minutes) for XX days and YY hours (up to 10 days in total).', type=str, dest='history')

    def init_cluster__get_io_stats(self, subparser):
        subcommand = self.add_sub_command(subparser, 'get-io-stats', 'Gets a cluster\'s I/O statistics')
        subcommand.add_argument('cluster_id', help='Cluster id', type=str).completer = self._completer_get_cluster_list
        argument = subcommand.add_argument('--records', help='Number of records, default: 20', type=int, default=20, dest='records')
        argument = subcommand.add_argument('--history', help='(XXdYYh), list history records (one for every 15 minutes) for XX days and YY hours (up to 10 days in total).', type=str, dest='history')

    def init_cluster__get_logs(self, subparser):
        subcommand = self.add_sub_command(subparser, 'get-logs', 'Returns a cluster\'s status logs')
        subcommand.add_argument('cluster_id', help='Cluster id', type=str).completer = self._completer_get_cluster_list
        argument = subcommand.add_argument('--json', help='Return JSON formatted logs', dest='json', action='store_true')
        argument = subcommand.add_argument('--limit', help='show last number of logs, default 50', type=int, default=50, dest='limit')

    def init_cluster__get_secret(self, subparser):
        subcommand = self.add_sub_command(subparser, 'get-secret', 'Gets a cluster\'s secret')
        subcommand.add_argument('cluster_id', help='Cluster id', type=str).completer = self._completer_get_cluster_list

    def init_cluster__update_secret(self, subparser):
        subcommand = self.add_sub_command(subparser, 'update-secret', 'Updates a cluster\'s secret')
        subcommand.add_argument('cluster_id', help='Cluster id', type=str).completer = self._completer_get_cluster_list
        subcommand.add_argument('secret', help='new 20 characters password', type=str)

    def init_cluster__check(self, subparser):
        subcommand = self.add_sub_command(subparser, 'check', 'Checks a cluster\'s health')
        subcommand.add_argument('cluster_id', help='Cluster id', type=str).completer = self._completer_get_cluster_list

    def init_cluster__update(self, subparser):
        subcommand = self.add_sub_command(subparser, 'update', 'Updates a cluster to new version')
        subcommand.add_argument('cluster_id', help='Cluster id', type=str).completer = self._completer_get_cluster_list
        argument = subcommand.add_argument('--cp-only', help='Update the control plane only', type=bool, default=False, dest='mgmt_only')
        argument = subcommand.add_argument('--restart', help='Restart the management services', type=bool, default=False, dest='restart')
        argument = subcommand.add_argument('--spdk-image', help='Restart the storage nodes using the provided image', type=str, dest='spdk_image')
        argument = subcommand.add_argument('--mgmt-image', help='Restart the management services using the provided image', type=str, dest='mgmt_image')

    def init_cluster__graceful_shutdown(self, subparser):
        subcommand = self.add_sub_command(subparser, 'graceful-shutdown', 'Initiates a graceful shutdown of a cluster\'s storage nodes')
        subcommand.add_argument('cluster_id', help='Cluster id', type=str).completer = self._completer_get_cluster_list

    def init_cluster__graceful_startup(self, subparser):
        subcommand = self.add_sub_command(subparser, 'graceful-startup', 'Initiates a graceful startup of a cluster\'s storage nodes')
        subcommand.add_argument('cluster_id', help='Cluster id', type=str).completer = self._completer_get_cluster_list
        argument = subcommand.add_argument('--clear-data', help='clear Alceml data', dest='clear_data', action='store_true')
        argument = subcommand.add_argument('--spdk-image', help='SPDK image uri', type=str, dest='spdk_image')

    def init_cluster__list_tasks(self, subparser):
        subcommand = self.add_sub_command(subparser, 'list-tasks', 'Lists tasks of a cluster')
        subcommand.add_argument('cluster_id', help='Cluster id', type=str).completer = self._completer_get_cluster_list
        argument = subcommand.add_argument('--limit', help='show last number of tasks, default 50', type=int, default=50, dest='limit')

    def init_cluster__cancel_task(self, subparser):
        subcommand = self.add_sub_command(subparser, 'cancel-task', 'Cancels task by task id')
        subcommand.add_argument('task_id', help='Task id', type=str)

    def init_cluster__delete(self, subparser):
        subcommand = self.add_sub_command(subparser, 'delete', 'Deletes a cluster')
        subcommand.add_argument('cluster_id', help='Cluster id', type=str).completer = self._completer_get_cluster_list

    def init_cluster__set(self, subparser):
        subcommand = self.add_sub_command(subparser, 'set', 'set cluster db value')
        subcommand.add_argument('cluster_id', help='cluster id', type=str)
        subcommand.add_argument('attr_name', help='attr_name', type=str)
        subcommand.add_argument('attr_value', help='attr_value', type=str)


    def init_volume(self):
        subparser = self.add_command('volume', 'Logical volume commands', aliases=['lvol',])
        self.init_volume__add(subparser)
        self.init_volume__qos_set(subparser)
        self.init_volume__list(subparser)
        if self.developer_mode:
            self.init_volume__list_mem(subparser)
        self.init_volume__get(subparser)
        self.init_volume__delete(subparser)
        self.init_volume__connect(subparser)
        self.init_volume__resize(subparser)
        self.init_volume__create_snapshot(subparser)
        self.init_volume__clone(subparser)
        if self.developer_mode:
            self.init_volume__move(subparser)
        self.init_volume__get_capacity(subparser)
        self.init_volume__get_io_stats(subparser)
        self.init_volume__check(subparser)
        self.init_volume__inflate(subparser)


    def init_volume__add(self, subparser):
        subcommand = self.add_sub_command(subparser, 'add', 'Adds a new logical volume')
        subcommand.add_argument('name', help='New logical volume name', type=str)
        subcommand.add_argument('size', help='Logical volume size: 10M, 10G, 10(bytes)', type=size_type())
        subcommand.add_argument('pool', help='Pool id or name', type=str)
        argument = subcommand.add_argument('--snapshot', '-s', help='Make logical volume with snapshot capability, default: false', default=False, dest='snapshot', action='store_true')
        argument = subcommand.add_argument('--max-size', help='Logical volume max size', type=size_type(), default='1000T', dest='max_size')
        argument = subcommand.add_argument('--host-id', help='Primary storage node id or Hostname', type=str, dest='host_id')
        argument = subcommand.add_argument('--encrypt', help='Use inline data encryption and decryption on the logical volume', dest='encrypt', action='store_true')
        argument = subcommand.add_argument('--crypto-key1', help='Hex value of key1 to be used for logical volume encryption', type=str, dest='crypto_key1')
        argument = subcommand.add_argument('--crypto-key2', help='Hex value of key2 to be used for logical volume encryption', type=str, dest='crypto_key2')
        argument = subcommand.add_argument('--max-rw-iops', help='Maximum Read Write IO Per Second', type=int, dest='max_rw_iops')
        argument = subcommand.add_argument('--max-rw-mbytes', help='Maximum Read Write Megabytes Per Second', type=int, dest='max_rw_mbytes')
        argument = subcommand.add_argument('--max-r-mbytes', help='Maximum Read Megabytes Per Second', type=int, dest='max_r_mbytes')
        argument = subcommand.add_argument('--max-w-mbytes', help='Maximum Write Megabytes Per Second', type=int, dest='max_w_mbytes')
        if self.developer_mode:
            argument = subcommand.add_argument('--distr-vuid', help='(Dev) set vuid manually, default: random (1-99999)', type=int, dest='distr_vuid')
        argument = subcommand.add_argument('--ha-type', help='Logical volume HA type (single, ha), default is cluster HA type', type=str, default='default', dest='ha_type', choices=['single','default','ha',])
        argument = subcommand.add_argument('--lvol-priority-class', help='Logical volume priority class', type=int, default=0, dest='lvol_priority_class')
        argument = subcommand.add_argument('--namespace', help='Set logical volume namespace for k8s clients', type=str, dest='namespace')
        if self.developer_mode:
            argument = subcommand.add_argument('--uid', help='Set logical volume id', type=str, dest='uid')
        argument = subcommand.add_argument('--pvc-name', '--pvc_name', help='Set logical volume PVC name for k8s clients', type=str, dest='pvc_name')

    def init_volume__qos_set(self, subparser):
        subcommand = self.add_sub_command(subparser, 'qos-set', 'Changes QoS settings for an active logical volume')
        subcommand.add_argument('volume_id', help='Logical volume id', type=str)
        argument = subcommand.add_argument('--max-rw-iops', help='Maximum Read Write IO Per Second', type=int, dest='max_rw_iops')
        argument = subcommand.add_argument('--max-rw-mbytes', help='Maximum Read Write Megabytes Per Second', type=int, dest='max_rw_mbytes')
        argument = subcommand.add_argument('--max-r-mbytes', help='Maximum Read Megabytes Per Second', type=int, dest='max_r_mbytes')
        argument = subcommand.add_argument('--max-w-mbytes', help='Maximum Write Megabytes Per Second', type=int, dest='max_w_mbytes')

    def init_volume__list(self, subparser):
        subcommand = self.add_sub_command(subparser, 'list', 'Lists logical volumes')
        argument = subcommand.add_argument('--cluster-id', help='List logical volumes in particular cluster', type=str, dest='cluster_id')
        argument = subcommand.add_argument('--pool', help='List logical volumes in particular pool id or name', type=str, dest='pool')
        argument = subcommand.add_argument('--json', help='Print outputs in json format', dest='json', action='store_true')
        argument = subcommand.add_argument('--all', help='List soft deleted logical volumes', dest='all', action='store_true')

    def init_volume__list_mem(self, subparser):
        subcommand = self.add_sub_command(subparser, 'list-mem', 'Gets the size and max_size of a logical volume')
        argument = subcommand.add_argument('--json', help='Print outputs in json format', dest='json', action='store_true')
        argument = subcommand.add_argument('--csv', help='Print outputs in csv format', dest='csv', action='store_true')

    def init_volume__get(self, subparser):
        subcommand = self.add_sub_command(subparser, 'get', 'Gets the logical volume details')
        subcommand.add_argument('volume_id', help='Logical volume id or name', type=str)
        argument = subcommand.add_argument('--json', help='Print outputs in json format', dest='json', action='store_true')

    def init_volume__delete(self, subparser):
        subcommand = self.add_sub_command(subparser, 'delete', 'Deletes a logical volume')
        subcommand.add_argument('volume_id', help='Logical volumes id or ids', type=str, nargs='+')
        argument = subcommand.add_argument('--force', help='Force delete logical volume from the cluster', dest='force', action='store_true')

    def init_volume__connect(self, subparser):
        subcommand = self.add_sub_command(subparser, 'connect', 'Gets the logical volume\'s NVMe/TCP connection string(s)')
        subcommand.add_argument('volume_id', help='Logical volume id', type=str)
        argument = subcommand.add_argument('--ctrl-loss-tmo', help='Control loss timeout for this volume', type=int, dest='ctrl_loss_tmo')

    def init_volume__resize(self, subparser):
        subcommand = self.add_sub_command(subparser, 'resize', 'Resizes a logical volume')
        subcommand.add_argument('volume_id', help='Logical volume id', type=str)
        subcommand.add_argument('size', help='New logical volume size size: 10M, 10G, 10(bytes)', type=size_type())

    def init_volume__create_snapshot(self, subparser):
        subcommand = self.add_sub_command(subparser, 'create-snapshot', 'Creates a snapshot from a logical volume')
        subcommand.add_argument('volume_id', help='Logical volume id', type=str)
        subcommand.add_argument('name', help='Snapshot name', type=str)

    def init_volume__clone(self, subparser):
        subcommand = self.add_sub_command(subparser, 'clone', 'Provisions a logical volumes from an existing snapshot')
        subcommand.add_argument('snapshot_id', help='Snapshot id', type=str)
        subcommand.add_argument('clone_name', help='Clone name', type=str)
        argument = subcommand.add_argument('--resize', help='New logical volume size: 10M, 10G, 10(bytes). Can only increase.', type=size_type(), default='0', dest='resize')

    def init_volume__move(self, subparser):
        subcommand = self.add_sub_command(subparser, 'move', 'Moves a full copy of the logical volume between nodes')
        subcommand.add_argument('volume_id', help='Logical volume id', type=str)
        subcommand.add_argument('node_id', help='Destination node id', type=str)
        argument = subcommand.add_argument('--force', help='Force logical volume delete from source node', dest='force', action='store_true')

    def init_volume__get_capacity(self, subparser):
        subcommand = self.add_sub_command(subparser, 'get-capacity', 'Gets a logical volume\'s capacity')
        subcommand.add_argument('volume_id', help='Logical volume id', type=str)
        argument = subcommand.add_argument('--history', help='(XXdYYh), list history records (one for every 15 minutes) for XX days and YY hours (up to 10 days in total).', type=str, dest='history')

    def init_volume__get_io_stats(self, subparser):
        subcommand = self.add_sub_command(subparser, 'get-io-stats', 'Gets a logical volume\'s I/O statistics')
        subcommand.add_argument('volume_id', help='Logical volume id', type=str)
        argument = subcommand.add_argument('--history', help='(XXdYYh), list history records (one for every 15 minutes) for XX days and YY hours (up to 10 days in total).', type=str, dest='history')
        argument = subcommand.add_argument('--records', help='Number of records, default: 20', type=int, default=20, dest='records')

    def init_volume__check(self, subparser):
        subcommand = self.add_sub_command(subparser, 'check', 'Checks a logical volume\'s health')
        subcommand.add_argument('volume_id', help='Logical volume id', type=str)

    def init_volume__inflate(self, subparser):
        subcommand = self.add_sub_command(subparser, 'inflate', 'Inflate a logical volume')
        subcommand.add_argument('volume_id', help='Logical volume id', type=str)


    def init_control_plane(self):
        subparser = self.add_command('control-plane', 'Control plane commands', aliases=['cp','mgmt',])
        self.init_control_plane__add(subparser)
        self.init_control_plane__list(subparser)
        self.init_control_plane__remove(subparser)


    def init_control_plane__add(self, subparser):
        subcommand = self.add_sub_command(subparser, 'add', 'Adds a control plane to the cluster (local run)')
        subcommand.add_argument('cluster_ip', help='Cluster IP address', type=str)
        subcommand.add_argument('cluster_id', help='Cluster id', type=str)
        subcommand.add_argument('cluster_secret', help='Cluster secret', type=str)
        subcommand.add_argument('ifname', help='Management interface name', type=str)
        argument = subcommand.add_argument('--mode', help='Environment to deploy management services, default: docker ', type=str, default='docker', dest='mode', choices=['docker','kubernetes',])

    def init_control_plane__list(self, subparser):
        subcommand = self.add_sub_command(subparser, 'list', 'Lists all control plane nodes')
        argument = subcommand.add_argument('--json', help='Print outputs in json format', dest='json', action='store_true')

    def init_control_plane__remove(self, subparser):
        subcommand = self.add_sub_command(subparser, 'remove', 'Removes a control plane node')
        subcommand.add_argument('node_id', help='Control plane node id', type=str)


    def init_storage_pool(self):
        subparser = self.add_command('storage-pool', 'Storage pool commands', aliases=['pool',])
        self.init_storage_pool__add(subparser)
        self.init_storage_pool__set(subparser)
        self.init_storage_pool__list(subparser)
        self.init_storage_pool__get(subparser)
        self.init_storage_pool__delete(subparser)
        self.init_storage_pool__enable(subparser)
        self.init_storage_pool__disable(subparser)
        self.init_storage_pool__get_capacity(subparser)
        self.init_storage_pool__get_io_stats(subparser)


    def init_storage_pool__add(self, subparser):
        subcommand = self.add_sub_command(subparser, 'add', 'Adds a new storage pool')
        subcommand.add_argument('name', help='New pool name', type=str)
        subcommand.add_argument('cluster_id', help='Cluster id', type=str)
        argument = subcommand.add_argument('--pool-max', help='Pool maximum size: 20M, 20G, 0. Default: 0', type=size_type(), default='0', dest='pool_max')
        argument = subcommand.add_argument('--lvol-max', help='Logical volume maximum size: 20M, 20G, 0. Default: 0', type=size_type(), default='0', dest='lvol_max')
        argument = subcommand.add_argument('--max-rw-iops', help='Maximum Read Write IO Per Second', type=int, dest='max_rw_iops')
        argument = subcommand.add_argument('--max-rw-mbytes', help='Maximum Read Write Megabytes Per Second', type=int, dest='max_rw_mbytes')
        argument = subcommand.add_argument('--max-r-mbytes', help='Maximum Read Megabytes Per Second', type=int, dest='max_r_mbytes')
        argument = subcommand.add_argument('--max-w-mbytes', help='Maximum Write Megabytes Per Second', type=int, dest='max_w_mbytes')
        if self.developer_mode:
            argument = subcommand.add_argument('--has-secret', help='Pool is created with a secret (all further API interactions with the pool and logical volumes in the pool require this secret)', dest='has_secret', action='store_true')

    def init_storage_pool__set(self, subparser):
        subcommand = self.add_sub_command(subparser, 'set', 'Sets a storage pool\'s attributes')
        subcommand.add_argument('pool_id', help='Pool id', type=str)
        argument = subcommand.add_argument('--pool-max', help='Pool maximum size: 20M, 20G', type=size_type(), dest='pool_max')
        argument = subcommand.add_argument('--lvol-max', help='Logical volume maximum size: 20M, 20G', type=size_type(), dest='lvol_max')
        argument = subcommand.add_argument('--max-rw-iops', help='Maximum Read Write IO Per Second', type=int, dest='max_rw_iops')
        argument = subcommand.add_argument('--max-rw-mbytes', help='Maximum Read Write Megabytes Per Second', type=int, dest='max_rw_mbytes')
        argument = subcommand.add_argument('--max-r-mbytes', help='Maximum Read Megabytes Per Second', type=int, dest='max_r_mbytes')
        argument = subcommand.add_argument('--max-w-mbytes', help='Maximum Write Megabytes Per Second', type=int, dest='max_w_mbytes')

    def init_storage_pool__list(self, subparser):
        subcommand = self.add_sub_command(subparser, 'list', 'Lists all storage pools')
        argument = subcommand.add_argument('--json', help='Print outputs in json format', dest='json', action='store_true')
        argument = subcommand.add_argument('--cluster-id', help='Cluster id', type=str, dest='cluster_id')

    def init_storage_pool__get(self, subparser):
        subcommand = self.add_sub_command(subparser, 'get', 'Gets a storage pool\'s details')
        subcommand.add_argument('pool_id', help='Pool id', type=str)
        argument = subcommand.add_argument('--json', help='Print outputs in json format', dest='json', action='store_true')

    def init_storage_pool__delete(self, subparser):
        subcommand = self.add_sub_command(subparser, 'delete', 'Deletes a storage pool')
        subcommand.add_argument('pool_id', help='Pool id', type=str)

    def init_storage_pool__enable(self, subparser):
        subcommand = self.add_sub_command(subparser, 'enable', 'Set a storage pool\'s status to Active')
        subcommand.add_argument('pool_id', help='Pool id', type=str)

    def init_storage_pool__disable(self, subparser):
        subcommand = self.add_sub_command(subparser, 'disable', 'Sets a storage pool\'s status to Inactive.')
        subcommand.add_argument('pool_id', help='Pool id', type=str)

    def init_storage_pool__get_capacity(self, subparser):
        subcommand = self.add_sub_command(subparser, 'get-capacity', 'Gets a storage pool\'s capacity')
        subcommand.add_argument('pool_id', help='Pool id', type=str)

    def init_storage_pool__get_io_stats(self, subparser):
        subcommand = self.add_sub_command(subparser, 'get-io-stats', 'Gets a storage pool\'s I/O statistics')
        subcommand.add_argument('pool_id', help='Pool id', type=str)
        argument = subcommand.add_argument('--history', help='(XXdYYh), list history records (one for every 15 minutes) for XX days and YY hours (up to 10 days in total).', type=str, dest='history')
        argument = subcommand.add_argument('--records', help='Number of records, default: 20', type=int, default=20, dest='records')


    def init_snapshot(self):
        subparser = self.add_command('snapshot', 'Snapshot commands')
        self.init_snapshot__add(subparser)
        self.init_snapshot__list(subparser)
        self.init_snapshot__delete(subparser)
        self.init_snapshot__clone(subparser)


    def init_snapshot__add(self, subparser):
        subcommand = self.add_sub_command(subparser, 'add', 'Creates a new snapshot')
        subcommand.add_argument('volume_id', help='Logical volume id', type=str)
        subcommand.add_argument('name', help='New snapshot name', type=str)

    def init_snapshot__list(self, subparser):
        subcommand = self.add_sub_command(subparser, 'list', 'Lists all snapshots')
        argument = subcommand.add_argument('--all', help='List soft deleted snapshots', dest='all', action='store_true')

    def init_snapshot__delete(self, subparser):
        subcommand = self.add_sub_command(subparser, 'delete', 'Deletes a snapshot')
        subcommand.add_argument('snapshot_id', help='Snapshot id', type=str)
        argument = subcommand.add_argument('--force', help='Force remove', dest='force', action='store_true')

    def init_snapshot__clone(self, subparser):
        subcommand = self.add_sub_command(subparser, 'clone', 'Provisions a new logical volume from an existing snapshot')
        subcommand.add_argument('snapshot_id', help='Snapshot id', type=str)
        subcommand.add_argument('lvol_name', help='Logical volume name', type=str)
        argument = subcommand.add_argument('--resize', help='New logical volume size: 10M, 10G, 10(bytes). Can only increase.', type=size_type(), default='0', dest='resize')


    def init_caching_node(self):
        subparser = self.add_command('caching-node', 'Caching node commands', aliases=['cn',])
        self.init_caching_node__deploy(subparser)
        self.init_caching_node__add_node(subparser)
        self.init_caching_node__list(subparser)
        self.init_caching_node__list_lvols(subparser)
        self.init_caching_node__remove(subparser)
        self.init_caching_node__connect(subparser)
        self.init_caching_node__disconnect(subparser)
        self.init_caching_node__recreate(subparser)
        self.init_caching_node__get_lvol_stats(subparser)


    def init_caching_node__deploy(self, subparser):
        subcommand = self.add_sub_command(subparser, 'deploy', 'Deploys a caching node on this machine (local run)')
        argument = subcommand.add_argument('--ifname', help='Management interface name, e.g. eth0', type=str, dest='ifname')

    def init_caching_node__add_node(self, subparser):
        subcommand = self.add_sub_command(subparser, 'add-node', 'Adds a new caching node to the cluster')
        subcommand.add_argument('cluster_id', help='Cluster id', type=str)
        subcommand.add_argument('node_ip', help='Node IP address', type=str)
        subcommand.add_argument('ifname', help='Management interface name', type=str)
        argument = subcommand.add_argument('--vcpu-count', help='Number of vCPUs used for SPDK. Remaining CPUs will be used for Linux system, TCP/IP processing, and other workloads. The default on non-Kubernetes hosts is 80%%.', type=int, dest='vcpu_count')
        if self.developer_mode:
            argument = subcommand.add_argument('--cpu-mask', help='SPDK app CPU mask, default is all cores found', type=regex_type(r'^(0x|0X)?[a-fA-F0-9]+$'), dest='spdk_cpu_mask')
        if self.developer_mode:
            argument = subcommand.add_argument('--memory', help='SPDK huge memory allocation. By default it will acquire all available huge pages.', type=size_type(min=utils.parse_size('1G'), max=None), dest='spdk_mem')
        if self.developer_mode:
            argument = subcommand.add_argument('--spdk-image', help='SPDK image uri', type=str, dest='spdk_image')
        argument = subcommand.add_argument('--namespace', help='k8s namespace to deploy on', type=str, dest='namespace')
        argument = subcommand.add_argument('--multipathing', help='Enable multipathing for logical volume connection, default: on', type=str, default='True', dest='multipathing', choices=['on','off',])

    def init_caching_node__list(self, subparser):
        subcommand = self.add_sub_command(subparser, 'list', 'Lists all caching nodes')

    def init_caching_node__list_lvols(self, subparser):
        subcommand = self.add_sub_command(subparser, 'list-lvols', 'Lists all connected logical volumes')
        subcommand.add_argument('node_id', help='Caching node id', type=str)

    def init_caching_node__remove(self, subparser):
        subcommand = self.add_sub_command(subparser, 'remove', 'Removes a caching node from the cluster')
        subcommand.add_argument('node_id', help='Caching node id', type=str)
        argument = subcommand.add_argument('--force', help='Force remove', dest='force', action='store_true')

    def init_caching_node__connect(self, subparser):
        subcommand = self.add_sub_command(subparser, 'connect', 'Connects a logical volume to the caching node')
        subcommand.add_argument('node_id', help='Caching node id', type=str)
        subcommand.add_argument('lvol_id', help='Logical volume id', type=str)

    def init_caching_node__disconnect(self, subparser):
        subcommand = self.add_sub_command(subparser, 'disconnect', 'Disconnects a logical volume from the caching node')
        subcommand.add_argument('node_id', help='Caching node id', type=str)
        subcommand.add_argument('lvol_id', help='Logical volume id', type=str)

    def init_caching_node__recreate(self, subparser):
        subcommand = self.add_sub_command(subparser, 'recreate', 'Recreate a caching node\'s bdevs')
        subcommand.add_argument('node_id', help='Caching node id', type=str)

    def init_caching_node__get_lvol_stats(self, subparser):
        subcommand = self.add_sub_command(subparser, 'get-lvol-stats', 'Gets a logical volume\'s statistics')
        subcommand.add_argument('lvol_id', help='Logical volume id', type=str)
        argument = subcommand.add_argument('--history', help='(XXdYYh), list history records (one for every 15 minutes) for XX days and YY hours (up to 10 days in total).', type=str, dest='history')


    def run(self):
        args = self.parser.parse_args()
        if args.debug:
            self.logger.setLevel(logging.DEBUG)
        else:
            self.logger.setLevel(logging.INFO)

        logging.getLogger("urllib3.connectionpool").setLevel(logging.WARNING)

        ret = ""
        args_dict = args.__dict__

        try:
            if args.command in ['storage-node', 'sn']:
                sub_command = args_dict['storage-node']
                if sub_command in ['deploy']:
                    ret = self.storage_node__deploy(sub_command, args)
                elif sub_command in ['configure']:
                    ret = self.storage_node__configure(sub_command, args)
                elif sub_command in ['configure-upgrade']:
                    ret = self.storage_node__configure_upgrade(sub_command, args)
                elif sub_command in ['deploy-cleaner']:
                    ret = self.storage_node__deploy_cleaner(sub_command, args)
                elif sub_command in ['add-node']:
                    if not self.developer_mode:
                        args.jm_percent = 3
                        args.partition_size = None
                        args.spdk_image = None
                        args.spdk_debug = None
                        args.small_bufsize = 0
                        args.large_bufsize = 0
                        args.enable_test_device = None
                        args.enable_ha_jm = True
                        args.id_device_by_nqn = False
                        args.max_snap = 5000
                    ret = self.storage_node__add_node(sub_command, args)
                elif sub_command in ['delete']:
                    ret = self.storage_node__delete(sub_command, args)
                elif sub_command in ['remove']:
                    ret = self.storage_node__remove(sub_command, args)
                elif sub_command in ['list']:
                    ret = self.storage_node__list(sub_command, args)
                elif sub_command in ['get']:
                    ret = self.storage_node__get(sub_command, args)
                elif sub_command in ['restart']:
                    if not self.developer_mode:
                        args.max_snap = 5000
                        args.max_prov = '0'
                        args.spdk_image = None
                        args.reattach_volume = None
                        args.spdk_debug = None
                        args.small_bufsize = 0
                        args.large_bufsize = 0
                    ret = self.storage_node__restart(sub_command, args)
                elif sub_command in ['shutdown']:
                    ret = self.storage_node__shutdown(sub_command, args)
                elif sub_command in ['suspend']:
                    ret = self.storage_node__suspend(sub_command, args)
                elif sub_command in ['resume']:
                    ret = self.storage_node__resume(sub_command, args)
                elif sub_command in ['get-io-stats']:
                    ret = self.storage_node__get_io_stats(sub_command, args)
                elif sub_command in ['get-capacity']:
                    ret = self.storage_node__get_capacity(sub_command, args)
                elif sub_command in ['list-devices']:
                    ret = self.storage_node__list_devices(sub_command, args)
                elif sub_command in ['device-testing-mode']:
                    if not self.developer_mode:
                        print("This command is private.")
                        ret = False
                    else:
                        ret = self.storage_node__device_testing_mode(sub_command, args)
                elif sub_command in ['get-device']:
                    ret = self.storage_node__get_device(sub_command, args)
                elif sub_command in ['reset-device']:
                    ret = self.storage_node__reset_device(sub_command, args)
                elif sub_command in ['restart-device']:
                    ret = self.storage_node__restart_device(sub_command, args)
                elif sub_command in ['add-device']:
                    ret = self.storage_node__add_device(sub_command, args)
                elif sub_command in ['remove-device']:
                    ret = self.storage_node__remove_device(sub_command, args)
                elif sub_command in ['set-failed-device']:
                    ret = self.storage_node__set_failed_device(sub_command, args)
                elif sub_command in ['get-capacity-device']:
                    ret = self.storage_node__get_capacity_device(sub_command, args)
                elif sub_command in ['get-io-stats-device']:
                    ret = self.storage_node__get_io_stats_device(sub_command, args)
                elif sub_command in ['port-list']:
                    ret = self.storage_node__port_list(sub_command, args)
                elif sub_command in ['port-io-stats']:
                    ret = self.storage_node__port_io_stats(sub_command, args)
                elif sub_command in ['check']:
                    ret = self.storage_node__check(sub_command, args)
                elif sub_command in ['check-device']:
                    ret = self.storage_node__check_device(sub_command, args)
                elif sub_command in ['info']:
                    ret = self.storage_node__info(sub_command, args)
                elif sub_command in ['info-spdk']:
                    if not self.developer_mode:
                        print("This command is private.")
                        ret = False
                    else:
                        ret = self.storage_node__info_spdk(sub_command, args)
                elif sub_command in ['remove-jm-device']:
                    if not self.developer_mode:
                        print("This command is private.")
                        ret = False
                    else:
                        ret = self.storage_node__remove_jm_device(sub_command, args)
                elif sub_command in ['restart-jm-device']:
                    ret = self.storage_node__restart_jm_device(sub_command, args)
                elif sub_command in ['send-cluster-map']:
                    if not self.developer_mode:
                        print("This command is private.")
                        ret = False
                    else:
                        ret = self.storage_node__send_cluster_map(sub_command, args)
                elif sub_command in ['get-cluster-map']:
                    if not self.developer_mode:
                        print("This command is private.")
                        ret = False
                    else:
                        ret = self.storage_node__get_cluster_map(sub_command, args)
                elif sub_command in ['make-primary']:
                    ret = self.storage_node__make_primary(sub_command, args)
                elif sub_command in ['dump-lvstore']:
                    if not self.developer_mode:
                        print("This command is private.")
                        ret = False
                    else:
                        ret = self.storage_node__dump_lvstore(sub_command, args)
                elif sub_command in ['set']:
                    if not self.developer_mode:
                        print("This command is private.")
                        ret = False
                    else:
                        ret = self.storage_node__set(sub_command, args)
                else:
                    self.parser.print_help()

            elif args.command in ['cluster']:
                sub_command = args_dict['cluster']
                if sub_command in ['create']:
                    if not self.developer_mode:
                        args.page_size = 2097152
                        args.CLI_PASS = None
                        args.distr_bs = 4096
                        args.distr_chunk_bs = 4096
                        args.max_queue_size = 128
                        args.inflight_io_threshold = 4
                        args.enable_qos = False
                        args.disable_monitoring = False
                    ret = self.cluster__create(sub_command, args)
                elif sub_command in ['add']:
                    if not self.developer_mode:
                        args.page_size = 2097152
                        args.distr_bs = 4096
                        args.distr_chunk_bs = 4096
                        args.max_queue_size = 128
                        args.inflight_io_threshold = 4
                        args.enable_qos = False
                    ret = self.cluster__add(sub_command, args)
                elif sub_command in ['activate']:
                    ret = self.cluster__activate(sub_command, args)
                elif sub_command in ['list']:
                    ret = self.cluster__list(sub_command, args)
                elif sub_command in ['status']:
                    ret = self.cluster__status(sub_command, args)
                elif sub_command in ['complete-expand']:
                    ret = self.cluster__complete_expand(sub_command, args)
                elif sub_command in ['show']:
                    ret = self.cluster__show(sub_command, args)
                elif sub_command in ['get']:
                    ret = self.cluster__get(sub_command, args)
                elif sub_command in ['suspend']:
                    if not self.developer_mode:
                        print("This command is private.")
                        ret = False
                    else:
                        ret = self.cluster__suspend(sub_command, args)
                elif sub_command in ['get-capacity']:
                    ret = self.cluster__get_capacity(sub_command, args)
                elif sub_command in ['get-io-stats']:
                    ret = self.cluster__get_io_stats(sub_command, args)
                elif sub_command in ['get-logs']:
                    ret = self.cluster__get_logs(sub_command, args)
                elif sub_command in ['get-secret']:
                    ret = self.cluster__get_secret(sub_command, args)
                elif sub_command in ['update-secret']:
                    ret = self.cluster__update_secret(sub_command, args)
                elif sub_command in ['check']:
                    ret = self.cluster__check(sub_command, args)
                elif sub_command in ['update']:
                    ret = self.cluster__update(sub_command, args)
                elif sub_command in ['graceful-shutdown']:
                    if not self.developer_mode:
                        print("This command is private.")
                        ret = False
                    else:
                        ret = self.cluster__graceful_shutdown(sub_command, args)
                elif sub_command in ['graceful-startup']:
                    if not self.developer_mode:
                        print("This command is private.")
                        ret = False
                    else:
                        ret = self.cluster__graceful_startup(sub_command, args)
                elif sub_command in ['list-tasks']:
                    ret = self.cluster__list_tasks(sub_command, args)
                elif sub_command in ['cancel-task']:
                    ret = self.cluster__cancel_task(sub_command, args)
                elif sub_command in ['delete']:
                    ret = self.cluster__delete(sub_command, args)
                elif sub_command in ['set']:
                    if not self.developer_mode:
                        print("This command is private.")
                        ret = False
                    else:
                        ret = self.cluster__set(sub_command, args)
                else:
                    self.parser.print_help()

            elif args.command in ['volume', 'lvol']:
                sub_command = args_dict['volume']
                if sub_command in ['add']:
                    if not self.developer_mode:
                        args.distr_vuid = None
                        args.uid = None
                    ret = self.volume__add(sub_command, args)
                elif sub_command in ['qos-set']:
                    ret = self.volume__qos_set(sub_command, args)
                elif sub_command in ['list']:
                    ret = self.volume__list(sub_command, args)
                elif sub_command in ['list-mem']:
                    if not self.developer_mode:
                        print("This command is private.")
                        ret = False
                    else:
                        ret = self.volume__list_mem(sub_command, args)
                elif sub_command in ['get']:
                    ret = self.volume__get(sub_command, args)
                elif sub_command in ['delete']:
                    ret = self.volume__delete(sub_command, args)
                elif sub_command in ['connect']:
                    ret = self.volume__connect(sub_command, args)
                elif sub_command in ['resize']:
                    ret = self.volume__resize(sub_command, args)
                elif sub_command in ['create-snapshot']:
                    ret = self.volume__create_snapshot(sub_command, args)
                elif sub_command in ['clone']:
                    ret = self.volume__clone(sub_command, args)
                elif sub_command in ['move']:
                    if not self.developer_mode:
                        print("This command is private.")
                        ret = False
                    else:
                        ret = self.volume__move(sub_command, args)
                elif sub_command in ['get-capacity']:
                    ret = self.volume__get_capacity(sub_command, args)
                elif sub_command in ['get-io-stats']:
                    ret = self.volume__get_io_stats(sub_command, args)
                elif sub_command in ['check']:
                    ret = self.volume__check(sub_command, args)
                elif sub_command in ['inflate']:
                    ret = self.volume__inflate(sub_command, args)
                else:
                    self.parser.print_help()

            elif args.command in ['control-plane', 'cp', 'mgmt']:
                sub_command = args_dict['control-plane']
                if sub_command in ['add']:
                    ret = self.control_plane__add(sub_command, args)
                elif sub_command in ['list']:
                    ret = self.control_plane__list(sub_command, args)
                elif sub_command in ['remove']:
                    ret = self.control_plane__remove(sub_command, args)
                else:
                    self.parser.print_help()

            elif args.command in ['storage-pool', 'pool']:
                sub_command = args_dict['storage-pool']
                if sub_command in ['add']:
                    if not self.developer_mode:
                        args.has_secret = None
                    ret = self.storage_pool__add(sub_command, args)
                elif sub_command in ['set']:
                    ret = self.storage_pool__set(sub_command, args)
                elif sub_command in ['list']:
                    ret = self.storage_pool__list(sub_command, args)
                elif sub_command in ['get']:
                    ret = self.storage_pool__get(sub_command, args)
                elif sub_command in ['delete']:
                    ret = self.storage_pool__delete(sub_command, args)
                elif sub_command in ['enable']:
                    ret = self.storage_pool__enable(sub_command, args)
                elif sub_command in ['disable']:
                    ret = self.storage_pool__disable(sub_command, args)
                elif sub_command in ['get-capacity']:
                    ret = self.storage_pool__get_capacity(sub_command, args)
                elif sub_command in ['get-io-stats']:
                    ret = self.storage_pool__get_io_stats(sub_command, args)
                else:
                    self.parser.print_help()

            elif args.command in ['snapshot']:
                sub_command = args_dict['snapshot']
                if sub_command in ['add']:
                    ret = self.snapshot__add(sub_command, args)
                elif sub_command in ['list']:
                    ret = self.snapshot__list(sub_command, args)
                elif sub_command in ['delete']:
                    ret = self.snapshot__delete(sub_command, args)
                elif sub_command in ['clone']:
                    ret = self.snapshot__clone(sub_command, args)
                else:
                    self.parser.print_help()

            elif args.command in ['caching-node', 'cn']:
                sub_command = args_dict['caching-node']
                if sub_command in ['deploy']:
                    ret = self.caching_node__deploy(sub_command, args)
                elif sub_command in ['add-node']:
                    if not self.developer_mode:
                        args.spdk_cpu_mask = None
                        args.spdk_mem = None
                        args.spdk_image = None
                    ret = self.caching_node__add_node(sub_command, args)
                elif sub_command in ['list']:
                    ret = self.caching_node__list(sub_command, args)
                elif sub_command in ['list-lvols']:
                    ret = self.caching_node__list_lvols(sub_command, args)
                elif sub_command in ['remove']:
                    ret = self.caching_node__remove(sub_command, args)
                elif sub_command in ['connect']:
                    ret = self.caching_node__connect(sub_command, args)
                elif sub_command in ['disconnect']:
                    ret = self.caching_node__disconnect(sub_command, args)
                elif sub_command in ['recreate']:
                    ret = self.caching_node__recreate(sub_command, args)
                elif sub_command in ['get-lvol-stats']:
                    ret = self.caching_node__get_lvol_stats(sub_command, args)
                else:
                    self.parser.print_help()

            else:
                self.parser.print_help()

        except Exception as e:
            if args.debug:
                traceback.print_exc()
            else:
                print('Operation failed: ', e)
            exit(1)

        if not ret:
            exit(1)

        print(ret)


def main():
    utils.init_sentry_sdk()
    cli = CLIWrapper()
    cli.run()<|MERGE_RESOLUTION|>--- conflicted
+++ resolved
@@ -329,89 +329,6 @@
             self.init_cluster__set(subparser)
 
 
-<<<<<<< HEAD
-    def init_cluster__deploy(self, subparser):
-        subcommand = self.add_sub_command(subparser, 'deploy', 'Deploys a storage nodes')
-        argument = subcommand.add_argument('--storage-nodes', help='comma separated ip addresses', type=str, dest='storage_nodes')
-        argument = subcommand.add_argument('--test', help='Test Cluster', dest='test', action='store_true')
-        argument = subcommand.add_argument('--ha-type', help='Logical volume HA type (single, ha), default is cluster HA type', type=str, default='ha', dest='ha_type', choices=['single','ha',])
-        argument = subcommand.add_argument('--mode', help='Environment to deploy management services, default: docker ', type=str, dest='mode', choices=['docker','kubernetes',])
-        if self.developer_mode:
-            argument = subcommand.add_argument('--ha-jm-count', help='HA JM count', type=int, default=3, dest='ha_jm_count')
-        argument = subcommand.add_argument('--data-chunks-per-stripe', help='Erasure coding schema parameter k (distributed raid), default: 1', type=int, default=1, dest='distr_ndcs')
-        argument = subcommand.add_argument('--parity-chunks-per-stripe', help='Erasure coding schema parameter n (distributed raid), default: 1', type=int, default=1, dest='distr_npcs')
-        if self.developer_mode:
-            argument = subcommand.add_argument('--enable-qos', help='Enable qos bdev for storage nodes', type=bool, default=False, dest='enable_qos')
-        argument = subcommand.add_argument('--ifname', help='Management interface name, e.g. eth0', type=str, dest='ifname')
-        if self.developer_mode:
-            argument = subcommand.add_argument('--blk_size', help='The block size in bytes', type=int, default=512, dest='blk_size', choices=['512','4096',])
-        if self.developer_mode:
-            argument = subcommand.add_argument('--page_size', help='The size of a data page in bytes', type=int, default=2097152, dest='page_size')
-        if self.developer_mode:
-            argument = subcommand.add_argument('--CLI_PASS', help='Password for CLI SSH connection', type=str, dest='CLI_PASS')
-        argument = subcommand.add_argument('--cap-warn', help='Capacity warning level in percent, default: 89', type=int, default=89, dest='cap_warn')
-        argument = subcommand.add_argument('--cap-crit', help='Capacity critical level in percent, default: 99', type=int, default=99, dest='cap_crit')
-        argument = subcommand.add_argument('--prov-cap-warn', help='Capacity warning level in percent, default: 250', type=int, default=250, dest='prov_cap_warn')
-        argument = subcommand.add_argument('--prov-cap-crit', help='Capacity critical level in percent, default: 500', type=int, default=500, dest='prov_cap_crit')
-        argument = subcommand.add_argument('--log-del-interval', help='Logging retention period, default: 3d', type=str, default='3d', dest='log_del_interval')
-        argument = subcommand.add_argument('--metrics-retention-period', help='Retention period for I/O statistics (Prometheus), default: 7d', type=str, default='7d', dest='metrics_retention_period')
-        argument = subcommand.add_argument('--contact-point', help='Email or slack webhook url to be used for alerting', type=str, default='', dest='contact_point')
-        if self.developer_mode:
-            argument = subcommand.add_argument('--distr-bs', help='(Dev) distrb bdev block size, default: 4096', type=int, default=4096, dest='distr_bs')
-        argument = subcommand.add_argument('--chunk-size-in-bytes', help='(Dev) distrb bdev chunk block size, default: 4096', type=int, default=4096, dest='distr_chunk_bs')
-        argument = subcommand.add_argument('--enable-node-affinity', help='Enable node affinity for storage nodes', dest='enable_node_affinity', action='store_true')
-        argument = subcommand.add_argument('--qpair-count', help='NVMe/TCP transport qpair count per logical volume', type=range_type(1, 128), default=3, dest='qpair_count')
-        if self.developer_mode:
-            argument = subcommand.add_argument('--max-queue-size', help='The max size the queue will grow', type=int, default=128, dest='max_queue_size')
-        if self.developer_mode:
-            argument = subcommand.add_argument('--inflight-io-threshold', help='The number of inflight IOs allowed before the IO queuing starts', type=int, default=4, dest='inflight_io_threshold')
-        argument = subcommand.add_argument('--strict-node-anti-affinity', help='Enable strict node anti affinity for storage nodes. Never more than one chunk is placed on a node. This requires a minimum of _data-chunks-in-stripe + parity-chunks-in-stripe + 1_ nodes in the cluster."', dest='strict_node_anti_affinity', action='store_true')
-        argument = subcommand.add_argument('--journal-partition', help='1: auto-partition nvme devices for journal. 0: use a separate nvme device for journal. The smallest NVMe device available on the host will be chosen as a journal. It should provide about 3%% of the entire node’s NVMe capacity. If set to false, partitions on other devices will be auto-created to store the journal.', type=str, default='True', dest='partitions')
-        if self.developer_mode:
-            argument = subcommand.add_argument('--jm-percent', help='Number in percent to use for JM from each device', type=int, default=3, dest='jm_percent')
-        argument = subcommand.add_argument('--data-nics', help='Storage network interface name(s). Can be more than one.', type=str, dest='data_nics', nargs='+')
-        argument = subcommand.add_argument('--max-lvol', help='Max logical volume per storage node', type=int, dest='max_lvol')
-        if self.developer_mode:
-            argument = subcommand.add_argument('--max-snap', help='Max snapshot per storage node', type=int, default=5000, dest='max_snap')
-        argument = subcommand.add_argument('--max-size', help='Maximum amount of GB to be provisioned via all storage nodes', type=str, default='', dest='max_prov')
-        if self.developer_mode:
-            argument = subcommand.add_argument('--size-of-device', help='Size of device per storage node', type=str, dest='partition_size')
-        if self.developer_mode:
-            argument = subcommand.add_argument('--spdk-image', help='SPDK image uri', type=str, dest='spdk_image')
-        if self.developer_mode:
-            argument = subcommand.add_argument('--spdk-debug', help='Enable spdk debug logs', dest='spdk_debug', action='store_true')
-        if self.developer_mode:
-            argument = subcommand.add_argument('--iobuf_small_bufsize', help='bdev_set_options param', type=int, default=0, dest='small_bufsize')
-        if self.developer_mode:
-            argument = subcommand.add_argument('--iobuf_large_bufsize', help='bdev_set_options param', type=int, default=0, dest='large_bufsize')
-        if self.developer_mode:
-            argument = subcommand.add_argument('--enable-test-device', help='Enable creation of test device', dest='enable_test_device', action='store_true')
-        if self.developer_mode:
-            argument = subcommand.add_argument('--disable-ha-jm', help='Disable HA JM for distrib creation', dest='enable_ha_jm', action='store_true')
-        argument = subcommand.add_argument('--namespace', help='k8s namespace to deploy on', type=str, dest='namespace')
-        argument = subcommand.add_argument('--id-device-by-nqn', help='Use device nqn to identify it instead of serial number', default=False, dest='id_device_by_nqn', action='store_true')
-        if self.developer_mode:
-            argument = subcommand.add_argument('--lvol-name', help='Logical volume name or id', type=str, default='lvol01', dest='lvol_name')
-        if self.developer_mode:
-            argument = subcommand.add_argument('--lvol-size', help='Logical volume size: 10M, 10G, 10(bytes)', type=size_type(), default='10G', dest='lvol_size')
-        if self.developer_mode:
-            argument = subcommand.add_argument('--pool-name', help='Pool id or name', type=str, default='pool01', dest='pool_name')
-        if self.developer_mode:
-            argument = subcommand.add_argument('--pool-max', help='Pool maximum size: 20M, 20G, 0(default)', type=size_type(), default='25G', dest='pool_max')
-        if self.developer_mode:
-            argument = subcommand.add_argument('--snapshot', '-s', help='Make logical volume with snapshot capability, default: false', dest='snapshot', action='store_true')
-        if self.developer_mode:
-            argument = subcommand.add_argument('--max-volume-size', help='Logical volume max size', type=size_type(), default='1000G', dest='max_size')
-        argument = subcommand.add_argument('--host-id', help='Primary storage node id or hostname', type=str, dest='host_id')
-        if self.developer_mode:
-            argument = subcommand.add_argument('--encrypt', help='Use inline data encryption and decryption on the logical volume', dest='encrypt', action='store_true')
-        if self.developer_mode:
-            argument = subcommand.add_argument('--distr-vuid', help='(Dev) set vuid manually, default: random (1-99999)', type=int, dest='distr_vuid')
-        if self.developer_mode:
-            argument = subcommand.add_argument('--lvol-ha-type', help='Logical volume HA type (single, ha), default is cluster HA type', type=str, default='ha', dest='lvol_ha_type', choices=['single','default','ha',])
-
-=======
->>>>>>> 2ca5a89a
     def init_cluster__create(self, subparser):
         subcommand = self.add_sub_command(subparser, 'create', 'Creates a new cluster')
         if self.developer_mode:
