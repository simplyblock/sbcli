--- conflicted
+++ resolved
@@ -436,20 +436,17 @@
         sub_command = self.add_sub_command(subparser, "update", 'Update cluster mgmt services')
         sub_command.add_argument("id", help='cluster UUID')
 
-<<<<<<< HEAD
+        # graceful-shutdown storage nodes
+        sub_command = self.add_sub_command(subparser, "graceful-shutdown", 'Graceful shutdown of storage nodes')
+        sub_command.add_argument("id", help='cluster UUID')
+
+        # graceful-startup storage nodes
+        sub_command = self.add_sub_command(subparser, "graceful-startup", 'Graceful startup of storage nodes')
+        sub_command.add_argument("id", help='cluster UUID')
+        
         # get tasks list
         sub_command = self.add_sub_command(subparser, "list-tasks", 'List tasks by cluster ID')
         sub_command.add_argument("cluster_id", help='UUID of the cluster')
-
-=======
-        # graceful-shutdown storage nodes
-        sub_command = self.add_sub_command(subparser, "graceful-shutdown", 'Graceful shutdown of storage nodes')
-        sub_command.add_argument("id", help='cluster UUID')
-
-        # graceful-startup storage nodes
-        sub_command = self.add_sub_command(subparser, "graceful-startup", 'Graceful startup of storage nodes')
-        sub_command.add_argument("id", help='cluster UUID')
->>>>>>> fc8ab4ef
 
         # lvol ops
         subparser = self.add_command('lvol', 'LVol commands')
@@ -1056,17 +1053,16 @@
                 ret = cluster_ops.get_cluster(args.id)
             elif sub_command == "update":
                 ret = cluster_ops.update_cluster(args.id)
-<<<<<<< HEAD
 
             elif sub_command == "list-tasks":
                 ret = cluster_ops.list_tasks(args.cluster_id)
 
-=======
             elif sub_command == "graceful-shutdown":
                 ret = cluster_ops.cluster_grace_shutdown(args.id)
+                
             elif sub_command == "graceful-startup":
                 ret = cluster_ops.cluster_grace_startup(args.id)
->>>>>>> fc8ab4ef
+                
             else:
                 self.parser.print_help()
 
