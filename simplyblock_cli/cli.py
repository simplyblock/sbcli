import argparse
import logging
import math
import re
import sys

from simplyblock_core import cluster_ops, utils
from simplyblock_core import kv_store
from simplyblock_core import compute_node_ops as compute_ops
from simplyblock_core import storage_node_ops as storage_ops
from simplyblock_core import mgmt_node_ops as mgmt_ops
from simplyblock_core import constants
from simplyblock_core.controllers import pool_controller, lvol_controller, snapshot_controller, device_controller
from simplyblock_core.controllers import caching_node_controller, health_controller
from simplyblock_core.models.pool import Pool


class CLIWrapper:

    def __init__(self):
        self.logger = logging.getLogger()
        self.logger.setLevel(constants.LOG_LEVEL)
        self.db_store = kv_store.KVStore()
        self.init_parser()

        #
        #----------------- storage-node -----------------
        #

        subparser = self.add_command('storage-node', 'Storage node commands', aliases=['sn'])
        # Add storage node
        sub_command = self.add_sub_command(subparser, "deploy", 'Deploy local services for remote ops (local run)')
        sub_command.add_argument("--ifname", help='Management interface name, default: eth0')

        self.add_sub_command(subparser, "deploy-cleaner", 'clean local deploy (local run)')

        sub_command = self.add_sub_command(subparser, "add-node", 'Add storage node by ip')
        sub_command.add_argument("cluster_id", help='UUID of the cluster to which the node will belong')
        sub_command.add_argument("node_ip", help='IP of storage node to add')
        sub_command.add_argument("ifname", help='Management interface name')
        sub_command.add_argument("--jm-pcie", help='JM device address', dest='jm_pcie')
        sub_command.add_argument("--data-nics", help='Data interface names', nargs='+', dest='data_nics')
        sub_command.add_argument("--cpu-mask", help='SPDK app CPU mask, default is all cores found',
                                 dest='spdk_cpu_mask')
        sub_command.add_argument("--memory", help='SPDK huge memory allocation, default is 4G', dest='spdk_mem')
        sub_command.add_argument("--spdk-image", help='SPDK image uri', dest='spdk_image')
        sub_command.add_argument("--spdk-debug", help='Enable spdk debug logs', dest='spdk_debug', required=False, action='store_true')

        sub_command.add_argument("--iobuf_small_pool_count", help='bdev_set_options param', dest='small_pool_count',  type=int, default=0)
        sub_command.add_argument("--iobuf_large_pool_count", help='bdev_set_options param', dest='large_pool_count',  type=int, default=0)
        sub_command.add_argument("--iobuf_small_bufsize", help='bdev_set_options param', dest='small_bufsize',  type=int, default=0)
        sub_command.add_argument("--iobuf_large_bufsize", help='bdev_set_options param', dest='large_bufsize',  type=int, default=0)

        # delete storage node
        sub_command = self.add_sub_command(subparser, "delete", 'Delete storage node obj')
        sub_command.add_argument("node_id", help='UUID of storage node')

        # remove storage node
        sub_command = self.add_sub_command(subparser, "remove", 'Remove storage node')
        sub_command.add_argument("node_id", help='UUID of storage node')
        sub_command.add_argument("--force-remove", help='Force remove all LVols and snapshots',
                                 dest='force_remove', required=False, action='store_true')
        sub_command.add_argument("--force-migrate", help='Force migrate All LVols to other nodes',
                                 dest='force_migrate', required=False, action='store_true')
        # List all storage nodes
        sub_command = self.add_sub_command(subparser, "list", 'List storage nodes')
        sub_command.add_argument("--cluster-id", help='id of the cluster for which nodes are listed', dest='cluster_id')
        sub_command.add_argument("--json", help='Print outputs in json format', action='store_true')

        sub_command = self.add_sub_command(subparser, "get", 'Get storage node info')
        sub_command.add_argument("id", help='UUID of storage node')

        # Restart storage node
        sub_command = self.add_sub_command(
            subparser, "restart", 'Restart a storage node.', usage='All functions and device drivers will be reset. '
                                  'During restart, the node does not accept IO. In a high-availability setup, '
                                  'this will not impact operations.')
        sub_command.add_argument("node_id", help='UUID of storage node')
        sub_command.add_argument("--cpu-mask", help='SPDK app CPU mask, default is all cores found', dest='spdk_cpu_mask')
        sub_command.add_argument("--memory", help='SPDK huge memory allocation, default is 4G', dest='spdk_mem')
        sub_command.add_argument("--spdk-image", help='SPDK image uri', dest='spdk_image')
        sub_command.add_argument("--spdk-debug", help='Enable spdk debug logs', dest='spdk_debug', required=False, action='store_true')

        sub_command.add_argument("--iobuf_small_pool_count", help='bdev_set_options param', dest='small_pool_count',  type=int, default=0)
        sub_command.add_argument("--iobuf_large_pool_count", help='bdev_set_options param', dest='large_pool_count',  type=int, default=0)
        sub_command.add_argument("--iobuf_small_bufsize", help='bdev_set_options param', dest='small_bufsize',  type=int, default=0)
        sub_command.add_argument("--iobuf_large_bufsize", help='bdev_set_options param', dest='large_bufsize',  type=int, default=0)

        # sub_command.add_argument("-t", '--test', help='Run smart test on the NVMe devices', action='store_true')

        # Shutdown storage node
        sub_command = self.add_sub_command(
            subparser, "shutdown", 'Shutdown a storage node.', usage='Once the command is issued, the node will stop accepting '
                                   'IO,but IO, which was previously received, will still be processed. '
                                   'In a high-availability setup, this will not impact operations.')
        sub_command.add_argument("node_id", help='UUID of storage node')
        sub_command.add_argument("--force", help='Force node shutdown', required=False, action='store_true')

        # Suspend storage node
        sub_command = self.add_sub_command(
            subparser, "suspend", 'Suspend a storage node.', usage='The node will stop accepting new IO, but will finish '
                                  'processing any IO, which has been received already.')
        sub_command.add_argument("node_id", help='UUID of storage node')
        sub_command.add_argument("--force", help='Force node suspend', required=False, action='store_true')

        # Resume storage node
        sub_command = self.add_sub_command(subparser, "resume", 'Resume a storage node')
        sub_command.add_argument("node_id", help='UUID of storage node')

        sub_command = self.add_sub_command(subparser, "get-io-stats", 'Returns the current io statistics of a node')
        sub_command.add_argument("node_id", help='Node ID')
        sub_command.add_argument("--history", help='list history records -one for every 15 minutes- '
                                                   'for XX days and YY hours -up to 10 days in total-, format: XXdYYh')

        sub_command = self.add_sub_command(
            subparser, 'get-capacity', 'Returns the size, absolute and relative utilization of the node in bytes')
        sub_command.add_argument("node_id", help='Node ID')
        sub_command.add_argument("--history", help='list history records -one for every 15 minutes- '
                                                   'for XX days and YY hours -up to 10 days in total-, format: XXdYYh')

        # List storage devices of the storage node
        sub_command = self.add_sub_command(subparser, "list-devices", 'List storage devices')
        sub_command.add_argument("node_id", help='the node\'s UUID')
        sub_command.add_argument(
            "-s", '--sort', help='Sort the outputs', required=False, nargs=1, choices=['node-seq', 'dev-seq', 'serial'])
        sub_command.add_argument(
            "--json", help='Print outputs in json format', required=False, action='store_true')

        sub_command = self.add_sub_command(subparser, "device-testing-mode", 'set pt testing bdev mode')
        sub_command.add_argument("device_id", help='Device UUID')
        sub_command.add_argument("mode", help='Testing mode', choices=[
            'full_pass_through', 'io_error_on_read', 'io_error_on_write',
            'io_error_on_unmap', 'io_error_on_all', 'discard_io_all',
            'hotplug_removal'], default='full_pass_through')

        sub_command = self.add_sub_command(subparser, "get-device", 'Get storage device by id')
        sub_command.add_argument("device_id", help='the devices\'s UUID')

        # Reset storage device
        sub_command = self.add_sub_command(
            subparser, "reset-device", 'Reset storage device',
            usage="Hardware device reset. Resetting the device can return the device from an "
                  "unavailable into online state, if successful")
        sub_command.add_argument("device_id", help='the devices\'s UUID')

        # Reset storage device
        sub_command = self.add_sub_command(subparser, "restart-device", 'Re add "removed" storage device',
                                           usage="a previously removed or unavailable device may be returned into "
                                                 "online state. If the device is not physically present, accessible "
                                                 "or healthy, it will flip back into unavailable state again.")
        sub_command.add_argument("id", help='the devices\'s UUID')

        # Add a new storage device
        sub_command = self.add_sub_command(subparser, 'add-device', 'Add a new storage device',
                                           usage="Adding a device will include a previously detected device "
                                                 "(currently in \"new\" state) into cluster and will launch and "
                                                 "auto-rebalancing background process in which some cluster "
                                                 "capacity is re-distributed to this newly added device.")
        sub_command = self.add_sub_command(
            subparser, 'remove-device', 'Remove a storage device.', usage='The device will become unavailable, independently '
                                        'if it was physically removed from the server. This function can be used if '
                                        'auto-detection of removal did not work or if the device must be maintained '
                                        'otherwise while remaining inserted into the server. ')
        sub_command.add_argument("device_id", help='Storage device ID')
        sub_command.add_argument("--force", help='Force device remove', required=False, action='store_true')

        sub_command = self.add_sub_command(
            subparser, 'set-failed-device', 'Set storage device to failed state. ', usage='This command can be used, '
                                            'if an administrator believes that the device must be changed, '
                                            'but its status and health state do not lead to an automatic detection '
                                            'of the failure state. Attention!!! The failed state is final, all data '
                                            'on the device will be automatically recovered to other devices '
                                            'in the cluster. ')

        sub_command = self.add_sub_command(
            subparser, 'get-capacity-device', 'Returns the size, absolute and relative utilization of '
                                              'the device in bytes')
        sub_command.add_argument("device_id", help='Storage device ID')
        sub_command.add_argument("--history", help='list history records -one for every 15 minutes- '
                                                   'for XX days and YY hours -up to 10 days in total-, format: XXdYYh')

        sub_command = self.add_sub_command(
            subparser, 'get-io-stats-device', 'Returns device IO statistics')
        sub_command.add_argument("device_id", help='Storage device ID')
        sub_command.add_argument("--history", help='list history records -one for every 15 minutes- '
                                                   'for XX days and YY hours -up to 10 days in total-, format: XXdYYh')

        sub_command = self.add_sub_command(subparser, 'port-list', 'Get Data interfaces list for a node')
        sub_command.add_argument("node_id", help='Storage node ID')

        sub_command = self.add_sub_command(subparser, 'port-io-stats', 'Get Data interfaces IO stats')
        sub_command.add_argument("port_id", help='Data port ID')
        sub_command.add_argument("--history", help='list history records -one for every 15 minutes- '
                                                   'for XX days and YY hours -up to 10 days in total, format: XXdYYh')

        # check storage node
        sub_command = self.add_sub_command(subparser, "check", 'Health check storage node')
        sub_command.add_argument("id", help='UUID of storage node')

        # check device
        sub_command = self.add_sub_command(subparser, "check-device", 'Health check device')
        sub_command.add_argument("id", help='device UUID')

        # node info
        sub_command = self.add_sub_command(subparser, "info", 'Get node information')
        sub_command.add_argument("id", help='Node UUID')

        # node info-spdk
        sub_command = self.add_sub_command(subparser, "info-spdk", 'Get SPDK memory information')
        sub_command.add_argument("id", help='Node UUID')

        #
        # ----------------- cluster -----------------
        #

        subparser = self.add_command('cluster', 'Cluster commands')

        sub_command = self.add_sub_command(subparser, 'create',
                                           'Create an new cluster with this node as mgmt (local run)')
        sub_command.add_argument(
            "--blk_size", help='The block size in bytes', type=int, choices=[512, 4096], default=512)

        sub_command.add_argument(
            "--page_size", help='The size of a data page in bytes', type=int, default=2097152)

        sub_command.add_argument("--CLI_PASS", help='Password for CLI SSH connection', required=False)
        sub_command.add_argument("--cap-warn", help='Capacity warning level in percent, default=80',
                                 type=int, required=False, dest="cap_warn")
        sub_command.add_argument("--cap-crit", help='Capacity critical level in percent, default=90',
                                 type=int, required=False, dest="cap_crit")
        sub_command.add_argument("--prov-cap-warn", help='Capacity warning level in percent, default=180',
                                 type=int, required=False, dest="prov_cap_warn")
        sub_command.add_argument("--prov-cap-crit", help='Capacity critical level in percent, default=190',
                                 type=int, required=False, dest="prov_cap_crit")
        sub_command.add_argument("--ifname", help='Management interface name, default: eth0')
        sub_command.add_argument("--log-del-interval", help='graylog deletion interval, default: 7d',
                                 dest='log_del_interval', default='7d')
        sub_command.add_argument("--metrics-retention-period", help='retention period for prometheus metrics, default: 7d',
                                 dest='metrics_retention_period', default='7d')

        # add cluster
        sub_command = self.add_sub_command(subparser, 'add', 'Add new cluster')
        sub_command.add_argument("--blk_size", help='The block size in bytes', type=int, choices=[512, 4096], default=512)
        sub_command.add_argument("--page_size", help='The size of a data page in bytes', type=int, default=2097152)
        sub_command.add_argument("--ha_type",
                                 help='Can be "single" for single node clusters or  "HA", which requires at least 3 nodes',
                                 choices=["single", "ha"], default='single')
        sub_command.add_argument("--cap-warn", help='Capacity warning level in percent, default=80',
                                 type=int, required=False, dest="cap_warn")
        sub_command.add_argument("--cap-crit", help='Capacity critical level in percent, default=90',
                                 type=int, required=False, dest="cap_crit")
        sub_command.add_argument("--prov-cap-warn", help='Capacity warning level in percent, default=180',
                                 type=int, required=False, dest="prov_cap_warn")
        sub_command.add_argument("--prov-cap-crit", help='Capacity critical level in percent, default=190',
                                 type=int, required=False, dest="prov_cap_crit")

        # show cluster list
        self.add_sub_command(subparser, 'list', 'Show clusters list')

        # show cluster info
        sub_command = self.add_sub_command(
            subparser, 'status', 'Show cluster status')
        sub_command.add_argument("cluster_id", help='the cluster UUID')

        # show cluster info
        sub_command = self.add_sub_command(subparser, 'get', 'Show cluster info')
        sub_command.add_argument("id", help='the cluster UUID')

        sub_command = self.add_sub_command(
            subparser, 'suspend', 'Suspend cluster')
        sub_command.add_argument("cluster_id", help='the cluster UUID')

        sub_command = self.add_sub_command(
            subparser, 'unsuspend', 'Unsuspend cluster')
        sub_command.add_argument("cluster_id", help='the cluster UUID')

        sub_command = self.add_sub_command(
            subparser, 'get-capacity', 'Returns the current total available capacity, utilized capacity '
                                       '(in percent and absolute) and provisioned capacity (in percent and absolute) '
                                       'in GB in the cluster.')
        sub_command.add_argument("cluster_id", help='the cluster UUID')
        sub_command.add_argument("--json", help='Print json output', required=False, action='store_true')
        sub_command.add_argument("--history", help='(XXdYYh), list history records (one for every 15 minutes) '
                                                   'for XX days and YY hours (up to 10 days in total).')

        sub_command = self.add_sub_command(
            subparser, 'get-io-stats', 'Returns cluster IO statistics.')
        sub_command.add_argument("cluster_id", help='the cluster UUID')
        sub_command.add_argument("--records", help='Number of records, default: 20', type=int, default=20)
        sub_command.add_argument("--history", help='(XXdYYh), list history records (one for every 15 minutes) '
                                                   'for XX days and YY hours (up to 10 days in total).')

        sub_command = self.add_sub_command(
            subparser, 'get-cli-ssh-pass', 'returns the ssh password for the CLI ssh connection')
        sub_command.add_argument("cluster_id", help='the cluster UUID')

        # get-logs
        sub_command = self.add_sub_command(subparser, 'get-logs', 'Returns cluster status logs')
        sub_command.add_argument("cluster_id", help='cluster uuid')

        # get-secret
        sub_command = self.add_sub_command(subparser, 'get-secret', 'Returns auto generated, 20 characters secret.')
        sub_command.add_argument("cluster_id", help='cluster uuid')

        # set-secret
        sub_command = self.add_sub_command(subparser, 'upd-secret', 'Updates the secret (replaces the existing '
                                                                    'one with a new one) and returns the new one.')
        sub_command.add_argument("cluster_id", help='cluster uuid')
        sub_command.add_argument("secret", help='new 20 characters password')

        # check cluster
        sub_command = self.add_sub_command(subparser, "check", 'Health check cluster')
        sub_command.add_argument("id", help='cluster UUID')

        # update cluster
        sub_command = self.add_sub_command(subparser, "update", 'Update cluster mgmt services')
        sub_command.add_argument("id", help='cluster UUID')

        # graceful-shutdown storage nodes
        sub_command = self.add_sub_command(subparser, "graceful-shutdown", 'Graceful shutdown of storage nodes')
        sub_command.add_argument("id", help='cluster UUID')

        # graceful-startup storage nodes
        sub_command = self.add_sub_command(subparser, "graceful-startup", 'Graceful startup of storage nodes')
        sub_command.add_argument("id", help='cluster UUID')

        # get tasks list
        sub_command = self.add_sub_command(subparser, "list-tasks", 'List tasks by cluster ID')
        sub_command.add_argument("cluster_id", help='UUID of the cluster')

        # delete cluster
        sub_command = self.add_sub_command(
            subparser, 'delete', 'Delete Cluster',
            usage="This is only possible, if no storage nodes and pools are attached to the cluster")
        sub_command.add_argument("id", help='cluster UUID')


        #
        # ----------------- lvol -----------------
        #

        subparser = self.add_command('lvol', 'LVol commands')
        # add lvol
        sub_command = self.add_sub_command(subparser, 'add', 'Add a new logical volume')
        sub_command.add_argument("name", help='LVol name or id')
        sub_command.add_argument("size", help='LVol size: 10M, 10G, 10(bytes)')
        sub_command.add_argument("pool", help='Pool UUID or name')
        sub_command.add_argument("--snapshot", "-s", help='Make LVol with snapshot capability, default is False',
                                 required=False, action='store_true')
        sub_command.add_argument("--max-size", help='LVol max size', dest='max_size', default="0")
        sub_command.add_argument("--host-id", help='Primary storage node UUID or Hostname', dest='host_id')
        sub_command.add_argument("--ha-type", help='LVol HA type (single, ha), default is cluster HA type',
                                 dest='ha_type', choices=["single", "ha", "default"], default='default')
        #
        # sub_command.add_argument("--compress",
        #                          help='Use inline data compression and de-compression on the logical volume',
        #                          required=False, action='store_true')
        sub_command.add_argument("--encrypt", help='Use inline data encryption and de-cryption on the logical volume',
                                 required=False, action='store_true')
        sub_command.add_argument("--crypto-key1", help='the hex value of key1 to be used for lvol encryption',
                                 dest='crypto_key1', default=None)
        sub_command.add_argument("--crypto-key2", help='the hex value of key2 to be used for lvol encryption',
                                 dest='crypto_key2', default=None)
        sub_command.add_argument("--max-rw-iops", help='Maximum Read Write IO Per Second', type=int)
        sub_command.add_argument("--max-rw-mbytes", help='Maximum Read Write Mega Bytes Per Second', type=int)
        sub_command.add_argument("--max-r-mbytes", help='Maximum Read Mega Bytes Per Second', type=int)
        sub_command.add_argument("--max-w-mbytes", help='Maximum Write Mega Bytes Per Second', type=int)
        sub_command.add_argument("--distr-vuid", help='(Dev) set vuid manually, default: random (1-99999)', type=int,
                                 default=0)
        sub_command.add_argument("--distr-ndcs", help='(Dev) set ndcs manually, default: 4', type=int, default=0)
        sub_command.add_argument("--distr-npcs", help='(Dev) set npcs manually, default: 1', type=int, default=0)
        sub_command.add_argument("--distr-bs", help='(Dev) distrb bdev block size, default: 4096', type=int,
                                 default=4096)
        sub_command.add_argument("--distr-chunk-bs", help='(Dev) distrb bdev chunk block size, default: 4096', type=int,
                                 default=4096)


        # set lvol params
        sub_command = self.add_sub_command(subparser, 'qos-set', 'Change qos settings for an active logical volume')
        sub_command.add_argument("id", help='LVol id')
        sub_command.add_argument("--max-rw-iops", help='Maximum Read Write IO Per Second', type=int)
        sub_command.add_argument("--max-rw-mbytes", help='Maximum Read Write Mega Bytes Per Second', type=int)
        sub_command.add_argument("--max-r-mbytes", help='Maximum Read Mega Bytes Per Second', type=int)
        sub_command.add_argument("--max-w-mbytes", help='Maximum Write Mega Bytes Per Second', type=int)

        # list lvols
        sub_command = self.add_sub_command(subparser, 'list', 'List LVols')
        sub_command.add_argument("--cluster-id", help='List LVols in particular cluster', dest="cluster_id")
        sub_command.add_argument("--pool", help='List LVols in particular Pool ID or name', dest="pool")
        sub_command.add_argument("--json", help='Print outputs in json format', required=False, action='store_true')

        # Get the size and max_size of the lvol
        sub_command = self.add_sub_command(subparser, 'list-mem', 'Get the size and max_size of the lvol')
        sub_command.add_argument("--json", help='Print outputs in json format', required=False, action='store_true')
        sub_command.add_argument("--csv", help='Print outputs in csv format', required=False, action='store_true')

        # get lvol
        sub_command = self.add_sub_command(subparser, 'get', 'Get LVol details')
        sub_command.add_argument("id", help='LVol id or name')
        sub_command.add_argument("--json", help='Print outputs in json format', required=False, action='store_true')

        # delete lvol
        sub_command = self.add_sub_command(
            subparser, 'delete', 'Delete LVol.', usage='This is only possible, if no more snapshots and non-inflated clones '
                                 'of the volume exist. The volume must be suspended before it can be deleted. ')
        sub_command.add_argument("id", help='LVol id or ids', nargs='+')
        sub_command.add_argument("--force", help='Force delete LVol from the cluster', required=False,
                                 action='store_true')

        # show connection string
        sub_command = self.add_sub_command(
            subparser, 'connect', 'show connection strings to cluster.', usage='Multiple connections to the cluster are '
                                  'always available for multi-pathing and high-availability.')
        sub_command.add_argument("id", help='LVol id')

        # lvol resize
        sub_command = self.add_sub_command(
            subparser, 'resize', 'Resize LVol.', usage='The lvol cannot be exceed the maximum size for lvols. It cannot '
                                 'exceed total remaining provisioned space in pool. It cannot drop below the '
                                 'current utilization.')
        sub_command.add_argument("id", help='LVol id')
        sub_command.add_argument("size", help='New LVol size size: 10M, 10G, 10(bytes)')

        # lvol create-snapshot
        sub_command = self.add_sub_command(subparser, 'create-snapshot', 'Create snapshot from LVol')
        sub_command.add_argument("id", help='LVol id')
        sub_command.add_argument("name", help='snapshot name')

        # lvol clone
        sub_command = self.add_sub_command(subparser, 'clone', 'create LVol based on a snapshot')
        sub_command.add_argument("snapshot_id", help='snapshot UUID')
        sub_command.add_argument("clone_name", help='clone name')
        sub_command.add_argument("--resize", help='New LVol size: 10M, 10G, 10(bytes)')

        # lvol move
        sub_command = self.add_sub_command(
            subparser, 'move', 'Moves a full copy of the logical volume between nodes')
        sub_command.add_argument("id", help='LVol UUID')
        # sub_command.add_argument("cluster-id", help='Destination Cluster ID')
        sub_command.add_argument("node_id", help='Destination Node UUID')
        sub_command.add_argument("--force", help='Force LVol delete from source node', required=False, action='store_true')

        # lvol get-capacity
        sub_command = self.add_sub_command(
            subparser, 'get-capacity', 'Returns the current (or historic) provisioned and utilized '
                                       '(in percent and absolute) capacity.')
        sub_command.add_argument("id", help='LVol id')
        sub_command.add_argument("--history", help='(XXdYYh), list history records (one for every 15 minutes) '
                                                   'for XX days and YY hours (up to 10 days in total).')

        # lvol get-io-stats
        sub_command = self.add_sub_command(
            subparser, 'get-io-stats', help="Returns LVol IO statistics")
        sub_command.add_argument("id", help='LVol id')
        sub_command.add_argument("--history", help='(XXdYYh), list history records (one for every 15 minutes) '
                                                   'for XX days and YY hours (up to 10 days in total).')

        sub_command = self.add_sub_command(subparser, 'send-cluster-map', 'send distr cluster map')
        sub_command.add_argument("id", help='LVol id')

        sub_command = self.add_sub_command(subparser, 'get-cluster-map', 'get distr cluster map')
        sub_command.add_argument("id", help='LVol id')

        # check lvol
        sub_command = self.add_sub_command(subparser, "check", 'Health check LVol')
        sub_command.add_argument("id", help='UUID of LVol')


        # mgmt-node ops
        subparser = self.add_command('mgmt', 'Management node commands')

        sub_command = self.add_sub_command(subparser, 'add', 'Add Management node to the cluster')
        sub_command.add_argument("cluster_ip", help='the cluster IP address')
        sub_command.add_argument("cluster_id", help='the cluster UUID')
        sub_command.add_argument("ifname", help='Management interface name')

        sub_command = self.add_sub_command(subparser, "list", 'List Management nodes')
        sub_command.add_argument("--json", help='Print outputs in json format', action='store_true')

        sub_command = self.add_sub_command(subparser, "remove", 'Remove Management node')
        sub_command.add_argument("id", help='Mgmt node uuid')

        # pool ops
        subparser = self.add_command('pool', 'Pool commands')
        # add pool
        sub_command = self.add_sub_command(subparser, 'add', 'Add a new Pool')
        sub_command.add_argument("name", help='Pool name')
        sub_command.add_argument("cluster_id", help='Cluster UUID')
        sub_command.add_argument("--pool-max", help='Pool maximum size: 20M, 20G, 0(default)', default="0")
        sub_command.add_argument("--lvol-max", help='LVol maximum size: 20M, 20G, 0(default)', default="0")
        sub_command.add_argument("--max-rw-iops", help='Maximum Read Write IO Per Second', type=int)
        sub_command.add_argument("--max-rw-mbytes", help='Maximum Read Write Mega Bytes Per Second', type=int)
        sub_command.add_argument("--max-r-mbytes", help='Maximum Read Mega Bytes Per Second', type=int)
        sub_command.add_argument("--max-w-mbytes", help='Maximum Write Mega Bytes Per Second', type=int)
        sub_command.add_argument("--has-secret", help='Pool is created with a secret (all further API interactions '
                                                      'with the pool and logical volumes in the '
                                                      'pool require this secret)', required=False, action='store_true')

        # set pool params
        sub_command = self.add_sub_command(subparser, 'set', 'Set pool attributes')
        sub_command.add_argument("id", help='Pool UUID')
        sub_command.add_argument("--pool-max", help='Pool maximum size: 20M, 20G')
        sub_command.add_argument("--lvol-max", help='LVol maximum size: 20M, 20G')
        sub_command.add_argument("--max-rw-iops", help='Maximum Read Write IO Per Second', type=int)
        sub_command.add_argument("--max-rw-mbytes", help='Maximum Read Write Mega Bytes Per Second', type=int)
        sub_command.add_argument("--max-r-mbytes", help='Maximum Read Mega Bytes Per Second', type=int)
        sub_command.add_argument("--max-w-mbytes", help='Maximum Write Mega Bytes Per Second', type=int)

        # list pools
        sub_command = self.add_sub_command(subparser, 'list', 'List pools')
        sub_command.add_argument("--json", help='Print outputs in json format', required=False, action='store_true')
        sub_command.add_argument("--cluster-id", help='ID of the cluster', dest="cluster_id")

        # get pool
        sub_command = self.add_sub_command(subparser, 'get', 'get pool details')
        sub_command.add_argument("id", help='pool uuid')
        sub_command.add_argument("--json", help='Print outputs in json format', required=False, action='store_true')

        # delete pool
        sub_command = self.add_sub_command(
            subparser, 'delete', 'Delete Pool', usage=
            "It is only possible to delete a pool if it is empty (no provisioned logical volumes contained).")
        sub_command.add_argument("id", help='pool uuid')

        # enable
        sub_command = self.add_sub_command(subparser, 'enable', 'Set pool status to Active')
        sub_command.add_argument("pool_id", help='pool uuid')
        # disable
        sub_command = self.add_sub_command(
            subparser, 'disable', 'Set pool status to Inactive.')
        sub_command.add_argument("pool_id", help='pool uuid')

        # get-secret
        sub_command = self.add_sub_command(subparser, 'get-secret', 'Returns auto generated, 20 characters secret.')
        sub_command.add_argument("pool_id", help='pool uuid')

        # get-secret
        sub_command = self.add_sub_command(subparser, 'upd-secret', 'Updates the secret (replaces the existing '
                                                                    'one with a new one) and returns the new one.')
        sub_command.add_argument("pool_id", help='pool uuid')
        sub_command.add_argument("secret", help='new 20 characters password')

        # get-capacity
        sub_command = self.add_sub_command(subparser, 'get-capacity', 'Return provisioned, utilized (absolute) '
                                                                      'and utilized (percent) storage on the Pool.')
        sub_command.add_argument("pool_id", help='pool uuid')

        # get-io-stats
        sub_command = self.add_sub_command(
            subparser, 'get-io-stats', 'Returns either the current or historic io statistics '
                                       '(read-IO, write-IO, total-IO, read mbs, write mbs, total mbs).')
        sub_command.add_argument("id", help='Pool id')
        sub_command.add_argument("--history", help='(XXdYYh), list history records (one for every 15 minutes) '
                                                   'for XX days and YY hours (up to 10 days in total).')

        subparser = self.add_command('snapshot', 'Snapshot commands')

        sub_command = self.add_sub_command(subparser, 'add', 'Create new snapshot')
        sub_command.add_argument("id", help='LVol UUID')
        sub_command.add_argument("name", help='snapshot name')

        self.add_sub_command(subparser, 'list', 'List snapshots')

        sub_command = self.add_sub_command(subparser, 'delete', 'Delete a snapshot')
        sub_command.add_argument("id", help='snapshot UUID')

        sub_command = self.add_sub_command(subparser, 'clone', 'Create LVol from snapshot')
        sub_command.add_argument("id", help='snapshot UUID')
        sub_command.add_argument("lvol_name", help='LVol name')
        sub_command.add_argument("--resize", help='New LVol size: 10M, 10G, 10(bytes)')

        # Caching node cli
        subparser = self.add_command('caching-node', 'Caching client node commands', aliases=['cn'])

        sub_command = self.add_sub_command(subparser, 'deploy', 'Deploy caching node on this machine (local exec)')
        sub_command.add_argument("--ifname", help='Management interface name, default: eth0')

        sub_command = self.add_sub_command(subparser, 'add-node', 'Add new Caching node to the cluster')
        sub_command.add_argument("cluster_id", help='UUID of the cluster to which the node will belong')
        sub_command.add_argument("node_ip", help='IP of caching node to add')
        sub_command.add_argument("ifname", help='Management interface name')
        sub_command.add_argument("--cpu-mask", help='SPDK app CPU mask, default is all cores found',
                                 dest='spdk_cpu_mask')
        sub_command.add_argument("--memory", help='SPDK huge memory allocation, default is Max hugepages available', dest='spdk_mem')
        sub_command.add_argument("--spdk-image", help='SPDK image uri', dest='spdk_image')
        sub_command.add_argument("--namespace", help='k8s namespace to deploy on',)

        self.add_sub_command(subparser, 'list', 'List Caching nodes')

        sub_command = self.add_sub_command(subparser, 'list-lvols', 'List connected lvols')
        sub_command.add_argument("id", help='Caching Node UUID')

        sub_command = self.add_sub_command(subparser, 'remove', 'Remove Caching node from the cluster')
        sub_command.add_argument("id", help='Caching Node UUID')
        sub_command.add_argument("--force", help='Force remove', required=False, action='store_true')

        sub_command = self.add_sub_command(subparser, 'connect', 'Connect to LVol')
        sub_command.add_argument("node_id", help='Caching node UUID')
        sub_command.add_argument("lvol_id", help='LVol UUID')

        sub_command = self.add_sub_command(subparser, 'disconnect', 'Disconnect LVol from Caching node')
        sub_command.add_argument("node_id", help='Caching node UUID')
        sub_command.add_argument("lvol_id", help='LVol UUID')

        sub_command = self.add_sub_command(subparser, 'recreate', 'recreate Caching node bdevs ')
        sub_command.add_argument("node_id", help='Caching node UUID')

    def init_parser(self):
        self.parser = argparse.ArgumentParser(prog=constants.SIMPLY_BLOCK_CLI_NAME, description='SimplyBlock management CLI')
        self.parser.add_argument("-d", '--debug', help='Print debug messages', required=False, action='store_true')
        self.subparser = self.parser.add_subparsers(dest='command')

    def add_command(self, command, help, aliases=None):
        aliases = aliases or []
        storagenode = self.subparser.add_parser(command, description=help, help=help, aliases=aliases)
        storagenode_subparser = storagenode.add_subparsers(dest=command)
        return storagenode_subparser

    def add_sub_command(self, parent_parser, command, help, usage=None):
        return parent_parser.add_parser(command, description=help, help=help, usage=usage)

    def run(self):
        args = self.parser.parse_args()
        if args.debug:
            self.logger.setLevel(logging.DEBUG)
        else:
            self.logger.setLevel(constants.LOG_LEVEL)
        logging.getLogger("urllib3.connectionpool").setLevel(logging.WARNING)

        args_dict = args.__dict__
        ret = ""
        if args.command in ['storage-node', 'sn']:
            sub_command = args_dict['storage-node']

            if sub_command == "deploy":
                ret = storage_ops.deploy(args.ifname)

            elif sub_command == "deploy-cleaner":
                ret = storage_ops.deploy_cleaner()

            elif sub_command == "add":
                ret = self.storage_node_add(args)

            elif sub_command == "add-node":
                cluster_id = args.cluster_id
                node_ip = args.node_ip
                ifname = args.ifname
                data_nics = args.data_nics
                spdk_image = args.spdk_image
                spdk_debug = args.spdk_debug

                small_pool_count = args.small_pool_count
                large_pool_count = args.large_pool_count
                small_bufsize = args.small_bufsize
                large_bufsize = args.large_bufsize

                spdk_cpu_mask = None
                if args.spdk_cpu_mask:
                    if self.validate_cpu_mask(args.spdk_cpu_mask):
                        spdk_cpu_mask = args.spdk_cpu_mask
                    else:
                        return f"Invalid cpu mask value: {args.spdk_cpu_mask}"

                spdk_mem = None
                if args.spdk_mem:
                    spdk_mem = self.parse_size(args.spdk_mem)
                    if spdk_mem < 1 * 1024 * 1024:
                        return f"SPDK memory:{args.spdk_mem} must be larger than 1G"

                out = storage_ops.add_node(
                    cluster_id, node_ip, ifname, data_nics, spdk_cpu_mask, spdk_mem, spdk_image, spdk_debug,
                    small_pool_count, large_pool_count, small_bufsize, large_bufsize, args.jm_pcie)
                return out

            elif sub_command == "list":
                ret = storage_ops.list_storage_nodes(args.json, args.cluster_id)

            elif sub_command == "remove":
                ret = storage_ops.remove_storage_node(args.node_id, args.force_remove)

            elif sub_command == "delete":
                ret = storage_ops.delete_storage_node(args.node_id)

            elif sub_command == "restart":
                node_id = args.node_id

                spdk_image = args.spdk_image
                spdk_debug = args.spdk_debug

                cpu_mask = None
                if args.spdk_cpu_mask:
                    if self.validate_cpu_mask(args.spdk_cpu_mask):
                        cpu_mask = args.spdk_cpu_mask
                    else:
                        return f"Invalid cpu mask value: {args.spdk_cpu_mask}"

                spdk_mem = None
                if args.spdk_mem:
                    spdk_mem = self.parse_size(args.spdk_mem)
                    if spdk_mem < 1 * 1024 * 1024:
                        return f"SPDK memory:{args.spdk_mem} must be larger than 1G"


                small_pool_count = args.small_pool_count
                large_pool_count = args.large_pool_count
                small_bufsize = args.small_bufsize
                large_bufsize = args.large_bufsize

                ret = storage_ops.restart_storage_node(
                    node_id, cpu_mask, spdk_mem,
                    spdk_image, spdk_debug,
                    small_pool_count, large_pool_count,
                    small_bufsize, large_bufsize)

            elif sub_command == "list-devices":
                ret = self.storage_node_list_devices(args)

            elif sub_command == "device-testing-mode":
                ret = device_controller.set_device_testing_mode(args.device_id, args.mode)

            elif sub_command == "remove-device":
                ret = device_controller.device_remove(args.device_id, args.force)

            elif sub_command == "shutdown":
                ret = storage_ops.shutdown_storage_node(args.node_id, args.force)

            elif sub_command == "suspend":
                ret = storage_ops.suspend_storage_node(args.node_id, args.force)

            elif sub_command == "resume":
                ret = storage_ops.resume_storage_node(args.node_id)

            elif sub_command == "reset-device":
                ret = device_controller.reset_storage_device(args.device_id)

            elif sub_command == "restart-device":
                ret = device_controller.restart_device(args.id)

            elif sub_command == "add-device":
                ret = "Not implemented!"

            elif sub_command == "set-failed-device":
                ret = "Not implemented!"

            elif sub_command == "get-capacity-device":
                device_id = args.device_id
                history = args.history
                data = device_controller.get_device_capacity(device_id, history)
                if data:
                    ret = utils.print_table(data)
                else:
                    return False

            elif sub_command == "get-device":
                device_id = args.device_id
                ret = device_controller.get_device(device_id)

            elif sub_command == "get-io-stats-device":
                device_id = args.device_id
                history = args.history
                data = device_controller.get_device_iostats(device_id, history)
                if data:
                    ret = utils.print_table(data)
                else:
                    return False

            elif sub_command == "get-capacity":
                node_id = args.node_id
                history = args.history
                data = storage_ops.get_node_capacity(node_id, history)
                if data:
                    ret = utils.print_table(data)
                else:
                    return False

            elif sub_command == "get-io-stats":
                node_id = args.node_id
                history = args.history
                data = storage_ops.get_node_iostats_history(node_id, history)

                if data:
                    ret = utils.print_table(data)
                else:
                    return False

            elif sub_command == "port-list":
                node_id = args.node_id
                ret = storage_ops.get_node_ports(node_id)

            elif sub_command == "port-io-stats":
                port_id = args.port_id
                history = args.history
                ret = storage_ops.get_node_port_iostats(port_id, history)

            elif sub_command == "check":
                node_id = args.id
                ret = health_controller.check_node(node_id)

            elif sub_command == "check-device":
                device_id = args.id
                ret = health_controller.check_device(device_id)

            elif sub_command == "info":
                node_id = args.id
                ret = storage_ops.get_info(node_id)

            elif sub_command == "info-spdk":
                node_id = args.id
                ret = storage_ops.get_spdk_info(node_id)

            elif sub_command == "get":
                ret = storage_ops.get(args.id)

            else:
                self.parser.print_help()

        elif args.command == 'cluster':
            sub_command = args_dict[args.command]
            if sub_command == 'create':
                ret = self.cluster_create(args)
            elif sub_command == 'join':
                ret = self.cluster_join(args)
            elif sub_command == 'add':
                ret = self.cluster_add(args)
            elif sub_command == 'status':
                cluster_id = args.cluster_id
                ret = cluster_ops.show_cluster(cluster_id)
            elif sub_command == 'list':
                ret = cluster_ops.list()
            elif sub_command == 'suspend':
                cluster_id = args.cluster_id
                ret = cluster_ops.suspend_cluster(cluster_id)
            elif sub_command == 'unsuspend':
                cluster_id = args.cluster_id
                ret = cluster_ops.unsuspend_cluster(cluster_id)
            elif sub_command == "get-capacity":
                cluster_id = args.cluster_id
                history = args.history
                is_json = args.json
                data = cluster_ops.get_capacity(cluster_id, history, is_json=is_json)
                if is_json:
                    ret = data
                else:
                    ret = utils.print_table(data)

            elif sub_command == "get-io-stats":
                data = cluster_ops.get_iostats_history(args.cluster_id, args.history, args.records)
                if data:
                    ret = utils.print_table(data)
                else:
                    return False
            elif sub_command == "get-cli-ssh-pass":
                cluster_id = args.cluster_id
                ret = cluster_ops.get_ssh_pass(cluster_id)
            elif sub_command == "get-secret":
                cluster_id = args.cluster_id
                ret = cluster_ops.get_secret(cluster_id)
            elif sub_command == "upd-secret":
                cluster_id = args.cluster_id
                secret = args.secret
                ret = cluster_ops.set_secret(cluster_id, secret)
            elif sub_command == "get-logs":
                cluster_id = args.cluster_id
                ret = cluster_ops.get_logs(cluster_id)
            elif sub_command == "check":
                cluster_id = args.id
                ret = health_controller.check_cluster(cluster_id)
            elif sub_command == "get":
                ret = cluster_ops.get_cluster(args.id)
            elif sub_command == "update":
                ret = cluster_ops.update_cluster(args.id)

            elif sub_command == "list-tasks":
                ret = cluster_ops.list_tasks(args.cluster_id)

            elif sub_command == "graceful-shutdown":
                ret = cluster_ops.cluster_grace_shutdown(args.id)

            elif sub_command == "graceful-startup":
                ret = cluster_ops.cluster_grace_startup(args.id)

            elif sub_command == "delete":
                ret = cluster_ops.delete_cluster(args.id)

            else:
                self.parser.print_help()

        elif args.command == 'lvol':
            sub_command = args_dict[args.command]
            if sub_command == "add":
                name = args.name
                size = self.parse_size(args.size)
                max_size = self.parse_size(args.max_size)
                host_id = args.host_id
                ha_type = args.ha_type
                pool = args.pool
                comp = args.compress
                crypto = args.encrypt
                distr_vuid = args.distr_vuid
                distr_ndcs = args.distr_ndcs
                distr_npcs = args.distr_npcs
                distr_bs = args.distr_bs
                distr_chunk_bs = args.distr_chunk_bs
                with_snapshot = args.snapshot
                results, error = lvol_controller.add_lvol_ha(
                    name, size, host_id, ha_type, pool, comp, crypto,
                    distr_vuid, distr_ndcs, distr_npcs,
                    args.max_rw_iops,
                    args.max_rw_mbytes,
                    args.max_r_mbytes,
                    args.max_w_mbytes,
                    distr_bs,
                    distr_chunk_bs,
                    with_snapshot=with_snapshot,
                    max_size=max_size,
                    crypto_key1=args.crypto_key1,
                    crypto_key2=args.crypto_key2)
                if results:
                    ret = results
                else:
                    ret = error
            elif sub_command == "add-distr":
                pass
            elif sub_command == "qos-set":
                ret = lvol_controller.set_lvol(
                    args.id, args.max_rw_iops, args.max_rw_mbytes,
                    args.max_r_mbytes, args.max_w_mbytes)
            elif sub_command == "list":
                ret = lvol_controller.list_lvols(args.json, args.cluster_id, args.pool)
            elif sub_command == "list-mem":
                ret = lvol_controller.list_lvols_mem(args.json, args.csv)
            elif sub_command == "get":
                ret = lvol_controller.get_lvol(args.id, args.json)
            elif sub_command == "delete":
                for id in args.id:
                    force = args.force
                    ret = lvol_controller.delete_lvol(id, force)
            elif sub_command == "connect":
                id = args.id
                data = lvol_controller.connect_lvol(id)
                if data:
                    ret = "\n".join(con['connect'] for con in data)
            elif sub_command == "resize":
                id = args.id
                size = self.parse_size(args.size)
                ret = lvol_controller.resize_lvol(id, size)
            elif sub_command == "create-snapshot":
                id = args.id
                name = args.name
                ret = lvol_controller.create_snapshot(id, name)
            elif sub_command == "clone":
                new_size = 0
                if args.resize:
                    new_size = self.parse_size(args.resize)
                ret = snapshot_controller.clone(args.snapshot_id, args.clone_name, new_size)
            elif sub_command == "get-io-stats":
                id = args.id
                history = args.history
                data = lvol_controller.get_io_stats(id, history)
                if data:
                    ret = utils.print_table(data)
                else:
                    return False
            elif sub_command == "get-capacity":
                id = args.id
                history = args.history
                ret = lvol_controller.get_capacity(id, history)
            elif sub_command == "send-cluster-map":
                id = args.id
                ret = lvol_controller.send_cluster_map(id)
            elif sub_command == "get-cluster-map":
                id = args.id
                ret = lvol_controller.get_cluster_map(id)
            elif sub_command == "check":
                id = args.id
                ret = health_controller.check_lvol(id)
            elif sub_command == 'move':
                ret = lvol_controller.move(args.id, args.node_id, args.force)
            else:
                self.parser.print_help()

        elif args.command == 'mgmt':
            sub_command = args_dict[args.command]
            if sub_command == "add":
                cluster_id = args.cluster_id
                cluster_ip = args.cluster_ip
                ifname = args.ifname
                ret = cluster_ops.join_cluster(cluster_ip, cluster_id, "management", ifname, [], None, None)
            elif sub_command == "list":
                ret = mgmt_ops.list_mgmt_nodes(args.json)
            elif sub_command == "remove":
                ret = mgmt_ops.remove_mgmt_node(args.id)
            else:
                self.parser.print_help()

        elif args.command == 'pool':
            sub_command = args_dict[args.command]
            if sub_command == "add":
                ret = pool_controller.add_pool(
                    args.name,
                    self.parse_size(args.pool_max),
                    self.parse_size(args.lvol_max),
                    args.max_rw_iops,
                    args.max_rw_mbytes,
                    args.max_r_mbytes,
                    args.max_w_mbytes,
                    args.has_secret,
                    args.cluster_id
                )

            elif sub_command == "set":
                pool_max = None
                lvol_max = None
                if args.pool_max:
                    pool_max = self.parse_size(args.pool_max)
                if args.lvol_max:
                    lvol_max = self.parse_size(args.lvol_max)
                ret = pool_controller.set_pool(
                    args.id,
                    pool_max,
                    lvol_max,
                    args.max_rw_iops,
                    args.max_rw_mbytes,
                    args.max_r_mbytes,
                    args.max_w_mbytes)

            elif sub_command == "get":
                ret = pool_controller.get_pool(args.id, args.json)

            elif sub_command == "list":
                ret = pool_controller.list_pools(args.json, args.cluster_id)

            elif sub_command == "delete":
                ret = pool_controller.delete_pool(args.id)

            elif sub_command == "enable":
                ret = pool_controller.set_status(args.pool_id, Pool.STATUS_ACTIVE)

            elif sub_command == "disable":
                ret = pool_controller.set_status(args.pool_id, Pool.STATUS_INACTIVE)

            elif sub_command == "get-secret":
                ret = pool_controller.get_secret(args.pool_id)

            elif sub_command == "upd-secret":
                ret = pool_controller.set_secret(args.pool_id, args.secret)

            elif sub_command == "get-capacity":
                ret = pool_controller.get_capacity(args.pool_id)

            elif sub_command == "get-io-stats":
                ret = pool_controller.get_io_stats(args.id, args.history)

            else:
                self.parser.print_help()

        elif args.command == 'snapshot':
            sub_command = args_dict[args.command]
            if sub_command == "add":
                ret = snapshot_controller.add(args.id, args.name)
            if sub_command == "list":
                ret = snapshot_controller.list()
            if sub_command == "delete":
                ret = snapshot_controller.delete(args.id)
            if sub_command == "clone":
                new_size = 0
                if args.resize:
                    new_size = self.parse_size(args.resize)
                ret = snapshot_controller.clone(args.id, args.lvol_name, new_size)

        elif args.command in ['caching-node', 'cn']:
            sub_command = args_dict['caching-node']
            if sub_command == "deploy":
                ret = caching_node_controller.deploy(args.ifname)

            if sub_command == "add-node":
                cluster_id = args.cluster_id
                node_ip = args.node_ip
                ifname = args.ifname
                data_nics = []
                spdk_image = args.spdk_image
                namespace = args.namespace

                spdk_cpu_mask = None
                if args.spdk_cpu_mask:
                    if self.validate_cpu_mask(args.spdk_cpu_mask):
                        spdk_cpu_mask = args.spdk_cpu_mask
                    else:
                        return f"Invalid cpu mask value: {args.spdk_cpu_mask}"

                spdk_mem = None
                if args.spdk_mem:
                    spdk_mem = self.parse_size(args.spdk_mem)
                    if spdk_mem < 1 * 1024 * 1024:
                        return f"SPDK memory:{args.spdk_mem} must be larger than 1G"

                ret = caching_node_controller.add_node(
                    cluster_id, node_ip, ifname, data_nics, spdk_cpu_mask, spdk_mem, spdk_image, namespace)

            if sub_command == "list":
                #cluster_id
                ret = caching_node_controller.list_nodes()
            if sub_command == "list-lvols":
                ret = caching_node_controller.list_lvols(args.id)
            if sub_command == "remove":
                ret = caching_node_controller.remove_node(args.id, args.force)

            if sub_command == "connect":
                ret = caching_node_controller.connect(args.node_id, args.lvol_id)

            if sub_command == "disconnect":
                ret = caching_node_controller.disconnect(args.node_id, args.lvol_id)

            if sub_command == "recreate":
                ret = caching_node_controller.recreate(args.node_id)


        else:
            self.parser.print_help()

        print(ret)

    def storage_node_list(self, args):
        out = storage_ops.list_storage_nodes(self.db_store, args.json)
        return out

    def storage_node_add(self, args):
        cluster_id = args.cluster_id
        ifname = args.ifname
        data_nics = args.data_nics
        # TODO: Validate the inputs
        out = storage_ops.add_storage_node(cluster_id, ifname, data_nics)
        return out

    def storage_node_list_devices(self, args):
        node_id = args.node_id
        sort = args.sort
        if sort:
            sort = sort[0]
        is_json = args.json
        out = storage_ops.list_storage_devices(self.db_store, node_id, sort, is_json)
        return out

<<<<<<< HEAD
    def cluster_add(self, args):
        page_size_in_blocks = args.page_size
        blk_size = args.blk_size
        ha_type = args.ha_type
        cap_warn = args.cap_warn
        cap_crit = args.cap_crit
        prov_cap_warn = args.prov_cap_warn
        prov_cap_crit = args.prov_cap_crit

        return cluster_ops.add_cluster(
            blk_size, page_size_in_blocks, ha_type, cap_warn, cap_crit, prov_cap_warn, prov_cap_crit)

=======
>>>>>>> 97bce2f6
    def cluster_create(self, args):
        page_size_in_blocks = args.page_size
        blk_size = args.blk_size
        CLI_PASS = args.CLI_PASS
        cap_warn = args.cap_warn
        cap_crit = args.cap_crit
        prov_cap_warn = args.prov_cap_warn
        prov_cap_crit = args.prov_cap_crit
        ifname = args.ifname
        log_del_interval = args.log_del_interval
        metrics_retention_period = args.metrics_retention_period

        return cluster_ops.create_cluster(
            blk_size, page_size_in_blocks,
            CLI_PASS, cap_warn, cap_crit, prov_cap_warn, prov_cap_crit,
            ifname, log_del_interval, metrics_retention_period)

    def cluster_join(self, args):
        cluster_id = args.cluster_id
        cluster_ip = args.cluster_ip
        role = args.role
        ifname = args.ifname
        data_nics = args.data_nics
        spdk_cpu_mask = None
        if args.spdk_cpu_mask:
            if self.validate_cpu_mask(args.spdk_cpu_mask):
                spdk_cpu_mask = args.spdk_cpu_mask
            else:
                return f"Invalid cpu mask value: {args.spdk_cpu_mask}"

        spdk_mem = None
        if args.spdk_mem:
            spdk_mem = self.parse_size(args.spdk_mem)
            if spdk_mem < 1 * 1024 * 1024:
                return f"SPDK memory:{args.spdk_mem} must be larger than 1G"

        return cluster_ops.join_cluster(cluster_ip, cluster_id, role, ifname, data_nics, spdk_cpu_mask, spdk_mem)

    def query_yes_no(self, question, default="yes"):
        """Ask a yes/no question via raw_input() and return their answer.

        "question" is a string that is presented to the user.
        "default" is the presumed answer if the user just hits <Enter>.
                It must be "yes" (the default), "no" or None (meaning
                an answer is required of the user).

        The "answer" return value is True for "yes" or False for "no".
        """
        valid = {"yes": True, "y": True, "ye": True, "no": False, "n": False}
        if default is None:
            prompt = " [y/n] "
        elif default == "yes":
            prompt = " [Y/n] "
        elif default == "no":
            prompt = " [y/N] "
        else:
            raise ValueError("invalid default answer: '%s'" % default)

        while True:
            sys.stdout.write(question + prompt)
            choice = str(input()).lower()
            if default is not None and choice == "":
                return valid[default]
            elif choice in valid:
                return valid[choice]
            else:
                sys.stdout.write("Please respond with 'yes' or 'no' " "(or 'y' or 'n').\n")

    def parse_size(self, size_string: str):
        try:
            x = int(size_string)
            return x
        except Exception:
            pass
        try:
            if size_string:
                size_string = size_string.lower()
                size_string = size_string.replace(" ", "")
                size_string = size_string.replace("b", "")
                size_number = int(size_string[:-1])
                size_v = size_string[-1]
                one_k = 1000
                multi = 0
                if size_v == "k":
                    multi = 1
                elif size_v == "m":
                    multi = 2
                elif size_v == "g":
                    multi = 3
                elif size_v == "t":
                    multi = 4
                else:
                    print(f"Error parsing size: {size_string}")
                    return -1
                return size_number * math.pow(one_k, multi)
            else:
                return -1
        except:
            print(f"Error parsing size: {size_string}")
            return -1

    def validate_cpu_mask(self, spdk_cpu_mask):
        return re.match("^(0x|0X)?[a-fA-F0-9]+$", spdk_cpu_mask)


def main():
    logger_handler = logging.StreamHandler()
    logger_handler.setFormatter(logging.Formatter('%(asctime)s: %(levelname)s: %(filename)s:%(lineno)d: %(message)s'))
    logger = logging.getLogger()
    logger.addHandler(logger_handler)

    cli = CLIWrapper()
    cli.run()<|MERGE_RESOLUTION|>--- conflicted
+++ resolved
@@ -1141,7 +1141,6 @@
         out = storage_ops.list_storage_devices(self.db_store, node_id, sort, is_json)
         return out
 
-<<<<<<< HEAD
     def cluster_add(self, args):
         page_size_in_blocks = args.page_size
         blk_size = args.blk_size
@@ -1154,8 +1153,6 @@
         return cluster_ops.add_cluster(
             blk_size, page_size_in_blocks, ha_type, cap_warn, cap_crit, prov_cap_warn, prov_cap_crit)
 
-=======
->>>>>>> 97bce2f6
     def cluster_create(self, args):
         page_size_in_blocks = args.page_size
         blk_size = args.blk_size
