#!/usr/bin/env python
# PYTHON_ARGCOMPLETE_OK

from simplyblock_cli.clibase import CLIWrapperBase
from simplyblock_core import utils
import logging
import sys

class CLIWrapper(CLIWrapperBase):

    def __init__(self):
        self.developer_mode = True if "--dev" in sys.argv else False
        if self.developer_mode:
            idx = sys.argv.index("--dev")
            args = sys.argv[0:idx]
            for i in range(idx + 1, len(sys.argv)):
                args.append(sys.argv[i])
            sys.argv = args

        self.logger = utils.get_logger()
        self.init_parser()
        self.init_storage_node()
        self.init_cluster()
        self.init_volume()
        self.init_control_plane()
        self.init_storage_pool()
        self.init_snapshot()
        self.init_caching_node()
        super().__init__()

    def init_storage_node(self):
        subparser = self.add_command('storage-node', 'Storage node commands', aliases=['sn',])
        self.init_storage_node__deploy(subparser)
        self.init_storage_node__deploy_cleaner(subparser)
        self.init_storage_node__add_node(subparser)
        self.init_storage_node__delete(subparser)
        self.init_storage_node__remove(subparser)
        self.init_storage_node__list(subparser)
        self.init_storage_node__get(subparser)
        self.init_storage_node__restart(subparser)
        self.init_storage_node__shutdown(subparser)
        self.init_storage_node__suspend(subparser)
        self.init_storage_node__resume(subparser)
        self.init_storage_node__get_io_stats(subparser)
        self.init_storage_node__get_capacity(subparser)
        self.init_storage_node__list_devices(subparser)
        if self.developer_mode:
            self.init_storage_node__device_testing_mode(subparser)
        self.init_storage_node__get_device(subparser)
        self.init_storage_node__reset_device(subparser)
        self.init_storage_node__restart_device(subparser)
        self.init_storage_node__add_device(subparser)
        self.init_storage_node__remove_device(subparser)
        self.init_storage_node__set_failed_device(subparser)
        self.init_storage_node__get_capacity_device(subparser)
        self.init_storage_node__get_io_stats_device(subparser)
        self.init_storage_node__port_list(subparser)
        self.init_storage_node__port_io_stats(subparser)
        self.init_storage_node__check(subparser)
        self.init_storage_node__check_device(subparser)
        self.init_storage_node__info(subparser)
        if self.developer_mode:
            self.init_storage_node__info_spdk(subparser)
        if self.developer_mode:
            self.init_storage_node__remove_jm_device(subparser)
        self.init_storage_node__restart_jm_device(subparser)
        if self.developer_mode:
            self.init_storage_node__send_cluster_map(subparser)
        if self.developer_mode:
            self.init_storage_node__get_cluster_map(subparser)
        if self.developer_mode:
            self.init_storage_node__make_primary(subparser)
        if self.developer_mode:
            self.init_storage_node__dump_lvstore(subparser)
        if self.developer_mode:
            self.init_storage_node__set(subparser)


    def init_storage_node__deploy(self, subparser):
        subcommand = self.add_sub_command(subparser, 'deploy', 'Prepares a host to be used as a storage node')
        argument = subcommand.add_argument('--ifname', help='Management interface name, e.g. eth0', type=str, dest='ifname', required=False)
        argument = subcommand.add_argument('--cpu-mask', help='SPDK app CPU mask, default is all cores found', type=str, dest='spdk_cpu_mask', required=False)
        argument = subcommand.add_argument('--isolate-cores', help='Isolate cores in kernel args for provided cpu mask', default=False, dest='isolate_cores', required=False, action='store_true')

    def init_storage_node__deploy_cleaner(self, subparser):
        subcommand = self.add_sub_command(subparser, 'deploy-cleaner', 'Cleans a previous simplyblock deploy (local run)')

    def init_storage_node__add_node(self, subparser):
        subcommand = self.add_sub_command(subparser, 'add-node', 'Adds a storage node by its IP address')
        subcommand.add_argument('cluster_id', help='Cluster id', type=str)
        subcommand.add_argument('node_ip', help='IP of storage node to add', type=str)
        subcommand.add_argument('ifname', help='Management interface name', type=str)
        argument = subcommand.add_argument('--journal-partition', help='1: auto-create small partitions for journal on nvme devices. 0: use a separate (the smallest) nvme device of the node for journal. The journal needs a maximum of 3 percent of total available raw disk space.', type=int, default=1, dest='partitions', required=False)
        if self.developer_mode:
            argument = subcommand.add_argument('--jm-percent', help='Number in percent to use for JM from each device', type=int, default=3, dest='jm_percent', required=False)
        argument = subcommand.add_argument('--data-nics', help='Storage network interface name(s). Can be more than one.', type=str, dest='data_nics', required=False, nargs='+')
        argument = subcommand.add_argument('--max-lvol', help='Max logical volume per storage node', type=int, dest='max_lvol', required=False)
        argument = subcommand.add_argument('--max-size', help='Maximum amount of GB to be utilized on this storage node', type=str, dest='max_prov', required=False)
        if self.developer_mode:
            argument = subcommand.add_argument('--number-of-distribs', help='The number of distirbs to be created on the node', type=int, default=4, dest='number_of_distribs', required=False)
        argument = subcommand.add_argument('--number-of-devices', help='Number of devices per storage node if it\'s not supported EC2 instance', type=int, dest='number_of_devices', required=False)
        if self.developer_mode:
            argument = subcommand.add_argument('--size-of-device', help='Size of device per storage node', type=str, dest='partition_size', required=False)
        argument = subcommand.add_argument('--vcpu-count', help='Number of vCPUs used for SPDK. Remaining CPUs will be used for Linux system, TCP/IP processing, and other workloads. The default on non-Kubernetes hosts is 80%%.', type=int, dest='vcpu_count', required=False)
        if self.developer_mode:
            argument = subcommand.add_argument('--cpu-mask', help='SPDK app CPU mask, default is all cores found', type=str, dest='spdk_cpu_mask', required=False)
        if self.developer_mode:
            argument = subcommand.add_argument('--spdk-image', help='SPDK image uri', type=str, dest='spdk_image', required=False)
        if self.developer_mode:
            argument = subcommand.add_argument('--spdk-debug', help='Enable spdk debug logs', dest='spdk_debug', required=False, action='store_true')
        if self.developer_mode:
            argument = subcommand.add_argument('--iobuf_small_bufsize', help='bdev_set_options param', type=int, default=0, dest='small_bufsize', required=False)
        if self.developer_mode:
            argument = subcommand.add_argument('--iobuf_large_bufsize', help='bdev_set_options param', type=int, default=0, dest='large_bufsize', required=False)
        if self.developer_mode:
            argument = subcommand.add_argument('--enable-test-device', help='Enable creation of test device', dest='enable_test_device', required=False, action='store_true')
        if self.developer_mode:
            argument = subcommand.add_argument('--disable-ha-jm', help='Disable HA JM for distrib creation', dest='enable_ha_jm', required=False, action='store_false')
        argument = subcommand.add_argument('--ha-jm-count', help='HA JM count', type=int, default=3, dest='ha_jm_count', required=False)
        argument = subcommand.add_argument('--is-secondary-node', help='Adds as secondary node. A secondary node does not have any disks attached. It is only used for I/O processing in case a primary goes down.', default=False, dest='is_secondary_node', required=False, action='store_true')
        argument = subcommand.add_argument('--namespace', help='Kubernetes namespace to deploy on', type=str, dest='namespace', required=False)
        if self.developer_mode:
            argument = subcommand.add_argument('--id-device-by-nqn', help='Use device nqn to identify it instead of serial number', dest='id_device_by_nqn', required=False, action='store_true')
        if self.developer_mode:
            argument = subcommand.add_argument('--max-snap', help='Max snapshot per storage node', type=int, default=5000, dest='max_snap', required=False)

    def init_storage_node__delete(self, subparser):
        subcommand = self.add_sub_command(subparser, 'delete', 'Deletes a storage node object from the state database.')
        subcommand.add_argument('node_id', help='Storage node id', type=str).completer = self._completer_get_sn_list

    def init_storage_node__remove(self, subparser):
        subcommand = self.add_sub_command(subparser, 'remove', 'Removes a storage node from the cluster')
        subcommand.add_argument('node_id', help='Storage node id', type=str).completer = self._completer_get_sn_list
        argument = subcommand.add_argument('--force-remove', help='Force remove all logical volumes and snapshots', dest='force_remove', required=False, action='store_true')

    def init_storage_node__list(self, subparser):
        subcommand = self.add_sub_command(subparser, 'list', 'Lists all storage nodes')
        argument = subcommand.add_argument('--cluster-id', help='Cluster id', type=str, dest='cluster_id', required=False)
        argument = subcommand.add_argument('--json', help='Print outputs in json format', dest='json', required=False, action='store_true')

    def init_storage_node__get(self, subparser):
        subcommand = self.add_sub_command(subparser, 'get', 'Gets a storage node\'s information')
        subcommand.add_argument('node_id', help='Storage node id', type=str).completer = self._completer_get_sn_list

    def init_storage_node__restart(self, subparser):
        subcommand = self.add_sub_command(subparser, 'restart', 'Restarts a storage node')
        subcommand.add_argument('node_id', help='Storage node id', type=str).completer = self._completer_get_sn_list
        argument = subcommand.add_argument('--max-lvol', help='Max logical volume per storage node', type=int, default=0, dest='max_lvol', required=False)
        if self.developer_mode:
            argument = subcommand.add_argument('--max-snap', help='Max snapshot per storage node', type=int, default=5000, dest='max_snap', required=False)
        if self.developer_mode:
            argument = subcommand.add_argument('--max-size', help='Maximum amount of GB to be utilized on this storage node', type=str, default='', dest='max_prov', required=False)
        argument = subcommand.add_argument('--node-ip', help='Restart Node on new node', type=str, dest='node_ip', required=False)
        argument = subcommand.add_argument('--number-of-devices', help='Number of devices per storage node if it\'s not supported EC2 instance', type=int, dest='number_of_devices', required=False)
        if self.developer_mode:
            argument = subcommand.add_argument('--spdk-image', help='SPDK image uri', type=str, dest='spdk_image', required=False)
        if self.developer_mode:
            argument = subcommand.add_argument('--spdk-debug', help='Enable spdk debug logs', dest='spdk_debug', required=False, action='store_true')
        if self.developer_mode:
            argument = subcommand.add_argument('--iobuf_small_bufsize', help='bdev_set_options param', type=int, default=0, dest='small_bufsize', required=False)
        if self.developer_mode:
            argument = subcommand.add_argument('--iobuf_large_bufsize', help='bdev_set_options param', type=int, default=0, dest='large_bufsize', required=False)
        argument = subcommand.add_argument('--force', help='Force restart', dest='force', required=False, action='store_true')

    def init_storage_node__shutdown(self, subparser):
        subcommand = self.add_sub_command(subparser, 'shutdown', 'Initiates a storage node shutdown')
        subcommand.add_argument('node_id', help='Storage node id', type=str).completer = self._completer_get_sn_list
        argument = subcommand.add_argument('--force', help='Force node shutdown', dest='force', required=False, action='store_true')

    def init_storage_node__suspend(self, subparser):
        subcommand = self.add_sub_command(subparser, 'suspend', 'Suspends a storage node')
        subcommand.add_argument('node_id', help='Storage node id', type=str).completer = self._completer_get_sn_list
        argument = subcommand.add_argument('--force', help='Force node suspend', dest='force', required=False, action='store_true')

    def init_storage_node__resume(self, subparser):
        subcommand = self.add_sub_command(subparser, 'resume', 'Resumes a storage node')
        subcommand.add_argument('node_id', help='Storage node id', type=str).completer = self._completer_get_sn_list

    def init_storage_node__get_io_stats(self, subparser):
        subcommand = self.add_sub_command(subparser, 'get-io-stats', 'Gets storage node IO statistics')
        subcommand.add_argument('node_id', help='Storage node id', type=str).completer = self._completer_get_sn_list
        argument = subcommand.add_argument('--history', help='list history records -one for every 15 minutes- for XX days and YY hours -up to 10 days in total-, format: XXdYYh', type=str, dest='history', required=False)
        argument = subcommand.add_argument('--records', help='Number of records, default: 20', type=int, default=20, dest='records', required=False)

    def init_storage_node__get_capacity(self, subparser):
        subcommand = self.add_sub_command(subparser, 'get-capacity', 'Gets a storage node\'s capacity statistics')
        subcommand.add_argument('node_id', help='Storage node id', type=str).completer = self._completer_get_sn_list
        argument = subcommand.add_argument('--history', help='list history records -one for every 15 minutes- for XX days and YY hours -up to 10 days in total-, format: XXdYYh', type=str, dest='history', required=False)

    def init_storage_node__list_devices(self, subparser):
        subcommand = self.add_sub_command(subparser, 'list-devices', 'Lists storage devices')
        subcommand.add_argument('node_id', help='Storage node id', type=str).completer = self._completer_get_sn_list
        argument = subcommand.add_argument('--json', help='Print outputs in json format', dest='json', required=False, action='store_true')

    def init_storage_node__device_testing_mode(self, subparser):
        subcommand = self.add_sub_command(subparser, 'device-testing-mode', 'Sets a device to testing mode')
        subcommand.add_argument('device_id', help='Device id', type=str)
        subcommand.add_argument('mode', help='Testing mode', type=str, default='full_pass_through')

    def init_storage_node__get_device(self, subparser):
        subcommand = self.add_sub_command(subparser, 'get-device', 'Gets storage device by its id')
        subcommand.add_argument('device_id', help='Device id', type=str)

    def init_storage_node__reset_device(self, subparser):
        subcommand = self.add_sub_command(subparser, 'reset-device', 'Resets a storage device')
        subcommand.add_argument('device_id', help='Device id', type=str)

    def init_storage_node__restart_device(self, subparser):
        subcommand = self.add_sub_command(subparser, 'restart-device', 'Restarts a storage device')
        subcommand.add_argument('device_id', help='Device id', type=str)

    def init_storage_node__add_device(self, subparser):
        subcommand = self.add_sub_command(subparser, 'add-device', 'Adds a new storage device')
        subcommand.add_argument('device_id', help='Device id', type=str)

    def init_storage_node__remove_device(self, subparser):
        subcommand = self.add_sub_command(subparser, 'remove-device', 'Logically removes a storage device')
        subcommand.add_argument('device_id', help='Device id', type=str)
        argument = subcommand.add_argument('--force', help='Force device remove', dest='force', required=False, action='store_true')

    def init_storage_node__set_failed_device(self, subparser):
        subcommand = self.add_sub_command(subparser, 'set-failed-device', 'Sets storage device to failed state')
        subcommand.add_argument('device_id', help='Device ID', type=str)

    def init_storage_node__get_capacity_device(self, subparser):
        subcommand = self.add_sub_command(subparser, 'get-capacity-device', 'Gets a device\'s capacity')
        subcommand.add_argument('device_id', help='Device id', type=str)
        argument = subcommand.add_argument('--history', help='list history records -one for every 15 minutes- for XX days and YY hours -up to 10 days in total-, format: XXdYYh', type=str, dest='history', required=False)

    def init_storage_node__get_io_stats_device(self, subparser):
        subcommand = self.add_sub_command(subparser, 'get-io-stats-device', 'Gets a device\'s IO statistics')
        subcommand.add_argument('device_id', help='Device id', type=str)
        argument = subcommand.add_argument('--history', help='list history records -one for every 15 minutes- for XX days and YY hours -up to 10 days in total-, format: XXdYYh', type=str, dest='history', required=False)
        argument = subcommand.add_argument('--records', help='Number of records, default: 20', type=int, default=20, dest='records', required=False)

    def init_storage_node__port_list(self, subparser):
        subcommand = self.add_sub_command(subparser, 'port-list', 'Gets the data interfaces list of a storage node')
        subcommand.add_argument('node_id', help='Storage node id', type=str).completer = self._completer_get_sn_list

    def init_storage_node__port_io_stats(self, subparser):
        subcommand = self.add_sub_command(subparser, 'port-io-stats', 'Gets the data interfaces\' IO stats')
        subcommand.add_argument('port_id', help='Data port id', type=str)
        argument = subcommand.add_argument('--history', help='list history records -one for every 15 minutes- for XX days and YY hours -up to 10 days in total, format: XXdYYh', type=str, dest='history', required=False)

    def init_storage_node__check(self, subparser):
        subcommand = self.add_sub_command(subparser, 'check', 'Checks the health status of a storage node')
        subcommand.add_argument('node_id', help='Storage node id', type=str).completer = self._completer_get_sn_list

    def init_storage_node__check_device(self, subparser):
        subcommand = self.add_sub_command(subparser, 'check-device', 'Checks the health status of a device')
        subcommand.add_argument('device_id', help='Device id', type=str)

    def init_storage_node__info(self, subparser):
        subcommand = self.add_sub_command(subparser, 'info', 'Gets the node\'s information')
        subcommand.add_argument('node_id', help='Storage node id', type=str).completer = self._completer_get_sn_list

    def init_storage_node__info_spdk(self, subparser):
        subcommand = self.add_sub_command(subparser, 'info-spdk', 'Gets the SPDK memory information')
        subcommand.add_argument('node_id', help='Storage node id', type=str).completer = self._completer_get_sn_list

    def init_storage_node__remove_jm_device(self, subparser):
        subcommand = self.add_sub_command(subparser, 'remove-jm-device', 'Removes a journaling device')
        subcommand.add_argument('jm_device_id', help='Journaling device id', type=str)
        argument = subcommand.add_argument('--force', help='Force device remove', dest='force', required=False, action='store_true')

    def init_storage_node__restart_jm_device(self, subparser):
        subcommand = self.add_sub_command(subparser, 'restart-jm-device', 'Restarts a journaling device')
        subcommand.add_argument('jm_device_id', help='Journaling device id', type=str)
        argument = subcommand.add_argument('--force', help='Force device remove', dest='force', required=False, action='store_true')

    def init_storage_node__send_cluster_map(self, subparser):
        subcommand = self.add_sub_command(subparser, 'send-cluster-map', 'Sends a new cluster map')
        subcommand.add_argument('node_id', help='Storage node id', type=str).completer = self._completer_get_sn_list

    def init_storage_node__get_cluster_map(self, subparser):
        subcommand = self.add_sub_command(subparser, 'get-cluster-map', 'Get the current cluster map')
        subcommand.add_argument('node_id', help='Storage node id', type=str).completer = self._completer_get_sn_list

    def init_storage_node__make_primary(self, subparser):
        subcommand = self.add_sub_command(subparser, 'make-primary', 'In case of HA SNode, makes the current node as primary')
        subcommand.add_argument('node_id', help='Storage node id', type=str).completer = self._completer_get_sn_list

    def init_storage_node__dump_lvstore(self, subparser):
        subcommand = self.add_sub_command(subparser, 'dump-lvstore', 'Dump lvstore data')
        subcommand.add_argument('node_id', help='Storage node id', type=str).completer = self._completer_get_sn_list

    def init_storage_node__set(self, subparser):
        subcommand = self.add_sub_command(subparser, 'set', 'set storage node db value')
        subcommand.add_argument('node_id', help='Storage node id', type=str)
        subcommand.add_argument('attr_name', help='attr_name', type=str)
        subcommand.add_argument('attr_value', help='attr_value', type=str)


    def init_cluster(self):
        subparser = self.add_command('cluster', 'Cluster commands')
        self.init_cluster__deploy(subparser)
        self.init_cluster__create(subparser)
        self.init_cluster__add(subparser)
        self.init_cluster__activate(subparser)
        self.init_cluster__list(subparser)
        self.init_cluster__status(subparser)
        self.init_cluster__show(subparser)
        self.init_cluster__get(subparser)
        self.init_cluster__get_capacity(subparser)
        self.init_cluster__get_io_stats(subparser)
        self.init_cluster__get_logs(subparser)
        self.init_cluster__get_secret(subparser)
        self.init_cluster__update_secret(subparser)
        self.init_cluster__check(subparser)
        self.init_cluster__update(subparser)
        if self.developer_mode:
            self.init_cluster__graceful_shutdown(subparser)
        if self.developer_mode:
            self.init_cluster__graceful_startup(subparser)
        self.init_cluster__list_tasks(subparser)
        self.init_cluster__cancel_task(subparser)
        self.init_cluster__delete(subparser)


    def init_cluster__deploy(self, subparser):
        subcommand = self.add_sub_command(subparser, 'deploy', 'Deploys a storage nodes')
        argument = subcommand.add_argument('--storage-nodes', help='comma separated ip addresses', type=str, dest='storage_nodes', required=False)
        argument = subcommand.add_argument('--test', help='Test Cluster', dest='test', required=False, action='store_true')
        argument = subcommand.add_argument('--secondary-nodes', help='comma separated ip addresses', type=str, dest='secondary_nodes', required=False)
        argument = subcommand.add_argument('--ha-type', help='Logical volume HA type (single, ha), default is cluster HA type', type=str, default='ha', dest='ha_type', required=False, choices=['single','ha',])
        if self.developer_mode:
            argument = subcommand.add_argument('--ha-jm-count', help='HA JM count', type=int, default=3, dest='ha_jm_count', required=False)
        argument = subcommand.add_argument('--data-chunks-per-stripe', help='Erasure coding schema parameter k (distributed raid), default: 1', type=int, default=1, dest='distr_ndcs', required=False)
        argument = subcommand.add_argument('--parity-chunks-per-stripe', help='Erasure coding schema parameter n (distributed raid), default: 1', type=int, default=1, dest='distr_npcs', required=False)
        if self.developer_mode:
            argument = subcommand.add_argument('--enable-qos', help='Enable qos bdev for storage nodes', type=bool, default=True, dest='enable_qos', required=False)
        argument = subcommand.add_argument('--ifname', help='Management interface name, e.g. eth0', type=str, dest='ifname', required=False)
        if self.developer_mode:
            argument = subcommand.add_argument('--blk_size', help='The block size in bytes', type=int, default=512, dest='blk_size', required=False, choices=['512','4096',])
        if self.developer_mode:
            argument = subcommand.add_argument('--page_size', help='The size of a data page in bytes', type=int, default=2097152, dest='page_size', required=False)
        if self.developer_mode:
            argument = subcommand.add_argument('--CLI_PASS', help='Password for CLI SSH connection', type=str, dest='CLI_PASS', required=False)
        argument = subcommand.add_argument('--cap-warn', help='Capacity warning level in percent, default: 89', type=int, default=89, dest='cap_warn', required=False)
        argument = subcommand.add_argument('--cap-crit', help='Capacity critical level in percent, default: 99', type=int, default=95, dest='cap_crit', required=False)
        argument = subcommand.add_argument('--prov-cap-warn', help='Capacity warning level in percent, default: 250', type=int, default=250, dest='prov_cap_warn', required=False)
        argument = subcommand.add_argument('--prov-cap-crit', help='Capacity critical level in percent, default: 500', type=int, default=500, dest='prov_cap_crit', required=False)
        argument = subcommand.add_argument('--log-del-interval', help='Logging retention period, default: 3d', type=str, default='3d', dest='log_del_interval', required=False)
        argument = subcommand.add_argument('--metrics-retention-period', help='Retention period for I/O statistics (Prometheus), default: 7d', type=str, default='7d', dest='metrics_retention_period', required=False)
        argument = subcommand.add_argument('--contact-point', help='Email or slack webhook url to be used for alerting', type=str, default='', dest='contact_point', required=False)
        if self.developer_mode:
            argument = subcommand.add_argument('--grafana-endpoint', help='Endpoint url for Grafana', type=str, default='', dest='grafana_endpoint', required=False)
        if self.developer_mode:
            argument = subcommand.add_argument('--distr-bs', help='(Dev) distrb bdev block size, default: 4096', type=int, default=4096, dest='distr_bs', required=False)
        argument = subcommand.add_argument('--chunk-size-in-bytes', help='(Dev) distrb bdev chunk block size, default: 4096', type=int, default=4096, dest='distr_chunk_bs', required=False)
        argument = subcommand.add_argument('--enable-node-affinity', help='Enable node affinity for storage nodes', dest='enable_node_affinity', required=False, action='store_true')
        argument = subcommand.add_argument('--qpair-count', help='NVMe/TCP transport qpair count per logical volume', type=int, default=3, dest='qpair_count', required=False, choices=range(1, 128))
        if self.developer_mode:
            argument = subcommand.add_argument('--max-queue-size', help='The max size the queue will grow', type=int, default=128, dest='max_queue_size', required=False)
        if self.developer_mode:
            argument = subcommand.add_argument('--inflight-io-threshold', help='The number of inflight IOs allowed before the IO queuing starts', type=int, default=4, dest='inflight_io_threshold', required=False)
        argument = subcommand.add_argument('--strict-node-anti-affinity', help='Enable strict node anti affinity for storage nodes. Never more than one chunk is placed on a node. This requires a minimum of _data-chunks-in-stripe + parity-chunks-in-stripe + 1_ nodes in the cluster."', dest='strict_node_anti_affinity', required=False, action='store_true')
        argument = subcommand.add_argument('--journal-partition', help='1: auto-partition nvme devices for journal. 0: use a separate nvme device for journal. The smallest NVMe device available on the host will be chosen as a journal. It should provide about 3%% of the entire node’s NVMe capacity. If set to false, partitions on other devices will be auto-created to store the journal.', type=str, default='True', dest='partitions', required=False)
        if self.developer_mode:
            argument = subcommand.add_argument('--jm-percent', help='Number in percent to use for JM from each device', type=int, default=3, dest='jm_percent', required=False)
        argument = subcommand.add_argument('--data-nics', help='Storage network interface name(s). Can be more than one.', type=str, dest='data_nics', required=False, nargs='+')
        argument = subcommand.add_argument('--max-lvol', help='Max logical volume per storage node', type=int, dest='max_lvol', required=False)
        if self.developer_mode:
            argument = subcommand.add_argument('--max-snap', help='Max snapshot per storage node', type=int, default=5000, dest='max_snap', required=False)
        argument = subcommand.add_argument('--max-size', help='Maximum amount of GB to be provisioned via all storage nodes', type=str, default='', dest='max_prov', required=False)
        if self.developer_mode:
            argument = subcommand.add_argument('--number-of-distribs', help='The number of distirbs to be created on the node', type=int, default=4, dest='number_of_distribs', required=False)
        argument = subcommand.add_argument('--number-of-devices', help='Number of devices per storage node if it\'s not supported EC2 instance', type=int, default=0, dest='number_of_devices', required=False)
        if self.developer_mode:
            argument = subcommand.add_argument('--size-of-device', help='Size of device per storage node', type=str, dest='partition_size', required=False)
        argument = subcommand.add_argument('--vcpu-count', help='Number of vCPUs used for SPDK. Remaining CPUs will be used for Linux system, TCP/IP processing, and other workloads. The default on non-Kubernetes hosts is 80%%.', type=int, dest='vcpu_count', required=False)
        if self.developer_mode:
            argument = subcommand.add_argument('--cpu-mask', help='SPDK app CPU mask, default is all cores found', type=str, dest='spdk_cpu_mask', required=False)
        if self.developer_mode:
            argument = subcommand.add_argument('--spdk-image', help='SPDK image uri', type=str, dest='spdk_image', required=False)
        if self.developer_mode:
            argument = subcommand.add_argument('--spdk-debug', help='Enable spdk debug logs', dest='spdk_debug', required=False, action='store_true')
        if self.developer_mode:
            argument = subcommand.add_argument('--iobuf_small_bufsize', help='bdev_set_options param', type=int, default=0, dest='small_bufsize', required=False)
        if self.developer_mode:
            argument = subcommand.add_argument('--iobuf_large_bufsize', help='bdev_set_options param', type=int, default=0, dest='large_bufsize', required=False)
        if self.developer_mode:
            argument = subcommand.add_argument('--enable-test-device', help='Enable creation of test device', dest='enable_test_device', required=False, action='store_true')
        if self.developer_mode:
            argument = subcommand.add_argument('--disable-ha-jm', help='Disable HA JM for distrib creation', dest='enable_ha_jm', required=False, action='store_true')
        argument = subcommand.add_argument('--is-secondary-node', help='Adds as secondary node. A secondary node does not have any disks attached. It is only used for I/O processing in case a primary goes down.', default=False, dest='is_secondary_node', required=False, action='store_true')
        argument = subcommand.add_argument('--namespace', help='k8s namespace to deploy on', type=str, dest='namespace', required=False)
        argument = subcommand.add_argument('--id-device-by-nqn', help='Use device nqn to identify it instead of serial number', default=False, dest='id_device_by_nqn', required=False, action='store_true')
        if self.developer_mode:
            argument = subcommand.add_argument('--lvol-name', help='Logical volume name or id', type=str, default='lvol01', dest='lvol_name', required=False)
        if self.developer_mode:
            argument = subcommand.add_argument('--lvol-size', help='Logical volume size: 10M, 10G, 10(bytes)', type=str, default='10G', dest='lvol_size', required=False)
        if self.developer_mode:
            argument = subcommand.add_argument('--pool-name', help='Pool id or name', type=str, default='pool01', dest='pool_name', required=False)
        if self.developer_mode:
            argument = subcommand.add_argument('--pool-max', help='Pool maximum size: 20M, 20G, 0(default)', type=str, default='25G', dest='pool_max', required=False)
        if self.developer_mode:
            argument = subcommand.add_argument('--snapshot', '-s', help='Make logical volume with snapshot capability, default: false', dest='snapshot', required=False, action='store_true')
        if self.developer_mode:
            argument = subcommand.add_argument('--max-volume-size', help='Logical volume max size', type=str, default='1000G', dest='max_size', required=False)
        argument = subcommand.add_argument('--host-id', help='Primary storage node id or hostname', type=str, dest='host_id', required=False)
        if self.developer_mode:
            argument = subcommand.add_argument('--encrypt', help='Use inline data encryption and decryption on the logical volume', dest='encrypt', required=False, action='store_true')
        if self.developer_mode:
            argument = subcommand.add_argument('--crypto-key1', help='Hex value of key1 to be used for logical volume encryption', type=str, dest='crypto_key1', required=False)
        if self.developer_mode:
            argument = subcommand.add_argument('--crypto-key2', help='Hex value of key2 to be used for logical volume encryption', type=str, dest='crypto_key2', required=False)
        if self.developer_mode:
            argument = subcommand.add_argument('--max-rw-iops', help='Maximum Read Write IO Per Second', type=int, dest='max_rw_iops', required=False)
        if self.developer_mode:
            argument = subcommand.add_argument('--max-rw-mbytes', help='Maximum Read Write Megabytes Per Second', type=int, dest='max_rw_mbytes', required=False)
        if self.developer_mode:
            argument = subcommand.add_argument('--max-r-mbytes', help='Maximum Read Megabytes Per Second', type=int, dest='max_r_mbytes', required=False)
        if self.developer_mode:
            argument = subcommand.add_argument('--max-w-mbytes', help='Maximum Write Megabytes Per Second', type=int, dest='max_w_mbytes', required=False)
        if self.developer_mode:
            argument = subcommand.add_argument('--distr-vuid', help='(Dev) set vuid manually, default: random (1-99999)', type=int, dest='distr_vuid', required=False)
        if self.developer_mode:
            argument = subcommand.add_argument('--lvol-ha-type', help='Logical volume HA type (single, ha), default is cluster HA type', type=str, default='ha', dest='lvol_ha_type', required=False, choices=['single','default','ha',])
        argument = subcommand.add_argument('--lvol-priority-class', help='Logical volume priority class', type=int, default=0, dest='lvol_priority_class', required=False)
        if self.developer_mode:
            argument = subcommand.add_argument('--fstype', help='Filesystem type for testing (ext4, xfs)', type=str, default='xfs', dest='fstype', required=False, choices=['ext4','xfs',])

    def init_cluster__create(self, subparser):
        subcommand = self.add_sub_command(subparser, 'create', 'Creates a new cluster')
        if self.developer_mode:
            argument = subcommand.add_argument('--page_size', help='The size of a data page in bytes', type=int, default=2097152, dest='page_size', required=False)
        if self.developer_mode:
            argument = subcommand.add_argument('--CLI_PASS', help='Password for CLI SSH connection', type=str, dest='CLI_PASS', required=False)
        argument = subcommand.add_argument('--cap-warn', help='Capacity warning level in percent, default: 89', type=int, default=89, dest='cap_warn', required=False)
        argument = subcommand.add_argument('--cap-crit', help='Capacity critical level in percent, default: 99', type=int, default=99, dest='cap_crit', required=False)
        argument = subcommand.add_argument('--prov-cap-warn', help='Capacity warning level in percent, default: 250', type=int, default=250, dest='prov_cap_warn', required=False)
        argument = subcommand.add_argument('--prov-cap-crit', help='Capacity critical level in percent, default: 500', type=int, default=500, dest='prov_cap_crit', required=False)
        argument = subcommand.add_argument('--ifname', help='Management interface name, e.g. eth0', type=str, dest='ifname', required=False)
        argument = subcommand.add_argument('--log-del-interval', help='Logging retention policy, default: 3d', type=str, default='3d', dest='log_del_interval', required=False)
        argument = subcommand.add_argument('--metrics-retention-period', help='Retention period for I/O statistics (Prometheus), default: 7d', type=str, default='7d', dest='metrics_retention_period', required=False)
        argument = subcommand.add_argument('--contact-point', help='Email or slack webhook url to be used for alerting', type=str, default='', dest='contact_point', required=False)
        argument = subcommand.add_argument('--grafana-endpoint', help='Endpoint url for Grafana', type=str, default='', dest='grafana_endpoint', required=False)
        argument = subcommand.add_argument('--data-chunks-per-stripe', help='Erasure coding schema parameter k (distributed raid), default: 1', type=int, default=1, dest='distr_ndcs', required=False)
        argument = subcommand.add_argument('--parity-chunks-per-stripe', help='Erasure coding schema parameter n (distributed raid), default: 1', type=int, default=1, dest='distr_npcs', required=False)
        if self.developer_mode:
            argument = subcommand.add_argument('--distr-bs', help='(Dev) distrb bdev block size, default: 4096', type=int, default=4096, dest='distr_bs', required=False)
        if self.developer_mode:
            argument = subcommand.add_argument('--distr-chunk-bs', help='(Dev) distrb bdev chunk block size, default: 4096', type=int, default=4096, dest='distr_chunk_bs', required=False)
        argument = subcommand.add_argument('--ha-type', help='Logical volume HA type (single, ha), default is cluster ha type', type=str, default='ha', dest='ha_type', required=False, choices=['single','ha',])
        argument = subcommand.add_argument('--enable-node-affinity', help='Enable node affinity for storage nodes', dest='enable_node_affinity', required=False, action='store_true')
        argument = subcommand.add_argument('--qpair-count', help='NVMe/TCP transport qpair count per logical volume', type=int, default=0, dest='qpair_count', required=False, choices=range(0, 128))
        if self.developer_mode:
            argument = subcommand.add_argument('--max-queue-size', help='The max size the queue will grow', type=int, default=128, dest='max_queue_size', required=False)
        if self.developer_mode:
            argument = subcommand.add_argument('--inflight-io-threshold', help='The number of inflight IOs allowed before the IO queuing starts', type=int, default=4, dest='inflight_io_threshold', required=False)
        if self.developer_mode:
            argument = subcommand.add_argument('--enable-qos', help='Enable qos bdev for storage nodes, true by default', type=bool, default=True, dest='enable_qos', required=False)
        argument = subcommand.add_argument('--strict-node-anti-affinity', help='Enable strict node anti affinity for storage nodes. Never more than one chunk is placed on a node. This requires a minimum of _data-chunks-in-stripe + parity-chunks-in-stripe + 1_ nodes in the cluster.', dest='strict_node_anti_affinity', required=False, action='store_true')

    def init_cluster__add(self, subparser):
        subcommand = self.add_sub_command(subparser, 'add', 'Adds a new cluster')
        if self.developer_mode:
            argument = subcommand.add_argument('--page_size', help='The size of a data page in bytes', type=int, default=2097152, dest='page_size', required=False)
        argument = subcommand.add_argument('--cap-warn', help='Capacity warning level in percent, default: 89', type=int, default=89, dest='cap_warn', required=False)
        argument = subcommand.add_argument('--cap-crit', help='Capacity critical level in percent, default: 99', type=int, default=99, dest='cap_crit', required=False)
        argument = subcommand.add_argument('--prov-cap-warn', help='Capacity warning level in percent, default: 250', type=int, default=250, dest='prov_cap_warn', required=False)
        argument = subcommand.add_argument('--prov-cap-crit', help='Capacity critical level in percent, default: 500', type=int, default=500, dest='prov_cap_crit', required=False)
        argument = subcommand.add_argument('--data-chunks-per-stripe', help='Erasure coding schema parameter k (distributed raid), default: 1', type=int, default=0, dest='distr_ndcs', required=False)
        argument = subcommand.add_argument('--parity-chunks-per-stripe', help='Erasure coding schema parameter n (distributed raid), default: 1', type=int, default=0, dest='distr_npcs', required=False)
        if self.developer_mode:
            argument = subcommand.add_argument('--distr-bs', help='(Dev) distrb bdev block size, default: 4096', type=int, default=4096, dest='distr_bs', required=False)
        if self.developer_mode:
            argument = subcommand.add_argument('--distr-chunk-bs', help='(Dev) distrb bdev chunk block size, default: 4096', type=int, default=4096, dest='distr_chunk_bs', required=False)
        argument = subcommand.add_argument('--ha-type', help='Logical volume HA type (single, ha), default is cluster single type', type=str, default='ha', dest='ha_type', required=False, choices=['single','ha',])
        argument = subcommand.add_argument('--enable-node-affinity', help='Enables node affinity for storage nodes', dest='enable_node_affinity', required=False, action='store_true')
        argument = subcommand.add_argument('--qpair-count', help='NVMe/TCP transport qpair count per logical volume', type=int, default=0, dest='qpair_count', required=False, choices=range(0, 128))
        if self.developer_mode:
            argument = subcommand.add_argument('--max-queue-size', help='The max size the queue will grow', type=int, default=128, dest='max_queue_size', required=False)
        if self.developer_mode:
            argument = subcommand.add_argument('--inflight-io-threshold', help='The number of inflight IOs allowed before the IO queuing starts', type=int, default=4, dest='inflight_io_threshold', required=False)
        if self.developer_mode:
            argument = subcommand.add_argument('--enable-qos', help='Enable qos bdev for storage nodes, default: true', type=bool, default=True, dest='enable_qos', required=False)
        argument = subcommand.add_argument('--strict-node-anti-affinity', help='Enable strict node anti affinity for storage nodes. Never more than one chunk is placed on a node. This requires a minimum of _data-chunks-in-stripe + parity-chunks-in-stripe + 1_ nodes in the cluster."', dest='strict_node_anti_affinity', required=False, action='store_true')

    def init_cluster__activate(self, subparser):
        subcommand = self.add_sub_command(subparser, 'activate', 'Activates a cluster.')
        subcommand.add_argument('cluster_id', help='Cluster id', type=str).completer = self._completer_get_cluster_list
        argument = subcommand.add_argument('--force', help='Force recreate distr and lv stores', dest='force', required=False, action='store_true')
        argument = subcommand.add_argument('--force-lvstore-create', help='Force recreate lv stores', dest='force_lvstore_create', required=False, action='store_true').completer = self._completer_get_cluster_list

    def init_cluster__list(self, subparser):
        subcommand = self.add_sub_command(subparser, 'list', 'Shows the cluster list')

    def init_cluster__status(self, subparser):
        subcommand = self.add_sub_command(subparser, 'status', 'Shows a cluster\'s status')
        subcommand.add_argument('cluster_id', help='Cluster id', type=str).completer = self._completer_get_cluster_list

    def init_cluster__show(self, subparser):
        subcommand = self.add_sub_command(subparser, 'show', 'Shows a cluster\'s statistics')
        subcommand.add_argument('cluster_id', help='Cluster id', type=str).completer = self._completer_get_cluster_list

    def init_cluster__get(self, subparser):
        subcommand = self.add_sub_command(subparser, 'get', 'Gets a cluster\'s information')
        subcommand.add_argument('cluster_id', help='Cluster id', type=str).completer = self._completer_get_cluster_list

    def init_cluster__get_capacity(self, subparser):
        subcommand = self.add_sub_command(subparser, 'get-capacity', 'Gets a cluster\'s capacity')
        subcommand.add_argument('cluster_id', help='Cluster id', type=str).completer = self._completer_get_cluster_list
        argument = subcommand.add_argument('--json', help='Print json output', dest='json', required=False, action='store_true')
        argument = subcommand.add_argument('--history', help='(XXdYYh), list history records (one for every 15 minutes) for XX days and YY hours (up to 10 days in total).', type=str, dest='history', required=False)

    def init_cluster__get_io_stats(self, subparser):
        subcommand = self.add_sub_command(subparser, 'get-io-stats', 'Gets a cluster\'s I/O statistics')
        subcommand.add_argument('cluster_id', help='Cluster id', type=str).completer = self._completer_get_cluster_list
        argument = subcommand.add_argument('--records', help='Number of records, default: 20', type=int, default=20, dest='records', required=False)
        argument = subcommand.add_argument('--history', help='(XXdYYh), list history records (one for every 15 minutes) for XX days and YY hours (up to 10 days in total).', type=str, dest='history', required=False)

    def init_cluster__get_logs(self, subparser):
        subcommand = self.add_sub_command(subparser, 'get-logs', 'Returns a cluster\'s status logs')
        subcommand.add_argument('cluster_id', help='Cluster id', type=str).completer = self._completer_get_cluster_list

    def init_cluster__get_secret(self, subparser):
        subcommand = self.add_sub_command(subparser, 'get-secret', 'Gets a cluster\'s secret')
        subcommand.add_argument('cluster_id', help='Cluster id', type=str).completer = self._completer_get_cluster_list

    def init_cluster__update_secret(self, subparser):
        subcommand = self.add_sub_command(subparser, 'update-secret', 'Updates a cluster\'s secret')
        subcommand.add_argument('cluster_id', help='Cluster id', type=str).completer = self._completer_get_cluster_list
        subcommand.add_argument('secret', help='new 20 characters password', type=str)

    def init_cluster__check(self, subparser):
        subcommand = self.add_sub_command(subparser, 'check', 'Checks a cluster\'s health')
        subcommand.add_argument('cluster_id', help='Cluster id', type=str).completer = self._completer_get_cluster_list

    def init_cluster__update(self, subparser):
        subcommand = self.add_sub_command(subparser, 'update', 'Updates a cluster to new version')
        subcommand.add_argument('cluster_id', help='Cluster id', type=str).completer = self._completer_get_cluster_list
        argument = subcommand.add_argument('--cp-only', help='Update the control plane only', type=bool, default=False, dest='mgmt_only', required=False)
        argument = subcommand.add_argument('--restart', help='Restart the management services', type=bool, default=False, dest='restart', required=False)

    def init_cluster__graceful_shutdown(self, subparser):
        subcommand = self.add_sub_command(subparser, 'graceful-shutdown', 'Initiates a graceful shutdown of a cluster\'s storage nodes')
        subcommand.add_argument('cluster_id', help='Cluster id', type=str).completer = self._completer_get_cluster_list

    def init_cluster__graceful_startup(self, subparser):
        subcommand = self.add_sub_command(subparser, 'graceful-startup', 'Initiates a graceful startup of a cluster\'s storage nodes')
        subcommand.add_argument('cluster_id', help='Cluster id', type=str).completer = self._completer_get_cluster_list
        argument = subcommand.add_argument('--clear-data', help='clear Alceml data', dest='clear_data', required=False, action='store_true')
        argument = subcommand.add_argument('--spdk-image', help='SPDK image uri', type=str, dest='spdk_image', required=False)

    def init_cluster__list_tasks(self, subparser):
        subcommand = self.add_sub_command(subparser, 'list-tasks', 'Lists tasks of a cluster')
        subcommand.add_argument('cluster_id', help='Cluster id', type=str).completer = self._completer_get_cluster_list

    def init_cluster__cancel_task(self, subparser):
        subcommand = self.add_sub_command(subparser, 'cancel-task', 'Cancels task by task id')
        subcommand.add_argument('task_id', help='Task id', type=str)

    def init_cluster__delete(self, subparser):
        subcommand = self.add_sub_command(subparser, 'delete', 'Deletes a cluster')
        subcommand.add_argument('cluster_id', help='Cluster id', type=str).completer = self._completer_get_cluster_list


    def init_volume(self):
        subparser = self.add_command('volume', 'Logical volume commands', aliases=['lvol',])
        self.init_volume__add(subparser)
        self.init_volume__qos_set(subparser)
        self.init_volume__list(subparser)
        if self.developer_mode:
            self.init_volume__list_mem(subparser)
        self.init_volume__get(subparser)
        self.init_volume__delete(subparser)
        self.init_volume__connect(subparser)
        self.init_volume__resize(subparser)
        self.init_volume__create_snapshot(subparser)
        self.init_volume__clone(subparser)
        if self.developer_mode:
            self.init_volume__move(subparser)
        self.init_volume__get_capacity(subparser)
        self.init_volume__get_io_stats(subparser)
        self.init_volume__check(subparser)
        self.init_volume__inflate(subparser)


    def init_volume__add(self, subparser):
        subcommand = self.add_sub_command(subparser, 'add', 'Adds a new logical volume')
        subcommand.add_argument('name', help='New logical volume name', type=str)
        subcommand.add_argument('size', help='Logical volume size: 10M, 10G, 10(bytes)', type=str)
        subcommand.add_argument('pool', help='Pool id or name', type=str)
        argument = subcommand.add_argument('--snapshot', '-s', help='Make logical volume with snapshot capability, default: false', default=False, dest='snapshot', required=False, action='store_true')
        argument = subcommand.add_argument('--max-size', help='Logical volume max size', type=str, default='1000T', dest='max_size', required=False)
        argument = subcommand.add_argument('--host-id', help='Primary storage node id or Hostname', type=str, dest='host_id', required=False)
        argument = subcommand.add_argument('--encrypt', help='Use inline data encryption and decryption on the logical volume', dest='encrypt', required=False, action='store_true')
        argument = subcommand.add_argument('--crypto-key1', help='Hex value of key1 to be used for logical volume encryption', type=str, dest='crypto_key1', required=False)
        argument = subcommand.add_argument('--crypto-key2', help='Hex value of key2 to be used for logical volume encryption', type=str, dest='crypto_key2', required=False)
        argument = subcommand.add_argument('--max-rw-iops', help='Maximum Read Write IO Per Second', type=int, dest='max_rw_iops', required=False)
        argument = subcommand.add_argument('--max-rw-mbytes', help='Maximum Read Write Megabytes Per Second', type=int, dest='max_rw_mbytes', required=False)
        argument = subcommand.add_argument('--max-r-mbytes', help='Maximum Read Megabytes Per Second', type=int, dest='max_r_mbytes', required=False)
        argument = subcommand.add_argument('--max-w-mbytes', help='Maximum Write Megabytes Per Second', type=int, dest='max_w_mbytes', required=False)
        if self.developer_mode:
            argument = subcommand.add_argument('--distr-vuid', help='(Dev) set vuid manually, default: random (1-99999)', type=int, dest='distr_vuid', required=False)
        argument = subcommand.add_argument('--ha-type', help='Logical volume HA type (single, ha), default is cluster HA type', type=str, default='default', dest='ha_type', required=False, choices=['single','default','ha',])
        argument = subcommand.add_argument('--lvol-priority-class', help='Logical volume priority class', type=int, default=0, dest='lvol_priority_class', required=False)
        argument = subcommand.add_argument('--namespace', help='Set logical volume namespace for k8s clients', type=str, dest='namespace', required=False)
        if self.developer_mode:
            argument = subcommand.add_argument('--uid', help='Set logical volume id', type=str, dest='uid', required=False)
        argument = subcommand.add_argument('--pvc_name', help='Set logical volume PVC name for k8s clients', type=str, dest='pvc_name', required=False)

    def init_volume__qos_set(self, subparser):
        subcommand = self.add_sub_command(subparser, 'qos-set', 'Changes QoS settings for an active logical volume')
        subcommand.add_argument('volume_id', help='Logical volume id', type=str)
        argument = subcommand.add_argument('--max-rw-iops', help='Maximum Read Write IO Per Second', type=int, dest='max_rw_iops', required=False)
        argument = subcommand.add_argument('--max-rw-mbytes', help='Maximum Read Write Megabytes Per Second', type=int, dest='max_rw_mbytes', required=False)
        argument = subcommand.add_argument('--max-r-mbytes', help='Maximum Read Megabytes Per Second', type=int, dest='max_r_mbytes', required=False)
        argument = subcommand.add_argument('--max-w-mbytes', help='Maximum Write Megabytes Per Second', type=int, dest='max_w_mbytes', required=False)

    def init_volume__list(self, subparser):
        subcommand = self.add_sub_command(subparser, 'list', 'Lists logical volumes')
        argument = subcommand.add_argument('--cluster-id', help='List logical volumes in particular cluster', type=str, dest='cluster_id', required=False)
        argument = subcommand.add_argument('--pool', help='List logical volumes in particular pool id or name', type=str, dest='pool', required=False)
        argument = subcommand.add_argument('--json', help='Print outputs in json format', dest='json', required=False, action='store_true')
        argument = subcommand.add_argument('--all', help='List soft deleted logical volumes', dest='all', required=False, action='store_true')

    def init_volume__list_mem(self, subparser):
        subcommand = self.add_sub_command(subparser, 'list-mem', 'Gets the size and max_size of a logical volume')
        argument = subcommand.add_argument('--json', help='Print outputs in json format', dest='json', required=False, action='store_true')
        argument = subcommand.add_argument('--csv', help='Print outputs in csv format', dest='csv', required=False, action='store_true')

    def init_volume__get(self, subparser):
        subcommand = self.add_sub_command(subparser, 'get', 'Gets the logical volume details')
        subcommand.add_argument('volume_id', help='Logical volume id or name', type=str)
        argument = subcommand.add_argument('--json', help='Print outputs in json format', dest='json', required=False, action='store_true')

    def init_volume__delete(self, subparser):
        subcommand = self.add_sub_command(subparser, 'delete', 'Deletes a logical volume')
<<<<<<< HEAD
        subcommand.add_argument('volume_id', help='Logical volumes id or ids', type=str,  nargs='+')
=======
        subcommand.add_argument('volume_id', help='Logical volumes id or ids', type=str, nargs='+')
>>>>>>> 7df2c564
        argument = subcommand.add_argument('--force', help='Force delete logical volume from the cluster', dest='force', required=False, action='store_true')

    def init_volume__connect(self, subparser):
        subcommand = self.add_sub_command(subparser, 'connect', 'Gets the logical volume\'s NVMe/TCP connection string(s)')
        subcommand.add_argument('volume_id', help='Logical volume id', type=str)

    def init_volume__resize(self, subparser):
        subcommand = self.add_sub_command(subparser, 'resize', 'Resizes a logical volume')
        subcommand.add_argument('volume_id', help='Logical volume id', type=str)
        subcommand.add_argument('size', help='New logical volume size size: 10M, 10G, 10(bytes)', type=str)

    def init_volume__create_snapshot(self, subparser):
        subcommand = self.add_sub_command(subparser, 'create-snapshot', 'Creates a snapshot from a logical volume')
        subcommand.add_argument('volume_id', help='Logical volume id', type=str)
        subcommand.add_argument('name', help='Snapshot name', type=str)

    def init_volume__clone(self, subparser):
        subcommand = self.add_sub_command(subparser, 'clone', 'Provisions a logical volumes from an existing snapshot')
        subcommand.add_argument('snapshot_id', help='Snapshot id', type=str)
        subcommand.add_argument('clone_name', help='Clone name', type=str)
        argument = subcommand.add_argument('--resize', help='New logical volume size: 10M, 10G, 10(bytes). Can only increase.', type=str, dest='resize', required=False)

    def init_volume__move(self, subparser):
        subcommand = self.add_sub_command(subparser, 'move', 'Moves a full copy of the logical volume between nodes')
        subcommand.add_argument('volume_id', help='Logical volume id', type=str)
        subcommand.add_argument('node_id', help='Destination node id', type=str)
        argument = subcommand.add_argument('--force', help='Force logical volume delete from source node', dest='force', required=False, action='store_true')

    def init_volume__get_capacity(self, subparser):
        subcommand = self.add_sub_command(subparser, 'get-capacity', 'Gets a logical volume\'s capacity')
        subcommand.add_argument('volume_id', help='Logical volume id', type=str)
        argument = subcommand.add_argument('--history', help='(XXdYYh), list history records (one for every 15 minutes) for XX days and YY hours (up to 10 days in total).', type=str, dest='history', required=False)

    def init_volume__get_io_stats(self, subparser):
        subcommand = self.add_sub_command(subparser, 'get-io-stats', 'Gets a logical volume\'s I/O statistics')
        subcommand.add_argument('volume_id', help='Logical volume id', type=str)
        argument = subcommand.add_argument('--history', help='(XXdYYh), list history records (one for every 15 minutes) for XX days and YY hours (up to 10 days in total).', type=str, dest='history', required=False)
        argument = subcommand.add_argument('--records', help='Number of records, default: 20', type=int, default=20, dest='records', required=False)

    def init_volume__check(self, subparser):
        subcommand = self.add_sub_command(subparser, 'check', 'Checks a logical volume\'s health')
        subcommand.add_argument('volume_id', help='Logical volume id', type=str)

    def init_volume__inflate(self, subparser):
        subcommand = self.add_sub_command(subparser, 'inflate', 'Inflate a logical volume')
        subcommand.add_argument('volume_id', help='Cloned logical volume id', type=str)


    def init_control_plane(self):
        subparser = self.add_command('control-plane', 'Control plane commands', aliases=['cp','mgmt',])
        self.init_control_plane__add(subparser)
        self.init_control_plane__list(subparser)
        self.init_control_plane__remove(subparser)


    def init_control_plane__add(self, subparser):
        subcommand = self.add_sub_command(subparser, 'add', 'Adds a control plane to the cluster (local run)')
        subcommand.add_argument('cluster_ip', help='Cluster IP address', type=str)
        subcommand.add_argument('cluster_id', help='Cluster id', type=str)
        subcommand.add_argument('cluster_secret', help='Cluster secret', type=str)
        subcommand.add_argument('ifname', help='Management interface name', type=str)

    def init_control_plane__list(self, subparser):
        subcommand = self.add_sub_command(subparser, 'list', 'Lists all control plane nodes')
        argument = subcommand.add_argument('--json', help='Print outputs in json format', dest='json', required=False, action='store_true')

    def init_control_plane__remove(self, subparser):
        subcommand = self.add_sub_command(subparser, 'remove', 'Removes a control plane node')
        subcommand.add_argument('node_id', help='Control plane node id', type=str)


    def init_storage_pool(self):
        subparser = self.add_command('storage-pool', 'Storage pool commands', aliases=['pool',])
        self.init_storage_pool__add(subparser)
        self.init_storage_pool__set(subparser)
        self.init_storage_pool__list(subparser)
        self.init_storage_pool__get(subparser)
        self.init_storage_pool__delete(subparser)
        self.init_storage_pool__enable(subparser)
        self.init_storage_pool__disable(subparser)
        self.init_storage_pool__get_capacity(subparser)
        self.init_storage_pool__get_io_stats(subparser)


    def init_storage_pool__add(self, subparser):
        subcommand = self.add_sub_command(subparser, 'add', 'Adds a new storage pool')
        subcommand.add_argument('name', help='New pool name', type=str)
        subcommand.add_argument('cluster_id', help='Cluster id', type=str)
        argument = subcommand.add_argument('--pool-max', help='Pool maximum size: 20M, 20G, 0. Default: 0', type=str, default='0', dest='pool_max', required=False)
        argument = subcommand.add_argument('--lvol-max', help='Logical volume maximum size: 20M, 20G, 0. Default: 0', type=str, default='0', dest='lvol_max', required=False)
        argument = subcommand.add_argument('--max-rw-iops', help='Maximum Read Write IO Per Second', type=int, dest='max_rw_iops', required=False)
        argument = subcommand.add_argument('--max-rw-mbytes', help='Maximum Read Write Megabytes Per Second', type=int, dest='max_rw_mbytes', required=False)
        argument = subcommand.add_argument('--max-r-mbytes', help='Maximum Read Megabytes Per Second', type=int, dest='max_r_mbytes', required=False)
        argument = subcommand.add_argument('--max-w-mbytes', help='Maximum Write Megabytes Per Second', type=int, dest='max_w_mbytes', required=False)
        if self.developer_mode:
            argument = subcommand.add_argument('--has-secret', help='Pool is created with a secret (all further API interactions with the pool and logical volumes in the pool require this secret)', dest='has_secret', required=False, action='store_true')

    def init_storage_pool__set(self, subparser):
        subcommand = self.add_sub_command(subparser, 'set', 'Sets a storage pool\'s attributes')
        subcommand.add_argument('pool_id', help='Pool id', type=str)
        argument = subcommand.add_argument('--pool-max', help='Pool maximum size: 20M, 20G', type=str, dest='pool_max', required=False)
        argument = subcommand.add_argument('--lvol-max', help='Logical volume maximum size: 20M, 20G', type=str, dest='lvol_max', required=False)
        argument = subcommand.add_argument('--max-rw-iops', help='Maximum Read Write IO Per Second', type=int, dest='max_rw_iops', required=False)
        argument = subcommand.add_argument('--max-rw-mbytes', help='Maximum Read Write Megabytes Per Second', type=int, dest='max_rw_mbytes', required=False)
        argument = subcommand.add_argument('--max-r-mbytes', help='Maximum Read Megabytes Per Second', type=int, dest='max_r_mbytes', required=False)
        argument = subcommand.add_argument('--max-w-mbytes', help='Maximum Write Megabytes Per Second', type=int, dest='max_w_mbytes', required=False)

    def init_storage_pool__list(self, subparser):
        subcommand = self.add_sub_command(subparser, 'list', 'Lists all storage pools')
        argument = subcommand.add_argument('--json', help='Print outputs in json format', dest='json', required=False, action='store_true')
        argument = subcommand.add_argument('--cluster-id', help='Cluster id', type=str, dest='cluster_id', required=False)

    def init_storage_pool__get(self, subparser):
        subcommand = self.add_sub_command(subparser, 'get', 'Gets a storage pool\'s details')
        subcommand.add_argument('pool_id', help='Pool id', type=str)
        argument = subcommand.add_argument('--json', help='Print outputs in json format', dest='json', required=False, action='store_true')

    def init_storage_pool__delete(self, subparser):
        subcommand = self.add_sub_command(subparser, 'delete', 'Deletes a storage pool')
        subcommand.add_argument('pool_id', help='Pool id', type=str)

    def init_storage_pool__enable(self, subparser):
        subcommand = self.add_sub_command(subparser, 'enable', 'Set a storage pool\'s status to Active')
        subcommand.add_argument('pool_id', help='Pool id', type=str)

    def init_storage_pool__disable(self, subparser):
        subcommand = self.add_sub_command(subparser, 'disable', 'Sets a storage pool\'s status to Inactive.')
        subcommand.add_argument('pool_id', help='Pool id', type=str)

    def init_storage_pool__get_capacity(self, subparser):
        subcommand = self.add_sub_command(subparser, 'get-capacity', 'Gets a storage pool\'s capacity')
        subcommand.add_argument('pool_id', help='Pool id', type=str)

    def init_storage_pool__get_io_stats(self, subparser):
        subcommand = self.add_sub_command(subparser, 'get-io-stats', 'Gets a storage pool\'s I/O statistics')
        subcommand.add_argument('pool_id', help='Pool id', type=str)
        argument = subcommand.add_argument('--history', help='(XXdYYh), list history records (one for every 15 minutes) for XX days and YY hours (up to 10 days in total).', type=str, dest='history', required=False)
        argument = subcommand.add_argument('--records', help='Number of records, default: 20', type=int, default=20, dest='records', required=False)


    def init_snapshot(self):
        subparser = self.add_command('snapshot', 'Snapshot commands')
        self.init_snapshot__add(subparser)
        self.init_snapshot__list(subparser)
        self.init_snapshot__delete(subparser)
        self.init_snapshot__clone(subparser)


    def init_snapshot__add(self, subparser):
        subcommand = self.add_sub_command(subparser, 'add', 'Creates a new snapshot')
        subcommand.add_argument('volume_id', help='Logical volume id', type=str)
        subcommand.add_argument('name', help='New snapshot name', type=str)

    def init_snapshot__list(self, subparser):
        subcommand = self.add_sub_command(subparser, 'list', 'Lists all snapshots')
        argument = subcommand.add_argument('--all', help='List soft deleted snapshots', dest='all', required=False, action='store_true')

    def init_snapshot__delete(self, subparser):
        subcommand = self.add_sub_command(subparser, 'delete', 'Deletes a snapshot')
        subcommand.add_argument('snapshot_id', help='Snapshot id', type=str)
        argument = subcommand.add_argument('--force', help='Force remove', dest='force', required=False, action='store_true')

    def init_snapshot__clone(self, subparser):
        subcommand = self.add_sub_command(subparser, 'clone', 'Provisions a new logical volume from an existing snapshot')
        subcommand.add_argument('snapshot_id', help='Snapshot id', type=str)
        subcommand.add_argument('lvol_name', help='Logical volume name', type=str)
        argument = subcommand.add_argument('--resize', help='New logical volume size: 10M, 10G, 10(bytes)', type=str, dest='resize', required=False)


    def init_caching_node(self):
        subparser = self.add_command('caching-node', 'Caching node commands', aliases=['cn',])
        self.init_caching_node__deploy(subparser)
        self.init_caching_node__add_node(subparser)
        self.init_caching_node__list(subparser)
        self.init_caching_node__list_lvols(subparser)
        self.init_caching_node__remove(subparser)
        self.init_caching_node__connect(subparser)
        self.init_caching_node__disconnect(subparser)
        self.init_caching_node__recreate(subparser)
        self.init_caching_node__get_lvol_stats(subparser)


    def init_caching_node__deploy(self, subparser):
        subcommand = self.add_sub_command(subparser, 'deploy', 'Deploys a caching node on this machine (local run)')
        argument = subcommand.add_argument('--ifname', help='Management interface name, e.g. eth0', type=str, dest='ifname', required=False)

    def init_caching_node__add_node(self, subparser):
        subcommand = self.add_sub_command(subparser, 'add-node', 'Adds a new caching node to the cluster')
        subcommand.add_argument('cluster_id', help='Cluster id', type=str)
        subcommand.add_argument('node_ip', help='Node IP address', type=str)
        subcommand.add_argument('ifname', help='Management interface name', type=str)
        argument = subcommand.add_argument('--vcpu-count', help='Number of vCPUs used for SPDK. Remaining CPUs will be used for Linux system, TCP/IP processing, and other workloads. The default on non-Kubernetes hosts is 80%%.', type=int, dest='vcpu_count', required=False)
        if self.developer_mode:
            argument = subcommand.add_argument('--cpu-mask', help='SPDK app CPU mask, default is all cores found', type=str, dest='spdk_cpu_mask', required=False)
        if self.developer_mode:
            argument = subcommand.add_argument('--memory', help='SPDK huge memory allocation. By default it will acquire all available huge pages.', type=int, dest='spdk_mem', required=False)
        if self.developer_mode:
            argument = subcommand.add_argument('--spdk-image', help='SPDK image uri', type=str, dest='spdk_image', required=False)
        argument = subcommand.add_argument('--namespace', help='k8s namespace to deploy on', type=str, dest='namespace', required=False)
        argument = subcommand.add_argument('--multipathing', help='Enable multipathing for logical volume connection, default: on', type=str, default='True', dest='multipathing', required=False, choices=['on','off',])

    def init_caching_node__list(self, subparser):
        subcommand = self.add_sub_command(subparser, 'list', 'Lists all caching nodes')

    def init_caching_node__list_lvols(self, subparser):
        subcommand = self.add_sub_command(subparser, 'list-lvols', 'Lists all connected logical volumes')
        subcommand.add_argument('node_id', help='Caching node id', type=str)

    def init_caching_node__remove(self, subparser):
        subcommand = self.add_sub_command(subparser, 'remove', 'Removes a caching node from the cluster')
        subcommand.add_argument('node_id', help='Caching node id', type=str)
        argument = subcommand.add_argument('--force', help='Force remove', dest='force', required=False, action='store_true')

    def init_caching_node__connect(self, subparser):
        subcommand = self.add_sub_command(subparser, 'connect', 'Connects a logical volume to the caching node')
        subcommand.add_argument('node_id', help='Caching node id', type=str)
        subcommand.add_argument('lvol_id', help='Logical volume id', type=str)

    def init_caching_node__disconnect(self, subparser):
        subcommand = self.add_sub_command(subparser, 'disconnect', 'Disconnects a logical volume from the caching node')
        subcommand.add_argument('node_id', help='Caching node id', type=str)
        subcommand.add_argument('lvol_id', help='Logical volume id', type=str)

    def init_caching_node__recreate(self, subparser):
        subcommand = self.add_sub_command(subparser, 'recreate', 'Recreate a caching node\'s bdevs')
        subcommand.add_argument('node_id', help='Caching node id', type=str)

    def init_caching_node__get_lvol_stats(self, subparser):
        subcommand = self.add_sub_command(subparser, 'get-lvol-stats', 'Gets a logical volume\'s statistics')
        subcommand.add_argument('lvol_id', help='Logical volume id', type=str)
        argument = subcommand.add_argument('--history', help='(XXdYYh), list history records (one for every 15 minutes) for XX days and YY hours (up to 10 days in total).', type=str, dest='history', required=False)


    def run(self):
        args = self.parser.parse_args()
        if args.debug:
            self.logger.setLevel(logging.DEBUG)
        else:
            self.logger.setLevel(logging.INFO)

        logging.getLogger("urllib3.connectionpool").setLevel(logging.WARNING)

        ret = ""
        args_dict = args.__dict__
        if args.command in ['storage-node', 'sn']:
            sub_command = args_dict['storage-node']
            if sub_command in ['deploy']:
                ret = self.storage_node__deploy(sub_command, args)
            elif sub_command in ['deploy-cleaner']:
                ret = self.storage_node__deploy_cleaner(sub_command, args)
            elif sub_command in ['add-node']:
                if not self.developer_mode:
                    args.jm_percent = 3
                    args.number_of_distribs = 4
                    args.partition_size = None
                    args.spdk_cpu_mask = None
                    args.spdk_image = None
                    args.spdk_debug = None
                    args.small_bufsize = 0
                    args.large_bufsize = 0
                    args.enable_test_device = None
                    args.enable_ha_jm = True
                    args.id_device_by_nqn = False
                    args.max_snap = 5000
                ret = self.storage_node__add_node(sub_command, args)
            elif sub_command in ['delete']:
                ret = self.storage_node__delete(sub_command, args)
            elif sub_command in ['remove']:
                ret = self.storage_node__remove(sub_command, args)
            elif sub_command in ['list']:
                ret = self.storage_node__list(sub_command, args)
            elif sub_command in ['get']:
                ret = self.storage_node__get(sub_command, args)
            elif sub_command in ['restart']:
                if not self.developer_mode:
                    args.max_snap = 5000
                    args.max_prov = ''
                    args.spdk_image = None
                    args.spdk_debug = None
                    args.small_bufsize = 0
                    args.large_bufsize = 0
                ret = self.storage_node__restart(sub_command, args)
            elif sub_command in ['shutdown']:
                ret = self.storage_node__shutdown(sub_command, args)
            elif sub_command in ['suspend']:
                ret = self.storage_node__suspend(sub_command, args)
            elif sub_command in ['resume']:
                ret = self.storage_node__resume(sub_command, args)
            elif sub_command in ['get-io-stats']:
                ret = self.storage_node__get_io_stats(sub_command, args)
            elif sub_command in ['get-capacity']:
                ret = self.storage_node__get_capacity(sub_command, args)
            elif sub_command in ['list-devices']:
                ret = self.storage_node__list_devices(sub_command, args)
            elif sub_command in ['device-testing-mode']:
                if not self.developer_mode:
                    print("This command is private.")
                    ret = False
                else:
                    ret = self.storage_node__device_testing_mode(sub_command, args)
            elif sub_command in ['get-device']:
                ret = self.storage_node__get_device(sub_command, args)
            elif sub_command in ['reset-device']:
                ret = self.storage_node__reset_device(sub_command, args)
            elif sub_command in ['restart-device']:
                ret = self.storage_node__restart_device(sub_command, args)
            elif sub_command in ['add-device']:
                ret = self.storage_node__add_device(sub_command, args)
            elif sub_command in ['remove-device']:
                ret = self.storage_node__remove_device(sub_command, args)
            elif sub_command in ['set-failed-device']:
                ret = self.storage_node__set_failed_device(sub_command, args)
            elif sub_command in ['get-capacity-device']:
                ret = self.storage_node__get_capacity_device(sub_command, args)
            elif sub_command in ['get-io-stats-device']:
                ret = self.storage_node__get_io_stats_device(sub_command, args)
            elif sub_command in ['port-list']:
                ret = self.storage_node__port_list(sub_command, args)
            elif sub_command in ['port-io-stats']:
                ret = self.storage_node__port_io_stats(sub_command, args)
            elif sub_command in ['check']:
                ret = self.storage_node__check(sub_command, args)
            elif sub_command in ['check-device']:
                ret = self.storage_node__check_device(sub_command, args)
            elif sub_command in ['info']:
                ret = self.storage_node__info(sub_command, args)
            elif sub_command in ['info-spdk']:
                if not self.developer_mode:
                    print("This command is private.")
                    ret = False
                else:
                    ret = self.storage_node__info_spdk(sub_command, args)
            elif sub_command in ['remove-jm-device']:
                if not self.developer_mode:
                    print("This command is private.")
                    ret = False
                else:
                    ret = self.storage_node__remove_jm_device(sub_command, args)
            elif sub_command in ['restart-jm-device']:
                ret = self.storage_node__restart_jm_device(sub_command, args)
            elif sub_command in ['send-cluster-map']:
                if not self.developer_mode:
                    print("This command is private.")
                    ret = False
                else:
                    ret = self.storage_node__send_cluster_map(sub_command, args)
            elif sub_command in ['get-cluster-map']:
                if not self.developer_mode:
                    print("This command is private.")
                    ret = False
                else:
                    ret = self.storage_node__get_cluster_map(sub_command, args)
            elif sub_command in ['make-primary']:
                if not self.developer_mode:
                    print("This command is private.")
                    ret = False
                else:
                    ret = self.storage_node__make_primary(sub_command, args)
            elif sub_command in ['dump-lvstore']:
                if not self.developer_mode:
                    print("This command is private.")
                    ret = False
                else:
                    ret = self.storage_node__dump_lvstore(sub_command, args)
            elif sub_command in ['set']:
                if not self.developer_mode:
                    print("This command is private.")
                    ret = False
                else:
                    ret = self.storage_node__set(sub_command, args)
            else:
                self.parser.print_help()

        elif args.command in ['cluster']:
            sub_command = args_dict['cluster']
            if sub_command in ['deploy']:
                if not self.developer_mode:
                    args.ha_jm_count = 3
                    args.enable_qos = True
                    args.blk_size = 512
                    args.page_size = 2097152
                    args.CLI_PASS = None
                    args.grafana_endpoint = ''
                    args.distr_bs = 4096
                    args.max_queue_size = 128
                    args.inflight_io_threshold = 4
                    args.jm_percent = 3
                    args.max_snap = 5000
                    args.number_of_distribs = 4
                    args.partition_size = None
                    args.spdk_cpu_mask = None
                    args.spdk_image = None
                    args.spdk_debug = None
                    args.small_bufsize = 0
                    args.large_bufsize = 0
                    args.enable_test_device = None
                    args.enable_ha_jm = False
                    args.lvol_name = 'lvol01'
                    args.lvol_size = '10G'
                    args.pool_name = 'pool01'
                    args.pool_max = '25G'
                    args.snapshot = False
                    args.max_size = '1000G'
                    args.encrypt = False
                    args.crypto_key1 = None
                    args.crypto_key2 = None
                    args.max_rw_iops = None
                    args.max_rw_mbytes = None
                    args.max_r_mbytes = None
                    args.max_w_mbytes = None
                    args.distr_vuid = None
                    args.lvol_ha_type = 'ha'
                    args.fstype = 'xfs'
                ret = self.cluster__deploy(sub_command, args)
            elif sub_command in ['create']:
                if not self.developer_mode:
                    args.page_size = 2097152
                    args.CLI_PASS = None
                    args.distr_bs = 4096
                    args.distr_chunk_bs = 4096
                    args.max_queue_size = 128
                    args.inflight_io_threshold = 4
                    args.enable_qos = True
                ret = self.cluster__create(sub_command, args)
            elif sub_command in ['add']:
                if not self.developer_mode:
                    args.page_size = 2097152
                    args.distr_bs = 4096
                    args.distr_chunk_bs = 4096
                    args.max_queue_size = 128
                    args.inflight_io_threshold = 4
                    args.enable_qos = True
                ret = self.cluster__add(sub_command, args)
            elif sub_command in ['activate']:
                ret = self.cluster__activate(sub_command, args)
            elif sub_command in ['list']:
                ret = self.cluster__list(sub_command, args)
            elif sub_command in ['status']:
                ret = self.cluster__status(sub_command, args)
            elif sub_command in ['show']:
                ret = self.cluster__show(sub_command, args)
            elif sub_command in ['get']:
                ret = self.cluster__get(sub_command, args)
            elif sub_command in ['get-capacity']:
                ret = self.cluster__get_capacity(sub_command, args)
            elif sub_command in ['get-io-stats']:
                ret = self.cluster__get_io_stats(sub_command, args)
            elif sub_command in ['get-logs']:
                ret = self.cluster__get_logs(sub_command, args)
            elif sub_command in ['get-secret']:
                ret = self.cluster__get_secret(sub_command, args)
            elif sub_command in ['update-secret']:
                ret = self.cluster__update_secret(sub_command, args)
            elif sub_command in ['check']:
                ret = self.cluster__check(sub_command, args)
            elif sub_command in ['update']:
                ret = self.cluster__update(sub_command, args)
            elif sub_command in ['graceful-shutdown']:
                if not self.developer_mode:
                    print("This command is private.")
                    ret = False
                else:
                    ret = self.cluster__graceful_shutdown(sub_command, args)
            elif sub_command in ['graceful-startup']:
                if not self.developer_mode:
                    print("This command is private.")
                    ret = False
                else:
                    ret = self.cluster__graceful_startup(sub_command, args)
            elif sub_command in ['list-tasks']:
                ret = self.cluster__list_tasks(sub_command, args)
            elif sub_command in ['cancel-task']:
                ret = self.cluster__cancel_task(sub_command, args)
            elif sub_command in ['delete']:
                ret = self.cluster__delete(sub_command, args)
            else:
                self.parser.print_help()

        elif args.command in ['volume', 'lvol']:
            sub_command = args_dict['volume']
            if sub_command in ['add']:
                if not self.developer_mode:
                    args.distr_vuid = None
                    args.uid = None
                ret = self.volume__add(sub_command, args)
            elif sub_command in ['qos-set']:
                ret = self.volume__qos_set(sub_command, args)
            elif sub_command in ['list']:
                ret = self.volume__list(sub_command, args)
            elif sub_command in ['list-mem']:
                if not self.developer_mode:
                    print("This command is private.")
                    ret = False
                else:
                    ret = self.volume__list_mem(sub_command, args)
            elif sub_command in ['get']:
                ret = self.volume__get(sub_command, args)
            elif sub_command in ['delete']:
                ret = self.volume__delete(sub_command, args)
            elif sub_command in ['connect']:
                ret = self.volume__connect(sub_command, args)
            elif sub_command in ['resize']:
                ret = self.volume__resize(sub_command, args)
            elif sub_command in ['create-snapshot']:
                ret = self.volume__create_snapshot(sub_command, args)
            elif sub_command in ['clone']:
                ret = self.volume__clone(sub_command, args)
            elif sub_command in ['move']:
                if not self.developer_mode:
                    print("This command is private.")
                    ret = False
                else:
                    ret = self.volume__move(sub_command, args)
            elif sub_command in ['get-capacity']:
                ret = self.volume__get_capacity(sub_command, args)
            elif sub_command in ['get-io-stats']:
                ret = self.volume__get_io_stats(sub_command, args)
            elif sub_command in ['check']:
                ret = self.volume__check(sub_command, args)
            elif sub_command in ['inflate']:
                ret = self.volume__inflate(sub_command, args)
            else:
                self.parser.print_help()

        elif args.command in ['control-plane', 'cp', 'mgmt']:
            sub_command = args_dict['control-plane']
            if sub_command in ['add']:
                ret = self.control_plane__add(sub_command, args)
            elif sub_command in ['list']:
                ret = self.control_plane__list(sub_command, args)
            elif sub_command in ['remove']:
                ret = self.control_plane__remove(sub_command, args)
            else:
                self.parser.print_help()

        elif args.command in ['storage-pool', 'pool']:
            sub_command = args_dict['storage-pool']
            if sub_command in ['add']:
                if not self.developer_mode:
                    args.has_secret = None
                ret = self.storage_pool__add(sub_command, args)
            elif sub_command in ['set']:
                ret = self.storage_pool__set(sub_command, args)
            elif sub_command in ['list']:
                ret = self.storage_pool__list(sub_command, args)
            elif sub_command in ['get']:
                ret = self.storage_pool__get(sub_command, args)
            elif sub_command in ['delete']:
                ret = self.storage_pool__delete(sub_command, args)
            elif sub_command in ['enable']:
                ret = self.storage_pool__enable(sub_command, args)
            elif sub_command in ['disable']:
                ret = self.storage_pool__disable(sub_command, args)
            elif sub_command in ['get-capacity']:
                ret = self.storage_pool__get_capacity(sub_command, args)
            elif sub_command in ['get-io-stats']:
                ret = self.storage_pool__get_io_stats(sub_command, args)
            else:
                self.parser.print_help()

        elif args.command in ['snapshot']:
            sub_command = args_dict['snapshot']
            if sub_command in ['add']:
                ret = self.snapshot__add(sub_command, args)
            elif sub_command in ['list']:
                ret = self.snapshot__list(sub_command, args)
            elif sub_command in ['delete']:
                ret = self.snapshot__delete(sub_command, args)
            elif sub_command in ['clone']:
                ret = self.snapshot__clone(sub_command, args)
            else:
                self.parser.print_help()

        elif args.command in ['caching-node', 'cn']:
            sub_command = args_dict['caching-node']
            if sub_command in ['deploy']:
                ret = self.caching_node__deploy(sub_command, args)
            elif sub_command in ['add-node']:
                if not self.developer_mode:
                    args.spdk_cpu_mask = None
                    args.spdk_mem = None
                    args.spdk_image = None
                ret = self.caching_node__add_node(sub_command, args)
            elif sub_command in ['list']:
                ret = self.caching_node__list(sub_command, args)
            elif sub_command in ['list-lvols']:
                ret = self.caching_node__list_lvols(sub_command, args)
            elif sub_command in ['remove']:
                ret = self.caching_node__remove(sub_command, args)
            elif sub_command in ['connect']:
                ret = self.caching_node__connect(sub_command, args)
            elif sub_command in ['disconnect']:
                ret = self.caching_node__disconnect(sub_command, args)
            elif sub_command in ['recreate']:
                ret = self.caching_node__recreate(sub_command, args)
            elif sub_command in ['get-lvol-stats']:
                ret = self.caching_node__get_lvol_stats(sub_command, args)
            else:
                self.parser.print_help()

        else:
            self.parser.print_help()

        if not ret:
            return False

        print(ret)


def main():
    cli = CLIWrapper()
    cli.run()<|MERGE_RESOLUTION|>--- conflicted
+++ resolved
@@ -629,11 +629,7 @@
 
     def init_volume__delete(self, subparser):
         subcommand = self.add_sub_command(subparser, 'delete', 'Deletes a logical volume')
-<<<<<<< HEAD
         subcommand.add_argument('volume_id', help='Logical volumes id or ids', type=str,  nargs='+')
-=======
-        subcommand.add_argument('volume_id', help='Logical volumes id or ids', type=str, nargs='+')
->>>>>>> 7df2c564
         argument = subcommand.add_argument('--force', help='Force delete logical volume from the cluster', dest='force', required=False, action='store_true')
 
     def init_volume__connect(self, subparser):
