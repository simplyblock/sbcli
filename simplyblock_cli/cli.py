--- conflicted
+++ resolved
@@ -192,11 +192,6 @@
     def init_storage_node__list_devices(self, subparser):
         subcommand = self.add_sub_command(subparser, 'list-devices', 'Lists storage devices')
         subcommand.add_argument('node_id', help='Storage node id', type=str).completer = self._completer_get_sn_list
-<<<<<<< HEAD
-        if self.developer_mode:
-            argument = subcommand.add_argument('--sort', help='Sort the outputs', type=str, dest='sort', required=False, nargs='1', choices=['node-seq','serial','dev-seq',])
-=======
->>>>>>> 836112d1
         argument = subcommand.add_argument('--json', help='Print outputs in json format', dest='json', required=False, action='store_true')
 
     def init_storage_node__device_testing_mode(self, subparser):
@@ -390,12 +385,6 @@
             argument = subcommand.add_argument('--enable-test-device', help='Enable creation of test device', dest='enable_test_device', required=False, action='store_true')
         if self.developer_mode:
             argument = subcommand.add_argument('--disable-ha-jm', help='Disable HA JM for distrib creation', dest='enable_ha_jm', required=False, action='store_true')
-<<<<<<< HEAD
-        if self.developer_mode:
-            argument = subcommand.add_argument('--distr-vuid', help='(Dev) set vuid manually, default: random (1-99999)', type=int, dest='distr_vuid', required=False)
-        if self.developer_mode:
-            argument = subcommand.add_argument('--lvol-ha-type', help='Logical volume HA type (single, ha), default is cluster HA type', type=str, default='default', dest='lvol_ha_type', required=False, choices=['single','default','ha',])
-=======
         argument = subcommand.add_argument('--is-secondary-node', help='Adds as secondary node. A secondary node does not have any disks attached. It is only used for I/O processing in case a primary goes down.', default=False, dest='is_secondary_node', required=False, action='store_true')
         argument = subcommand.add_argument('--namespace', help='k8s namespace to deploy on', type=str, dest='namespace', required=False)
         argument = subcommand.add_argument('--id-device-by-nqn', help='Use device nqn to identify it instead of serial number', default=False, dest='id_device_by_nqn', required=False, action='store_true')
@@ -433,7 +422,6 @@
         argument = subcommand.add_argument('--lvol-priority-class', help='Logical volume priority class', type=int, default=0, dest='lvol_priority_class', required=False)
         if self.developer_mode:
             argument = subcommand.add_argument('--fstype', help='Filesystem type for testing (ext4, xfs)', type=str, default='xfs', dest='fstype', required=False, choices=['ext4','xfs',])
->>>>>>> 836112d1
 
     def init_cluster__create(self, subparser):
         subcommand = self.add_sub_command(subparser, 'create', 'Creates a new cluster')
@@ -1045,12 +1033,8 @@
                     args.enable_test_device = None
                     args.enable_ha_jm = False
                     args.distr_vuid = None
-<<<<<<< HEAD
-                    args.lvol_ha_type = 'default'
-=======
                     args.lvol_ha_type = 'ha'
                     args.fstype = 'xfs'
->>>>>>> 836112d1
                 ret = self.cluster__deploy(sub_command, args)
             elif sub_command in ['create']:
                 if not self.developer_mode:
