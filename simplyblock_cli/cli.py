#!/usr/bin/env python
# PYTHON_ARGCOMPLETE_OK

from simplyblock_cli.clibase import CLIWrapperBase, range_type, regex_type, size_type
from simplyblock_core import utils
import logging
import sys

class CLIWrapper(CLIWrapperBase):

    def __init__(self):
        self.developer_mode = True if "--dev" in sys.argv else False
        if self.developer_mode:
            idx = sys.argv.index("--dev")
            args = sys.argv[0:idx]
            for i in range(idx + 1, len(sys.argv)):
                args.append(sys.argv[i])
            sys.argv = args

        self.logger = utils.get_logger()
        self.init_parser()
        self.init_storage_node()
        self.init_cluster()
        self.init_volume()
        self.init_control_plane()
        self.init_storage_pool()
        self.init_snapshot()
        self.init_caching_node()
        super().__init__()

    def init_storage_node(self):
        subparser = self.add_command('storage-node', 'Storage node commands', aliases=['sn',])
        self.init_storage_node__deploy(subparser)
        self.init_storage_node__configure(subparser)
        self.init_storage_node__configure_upgrade(subparser)
        self.init_storage_node__deploy_cleaner(subparser)
        self.init_storage_node__add_node(subparser)
        self.init_storage_node__delete(subparser)
        self.init_storage_node__remove(subparser)
        self.init_storage_node__list(subparser)
        self.init_storage_node__get(subparser)
        self.init_storage_node__restart(subparser)
        self.init_storage_node__shutdown(subparser)
        self.init_storage_node__suspend(subparser)
        self.init_storage_node__resume(subparser)
        self.init_storage_node__get_io_stats(subparser)
        self.init_storage_node__get_capacity(subparser)
        self.init_storage_node__list_devices(subparser)
        if self.developer_mode:
            self.init_storage_node__device_testing_mode(subparser)
        self.init_storage_node__get_device(subparser)
        self.init_storage_node__reset_device(subparser)
        self.init_storage_node__restart_device(subparser)
        self.init_storage_node__add_device(subparser)
        self.init_storage_node__remove_device(subparser)
        self.init_storage_node__set_failed_device(subparser)
        self.init_storage_node__get_capacity_device(subparser)
        self.init_storage_node__get_io_stats_device(subparser)
        self.init_storage_node__port_list(subparser)
        self.init_storage_node__port_io_stats(subparser)
        self.init_storage_node__check(subparser)
        self.init_storage_node__check_device(subparser)
        self.init_storage_node__info(subparser)
        if self.developer_mode:
            self.init_storage_node__info_spdk(subparser)
        if self.developer_mode:
            self.init_storage_node__remove_jm_device(subparser)
        self.init_storage_node__restart_jm_device(subparser)
        if self.developer_mode:
            self.init_storage_node__send_cluster_map(subparser)
        if self.developer_mode:
            self.init_storage_node__get_cluster_map(subparser)
        self.init_storage_node__make_primary(subparser)
        if self.developer_mode:
            self.init_storage_node__dump_lvstore(subparser)
        if self.developer_mode:
            self.init_storage_node__set(subparser)


    def init_storage_node__deploy(self, subparser):
        subcommand = self.add_sub_command(subparser, 'deploy', 'Prepares a host to be used as a storage node')
        argument = subcommand.add_argument('--ifname', help='Management interface name, e.g. eth0', type=str, dest='ifname')
        argument = subcommand.add_argument('--isolate-cores', help='Isolate cores in kernel args for provided cpu mask', default=False, dest='isolate_cores', action='store_true')

    def init_storage_node__configure(self, subparser):
        subcommand = self.add_sub_command(subparser, 'configure', 'Prepare a configuration file to be used when adding the storage node')
        argument = subcommand.add_argument('--max-lvol', help='Max logical volume per storage node', type=int, dest='max_lvol', required=True)
        argument = subcommand.add_argument('--max-size', help='Maximum amount of GB to be utilized on this storage node', type=str, dest='max_prov', required=True)
        argument = subcommand.add_argument('--nodes-per-socket', help='number of each node to be added per each socket.', type=int, default=1, dest='nodes_per_socket')
        argument = subcommand.add_argument('--sockets-to-use', help='The system socket to use when adding the storage nodes', type=str, default='0', dest='sockets_to_use')
        argument = subcommand.add_argument('--pci-allowed', help='Comma separated list of PCI addresses of Nvme devices to use for storage devices.', type=str, default='', dest='pci_allowed', required=False)
        argument = subcommand.add_argument('--pci-blocked', help='Comma separated list of PCI addresses of Nvme devices to not use for storage devices', type=str, default='', dest='pci_blocked', required=False)

    def init_storage_node__configure_upgrade(self, subparser):
        subcommand = self.add_sub_command(subparser, 'configure-upgrade', 'Upgrade the automated configuration file with new changes of cpu mask or storage devices')

    def init_storage_node__deploy_cleaner(self, subparser):
        subcommand = self.add_sub_command(subparser, 'deploy-cleaner', 'Cleans a previous simplyblock deploy (local run)')

    def init_storage_node__add_node(self, subparser):
        subcommand = self.add_sub_command(subparser, 'add-node', 'Adds a storage node by its IP address')
        subcommand.add_argument('cluster_id', help='Cluster id', type=str)
        subcommand.add_argument('node_addr', help='Address of storage node api to add, like <node-ip>:5000', type=str)
        subcommand.add_argument('ifname', help='Management interface name', type=str)
        argument = subcommand.add_argument('--journal-partition', help='1: auto-create small partitions for journal on nvme devices. 0: use a separate (the smallest) nvme device of the node for journal. The journal needs a maximum of 3 percent of total available raw disk space.', type=int, default=1, dest='partitions')
        if self.developer_mode:
            argument = subcommand.add_argument('--jm-percent', help='Number in percent to use for JM from each device', type=int, default=3, dest='jm_percent')
        argument = subcommand.add_argument('--data-nics', help='Storage network interface name(s). Can be more than one.', type=str, dest='data_nics', nargs='+')
        if self.developer_mode:
            argument = subcommand.add_argument('--size-of-device', help='Size of device per storage node', type=str, dest='partition_size')
        if self.developer_mode:
            argument = subcommand.add_argument('--spdk-image', help='SPDK image uri', type=str, dest='spdk_image')
        if self.developer_mode:
            argument = subcommand.add_argument('--spdk-debug', help='Enable spdk debug logs', dest='spdk_debug', action='store_true')
        if self.developer_mode:
            argument = subcommand.add_argument('--full-page-unmap', help='Enable use_map_whole_page_on_1st_write flaf in bdev_distrib_create and bdev_alceml_create', dest='full_page_unmap', action='store_true')
        if self.developer_mode:
            argument = subcommand.add_argument('--iobuf_small_bufsize', help='bdev_set_options param', type=int, default=0, dest='small_bufsize')
        if self.developer_mode:
            argument = subcommand.add_argument('--iobuf_large_bufsize', help='bdev_set_options param', type=int, default=0, dest='large_bufsize')
        if self.developer_mode:
            argument = subcommand.add_argument('--enable-test-device', help='Enable creation of test device', dest='enable_test_device', action='store_true')
        if self.developer_mode:
            argument = subcommand.add_argument('--disable-ha-jm', help='Disable HA JM for distrib creation', dest='enable_ha_jm', action='store_false')
        argument = subcommand.add_argument('--ha-jm-count', help='HA JM count', type=int, default=3, dest='ha_jm_count')
        argument = subcommand.add_argument('--namespace', help='Kubernetes namespace to deploy on', type=str, dest='namespace')
        if self.developer_mode:
            argument = subcommand.add_argument('--id-device-by-nqn', help='Use device nqn to identify it instead of serial number', dest='id_device_by_nqn', action='store_true')
        if self.developer_mode:
            argument = subcommand.add_argument('--max-snap', help='Max snapshot per storage node', type=int, default=5000, dest='max_snap')

    def init_storage_node__delete(self, subparser):
        subcommand = self.add_sub_command(subparser, 'delete', 'Deletes a storage node object from the state database.')
        subcommand.add_argument('node_id', help='Storage node id', type=str).completer = self._completer_get_sn_list
        argument = subcommand.add_argument('--force', help='Force delete storage node from DB...Hopefully you know what you do', dest='force_remove', action='store_true')

    def init_storage_node__remove(self, subparser):
        subcommand = self.add_sub_command(subparser, 'remove', 'Removes a storage node from the cluster')
        subcommand.add_argument('node_id', help='Storage node id', type=str).completer = self._completer_get_sn_list
        argument = subcommand.add_argument('--force-remove', help='Force remove all logical volumes and snapshots', dest='force_remove', action='store_true')

    def init_storage_node__list(self, subparser):
        subcommand = self.add_sub_command(subparser, 'list', 'Lists all storage nodes')
        argument = subcommand.add_argument('--cluster-id', help='Cluster id', type=str, dest='cluster_id')
        argument = subcommand.add_argument('--json', help='Print outputs in json format', dest='json', action='store_true')

    def init_storage_node__get(self, subparser):
        subcommand = self.add_sub_command(subparser, 'get', 'Gets a storage node\'s information')
        subcommand.add_argument('node_id', help='Storage node id', type=str).completer = self._completer_get_sn_list

    def init_storage_node__restart(self, subparser):
        subcommand = self.add_sub_command(subparser, 'restart', 'Restarts a storage node')
        subcommand.add_argument('node_id', help='Storage node id', type=str).completer = self._completer_get_sn_list
        argument = subcommand.add_argument('--max-lvol', help='Max logical volume per storage node', type=int, default=0, dest='max_lvol')
        if self.developer_mode:
            argument = subcommand.add_argument('--max-snap', help='Max snapshot per storage node', type=int, default=5000, dest='max_snap')
        if self.developer_mode:
            argument = subcommand.add_argument('--max-size', help='Maximum amount of GB to be utilized on this storage node', type=str, default='0', dest='max_prov')
        argument = subcommand.add_argument('--node-addr', '--node-ip', help='Restart Node on new node', type=str, dest='node_ip')
        if self.developer_mode:
            argument = subcommand.add_argument('--spdk-image', help='SPDK image uri', type=str, dest='spdk_image')
        if self.developer_mode:
            argument = subcommand.add_argument('--reattach-volume', help='Reattach volume to new instance', dest='reattach_volume', action='store_true')
        if self.developer_mode:
            argument = subcommand.add_argument('--spdk-debug', help='Enable spdk debug logs', dest='spdk_debug', action='store_true')
        if self.developer_mode:
            argument = subcommand.add_argument('--iobuf_small_bufsize', help='bdev_set_options param', type=int, default=0, dest='small_bufsize')
        if self.developer_mode:
            argument = subcommand.add_argument('--iobuf_large_bufsize', help='bdev_set_options param', type=int, default=0, dest='large_bufsize')
        argument = subcommand.add_argument('--force', help='Force restart', dest='force', action='store_true')
        argument = subcommand.add_argument('--ssd-pcie', help='New Nvme PCIe address to add to the storage node. Can be more than one.', type=str, default='', dest='ssd_pcie', required=False, nargs='+')

    def init_storage_node__shutdown(self, subparser):
        subcommand = self.add_sub_command(subparser, 'shutdown', 'Initiates a storage node shutdown')
        subcommand.add_argument('node_id', help='Storage node id', type=str).completer = self._completer_get_sn_list
        argument = subcommand.add_argument('--force', help='Force node shutdown', dest='force', action='store_true')

    def init_storage_node__suspend(self, subparser):
        subcommand = self.add_sub_command(subparser, 'suspend', 'Suspends a storage node')
        subcommand.add_argument('node_id', help='Storage node id', type=str).completer = self._completer_get_sn_list
        argument = subcommand.add_argument('--force', help='Force node suspend', dest='force', action='store_true')

    def init_storage_node__resume(self, subparser):
        subcommand = self.add_sub_command(subparser, 'resume', 'Resumes a storage node')
        subcommand.add_argument('node_id', help='Storage node id', type=str).completer = self._completer_get_sn_list

    def init_storage_node__get_io_stats(self, subparser):
        subcommand = self.add_sub_command(subparser, 'get-io-stats', 'Gets storage node IO statistics')
        subcommand.add_argument('node_id', help='Storage node id', type=str).completer = self._completer_get_sn_list
        argument = subcommand.add_argument('--history', help='list history records -one for every 15 minutes- for XX days and YY hours -up to 10 days in total-, format: XXdYYh', type=str, dest='history')
        argument = subcommand.add_argument('--records', help='Number of records, default: 20', type=int, default=20, dest='records')

    def init_storage_node__get_capacity(self, subparser):
        subcommand = self.add_sub_command(subparser, 'get-capacity', 'Gets a storage node\'s capacity statistics')
        subcommand.add_argument('node_id', help='Storage node id', type=str).completer = self._completer_get_sn_list
        argument = subcommand.add_argument('--history', help='list history records -one for every 15 minutes- for XX days and YY hours -up to 10 days in total-, format: XXdYYh', type=str, dest='history')

    def init_storage_node__list_devices(self, subparser):
        subcommand = self.add_sub_command(subparser, 'list-devices', 'Lists storage devices')
        subcommand.add_argument('node_id', help='Storage node id', type=str).completer = self._completer_get_sn_list
        argument = subcommand.add_argument('--json', help='Print outputs in json format', dest='json', action='store_true')

    def init_storage_node__device_testing_mode(self, subparser):
        subcommand = self.add_sub_command(subparser, 'device-testing-mode', 'Sets a device to testing mode')
        subcommand.add_argument('device_id', help='Device id', type=str)
        subcommand.add_argument('mode', help='Testing mode', type=str, default='full_pass_through')

    def init_storage_node__get_device(self, subparser):
        subcommand = self.add_sub_command(subparser, 'get-device', 'Gets storage device by its id')
        subcommand.add_argument('device_id', help='Device id', type=str)

    def init_storage_node__reset_device(self, subparser):
        subcommand = self.add_sub_command(subparser, 'reset-device', 'Resets a storage device')
        subcommand.add_argument('device_id', help='Device id', type=str)

    def init_storage_node__restart_device(self, subparser):
        subcommand = self.add_sub_command(subparser, 'restart-device', 'Restarts a storage device')
        subcommand.add_argument('device_id', help='Device id', type=str)

    def init_storage_node__add_device(self, subparser):
        subcommand = self.add_sub_command(subparser, 'add-device', 'Adds a new storage device')
        subcommand.add_argument('device_id', help='Device id', type=str)

    def init_storage_node__remove_device(self, subparser):
        subcommand = self.add_sub_command(subparser, 'remove-device', 'Logically removes a storage device')
        subcommand.add_argument('device_id', help='Device id', type=str)
        argument = subcommand.add_argument('--force', help='Force device remove', dest='force', action='store_true')

    def init_storage_node__set_failed_device(self, subparser):
        subcommand = self.add_sub_command(subparser, 'set-failed-device', 'Sets storage device to failed state')
        subcommand.add_argument('device_id', help='Device ID', type=str)

    def init_storage_node__get_capacity_device(self, subparser):
        subcommand = self.add_sub_command(subparser, 'get-capacity-device', 'Gets a device\'s capacity')
        subcommand.add_argument('device_id', help='Device id', type=str)
        argument = subcommand.add_argument('--history', help='list history records -one for every 15 minutes- for XX days and YY hours -up to 10 days in total-, format: XXdYYh', type=str, dest='history')

    def init_storage_node__get_io_stats_device(self, subparser):
        subcommand = self.add_sub_command(subparser, 'get-io-stats-device', 'Gets a device\'s IO statistics')
        subcommand.add_argument('device_id', help='Device id', type=str)
        argument = subcommand.add_argument('--history', help='list history records -one for every 15 minutes- for XX days and YY hours -up to 10 days in total-, format: XXdYYh', type=str, dest='history')
        argument = subcommand.add_argument('--records', help='Number of records, default: 20', type=int, default=20, dest='records')

    def init_storage_node__port_list(self, subparser):
        subcommand = self.add_sub_command(subparser, 'port-list', 'Gets the data interfaces list of a storage node')
        subcommand.add_argument('node_id', help='Storage node id', type=str).completer = self._completer_get_sn_list

    def init_storage_node__port_io_stats(self, subparser):
        subcommand = self.add_sub_command(subparser, 'port-io-stats', 'Gets the data interfaces\' IO stats')
        subcommand.add_argument('port_id', help='Data port id', type=str)
        argument = subcommand.add_argument('--history', help='list history records -one for every 15 minutes- for XX days and YY hours -up to 10 days in total, format: XXdYYh', type=str, dest='history')

    def init_storage_node__check(self, subparser):
        subcommand = self.add_sub_command(subparser, 'check', 'Checks the health status of a storage node')
        subcommand.add_argument('node_id', help='Storage node id', type=str).completer = self._completer_get_sn_list

    def init_storage_node__check_device(self, subparser):
        subcommand = self.add_sub_command(subparser, 'check-device', 'Checks the health status of a device')
        subcommand.add_argument('device_id', help='Device id', type=str)

    def init_storage_node__info(self, subparser):
        subcommand = self.add_sub_command(subparser, 'info', 'Gets the node\'s information')
        subcommand.add_argument('node_id', help='Storage node id', type=str).completer = self._completer_get_sn_list

    def init_storage_node__info_spdk(self, subparser):
        subcommand = self.add_sub_command(subparser, 'info-spdk', 'Gets the SPDK memory information')
        subcommand.add_argument('node_id', help='Storage node id', type=str).completer = self._completer_get_sn_list

    def init_storage_node__remove_jm_device(self, subparser):
        subcommand = self.add_sub_command(subparser, 'remove-jm-device', 'Removes a journaling device')
        subcommand.add_argument('jm_device_id', help='Journaling device id', type=str)
        argument = subcommand.add_argument('--force', help='Force device remove', dest='force', action='store_true')

    def init_storage_node__restart_jm_device(self, subparser):
        subcommand = self.add_sub_command(subparser, 'restart-jm-device', 'Restarts a journaling device')
        subcommand.add_argument('jm_device_id', help='Journaling device id', type=str)
        argument = subcommand.add_argument('--force', help='Force device remove', dest='force', action='store_true')

    def init_storage_node__send_cluster_map(self, subparser):
        subcommand = self.add_sub_command(subparser, 'send-cluster-map', 'Sends a new cluster map')
        subcommand.add_argument('node_id', help='Storage node id', type=str).completer = self._completer_get_sn_list

    def init_storage_node__get_cluster_map(self, subparser):
        subcommand = self.add_sub_command(subparser, 'get-cluster-map', 'Get the current cluster map')
        subcommand.add_argument('node_id', help='Storage node id', type=str).completer = self._completer_get_sn_list

    def init_storage_node__make_primary(self, subparser):
        subcommand = self.add_sub_command(subparser, 'make-primary', 'Forces to make the provided node id primary')
        subcommand.add_argument('node_id', help='Storage node id', type=str).completer = self._completer_get_sn_list

    def init_storage_node__dump_lvstore(self, subparser):
        subcommand = self.add_sub_command(subparser, 'dump-lvstore', 'Dump lvstore data')
        subcommand.add_argument('node_id', help='Storage node id', type=str).completer = self._completer_get_sn_list

    def init_storage_node__set(self, subparser):
        subcommand = self.add_sub_command(subparser, 'set', 'set storage node db value')
        subcommand.add_argument('node_id', help='Storage node id', type=str)
        subcommand.add_argument('attr_name', help='attr_name', type=str)
        subcommand.add_argument('attr_value', help='attr_value', type=str)


    def init_cluster(self):
        subparser = self.add_command('cluster', 'Cluster commands')
<<<<<<< HEAD

        sub_command = self.add_sub_command(subparser, 'create',
                                           'Create an new cluster with this node as mgmt (local run)')
        sub_command.add_argument(
            "--blk_size", help='The block size in bytes', type=int, choices=[512, 4096], default=512)

        sub_command.add_argument(
            "--page_size", help='The size of a data page in bytes', type=int, default=2097152)

        sub_command.add_argument("--CLI_PASS", help='Password for CLI SSH connection', required=False)
        sub_command.add_argument("--cap-warn", help='Capacity warning level in percent, default=80',
                                 type=int, required=False, dest="cap_warn")
        sub_command.add_argument("--cap-crit", help='Capacity critical level in percent, default=90',
                                 type=int, required=False, dest="cap_crit")
        sub_command.add_argument("--prov-cap-warn", help='Capacity warning level in percent, default=180',
                                 type=int, required=False, dest="prov_cap_warn")
        sub_command.add_argument("--prov-cap-crit", help='Capacity critical level in percent, default=190',
                                 type=int, required=False, dest="prov_cap_crit")
        sub_command.add_argument("--ifname", help='Management interface name, default: eth0')
        sub_command.add_argument("--log-del-interval", help='graylog deletion interval, default: 3d',
                                 dest='log_del_interval', default='3d')
        sub_command.add_argument("--metrics-retention-period", help='retention period for prometheus metrics, default: 7d',
                                 dest='metrics_retention_period', default='7d')
        sub_command.add_argument("--contact-point", help='the email or slack webhook url to be used for alerting',
                                 dest='contact_point', default='')
        sub_command.add_argument("--grafana-endpoint", help='the endpoint url for grafana',
                                 dest='grafana_endpoint', default='')
        sub_command.add_argument("--distr-ndcs", help='(Dev) set ndcs manually, default: 1', type=int, default=1)
        sub_command.add_argument("--distr-npcs", help='(Dev) set npcs manually, default: 1', type=int, default=1)
        sub_command.add_argument("--distr-bs", help='(Dev) distrb bdev block size, default: 4096', type=int,
                                 default=4096)
        sub_command.add_argument("--distr-chunk-bs", help='(Dev) distrb bdev chunk block size, default: 4096', type=int,
                                 default=4096)
        sub_command.add_argument("--ha-type", help='LVol HA type (single, ha), default is cluster HA type',
                                 dest='ha_type', choices=["single", "ha"], default='single')
        sub_command.add_argument("--enable-node-affinity", help='Enable node affinity for storage nodes', action='store_true')
        sub_command.add_argument("--qpair-count", help='tcp transport qpair count', type=int, dest='qpair_count',
                                 default=0, choices=range(128))
        sub_command.add_argument("--max-queue-size", help='The max size the queue will grow', type=int, default=128)
        sub_command.add_argument("--inflight-io-threshold", help='The number of inflight IOs allowed before the IO queuing starts', type=int, default=4)
        sub_command.add_argument("--enable-qos", help='Enable qos bdev for storage nodes', action='store_true', dest='enable_qos')
        sub_command.add_argument("--strict-node-anti-affinity", help='Enable strict node anti affinity for storage nodes', action='store_true')



        # add cluster
        sub_command = self.add_sub_command(subparser, 'add', 'Add new cluster')
        sub_command.add_argument("--blk_size", help='The block size in bytes', type=int, choices=[512, 4096], default=512)
        sub_command.add_argument("--page_size", help='The size of a data page in bytes', type=int, default=2097152)
        sub_command.add_argument("--cap-warn", help='Capacity warning level in percent, default=80',
                                 type=int, required=False, dest="cap_warn")
        sub_command.add_argument("--cap-crit", help='Capacity critical level in percent, default=90',
                                 type=int, required=False, dest="cap_crit")
        sub_command.add_argument("--prov-cap-warn", help='Capacity warning level in percent, default=180',
                                 type=int, required=False, dest="prov_cap_warn")
        sub_command.add_argument("--prov-cap-crit", help='Capacity critical level in percent, default=190',
                                 type=int, required=False, dest="prov_cap_crit")
        sub_command.add_argument("--distr-ndcs", help='(Dev) set ndcs manually, default: 4', type=int, default=0)
        sub_command.add_argument("--distr-npcs", help='(Dev) set npcs manually, default: 1', type=int, default=0)
        sub_command.add_argument("--distr-bs", help='(Dev) distrb bdev block size, default: 4096', type=int,
                                 default=4096)
        sub_command.add_argument("--distr-chunk-bs", help='(Dev) distrb bdev chunk block size, default: 4096', type=int,
                                 default=4096)
        sub_command.add_argument("--ha-type", help='LVol HA type (single, ha), default is cluster HA type',
                                 dest='ha_type', choices=["single", "ha"], default='single')
        sub_command.add_argument("--enable-node-affinity", help='Enable node affinity for storage nodes', action='store_true')
        sub_command.add_argument("--qpair-count", help='tcp transport qpair count', type=int, dest='qpair_count',
                                 default=0, choices=range(128))
        sub_command.add_argument("--max-queue-size", help='The max size the queue will grow', type=int, default=128)
        sub_command.add_argument("--inflight-io-threshold", help='The number of inflight IOs allowed before the IO queuing starts', type=int, default=4)
        sub_command.add_argument("--enable-qos", help='Enable qos bdev for storage nodes', action='store_true', dest='enable_qos')
        sub_command.add_argument("--strict-node-anti-affinity", help='Enable strict node anti affinity for storage nodes', action='store_true')

        # Activate cluster
        sub_command = self.add_sub_command(subparser, 'activate', 'Create distribs and raid0 bdevs on all the storage node and move the cluster to active state')
        sub_command.add_argument("cluster_id", help='the cluster UUID').completer = self._completer_get_cluster_list
        sub_command.add_argument("--force", help='Force recreate distr and lv stores', required=False, action='store_true')
        sub_command.add_argument("--force-lvstore-create", help='Force recreate lv stores', required=False, action='store_true', dest='force_lvstore_create')

        # show cluster list
        self.add_sub_command(subparser, 'list', 'Show clusters list')

        # show cluster info
        sub_command = self.add_sub_command(
            subparser, 'status', 'Show cluster status')
        sub_command.add_argument("cluster_id", help='the cluster UUID').completer = self._completer_get_cluster_list

        # show cluster info
        sub_command = self.add_sub_command(subparser, 'get', 'Show cluster info')
        sub_command.add_argument("id", help='the cluster UUID').completer = self._completer_get_cluster_list

        #sub_command = self.add_sub_command(
        #    subparser, 'suspend', 'Suspend cluster')
        #sub_command.add_argument("cluster_id", help='the cluster UUID')

        #sub_command = self.add_sub_command(
        #    subparser, 'unsuspend', 'Unsuspend cluster')
        #sub_command.add_argument("cluster_id", help='the cluster UUID')

        sub_command = self.add_sub_command(
            subparser, 'get-capacity', 'Get cluster capacity')
        sub_command.add_argument("cluster_id", help='the cluster UUID').completer = self._completer_get_cluster_list
        sub_command.add_argument("--json", help='Print json output', required=False, action='store_true')
        sub_command.add_argument("--history", help='(XXdYYh), list history records (one for every 15 minutes) '
                                                   'for XX days and YY hours (up to 10 days in total).')

        sub_command = self.add_sub_command(
            subparser, 'get-io-stats', 'Get cluster IO statistics')
        sub_command.add_argument("cluster_id", help='the cluster UUID').completer = self._completer_get_cluster_list
        sub_command.add_argument("--records", help='Number of records, default: 20', type=int, default=20)
        sub_command.add_argument("--history", help='(XXdYYh), list history records (one for every 15 minutes) '
                                                   'for XX days and YY hours (up to 10 days in total).')

        # sub_command = self.add_sub_command(
        #     subparser, 'get-cli-ssh-pass', 'returns the ssh password for the CLI ssh connection')
        # sub_command.add_argument("cluster_id", help='the cluster UUID')

        # get-logs
        sub_command = self.add_sub_command(subparser, 'get-logs', 'Returns cluster status logs')
        sub_command.add_argument("cluster_id", help='cluster uuid').completer = self._completer_get_cluster_list

        # get-secret
        sub_command = self.add_sub_command(subparser, 'get-secret', 'Get cluster secret')
        sub_command.add_argument("cluster_id", help='cluster uuid').completer = self._completer_get_cluster_list

        # set-secret
        sub_command = self.add_sub_command(subparser, 'upd-secret', 'Updates the cluster secret')
        sub_command.add_argument("cluster_id", help='cluster uuid').completer = self._completer_get_cluster_list
        sub_command.add_argument("secret", help='new 20 characters password')

        # check cluster
        sub_command = self.add_sub_command(subparser, "check", 'Health check cluster')
        sub_command.add_argument("id", help='cluster UUID').completer = self._completer_get_cluster_list

        # update cluster
        sub_command = self.add_sub_command(subparser, "update", 'Update cluster mgmt services')
        sub_command.add_argument("id", help='cluster UUID').completer = self._completer_get_cluster_list

        # graceful-shutdown storage nodes
        sub_command = self.add_sub_command(subparser, "graceful-shutdown", 'Graceful shutdown of storage nodes')
        sub_command.add_argument("id", help='cluster UUID').completer = self._completer_get_cluster_list

        # graceful-startup storage nodes
        sub_command = self.add_sub_command(subparser, "graceful-startup", 'Graceful startup of storage nodes')
        sub_command.add_argument("id", help='cluster UUID').completer = self._completer_get_cluster_list
        sub_command.add_argument("--clear-data", help='clear Alceml data', dest='clear_data', action='store_true')
        sub_command.add_argument("--spdk-image", help='SPDK image uri', dest='spdk_image')

        # get tasks list
        sub_command = self.add_sub_command(subparser, "list-tasks", 'List tasks by cluster ID')
        sub_command.add_argument("cluster_id", help='UUID of the cluster').completer = self._completer_get_cluster_list

        # cancel task
        sub_command = self.add_sub_command(subparser, "cancel-task", 'Cancel task by ID')
        sub_command.add_argument("id", help='UUID of the Task')

        # delete cluster
        sub_command = self.add_sub_command(
            subparser, 'delete', 'Delete Cluster',
            usage="This is only possible, if no storage nodes and pools are attached to the cluster")
        sub_command.add_argument("id", help='cluster UUID').completer = self._completer_get_cluster_list


        #
        # ----------------- lvol -----------------
        #

        subparser = self.add_command('lvol', 'LVol commands')
        # add lvol
        sub_command = self.add_sub_command(subparser, 'add', 'Add a new logical volume')
        sub_command.add_argument("name", help='LVol name or id')
        sub_command.add_argument("size", help='LVol size: 10M, 10G, 10(bytes)')
        sub_command.add_argument("pool", help='Pool UUID or name')
        sub_command.add_argument("--snapshot", "-s", help='Make LVol with snapshot capability, default is False',
                                 required=False, action='store_true')
        sub_command.add_argument("--max-size", help='LVol max size', dest='max_size', default="0")
        sub_command.add_argument("--host-id", help='Primary storage node UUID or Hostname', dest='host_id')

        #
        # sub_command.add_argument("--compress",
        #                          help='Use inline data compression and de-compression on the logical volume',
        #                          required=False, action='store_true')
        sub_command.add_argument("--encrypt", help='Use inline data encryption and de-cryption on the logical volume',
                                 required=False, action='store_true')
        sub_command.add_argument("--crypto-key1", help='the hex value of key1 to be used for lvol encryption',
                                 dest='crypto_key1', default=None)
        sub_command.add_argument("--crypto-key2", help='the hex value of key2 to be used for lvol encryption',
                                 dest='crypto_key2', default=None)
        sub_command.add_argument("--max-rw-iops", help='Maximum Read Write IO Per Second', type=int)
        sub_command.add_argument("--max-rw-mbytes", help='Maximum Read Write Mega Bytes Per Second', type=int)
        sub_command.add_argument("--max-r-mbytes", help='Maximum Read Mega Bytes Per Second', type=int)
        sub_command.add_argument("--max-w-mbytes", help='Maximum Write Mega Bytes Per Second', type=int)
        sub_command.add_argument("--distr-vuid", help='(Dev) set vuid manually, default: random (1-99999)', type=int,
                                 default=0)
        sub_command.add_argument("--ha-type", help='LVol HA type (single, ha), default is cluster HA type',
                                 dest='ha_type', choices=["single", "ha", "default"], default='default')
        sub_command.add_argument("--lvol-priority-class", help='Lvol priority class', type=int, default=0)
        sub_command.add_argument("--namespace", help='Set LVol namespace for k8s clients')
        sub_command.add_argument("--uid", help='Set LVol UUID')
        sub_command.add_argument("--pvc_name", help='Set LVol PVC name for k8s clients')


        # set lvol params
        sub_command = self.add_sub_command(subparser, 'qos-set', 'Change qos settings for an active logical volume')
        sub_command.add_argument("id", help='LVol id')
        sub_command.add_argument("--max-rw-iops", help='Maximum Read Write IO Per Second', type=int)
        sub_command.add_argument("--max-rw-mbytes", help='Maximum Read Write Mega Bytes Per Second', type=int)
        sub_command.add_argument("--max-r-mbytes", help='Maximum Read Mega Bytes Per Second', type=int)
        sub_command.add_argument("--max-w-mbytes", help='Maximum Write Mega Bytes Per Second', type=int)

        # list lvols
        sub_command = self.add_sub_command(subparser, 'list', 'List LVols')
        sub_command.add_argument("--cluster-id", help='List LVols in particular cluster', dest="cluster_id")
        sub_command.add_argument("--pool", help='List LVols in particular Pool ID or name', dest="pool")
        sub_command.add_argument("--json", help='Print outputs in json format', required=False, action='store_true')
        sub_command.add_argument("--all", help='List soft deleted LVols', required=False, action='store_true')

        # Get the size and max_size of the lvol
        sub_command = self.add_sub_command(subparser, 'list-mem', 'Get the size and max_size of the lvol')
        sub_command.add_argument("--json", help='Print outputs in json format', required=False, action='store_true')
        sub_command.add_argument("--csv", help='Print outputs in csv format', required=False, action='store_true')

        # get lvol
        sub_command = self.add_sub_command(subparser, 'get', 'Get LVol details')
        sub_command.add_argument("id", help='LVol id or name')
        sub_command.add_argument("--json", help='Print outputs in json format', required=False, action='store_true')

        # delete lvol
        sub_command = self.add_sub_command(
            subparser, 'delete', 'Delete LVol', usage='This is only possible, if no more snapshots and non-inflated clones '
                                 'of the volume exist. The volume must be suspended before it can be deleted. ')
        sub_command.add_argument("id", help='LVol id or ids', nargs='+')
        sub_command.add_argument("--force", help='Force delete LVol from the cluster', required=False,
                                 action='store_true')

        # show connection string
        sub_command = self.add_sub_command(
            subparser, 'connect', 'Get lvol connection strings', usage='Multiple connections to the cluster are '
                                  'always available for multi-pathing and high-availability.')
        sub_command.add_argument("id", help='LVol id')

        # lvol resize
        sub_command = self.add_sub_command(
            subparser, 'resize', 'Resize LVol', usage='The lvol cannot be exceed the maximum size for lvols. It cannot '
                                 'exceed total remaining provisioned space in pool. It cannot drop below the '
                                 'current utilization.')
        sub_command.add_argument("id", help='LVol id')
        sub_command.add_argument("size", help='New LVol size size: 10M, 10G, 10(bytes)')

        # lvol create-snapshot
        sub_command = self.add_sub_command(subparser, 'create-snapshot', 'Create snapshot from LVol')
        sub_command.add_argument("id", help='LVol id')
        sub_command.add_argument("name", help='snapshot name')

        # lvol clone
        sub_command = self.add_sub_command(subparser, 'clone', 'create LVol based on a snapshot')
        sub_command.add_argument("snapshot_id", help='snapshot UUID')
        sub_command.add_argument("clone_name", help='clone name')
        sub_command.add_argument("--resize", help='New LVol size: 10M, 10G, 10(bytes)')

        # lvol move
        sub_command = self.add_sub_command(
            subparser, 'move', 'Moves a full copy of the logical volume between nodes')
        sub_command.add_argument("id", help='LVol UUID')
        # sub_command.add_argument("cluster-id", help='Destination Cluster ID')
        sub_command.add_argument("node_id", help='Destination Node UUID')
        sub_command.add_argument("--force", help='Force LVol delete from source node', required=False, action='store_true')

        # lvol get-capacity
        sub_command = self.add_sub_command(
            subparser, 'get-capacity',"Get LVol capacity")
        sub_command.add_argument("id", help='LVol id')
        sub_command.add_argument("--history", help='(XXdYYh), list history records (one for every 15 minutes) '
                                                   'for XX days and YY hours (up to 10 days in total).')

        # lvol get-io-stats
        sub_command = self.add_sub_command(
            subparser, 'get-io-stats', help="Get LVol IO statistics")
        sub_command.add_argument("id", help='LVol id')
        sub_command.add_argument("--history", help='(XXdYYh), list history records (one for every 15 minutes) '
                                                   'for XX days and YY hours (up to 10 days in total).')
        sub_command.add_argument("--records", help='Number of records, default: 20', type=int, default=20)

        sub_command = self.add_sub_command(subparser, "check", 'Health check LVol')
        sub_command.add_argument("id", help='UUID of LVol')

        # lvol inflate
        sub_command = self.add_sub_command(subparser, 'inflate', 'Inflate a logical volume',
                                           usage='All unallocated clusters are allocated and copied from the parent or zero filled if not allocated in the parent. '
                                                 'Then all dependencies on the parent are removed.')
        sub_command.add_argument("lvol_id", help='cloned lvol id')

        # mgmt-node ops
        subparser = self.add_command('mgmt', 'Management node commands')

        sub_command = self.add_sub_command(subparser, 'add', 'Add Management node to the cluster (local run)')
        sub_command.add_argument("cluster_ip", help='the cluster IP address')
        sub_command.add_argument("cluster_id", help='the cluster UUID')
        sub_command.add_argument("cluster_secret", help='the cluster secret')
        sub_command.add_argument("ifname", help='Management interface name')

        sub_command = self.add_sub_command(subparser, "list", 'List Management nodes')
        sub_command.add_argument("--json", help='Print outputs in json format', action='store_true')

        sub_command = self.add_sub_command(subparser, "remove", 'Remove Management node')
        sub_command.add_argument("id", help='Mgmt node uuid')

        sub_command = self.add_sub_command(subparser, "get-secret", 'get admin secret')

        # pool ops
        subparser = self.add_command('pool', 'Pool commands')
        # add pool
        sub_command = self.add_sub_command(subparser, 'add', 'Add a new Pool')
        sub_command.add_argument("name", help='Pool name')
        sub_command.add_argument("cluster_id", help='Cluster UUID')
        sub_command.add_argument("--pool-max", help='Pool maximum size: 20M, 20G, 0(default)', default="0")
        sub_command.add_argument("--lvol-max", help='LVol maximum size: 20M, 20G, 0(default)', default="0")
        sub_command.add_argument("--max-rw-iops", help='Maximum Read Write IO Per Second', type=int)
        sub_command.add_argument("--max-rw-mbytes", help='Maximum Read Write Mega Bytes Per Second', type=int)
        sub_command.add_argument("--max-r-mbytes", help='Maximum Read Mega Bytes Per Second', type=int)
        sub_command.add_argument("--max-w-mbytes", help='Maximum Write Mega Bytes Per Second', type=int)
        sub_command.add_argument("--has-secret", help='Pool is created with a secret (all further API interactions '
                                                      'with the pool and logical volumes in the '
                                                      'pool require this secret)', required=False, action='store_true')

        # set pool params
        sub_command = self.add_sub_command(subparser, 'set', 'Set pool attributes')
        sub_command.add_argument("id", help='Pool UUID')
        sub_command.add_argument("--pool-max", help='Pool maximum size: 20M, 20G')
        sub_command.add_argument("--lvol-max", help='LVol maximum size: 20M, 20G')
        sub_command.add_argument("--max-rw-iops", help='Maximum Read Write IO Per Second', type=int)
        sub_command.add_argument("--max-rw-mbytes", help='Maximum Read Write Mega Bytes Per Second', type=int)
        sub_command.add_argument("--max-r-mbytes", help='Maximum Read Mega Bytes Per Second', type=int)
        sub_command.add_argument("--max-w-mbytes", help='Maximum Write Mega Bytes Per Second', type=int)

        # list pools
        sub_command = self.add_sub_command(subparser, 'list', 'List pools')
        sub_command.add_argument("--json", help='Print outputs in json format', required=False, action='store_true')
        sub_command.add_argument("--cluster-id", help='ID of the cluster', dest="cluster_id")

        # get pool
        sub_command = self.add_sub_command(subparser, 'get', 'get pool details')
        sub_command.add_argument("id", help='pool uuid')
        sub_command.add_argument("--json", help='Print outputs in json format', required=False, action='store_true')

        # delete pool
        sub_command = self.add_sub_command(
            subparser, 'delete', 'Delete Pool', usage=
            "It is only possible to delete a pool if it is empty (no provisioned logical volumes contained).")
        sub_command.add_argument("id", help='pool uuid')

        # enable
        sub_command = self.add_sub_command(subparser, 'enable', 'Set pool status to Active')
        sub_command.add_argument("pool_id", help='pool uuid')
        # disable
        sub_command = self.add_sub_command(
            subparser, 'disable', 'Set pool status to Inactive.')
        sub_command.add_argument("pool_id", help='pool uuid')

        # get-secret
        sub_command = self.add_sub_command(subparser, 'get-secret', 'Get pool secret')
        sub_command.add_argument("pool_id", help='pool uuid')

        # get-secret
        sub_command = self.add_sub_command(subparser, 'upd-secret', 'Updates pool secret')
        sub_command.add_argument("pool_id", help='pool uuid')
        sub_command.add_argument("secret", help='new 20 characters password')

        # get-capacity
        sub_command = self.add_sub_command(subparser, 'get-capacity', 'Get pool capacity')
        sub_command.add_argument("pool_id", help='pool uuid')

        # get-io-stats
        sub_command = self.add_sub_command(
            subparser, 'get-io-stats', 'Get pool IO statistics')
        sub_command.add_argument("id", help='Pool id')
        sub_command.add_argument("--history", help='(XXdYYh), list history records (one for every 15 minutes) '
                                                   'for XX days and YY hours (up to 10 days in total).')
        sub_command.add_argument("--records", help='Number of records, default: 20', type=int, default=20)

=======
        self.init_cluster__deploy(subparser)
        self.init_cluster__create(subparser)
        self.init_cluster__add(subparser)
        self.init_cluster__activate(subparser)
        self.init_cluster__list(subparser)
        self.init_cluster__status(subparser)
        self.init_cluster__complete_expand(subparser)
        self.init_cluster__show(subparser)
        self.init_cluster__get(subparser)
        if self.developer_mode:
            self.init_cluster__suspend(subparser)
        self.init_cluster__get_capacity(subparser)
        self.init_cluster__get_io_stats(subparser)
        self.init_cluster__get_logs(subparser)
        self.init_cluster__get_secret(subparser)
        self.init_cluster__update_secret(subparser)
        self.init_cluster__check(subparser)
        self.init_cluster__update(subparser)
        if self.developer_mode:
            self.init_cluster__graceful_shutdown(subparser)
        if self.developer_mode:
            self.init_cluster__graceful_startup(subparser)
        self.init_cluster__list_tasks(subparser)
        self.init_cluster__cancel_task(subparser)
        self.init_cluster__delete(subparser)
        if self.developer_mode:
            self.init_cluster__set(subparser)


    def init_cluster__deploy(self, subparser):
        subcommand = self.add_sub_command(subparser, 'deploy', 'Deploys a storage nodes')
        argument = subcommand.add_argument('--storage-nodes', help='comma separated ip addresses', type=str, dest='storage_nodes')
        argument = subcommand.add_argument('--test', help='Test Cluster', dest='test', action='store_true')
        argument = subcommand.add_argument('--ha-type', help='Logical volume HA type (single, ha), default is cluster HA type', type=str, default='ha', dest='ha_type', choices=['single','ha',])
        if self.developer_mode:
            argument = subcommand.add_argument('--ha-jm-count', help='HA JM count', type=int, default=3, dest='ha_jm_count')
        argument = subcommand.add_argument('--data-chunks-per-stripe', help='Erasure coding schema parameter k (distributed raid), default: 1', type=int, default=1, dest='distr_ndcs')
        argument = subcommand.add_argument('--parity-chunks-per-stripe', help='Erasure coding schema parameter n (distributed raid), default: 1', type=int, default=1, dest='distr_npcs')
        if self.developer_mode:
            argument = subcommand.add_argument('--enable-qos', help='Enable qos bdev for storage nodes', type=bool, default=False, dest='enable_qos')
        argument = subcommand.add_argument('--ifname', help='Management interface name, e.g. eth0', type=str, dest='ifname')
        if self.developer_mode:
            argument = subcommand.add_argument('--blk_size', help='The block size in bytes', type=int, default=512, dest='blk_size', choices=['512','4096',])
        if self.developer_mode:
            argument = subcommand.add_argument('--page_size', help='The size of a data page in bytes', type=int, default=2097152, dest='page_size')
        if self.developer_mode:
            argument = subcommand.add_argument('--CLI_PASS', help='Password for CLI SSH connection', type=str, dest='CLI_PASS')
        argument = subcommand.add_argument('--cap-warn', help='Capacity warning level in percent, default: 89', type=int, default=89, dest='cap_warn')
        argument = subcommand.add_argument('--cap-crit', help='Capacity critical level in percent, default: 99', type=int, default=99, dest='cap_crit')
        argument = subcommand.add_argument('--prov-cap-warn', help='Capacity warning level in percent, default: 250', type=int, default=250, dest='prov_cap_warn')
        argument = subcommand.add_argument('--prov-cap-crit', help='Capacity critical level in percent, default: 500', type=int, default=500, dest='prov_cap_crit')
        argument = subcommand.add_argument('--log-del-interval', help='Logging retention period, default: 3d', type=str, default='3d', dest='log_del_interval')
        argument = subcommand.add_argument('--metrics-retention-period', help='Retention period for I/O statistics (Prometheus), default: 7d', type=str, default='7d', dest='metrics_retention_period')
        argument = subcommand.add_argument('--contact-point', help='Email or slack webhook url to be used for alerting', type=str, default='', dest='contact_point')
        if self.developer_mode:
            argument = subcommand.add_argument('--distr-bs', help='(Dev) distrb bdev block size, default: 4096', type=int, default=4096, dest='distr_bs')
        argument = subcommand.add_argument('--chunk-size-in-bytes', help='(Dev) distrb bdev chunk block size, default: 4096', type=int, default=4096, dest='distr_chunk_bs')
        argument = subcommand.add_argument('--enable-node-affinity', help='Enable node affinity for storage nodes', dest='enable_node_affinity', action='store_true')
        argument = subcommand.add_argument('--qpair-count', help='NVMe/TCP transport qpair count per logical volume', type=range_type(1, 128), default=3, dest='qpair_count')
        if self.developer_mode:
            argument = subcommand.add_argument('--max-queue-size', help='The max size the queue will grow', type=int, default=128, dest='max_queue_size')
        if self.developer_mode:
            argument = subcommand.add_argument('--inflight-io-threshold', help='The number of inflight IOs allowed before the IO queuing starts', type=int, default=4, dest='inflight_io_threshold')
        argument = subcommand.add_argument('--strict-node-anti-affinity', help='Enable strict node anti affinity for storage nodes. Never more than one chunk is placed on a node. This requires a minimum of _data-chunks-in-stripe + parity-chunks-in-stripe + 1_ nodes in the cluster."', dest='strict_node_anti_affinity', action='store_true')
        argument = subcommand.add_argument('--journal-partition', help='1: auto-partition nvme devices for journal. 0: use a separate nvme device for journal. The smallest NVMe device available on the host will be chosen as a journal. It should provide about 3%% of the entire node’s NVMe capacity. If set to false, partitions on other devices will be auto-created to store the journal.', type=str, default='True', dest='partitions')
        if self.developer_mode:
            argument = subcommand.add_argument('--jm-percent', help='Number in percent to use for JM from each device', type=int, default=3, dest='jm_percent')
        argument = subcommand.add_argument('--data-nics', help='Storage network interface name(s). Can be more than one.', type=str, dest='data_nics', nargs='+')
        argument = subcommand.add_argument('--max-lvol', help='Max logical volume per storage node', type=int, dest='max_lvol')
        if self.developer_mode:
            argument = subcommand.add_argument('--max-snap', help='Max snapshot per storage node', type=int, default=5000, dest='max_snap')
        argument = subcommand.add_argument('--max-size', help='Maximum amount of GB to be provisioned via all storage nodes', type=str, default='', dest='max_prov')
        if self.developer_mode:
            argument = subcommand.add_argument('--size-of-device', help='Size of device per storage node', type=str, dest='partition_size')
        if self.developer_mode:
            argument = subcommand.add_argument('--spdk-image', help='SPDK image uri', type=str, dest='spdk_image')
        if self.developer_mode:
            argument = subcommand.add_argument('--spdk-debug', help='Enable spdk debug logs', dest='spdk_debug', action='store_true')
        if self.developer_mode:
            argument = subcommand.add_argument('--iobuf_small_bufsize', help='bdev_set_options param', type=int, default=0, dest='small_bufsize')
        if self.developer_mode:
            argument = subcommand.add_argument('--iobuf_large_bufsize', help='bdev_set_options param', type=int, default=0, dest='large_bufsize')
        if self.developer_mode:
            argument = subcommand.add_argument('--enable-test-device', help='Enable creation of test device', dest='enable_test_device', action='store_true')
        if self.developer_mode:
            argument = subcommand.add_argument('--disable-ha-jm', help='Disable HA JM for distrib creation', dest='enable_ha_jm', action='store_true')
        argument = subcommand.add_argument('--namespace', help='k8s namespace to deploy on', type=str, dest='namespace')
        argument = subcommand.add_argument('--id-device-by-nqn', help='Use device nqn to identify it instead of serial number', default=False, dest='id_device_by_nqn', action='store_true')
        if self.developer_mode:
            argument = subcommand.add_argument('--lvol-name', help='Logical volume name or id', type=str, default='lvol01', dest='lvol_name')
        if self.developer_mode:
            argument = subcommand.add_argument('--lvol-size', help='Logical volume size: 10M, 10G, 10(bytes)', type=size_type(), default='10G', dest='lvol_size')
        if self.developer_mode:
            argument = subcommand.add_argument('--pool-name', help='Pool id or name', type=str, default='pool01', dest='pool_name')
        if self.developer_mode:
            argument = subcommand.add_argument('--pool-max', help='Pool maximum size: 20M, 20G, 0(default)', type=size_type(), default='25G', dest='pool_max')
        if self.developer_mode:
            argument = subcommand.add_argument('--snapshot', '-s', help='Make logical volume with snapshot capability, default: false', dest='snapshot', action='store_true')
        if self.developer_mode:
            argument = subcommand.add_argument('--max-volume-size', help='Logical volume max size', type=size_type(), default='1000G', dest='max_size')
        argument = subcommand.add_argument('--host-id', help='Primary storage node id or hostname', type=str, dest='host_id')
        if self.developer_mode:
            argument = subcommand.add_argument('--encrypt', help='Use inline data encryption and decryption on the logical volume', dest='encrypt', action='store_true')
        if self.developer_mode:
            argument = subcommand.add_argument('--distr-vuid', help='(Dev) set vuid manually, default: random (1-99999)', type=int, dest='distr_vuid')
        if self.developer_mode:
            argument = subcommand.add_argument('--lvol-ha-type', help='Logical volume HA type (single, ha), default is cluster HA type', type=str, default='ha', dest='lvol_ha_type', choices=['single','default','ha',])

    def init_cluster__create(self, subparser):
        subcommand = self.add_sub_command(subparser, 'create', 'Creates a new cluster')
        if self.developer_mode:
            argument = subcommand.add_argument('--page_size', help='The size of a data page in bytes', type=int, default=2097152, dest='page_size')
        if self.developer_mode:
            argument = subcommand.add_argument('--CLI_PASS', help='Password for CLI SSH connection', type=str, dest='CLI_PASS')
        argument = subcommand.add_argument('--cap-warn', help='Capacity warning level in percent, default: 89', type=int, default=89, dest='cap_warn')
        argument = subcommand.add_argument('--cap-crit', help='Capacity critical level in percent, default: 99', type=int, default=99, dest='cap_crit')
        argument = subcommand.add_argument('--prov-cap-warn', help='Capacity warning level in percent, default: 250', type=int, default=250, dest='prov_cap_warn')
        argument = subcommand.add_argument('--prov-cap-crit', help='Capacity critical level in percent, default: 500', type=int, default=500, dest='prov_cap_crit')
        argument = subcommand.add_argument('--ifname', help='Management interface name, e.g. eth0', type=str, dest='ifname')
        argument = subcommand.add_argument('--log-del-interval', help='Logging retention policy, default: 3d', type=str, default='3d', dest='log_del_interval')
        argument = subcommand.add_argument('--metrics-retention-period', help='Retention period for I/O statistics (Prometheus), default: 7d', type=str, default='7d', dest='metrics_retention_period')
        argument = subcommand.add_argument('--contact-point', help='Email or slack webhook url to be used for alerting', type=str, default='', dest='contact_point')
        argument = subcommand.add_argument('--grafana-endpoint', help='Endpoint url for Grafana', type=str, default='', dest='grafana_endpoint')
        argument = subcommand.add_argument('--data-chunks-per-stripe', help='Erasure coding schema parameter k (distributed raid), default: 1', type=int, default=1, dest='distr_ndcs')
        argument = subcommand.add_argument('--parity-chunks-per-stripe', help='Erasure coding schema parameter n (distributed raid), default: 1', type=int, default=1, dest='distr_npcs')
        if self.developer_mode:
            argument = subcommand.add_argument('--distr-bs', help='(Dev) distrb bdev block size, default: 4096', type=int, default=4096, dest='distr_bs')
        if self.developer_mode:
            argument = subcommand.add_argument('--distr-chunk-bs', help='(Dev) distrb bdev chunk block size, default: 4096', type=int, default=4096, dest='distr_chunk_bs')
        argument = subcommand.add_argument('--ha-type', help='Logical volume HA type (single, ha), default is cluster ha type', type=str, default='ha', dest='ha_type', choices=['single','ha',])
        argument = subcommand.add_argument('--enable-node-affinity', help='Enable node affinity for storage nodes', dest='enable_node_affinity', action='store_true')
        argument = subcommand.add_argument('--qpair-count', help='NVMe/TCP transport qpair count per logical volume', type=range_type(0, 128), default=0, dest='qpair_count')
        if self.developer_mode:
            argument = subcommand.add_argument('--max-queue-size', help='The max size the queue will grow', type=int, default=128, dest='max_queue_size')
        if self.developer_mode:
            argument = subcommand.add_argument('--inflight-io-threshold', help='The number of inflight IOs allowed before the IO queuing starts', type=int, default=4, dest='inflight_io_threshold')
        if self.developer_mode:
            argument = subcommand.add_argument('--enable-qos', help='Enable qos bdev for storage nodes, true by default', type=bool, default=False, dest='enable_qos')
        argument = subcommand.add_argument('--strict-node-anti-affinity', help='Enable strict node anti affinity for storage nodes. Never more than one chunk is placed on a node. This requires a minimum of _data-chunks-in-stripe + parity-chunks-in-stripe + 1_ nodes in the cluster.', dest='strict_node_anti_affinity', action='store_true')

    def init_cluster__add(self, subparser):
        subcommand = self.add_sub_command(subparser, 'add', 'Adds a new cluster')
        if self.developer_mode:
            argument = subcommand.add_argument('--page_size', help='The size of a data page in bytes', type=int, default=2097152, dest='page_size')
        argument = subcommand.add_argument('--cap-warn', help='Capacity warning level in percent, default: 89', type=int, default=89, dest='cap_warn')
        argument = subcommand.add_argument('--cap-crit', help='Capacity critical level in percent, default: 99', type=int, default=99, dest='cap_crit')
        argument = subcommand.add_argument('--prov-cap-warn', help='Capacity warning level in percent, default: 250', type=int, default=250, dest='prov_cap_warn')
        argument = subcommand.add_argument('--prov-cap-crit', help='Capacity critical level in percent, default: 500', type=int, default=500, dest='prov_cap_crit')
        argument = subcommand.add_argument('--data-chunks-per-stripe', help='Erasure coding schema parameter k (distributed raid), default: 1', type=int, default=1, dest='distr_ndcs')
        argument = subcommand.add_argument('--parity-chunks-per-stripe', help='Erasure coding schema parameter n (distributed raid), default: 1', type=int, default=1, dest='distr_npcs')
        if self.developer_mode:
            argument = subcommand.add_argument('--distr-bs', help='(Dev) distrb bdev block size, default: 4096', type=int, default=4096, dest='distr_bs')
        if self.developer_mode:
            argument = subcommand.add_argument('--distr-chunk-bs', help='(Dev) distrb bdev chunk block size, default: 4096', type=int, default=4096, dest='distr_chunk_bs')
        argument = subcommand.add_argument('--ha-type', help='Logical volume HA type (single, ha), default is cluster single type', type=str, default='ha', dest='ha_type', choices=['single','ha',])
        argument = subcommand.add_argument('--enable-node-affinity', help='Enables node affinity for storage nodes', dest='enable_node_affinity', action='store_true')
        argument = subcommand.add_argument('--qpair-count', help='NVMe/TCP transport qpair count per logical volume', type=range_type(0, 128), default=0, dest='qpair_count')
        if self.developer_mode:
            argument = subcommand.add_argument('--max-queue-size', help='The max size the queue will grow', type=int, default=128, dest='max_queue_size')
        if self.developer_mode:
            argument = subcommand.add_argument('--inflight-io-threshold', help='The number of inflight IOs allowed before the IO queuing starts', type=int, default=4, dest='inflight_io_threshold')
        if self.developer_mode:
            argument = subcommand.add_argument('--enable-qos', help='Enable qos bdev for storage nodes, default: true', type=bool, default=False, dest='enable_qos')
        argument = subcommand.add_argument('--strict-node-anti-affinity', help='Enable strict node anti affinity for storage nodes. Never more than one chunk is placed on a node. This requires a minimum of _data-chunks-in-stripe + parity-chunks-in-stripe + 1_ nodes in the cluster."', dest='strict_node_anti_affinity', action='store_true')

    def init_cluster__activate(self, subparser):
        subcommand = self.add_sub_command(subparser, 'activate', 'Activates a cluster.')
        subcommand.add_argument('cluster_id', help='Cluster id', type=str).completer = self._completer_get_cluster_list
        argument = subcommand.add_argument('--force', help='Force recreate distr and lv stores', dest='force', action='store_true')
        argument = subcommand.add_argument('--force-lvstore-create', help='Force recreate lv stores', dest='force_lvstore_create', action='store_true').completer = self._completer_get_cluster_list

    def init_cluster__list(self, subparser):
        subcommand = self.add_sub_command(subparser, 'list', 'Shows the cluster list')
        argument = subcommand.add_argument('--json', help='Print json output', dest='json', action='store_true')

    def init_cluster__status(self, subparser):
        subcommand = self.add_sub_command(subparser, 'status', 'Shows a cluster\'s status')
        subcommand.add_argument('cluster_id', help='Cluster id', type=str).completer = self._completer_get_cluster_list

    def init_cluster__complete_expand(self, subparser):
        subcommand = self.add_sub_command(subparser, 'complete-expand', 'Create lvstore on newly added nodes to the cluster')
        subcommand.add_argument('cluster_id', help='Cluster id', type=str).completer = self._completer_get_cluster_list

    def init_cluster__show(self, subparser):
        subcommand = self.add_sub_command(subparser, 'show', 'Shows a cluster\'s statistics')
        subcommand.add_argument('cluster_id', help='Cluster id', type=str).completer = self._completer_get_cluster_list

    def init_cluster__get(self, subparser):
        subcommand = self.add_sub_command(subparser, 'get', 'Gets a cluster\'s information')
        subcommand.add_argument('cluster_id', help='Cluster id', type=str).completer = self._completer_get_cluster_list

    def init_cluster__suspend(self, subparser):
        subcommand = self.add_sub_command(subparser, 'suspend', 'Put the cluster status to be suspended')
        subcommand.add_argument('cluster_id', help='Cluster id', type=str).completer = self._completer_get_cluster_list

    def init_cluster__get_capacity(self, subparser):
        subcommand = self.add_sub_command(subparser, 'get-capacity', 'Gets a cluster\'s capacity')
        subcommand.add_argument('cluster_id', help='Cluster id', type=str).completer = self._completer_get_cluster_list
        argument = subcommand.add_argument('--json', help='Print json output', dest='json', action='store_true')
        argument = subcommand.add_argument('--history', help='(XXdYYh), list history records (one for every 15 minutes) for XX days and YY hours (up to 10 days in total).', type=str, dest='history')

    def init_cluster__get_io_stats(self, subparser):
        subcommand = self.add_sub_command(subparser, 'get-io-stats', 'Gets a cluster\'s I/O statistics')
        subcommand.add_argument('cluster_id', help='Cluster id', type=str).completer = self._completer_get_cluster_list
        argument = subcommand.add_argument('--records', help='Number of records, default: 20', type=int, default=20, dest='records')
        argument = subcommand.add_argument('--history', help='(XXdYYh), list history records (one for every 15 minutes) for XX days and YY hours (up to 10 days in total).', type=str, dest='history')

    def init_cluster__get_logs(self, subparser):
        subcommand = self.add_sub_command(subparser, 'get-logs', 'Returns a cluster\'s status logs')
        subcommand.add_argument('cluster_id', help='Cluster id', type=str).completer = self._completer_get_cluster_list
        argument = subcommand.add_argument('--limit', help='show last number of logs, default 50', type=int, default=50, dest='limit')

    def init_cluster__get_secret(self, subparser):
        subcommand = self.add_sub_command(subparser, 'get-secret', 'Gets a cluster\'s secret')
        subcommand.add_argument('cluster_id', help='Cluster id', type=str).completer = self._completer_get_cluster_list

    def init_cluster__update_secret(self, subparser):
        subcommand = self.add_sub_command(subparser, 'update-secret', 'Updates a cluster\'s secret')
        subcommand.add_argument('cluster_id', help='Cluster id', type=str).completer = self._completer_get_cluster_list
        subcommand.add_argument('secret', help='new 20 characters password', type=str)

    def init_cluster__check(self, subparser):
        subcommand = self.add_sub_command(subparser, 'check', 'Checks a cluster\'s health')
        subcommand.add_argument('cluster_id', help='Cluster id', type=str).completer = self._completer_get_cluster_list

    def init_cluster__update(self, subparser):
        subcommand = self.add_sub_command(subparser, 'update', 'Updates a cluster to new version')
        subcommand.add_argument('cluster_id', help='Cluster id', type=str).completer = self._completer_get_cluster_list
        argument = subcommand.add_argument('--cp-only', help='Update the control plane only', type=bool, default=False, dest='mgmt_only')
        argument = subcommand.add_argument('--restart', help='Restart the management services', type=bool, default=False, dest='restart')
        argument = subcommand.add_argument('--spdk-image', help='Restart the storage nodes using the provided image', type=str, dest='spdk_image')
        argument = subcommand.add_argument('--mgmt-image', help='Restart the management services using the provided image', type=str, dest='mgmt_image')

    def init_cluster__graceful_shutdown(self, subparser):
        subcommand = self.add_sub_command(subparser, 'graceful-shutdown', 'Initiates a graceful shutdown of a cluster\'s storage nodes')
        subcommand.add_argument('cluster_id', help='Cluster id', type=str).completer = self._completer_get_cluster_list

    def init_cluster__graceful_startup(self, subparser):
        subcommand = self.add_sub_command(subparser, 'graceful-startup', 'Initiates a graceful startup of a cluster\'s storage nodes')
        subcommand.add_argument('cluster_id', help='Cluster id', type=str).completer = self._completer_get_cluster_list
        argument = subcommand.add_argument('--clear-data', help='clear Alceml data', dest='clear_data', action='store_true')
        argument = subcommand.add_argument('--spdk-image', help='SPDK image uri', type=str, dest='spdk_image')

    def init_cluster__list_tasks(self, subparser):
        subcommand = self.add_sub_command(subparser, 'list-tasks', 'Lists tasks of a cluster')
        subcommand.add_argument('cluster_id', help='Cluster id', type=str).completer = self._completer_get_cluster_list
        argument = subcommand.add_argument('--limit', help='show last number of tasks, default 50', type=int, default=50, dest='limit')

    def init_cluster__cancel_task(self, subparser):
        subcommand = self.add_sub_command(subparser, 'cancel-task', 'Cancels task by task id')
        subcommand.add_argument('task_id', help='Task id', type=str)

    def init_cluster__delete(self, subparser):
        subcommand = self.add_sub_command(subparser, 'delete', 'Deletes a cluster')
        subcommand.add_argument('cluster_id', help='Cluster id', type=str).completer = self._completer_get_cluster_list

    def init_cluster__set(self, subparser):
        subcommand = self.add_sub_command(subparser, 'set', 'set cluster db value')
        subcommand.add_argument('cluster_id', help='cluster id', type=str)
        subcommand.add_argument('attr_name', help='attr_name', type=str)
        subcommand.add_argument('attr_value', help='attr_value', type=str)


    def init_volume(self):
        subparser = self.add_command('volume', 'Logical volume commands', aliases=['lvol',])
        self.init_volume__add(subparser)
        self.init_volume__qos_set(subparser)
        self.init_volume__list(subparser)
        if self.developer_mode:
            self.init_volume__list_mem(subparser)
        self.init_volume__get(subparser)
        self.init_volume__delete(subparser)
        self.init_volume__connect(subparser)
        self.init_volume__resize(subparser)
        self.init_volume__create_snapshot(subparser)
        self.init_volume__clone(subparser)
        if self.developer_mode:
            self.init_volume__move(subparser)
        self.init_volume__get_capacity(subparser)
        self.init_volume__get_io_stats(subparser)
        self.init_volume__check(subparser)
        self.init_volume__inflate(subparser)


    def init_volume__add(self, subparser):
        subcommand = self.add_sub_command(subparser, 'add', 'Adds a new logical volume')
        subcommand.add_argument('name', help='New logical volume name', type=str)
        subcommand.add_argument('size', help='Logical volume size: 10M, 10G, 10(bytes)', type=size_type())
        subcommand.add_argument('pool', help='Pool id or name', type=str)
        argument = subcommand.add_argument('--snapshot', '-s', help='Make logical volume with snapshot capability, default: false', default=False, dest='snapshot', action='store_true')
        argument = subcommand.add_argument('--max-size', help='Logical volume max size', type=size_type(), default='1000T', dest='max_size')
        argument = subcommand.add_argument('--host-id', help='Primary storage node id or Hostname', type=str, dest='host_id')
        argument = subcommand.add_argument('--encrypt', help='Use inline data encryption and decryption on the logical volume', dest='encrypt', action='store_true')
        argument = subcommand.add_argument('--crypto-key1', help='Hex value of key1 to be used for logical volume encryption', type=str, dest='crypto_key1')
        argument = subcommand.add_argument('--crypto-key2', help='Hex value of key2 to be used for logical volume encryption', type=str, dest='crypto_key2')
        argument = subcommand.add_argument('--max-rw-iops', help='Maximum Read Write IO Per Second', type=int, dest='max_rw_iops')
        argument = subcommand.add_argument('--max-rw-mbytes', help='Maximum Read Write Megabytes Per Second', type=int, dest='max_rw_mbytes')
        argument = subcommand.add_argument('--max-r-mbytes', help='Maximum Read Megabytes Per Second', type=int, dest='max_r_mbytes')
        argument = subcommand.add_argument('--max-w-mbytes', help='Maximum Write Megabytes Per Second', type=int, dest='max_w_mbytes')
        if self.developer_mode:
            argument = subcommand.add_argument('--distr-vuid', help='(Dev) set vuid manually, default: random (1-99999)', type=int, dest='distr_vuid')
        argument = subcommand.add_argument('--ha-type', help='Logical volume HA type (single, ha), default is cluster HA type', type=str, default='default', dest='ha_type', choices=['single','default','ha',])
        argument = subcommand.add_argument('--lvol-priority-class', help='Logical volume priority class', type=int, default=0, dest='lvol_priority_class')
        argument = subcommand.add_argument('--namespace', help='Set logical volume namespace for k8s clients', type=str, dest='namespace')
        if self.developer_mode:
            argument = subcommand.add_argument('--uid', help='Set logical volume id', type=str, dest='uid')
        argument = subcommand.add_argument('--pvc-name', '--pvc_name', help='Set logical volume PVC name for k8s clients', type=str, dest='pvc_name')

    def init_volume__qos_set(self, subparser):
        subcommand = self.add_sub_command(subparser, 'qos-set', 'Changes QoS settings for an active logical volume')
        subcommand.add_argument('volume_id', help='Logical volume id', type=str)
        argument = subcommand.add_argument('--max-rw-iops', help='Maximum Read Write IO Per Second', type=int, dest='max_rw_iops')
        argument = subcommand.add_argument('--max-rw-mbytes', help='Maximum Read Write Megabytes Per Second', type=int, dest='max_rw_mbytes')
        argument = subcommand.add_argument('--max-r-mbytes', help='Maximum Read Megabytes Per Second', type=int, dest='max_r_mbytes')
        argument = subcommand.add_argument('--max-w-mbytes', help='Maximum Write Megabytes Per Second', type=int, dest='max_w_mbytes')

    def init_volume__list(self, subparser):
        subcommand = self.add_sub_command(subparser, 'list', 'Lists logical volumes')
        argument = subcommand.add_argument('--cluster-id', help='List logical volumes in particular cluster', type=str, dest='cluster_id')
        argument = subcommand.add_argument('--pool', help='List logical volumes in particular pool id or name', type=str, dest='pool')
        argument = subcommand.add_argument('--json', help='Print outputs in json format', dest='json', action='store_true')
        argument = subcommand.add_argument('--all', help='List soft deleted logical volumes', dest='all', action='store_true')

    def init_volume__list_mem(self, subparser):
        subcommand = self.add_sub_command(subparser, 'list-mem', 'Gets the size and max_size of a logical volume')
        argument = subcommand.add_argument('--json', help='Print outputs in json format', dest='json', action='store_true')
        argument = subcommand.add_argument('--csv', help='Print outputs in csv format', dest='csv', action='store_true')

    def init_volume__get(self, subparser):
        subcommand = self.add_sub_command(subparser, 'get', 'Gets the logical volume details')
        subcommand.add_argument('volume_id', help='Logical volume id or name', type=str)
        argument = subcommand.add_argument('--json', help='Print outputs in json format', dest='json', action='store_true')

    def init_volume__delete(self, subparser):
        subcommand = self.add_sub_command(subparser, 'delete', 'Deletes a logical volume')
        subcommand.add_argument('volume_id', help='Logical volumes id or ids', type=str, nargs='+')
        argument = subcommand.add_argument('--force', help='Force delete logical volume from the cluster', dest='force', action='store_true')

    def init_volume__connect(self, subparser):
        subcommand = self.add_sub_command(subparser, 'connect', 'Gets the logical volume\'s NVMe/TCP connection string(s)')
        subcommand.add_argument('volume_id', help='Logical volume id', type=str)
        argument = subcommand.add_argument('--ctrl-loss-tmo', help='Control loss timeout for this volume', type=int, dest='ctrl_loss_tmo')

    def init_volume__resize(self, subparser):
        subcommand = self.add_sub_command(subparser, 'resize', 'Resizes a logical volume')
        subcommand.add_argument('volume_id', help='Logical volume id', type=str)
        subcommand.add_argument('size', help='New logical volume size size: 10M, 10G, 10(bytes)', type=size_type())

    def init_volume__create_snapshot(self, subparser):
        subcommand = self.add_sub_command(subparser, 'create-snapshot', 'Creates a snapshot from a logical volume')
        subcommand.add_argument('volume_id', help='Logical volume id', type=str)
        subcommand.add_argument('name', help='Snapshot name', type=str)

    def init_volume__clone(self, subparser):
        subcommand = self.add_sub_command(subparser, 'clone', 'Provisions a logical volumes from an existing snapshot')
        subcommand.add_argument('snapshot_id', help='Snapshot id', type=str)
        subcommand.add_argument('clone_name', help='Clone name', type=str)
        argument = subcommand.add_argument('--resize', help='New logical volume size: 10M, 10G, 10(bytes). Can only increase.', type=size_type(), default='0', dest='resize')

    def init_volume__move(self, subparser):
        subcommand = self.add_sub_command(subparser, 'move', 'Moves a full copy of the logical volume between nodes')
        subcommand.add_argument('volume_id', help='Logical volume id', type=str)
        subcommand.add_argument('node_id', help='Destination node id', type=str)
        argument = subcommand.add_argument('--force', help='Force logical volume delete from source node', dest='force', action='store_true')

    def init_volume__get_capacity(self, subparser):
        subcommand = self.add_sub_command(subparser, 'get-capacity', 'Gets a logical volume\'s capacity')
        subcommand.add_argument('volume_id', help='Logical volume id', type=str)
        argument = subcommand.add_argument('--history', help='(XXdYYh), list history records (one for every 15 minutes) for XX days and YY hours (up to 10 days in total).', type=str, dest='history')

    def init_volume__get_io_stats(self, subparser):
        subcommand = self.add_sub_command(subparser, 'get-io-stats', 'Gets a logical volume\'s I/O statistics')
        subcommand.add_argument('volume_id', help='Logical volume id', type=str)
        argument = subcommand.add_argument('--history', help='(XXdYYh), list history records (one for every 15 minutes) for XX days and YY hours (up to 10 days in total).', type=str, dest='history')
        argument = subcommand.add_argument('--records', help='Number of records, default: 20', type=int, default=20, dest='records')

    def init_volume__check(self, subparser):
        subcommand = self.add_sub_command(subparser, 'check', 'Checks a logical volume\'s health')
        subcommand.add_argument('volume_id', help='Logical volume id', type=str)

    def init_volume__inflate(self, subparser):
        subcommand = self.add_sub_command(subparser, 'inflate', 'Inflate a logical volume')
        subcommand.add_argument('volume_id', help='Logical volume id', type=str)


    def init_control_plane(self):
        subparser = self.add_command('control-plane', 'Control plane commands', aliases=['cp','mgmt',])
        self.init_control_plane__add(subparser)
        self.init_control_plane__list(subparser)
        self.init_control_plane__remove(subparser)


    def init_control_plane__add(self, subparser):
        subcommand = self.add_sub_command(subparser, 'add', 'Adds a control plane to the cluster (local run)')
        subcommand.add_argument('cluster_ip', help='Cluster IP address', type=str)
        subcommand.add_argument('cluster_id', help='Cluster id', type=str)
        subcommand.add_argument('cluster_secret', help='Cluster secret', type=str)
        subcommand.add_argument('ifname', help='Management interface name', type=str)

    def init_control_plane__list(self, subparser):
        subcommand = self.add_sub_command(subparser, 'list', 'Lists all control plane nodes')
        argument = subcommand.add_argument('--json', help='Print outputs in json format', dest='json', action='store_true')

    def init_control_plane__remove(self, subparser):
        subcommand = self.add_sub_command(subparser, 'remove', 'Removes a control plane node')
        subcommand.add_argument('node_id', help='Control plane node id', type=str)


    def init_storage_pool(self):
        subparser = self.add_command('storage-pool', 'Storage pool commands', aliases=['pool',])
        self.init_storage_pool__add(subparser)
        self.init_storage_pool__set(subparser)
        self.init_storage_pool__list(subparser)
        self.init_storage_pool__get(subparser)
        self.init_storage_pool__delete(subparser)
        self.init_storage_pool__enable(subparser)
        self.init_storage_pool__disable(subparser)
        self.init_storage_pool__get_capacity(subparser)
        self.init_storage_pool__get_io_stats(subparser)


    def init_storage_pool__add(self, subparser):
        subcommand = self.add_sub_command(subparser, 'add', 'Adds a new storage pool')
        subcommand.add_argument('name', help='New pool name', type=str)
        subcommand.add_argument('cluster_id', help='Cluster id', type=str)
        argument = subcommand.add_argument('--pool-max', help='Pool maximum size: 20M, 20G, 0. Default: 0', type=size_type(), default='0', dest='pool_max')
        argument = subcommand.add_argument('--lvol-max', help='Logical volume maximum size: 20M, 20G, 0. Default: 0', type=size_type(), default='0', dest='lvol_max')
        argument = subcommand.add_argument('--max-rw-iops', help='Maximum Read Write IO Per Second', type=int, dest='max_rw_iops')
        argument = subcommand.add_argument('--max-rw-mbytes', help='Maximum Read Write Megabytes Per Second', type=int, dest='max_rw_mbytes')
        argument = subcommand.add_argument('--max-r-mbytes', help='Maximum Read Megabytes Per Second', type=int, dest='max_r_mbytes')
        argument = subcommand.add_argument('--max-w-mbytes', help='Maximum Write Megabytes Per Second', type=int, dest='max_w_mbytes')
        if self.developer_mode:
            argument = subcommand.add_argument('--has-secret', help='Pool is created with a secret (all further API interactions with the pool and logical volumes in the pool require this secret)', dest='has_secret', action='store_true')

    def init_storage_pool__set(self, subparser):
        subcommand = self.add_sub_command(subparser, 'set', 'Sets a storage pool\'s attributes')
        subcommand.add_argument('pool_id', help='Pool id', type=str)
        argument = subcommand.add_argument('--pool-max', help='Pool maximum size: 20M, 20G', type=size_type(), dest='pool_max')
        argument = subcommand.add_argument('--lvol-max', help='Logical volume maximum size: 20M, 20G', type=size_type(), dest='lvol_max')
        argument = subcommand.add_argument('--max-rw-iops', help='Maximum Read Write IO Per Second', type=int, dest='max_rw_iops')
        argument = subcommand.add_argument('--max-rw-mbytes', help='Maximum Read Write Megabytes Per Second', type=int, dest='max_rw_mbytes')
        argument = subcommand.add_argument('--max-r-mbytes', help='Maximum Read Megabytes Per Second', type=int, dest='max_r_mbytes')
        argument = subcommand.add_argument('--max-w-mbytes', help='Maximum Write Megabytes Per Second', type=int, dest='max_w_mbytes')

    def init_storage_pool__list(self, subparser):
        subcommand = self.add_sub_command(subparser, 'list', 'Lists all storage pools')
        argument = subcommand.add_argument('--json', help='Print outputs in json format', dest='json', action='store_true')
        argument = subcommand.add_argument('--cluster-id', help='Cluster id', type=str, dest='cluster_id')

    def init_storage_pool__get(self, subparser):
        subcommand = self.add_sub_command(subparser, 'get', 'Gets a storage pool\'s details')
        subcommand.add_argument('pool_id', help='Pool id', type=str)
        argument = subcommand.add_argument('--json', help='Print outputs in json format', dest='json', action='store_true')

    def init_storage_pool__delete(self, subparser):
        subcommand = self.add_sub_command(subparser, 'delete', 'Deletes a storage pool')
        subcommand.add_argument('pool_id', help='Pool id', type=str)

    def init_storage_pool__enable(self, subparser):
        subcommand = self.add_sub_command(subparser, 'enable', 'Set a storage pool\'s status to Active')
        subcommand.add_argument('pool_id', help='Pool id', type=str)

    def init_storage_pool__disable(self, subparser):
        subcommand = self.add_sub_command(subparser, 'disable', 'Sets a storage pool\'s status to Inactive.')
        subcommand.add_argument('pool_id', help='Pool id', type=str)

    def init_storage_pool__get_capacity(self, subparser):
        subcommand = self.add_sub_command(subparser, 'get-capacity', 'Gets a storage pool\'s capacity')
        subcommand.add_argument('pool_id', help='Pool id', type=str)

    def init_storage_pool__get_io_stats(self, subparser):
        subcommand = self.add_sub_command(subparser, 'get-io-stats', 'Gets a storage pool\'s I/O statistics')
        subcommand.add_argument('pool_id', help='Pool id', type=str)
        argument = subcommand.add_argument('--history', help='(XXdYYh), list history records (one for every 15 minutes) for XX days and YY hours (up to 10 days in total).', type=str, dest='history')
        argument = subcommand.add_argument('--records', help='Number of records, default: 20', type=int, default=20, dest='records')


    def init_snapshot(self):
>>>>>>> 8e3832f1
        subparser = self.add_command('snapshot', 'Snapshot commands')
        self.init_snapshot__add(subparser)
        self.init_snapshot__list(subparser)
        self.init_snapshot__delete(subparser)
        self.init_snapshot__clone(subparser)


    def init_snapshot__add(self, subparser):
        subcommand = self.add_sub_command(subparser, 'add', 'Creates a new snapshot')
        subcommand.add_argument('volume_id', help='Logical volume id', type=str)
        subcommand.add_argument('name', help='New snapshot name', type=str)

    def init_snapshot__list(self, subparser):
        subcommand = self.add_sub_command(subparser, 'list', 'Lists all snapshots')
        argument = subcommand.add_argument('--all', help='List soft deleted snapshots', dest='all', action='store_true')

    def init_snapshot__delete(self, subparser):
        subcommand = self.add_sub_command(subparser, 'delete', 'Deletes a snapshot')
        subcommand.add_argument('snapshot_id', help='Snapshot id', type=str)
        argument = subcommand.add_argument('--force', help='Force remove', dest='force', action='store_true')

    def init_snapshot__clone(self, subparser):
        subcommand = self.add_sub_command(subparser, 'clone', 'Provisions a new logical volume from an existing snapshot')
        subcommand.add_argument('snapshot_id', help='Snapshot id', type=str)
        subcommand.add_argument('lvol_name', help='Logical volume name', type=str)
        argument = subcommand.add_argument('--resize', help='New logical volume size: 10M, 10G, 10(bytes). Can only increase.', type=size_type(), default='0', dest='resize')


    def init_caching_node(self):
        subparser = self.add_command('caching-node', 'Caching node commands', aliases=['cn',])
        self.init_caching_node__deploy(subparser)
        self.init_caching_node__add_node(subparser)
        self.init_caching_node__list(subparser)
        self.init_caching_node__list_lvols(subparser)
        self.init_caching_node__remove(subparser)
        self.init_caching_node__connect(subparser)
        self.init_caching_node__disconnect(subparser)
        self.init_caching_node__recreate(subparser)
        self.init_caching_node__get_lvol_stats(subparser)


    def init_caching_node__deploy(self, subparser):
        subcommand = self.add_sub_command(subparser, 'deploy', 'Deploys a caching node on this machine (local run)')
        argument = subcommand.add_argument('--ifname', help='Management interface name, e.g. eth0', type=str, dest='ifname')

    def init_caching_node__add_node(self, subparser):
        subcommand = self.add_sub_command(subparser, 'add-node', 'Adds a new caching node to the cluster')
        subcommand.add_argument('cluster_id', help='Cluster id', type=str)
        subcommand.add_argument('node_ip', help='Node IP address', type=str)
        subcommand.add_argument('ifname', help='Management interface name', type=str)
        argument = subcommand.add_argument('--vcpu-count', help='Number of vCPUs used for SPDK. Remaining CPUs will be used for Linux system, TCP/IP processing, and other workloads. The default on non-Kubernetes hosts is 80%%.', type=int, dest='vcpu_count')
        if self.developer_mode:
            argument = subcommand.add_argument('--cpu-mask', help='SPDK app CPU mask, default is all cores found', type=regex_type(r'^(0x|0X)?[a-fA-F0-9]+$'), dest='spdk_cpu_mask')
        if self.developer_mode:
            argument = subcommand.add_argument('--memory', help='SPDK huge memory allocation. By default it will acquire all available huge pages.', type=size_type(min=utils.parse_size('1G'), max=None), dest='spdk_mem')
        if self.developer_mode:
            argument = subcommand.add_argument('--spdk-image', help='SPDK image uri', type=str, dest='spdk_image')
        argument = subcommand.add_argument('--namespace', help='k8s namespace to deploy on', type=str, dest='namespace')
        argument = subcommand.add_argument('--multipathing', help='Enable multipathing for logical volume connection, default: on', type=str, default='True', dest='multipathing', choices=['on','off',])

    def init_caching_node__list(self, subparser):
        subcommand = self.add_sub_command(subparser, 'list', 'Lists all caching nodes')

    def init_caching_node__list_lvols(self, subparser):
        subcommand = self.add_sub_command(subparser, 'list-lvols', 'Lists all connected logical volumes')
        subcommand.add_argument('node_id', help='Caching node id', type=str)

    def init_caching_node__remove(self, subparser):
        subcommand = self.add_sub_command(subparser, 'remove', 'Removes a caching node from the cluster')
        subcommand.add_argument('node_id', help='Caching node id', type=str)
        argument = subcommand.add_argument('--force', help='Force remove', dest='force', action='store_true')

    def init_caching_node__connect(self, subparser):
        subcommand = self.add_sub_command(subparser, 'connect', 'Connects a logical volume to the caching node')
        subcommand.add_argument('node_id', help='Caching node id', type=str)
        subcommand.add_argument('lvol_id', help='Logical volume id', type=str)

    def init_caching_node__disconnect(self, subparser):
        subcommand = self.add_sub_command(subparser, 'disconnect', 'Disconnects a logical volume from the caching node')
        subcommand.add_argument('node_id', help='Caching node id', type=str)
        subcommand.add_argument('lvol_id', help='Logical volume id', type=str)

    def init_caching_node__recreate(self, subparser):
        subcommand = self.add_sub_command(subparser, 'recreate', 'Recreate a caching node\'s bdevs')
        subcommand.add_argument('node_id', help='Caching node id', type=str)

    def init_caching_node__get_lvol_stats(self, subparser):
        subcommand = self.add_sub_command(subparser, 'get-lvol-stats', 'Gets a logical volume\'s statistics')
        subcommand.add_argument('lvol_id', help='Logical volume id', type=str)
        argument = subcommand.add_argument('--history', help='(XXdYYh), list history records (one for every 15 minutes) for XX days and YY hours (up to 10 days in total).', type=str, dest='history')


    def run(self):
        args = self.parser.parse_args()
        if args.debug:
            self.logger.setLevel(logging.DEBUG)
        else:
            self.logger.setLevel(logging.INFO)

        logging.getLogger("urllib3.connectionpool").setLevel(logging.WARNING)

        ret = ""
        args_dict = args.__dict__
        if args.command in ['storage-node', 'sn']:
            sub_command = args_dict['storage-node']
            if sub_command in ['deploy']:
                ret = self.storage_node__deploy(sub_command, args)
            elif sub_command in ['configure']:
                ret = self.storage_node__configure(sub_command, args)
            elif sub_command in ['configure-upgrade']:
                ret = self.storage_node__configure_upgrade(sub_command, args)
            elif sub_command in ['deploy-cleaner']:
                ret = self.storage_node__deploy_cleaner(sub_command, args)
            elif sub_command in ['add-node']:
                if not self.developer_mode:
                    args.jm_percent = 3
                    args.partition_size = None
                    args.spdk_image = None
                    args.spdk_debug = None
                    args.full_page_unmap = None
                    args.small_bufsize = 0
                    args.large_bufsize = 0
                    args.enable_test_device = None
                    args.enable_ha_jm = True
                    args.id_device_by_nqn = False
                    args.max_snap = 5000
                ret = self.storage_node__add_node(sub_command, args)
            elif sub_command in ['delete']:
                ret = self.storage_node__delete(sub_command, args)
            elif sub_command in ['remove']:
                ret = self.storage_node__remove(sub_command, args)
            elif sub_command in ['list']:
                ret = self.storage_node__list(sub_command, args)
            elif sub_command in ['get']:
                ret = self.storage_node__get(sub_command, args)
            elif sub_command in ['restart']:
                if not self.developer_mode:
                    args.max_snap = 5000
                    args.max_prov = '0'
                    args.spdk_image = None
                    args.reattach_volume = None
                    args.spdk_debug = None
                    args.small_bufsize = 0
                    args.large_bufsize = 0
                ret = self.storage_node__restart(sub_command, args)
            elif sub_command in ['shutdown']:
                ret = self.storage_node__shutdown(sub_command, args)
            elif sub_command in ['suspend']:
                ret = self.storage_node__suspend(sub_command, args)
            elif sub_command in ['resume']:
                ret = self.storage_node__resume(sub_command, args)
            elif sub_command in ['get-io-stats']:
                ret = self.storage_node__get_io_stats(sub_command, args)
            elif sub_command in ['get-capacity']:
                ret = self.storage_node__get_capacity(sub_command, args)
            elif sub_command in ['list-devices']:
                ret = self.storage_node__list_devices(sub_command, args)
            elif sub_command in ['device-testing-mode']:
                if not self.developer_mode:
                    print("This command is private.")
                    ret = False
                else:
                    ret = self.storage_node__device_testing_mode(sub_command, args)
            elif sub_command in ['get-device']:
                ret = self.storage_node__get_device(sub_command, args)
            elif sub_command in ['reset-device']:
                ret = self.storage_node__reset_device(sub_command, args)
            elif sub_command in ['restart-device']:
                ret = self.storage_node__restart_device(sub_command, args)
            elif sub_command in ['add-device']:
                ret = self.storage_node__add_device(sub_command, args)
            elif sub_command in ['remove-device']:
                ret = self.storage_node__remove_device(sub_command, args)
            elif sub_command in ['set-failed-device']:
                ret = self.storage_node__set_failed_device(sub_command, args)
            elif sub_command in ['get-capacity-device']:
                ret = self.storage_node__get_capacity_device(sub_command, args)
            elif sub_command in ['get-io-stats-device']:
                ret = self.storage_node__get_io_stats_device(sub_command, args)
            elif sub_command in ['port-list']:
                ret = self.storage_node__port_list(sub_command, args)
            elif sub_command in ['port-io-stats']:
                ret = self.storage_node__port_io_stats(sub_command, args)
            elif sub_command in ['check']:
                ret = self.storage_node__check(sub_command, args)
            elif sub_command in ['check-device']:
                ret = self.storage_node__check_device(sub_command, args)
            elif sub_command in ['info']:
                ret = self.storage_node__info(sub_command, args)
            elif sub_command in ['info-spdk']:
                if not self.developer_mode:
                    print("This command is private.")
                    ret = False
                else:
                    ret = self.storage_node__info_spdk(sub_command, args)
            elif sub_command in ['remove-jm-device']:
                if not self.developer_mode:
                    print("This command is private.")
                    ret = False
                else:
                    ret = self.storage_node__remove_jm_device(sub_command, args)
            elif sub_command in ['restart-jm-device']:
                ret = self.storage_node__restart_jm_device(sub_command, args)
            elif sub_command in ['send-cluster-map']:
                if not self.developer_mode:
                    print("This command is private.")
                    ret = False
                else:
                    ret = self.storage_node__send_cluster_map(sub_command, args)
            elif sub_command in ['get-cluster-map']:
                if not self.developer_mode:
                    print("This command is private.")
                    ret = False
                else:
                    ret = self.storage_node__get_cluster_map(sub_command, args)
            elif sub_command in ['make-primary']:
                ret = self.storage_node__make_primary(sub_command, args)
            elif sub_command in ['dump-lvstore']:
                if not self.developer_mode:
                    print("This command is private.")
                    ret = False
                else:
                    ret = self.storage_node__dump_lvstore(sub_command, args)
            elif sub_command in ['set']:
                if not self.developer_mode:
                    print("This command is private.")
                    ret = False
                else:
                    ret = self.storage_node__set(sub_command, args)
            else:
                self.parser.print_help()

        elif args.command in ['cluster']:
            sub_command = args_dict['cluster']
            if sub_command in ['deploy']:
                if not self.developer_mode:
                    args.ha_jm_count = 3
                    args.enable_qos = False
                    args.blk_size = 512
                    args.page_size = 2097152
                    args.CLI_PASS = None
                    args.distr_bs = 4096
                    args.max_queue_size = 128
                    args.inflight_io_threshold = 4
                    args.jm_percent = 3
                    args.max_snap = 5000
                    args.partition_size = None
                    args.spdk_image = None
                    args.spdk_debug = None
                    args.small_bufsize = 0
                    args.large_bufsize = 0
                    args.enable_test_device = None
                    args.enable_ha_jm = False
                    args.lvol_name = 'lvol01'
                    args.lvol_size = '10G'
                    args.pool_name = 'pool01'
                    args.pool_max = '25G'
                    args.snapshot = False
                    args.max_size = '1000G'
                    args.encrypt = None
                    args.distr_vuid = None
                    args.lvol_ha_type = 'ha'
                ret = self.cluster__deploy(sub_command, args)
            elif sub_command in ['create']:
                if not self.developer_mode:
                    args.page_size = 2097152
                    args.CLI_PASS = None
                    args.distr_bs = 4096
                    args.distr_chunk_bs = 4096
                    args.max_queue_size = 128
                    args.inflight_io_threshold = 4
                    args.enable_qos = False
                ret = self.cluster__create(sub_command, args)
            elif sub_command in ['add']:
                if not self.developer_mode:
                    args.page_size = 2097152
                    args.distr_bs = 4096
                    args.distr_chunk_bs = 4096
                    args.max_queue_size = 128
                    args.inflight_io_threshold = 4
                    args.enable_qos = False
                ret = self.cluster__add(sub_command, args)
            elif sub_command in ['activate']:
                ret = self.cluster__activate(sub_command, args)
            elif sub_command in ['list']:
                ret = self.cluster__list(sub_command, args)
            elif sub_command in ['status']:
                ret = self.cluster__status(sub_command, args)
            elif sub_command in ['complete-expand']:
                ret = self.cluster__complete_expand(sub_command, args)
            elif sub_command in ['show']:
                ret = self.cluster__show(sub_command, args)
            elif sub_command in ['get']:
                ret = self.cluster__get(sub_command, args)
            elif sub_command in ['suspend']:
                if not self.developer_mode:
                    print("This command is private.")
                    ret = False
                else:
                    ret = self.cluster__suspend(sub_command, args)
            elif sub_command in ['get-capacity']:
                ret = self.cluster__get_capacity(sub_command, args)
            elif sub_command in ['get-io-stats']:
                ret = self.cluster__get_io_stats(sub_command, args)
            elif sub_command in ['get-logs']:
                ret = self.cluster__get_logs(sub_command, args)
            elif sub_command in ['get-secret']:
                ret = self.cluster__get_secret(sub_command, args)
            elif sub_command in ['update-secret']:
                ret = self.cluster__update_secret(sub_command, args)
            elif sub_command in ['check']:
                ret = self.cluster__check(sub_command, args)
            elif sub_command in ['update']:
                ret = self.cluster__update(sub_command, args)
            elif sub_command in ['graceful-shutdown']:
                if not self.developer_mode:
                    print("This command is private.")
                    ret = False
                else:
                    ret = self.cluster__graceful_shutdown(sub_command, args)
            elif sub_command in ['graceful-startup']:
                if not self.developer_mode:
                    print("This command is private.")
                    ret = False
                else:
                    ret = self.cluster__graceful_startup(sub_command, args)
            elif sub_command in ['list-tasks']:
                ret = self.cluster__list_tasks(sub_command, args)
            elif sub_command in ['cancel-task']:
                ret = self.cluster__cancel_task(sub_command, args)
            elif sub_command in ['delete']:
                ret = self.cluster__delete(sub_command, args)
            elif sub_command in ['set']:
                if not self.developer_mode:
                    print("This command is private.")
                    ret = False
                else:
                    ret = self.cluster__set(sub_command, args)
            else:
                self.parser.print_help()

        elif args.command in ['volume', 'lvol']:
            sub_command = args_dict['volume']
            if sub_command in ['add']:
                if not self.developer_mode:
                    args.distr_vuid = None
                    args.uid = None
                ret = self.volume__add(sub_command, args)
            elif sub_command in ['qos-set']:
                ret = self.volume__qos_set(sub_command, args)
            elif sub_command in ['list']:
                ret = self.volume__list(sub_command, args)
            elif sub_command in ['list-mem']:
                if not self.developer_mode:
                    print("This command is private.")
                    ret = False
                else:
                    ret = self.volume__list_mem(sub_command, args)
            elif sub_command in ['get']:
                ret = self.volume__get(sub_command, args)
            elif sub_command in ['delete']:
                ret = self.volume__delete(sub_command, args)
            elif sub_command in ['connect']:
                ret = self.volume__connect(sub_command, args)
            elif sub_command in ['resize']:
                ret = self.volume__resize(sub_command, args)
            elif sub_command in ['create-snapshot']:
                ret = self.volume__create_snapshot(sub_command, args)
            elif sub_command in ['clone']:
                ret = self.volume__clone(sub_command, args)
            elif sub_command in ['move']:
                if not self.developer_mode:
                    print("This command is private.")
                    ret = False
                else:
                    ret = self.volume__move(sub_command, args)
            elif sub_command in ['get-capacity']:
                ret = self.volume__get_capacity(sub_command, args)
            elif sub_command in ['get-io-stats']:
                ret = self.volume__get_io_stats(sub_command, args)
            elif sub_command in ['check']:
                ret = self.volume__check(sub_command, args)
            elif sub_command in ['inflate']:
                ret = self.volume__inflate(sub_command, args)
            else:
                self.parser.print_help()

<<<<<<< HEAD
        elif args.command == 'mgmt':
            sub_command = args_dict[args.command]
            if sub_command == "add":
                cluster_id = args.cluster_id
                cluster_ip = args.cluster_ip
                cluster_secret = args.cluster_secret
                ifname = args.ifname
                ret = mgmt_ops.deploy_mgmt_node(cluster_ip, cluster_id, ifname, cluster_secret)
            elif sub_command == "list":
                ret = mgmt_ops.list_mgmt_nodes(args.json)
            elif sub_command == "remove":
                ret = mgmt_ops.remove_mgmt_node(args.id)
            elif sub_command == "get-secret":
                ret = mgmt_ops.get_secret()
=======
        elif args.command in ['control-plane', 'cp', 'mgmt']:
            sub_command = args_dict['control-plane']
            if sub_command in ['add']:
                ret = self.control_plane__add(sub_command, args)
            elif sub_command in ['list']:
                ret = self.control_plane__list(sub_command, args)
            elif sub_command in ['remove']:
                ret = self.control_plane__remove(sub_command, args)
>>>>>>> 8e3832f1
            else:
                self.parser.print_help()

        elif args.command in ['storage-pool', 'pool']:
            sub_command = args_dict['storage-pool']
            if sub_command in ['add']:
                if not self.developer_mode:
                    args.has_secret = None
                ret = self.storage_pool__add(sub_command, args)
            elif sub_command in ['set']:
                ret = self.storage_pool__set(sub_command, args)
            elif sub_command in ['list']:
                ret = self.storage_pool__list(sub_command, args)
            elif sub_command in ['get']:
                ret = self.storage_pool__get(sub_command, args)
            elif sub_command in ['delete']:
                ret = self.storage_pool__delete(sub_command, args)
            elif sub_command in ['enable']:
                ret = self.storage_pool__enable(sub_command, args)
            elif sub_command in ['disable']:
                ret = self.storage_pool__disable(sub_command, args)
            elif sub_command in ['get-capacity']:
                ret = self.storage_pool__get_capacity(sub_command, args)
            elif sub_command in ['get-io-stats']:
                ret = self.storage_pool__get_io_stats(sub_command, args)
            else:
                self.parser.print_help()

        elif args.command in ['snapshot']:
            sub_command = args_dict['snapshot']
            if sub_command in ['add']:
                ret = self.snapshot__add(sub_command, args)
            elif sub_command in ['list']:
                ret = self.snapshot__list(sub_command, args)
            elif sub_command in ['delete']:
                ret = self.snapshot__delete(sub_command, args)
            elif sub_command in ['clone']:
                ret = self.snapshot__clone(sub_command, args)
            else:
                self.parser.print_help()

        elif args.command in ['caching-node', 'cn']:
            sub_command = args_dict['caching-node']
            if sub_command in ['deploy']:
                ret = self.caching_node__deploy(sub_command, args)
            elif sub_command in ['add-node']:
                if not self.developer_mode:
                    args.spdk_cpu_mask = None
                    args.spdk_mem = None
                    args.spdk_image = None
                ret = self.caching_node__add_node(sub_command, args)
            elif sub_command in ['list']:
                ret = self.caching_node__list(sub_command, args)
            elif sub_command in ['list-lvols']:
                ret = self.caching_node__list_lvols(sub_command, args)
            elif sub_command in ['remove']:
                ret = self.caching_node__remove(sub_command, args)
            elif sub_command in ['connect']:
                ret = self.caching_node__connect(sub_command, args)
            elif sub_command in ['disconnect']:
                ret = self.caching_node__disconnect(sub_command, args)
            elif sub_command in ['recreate']:
                ret = self.caching_node__recreate(sub_command, args)
            elif sub_command in ['get-lvol-stats']:
                ret = self.caching_node__get_lvol_stats(sub_command, args)
            else:
                self.parser.print_help()

        else:
            self.parser.print_help()

        if not ret:
            exit(1)

        print(ret)


def main():
    utils.init_sentry_sdk()
    cli = CLIWrapper()
    cli.run()<|MERGE_RESOLUTION|>--- conflicted
+++ resolved
@@ -301,388 +301,6 @@
 
     def init_cluster(self):
         subparser = self.add_command('cluster', 'Cluster commands')
-<<<<<<< HEAD
-
-        sub_command = self.add_sub_command(subparser, 'create',
-                                           'Create an new cluster with this node as mgmt (local run)')
-        sub_command.add_argument(
-            "--blk_size", help='The block size in bytes', type=int, choices=[512, 4096], default=512)
-
-        sub_command.add_argument(
-            "--page_size", help='The size of a data page in bytes', type=int, default=2097152)
-
-        sub_command.add_argument("--CLI_PASS", help='Password for CLI SSH connection', required=False)
-        sub_command.add_argument("--cap-warn", help='Capacity warning level in percent, default=80',
-                                 type=int, required=False, dest="cap_warn")
-        sub_command.add_argument("--cap-crit", help='Capacity critical level in percent, default=90',
-                                 type=int, required=False, dest="cap_crit")
-        sub_command.add_argument("--prov-cap-warn", help='Capacity warning level in percent, default=180',
-                                 type=int, required=False, dest="prov_cap_warn")
-        sub_command.add_argument("--prov-cap-crit", help='Capacity critical level in percent, default=190',
-                                 type=int, required=False, dest="prov_cap_crit")
-        sub_command.add_argument("--ifname", help='Management interface name, default: eth0')
-        sub_command.add_argument("--log-del-interval", help='graylog deletion interval, default: 3d',
-                                 dest='log_del_interval', default='3d')
-        sub_command.add_argument("--metrics-retention-period", help='retention period for prometheus metrics, default: 7d',
-                                 dest='metrics_retention_period', default='7d')
-        sub_command.add_argument("--contact-point", help='the email or slack webhook url to be used for alerting',
-                                 dest='contact_point', default='')
-        sub_command.add_argument("--grafana-endpoint", help='the endpoint url for grafana',
-                                 dest='grafana_endpoint', default='')
-        sub_command.add_argument("--distr-ndcs", help='(Dev) set ndcs manually, default: 1', type=int, default=1)
-        sub_command.add_argument("--distr-npcs", help='(Dev) set npcs manually, default: 1', type=int, default=1)
-        sub_command.add_argument("--distr-bs", help='(Dev) distrb bdev block size, default: 4096', type=int,
-                                 default=4096)
-        sub_command.add_argument("--distr-chunk-bs", help='(Dev) distrb bdev chunk block size, default: 4096', type=int,
-                                 default=4096)
-        sub_command.add_argument("--ha-type", help='LVol HA type (single, ha), default is cluster HA type',
-                                 dest='ha_type', choices=["single", "ha"], default='single')
-        sub_command.add_argument("--enable-node-affinity", help='Enable node affinity for storage nodes', action='store_true')
-        sub_command.add_argument("--qpair-count", help='tcp transport qpair count', type=int, dest='qpair_count',
-                                 default=0, choices=range(128))
-        sub_command.add_argument("--max-queue-size", help='The max size the queue will grow', type=int, default=128)
-        sub_command.add_argument("--inflight-io-threshold", help='The number of inflight IOs allowed before the IO queuing starts', type=int, default=4)
-        sub_command.add_argument("--enable-qos", help='Enable qos bdev for storage nodes', action='store_true', dest='enable_qos')
-        sub_command.add_argument("--strict-node-anti-affinity", help='Enable strict node anti affinity for storage nodes', action='store_true')
-
-
-
-        # add cluster
-        sub_command = self.add_sub_command(subparser, 'add', 'Add new cluster')
-        sub_command.add_argument("--blk_size", help='The block size in bytes', type=int, choices=[512, 4096], default=512)
-        sub_command.add_argument("--page_size", help='The size of a data page in bytes', type=int, default=2097152)
-        sub_command.add_argument("--cap-warn", help='Capacity warning level in percent, default=80',
-                                 type=int, required=False, dest="cap_warn")
-        sub_command.add_argument("--cap-crit", help='Capacity critical level in percent, default=90',
-                                 type=int, required=False, dest="cap_crit")
-        sub_command.add_argument("--prov-cap-warn", help='Capacity warning level in percent, default=180',
-                                 type=int, required=False, dest="prov_cap_warn")
-        sub_command.add_argument("--prov-cap-crit", help='Capacity critical level in percent, default=190',
-                                 type=int, required=False, dest="prov_cap_crit")
-        sub_command.add_argument("--distr-ndcs", help='(Dev) set ndcs manually, default: 4', type=int, default=0)
-        sub_command.add_argument("--distr-npcs", help='(Dev) set npcs manually, default: 1', type=int, default=0)
-        sub_command.add_argument("--distr-bs", help='(Dev) distrb bdev block size, default: 4096', type=int,
-                                 default=4096)
-        sub_command.add_argument("--distr-chunk-bs", help='(Dev) distrb bdev chunk block size, default: 4096', type=int,
-                                 default=4096)
-        sub_command.add_argument("--ha-type", help='LVol HA type (single, ha), default is cluster HA type',
-                                 dest='ha_type', choices=["single", "ha"], default='single')
-        sub_command.add_argument("--enable-node-affinity", help='Enable node affinity for storage nodes', action='store_true')
-        sub_command.add_argument("--qpair-count", help='tcp transport qpair count', type=int, dest='qpair_count',
-                                 default=0, choices=range(128))
-        sub_command.add_argument("--max-queue-size", help='The max size the queue will grow', type=int, default=128)
-        sub_command.add_argument("--inflight-io-threshold", help='The number of inflight IOs allowed before the IO queuing starts', type=int, default=4)
-        sub_command.add_argument("--enable-qos", help='Enable qos bdev for storage nodes', action='store_true', dest='enable_qos')
-        sub_command.add_argument("--strict-node-anti-affinity", help='Enable strict node anti affinity for storage nodes', action='store_true')
-
-        # Activate cluster
-        sub_command = self.add_sub_command(subparser, 'activate', 'Create distribs and raid0 bdevs on all the storage node and move the cluster to active state')
-        sub_command.add_argument("cluster_id", help='the cluster UUID').completer = self._completer_get_cluster_list
-        sub_command.add_argument("--force", help='Force recreate distr and lv stores', required=False, action='store_true')
-        sub_command.add_argument("--force-lvstore-create", help='Force recreate lv stores', required=False, action='store_true', dest='force_lvstore_create')
-
-        # show cluster list
-        self.add_sub_command(subparser, 'list', 'Show clusters list')
-
-        # show cluster info
-        sub_command = self.add_sub_command(
-            subparser, 'status', 'Show cluster status')
-        sub_command.add_argument("cluster_id", help='the cluster UUID').completer = self._completer_get_cluster_list
-
-        # show cluster info
-        sub_command = self.add_sub_command(subparser, 'get', 'Show cluster info')
-        sub_command.add_argument("id", help='the cluster UUID').completer = self._completer_get_cluster_list
-
-        #sub_command = self.add_sub_command(
-        #    subparser, 'suspend', 'Suspend cluster')
-        #sub_command.add_argument("cluster_id", help='the cluster UUID')
-
-        #sub_command = self.add_sub_command(
-        #    subparser, 'unsuspend', 'Unsuspend cluster')
-        #sub_command.add_argument("cluster_id", help='the cluster UUID')
-
-        sub_command = self.add_sub_command(
-            subparser, 'get-capacity', 'Get cluster capacity')
-        sub_command.add_argument("cluster_id", help='the cluster UUID').completer = self._completer_get_cluster_list
-        sub_command.add_argument("--json", help='Print json output', required=False, action='store_true')
-        sub_command.add_argument("--history", help='(XXdYYh), list history records (one for every 15 minutes) '
-                                                   'for XX days and YY hours (up to 10 days in total).')
-
-        sub_command = self.add_sub_command(
-            subparser, 'get-io-stats', 'Get cluster IO statistics')
-        sub_command.add_argument("cluster_id", help='the cluster UUID').completer = self._completer_get_cluster_list
-        sub_command.add_argument("--records", help='Number of records, default: 20', type=int, default=20)
-        sub_command.add_argument("--history", help='(XXdYYh), list history records (one for every 15 minutes) '
-                                                   'for XX days and YY hours (up to 10 days in total).')
-
-        # sub_command = self.add_sub_command(
-        #     subparser, 'get-cli-ssh-pass', 'returns the ssh password for the CLI ssh connection')
-        # sub_command.add_argument("cluster_id", help='the cluster UUID')
-
-        # get-logs
-        sub_command = self.add_sub_command(subparser, 'get-logs', 'Returns cluster status logs')
-        sub_command.add_argument("cluster_id", help='cluster uuid').completer = self._completer_get_cluster_list
-
-        # get-secret
-        sub_command = self.add_sub_command(subparser, 'get-secret', 'Get cluster secret')
-        sub_command.add_argument("cluster_id", help='cluster uuid').completer = self._completer_get_cluster_list
-
-        # set-secret
-        sub_command = self.add_sub_command(subparser, 'upd-secret', 'Updates the cluster secret')
-        sub_command.add_argument("cluster_id", help='cluster uuid').completer = self._completer_get_cluster_list
-        sub_command.add_argument("secret", help='new 20 characters password')
-
-        # check cluster
-        sub_command = self.add_sub_command(subparser, "check", 'Health check cluster')
-        sub_command.add_argument("id", help='cluster UUID').completer = self._completer_get_cluster_list
-
-        # update cluster
-        sub_command = self.add_sub_command(subparser, "update", 'Update cluster mgmt services')
-        sub_command.add_argument("id", help='cluster UUID').completer = self._completer_get_cluster_list
-
-        # graceful-shutdown storage nodes
-        sub_command = self.add_sub_command(subparser, "graceful-shutdown", 'Graceful shutdown of storage nodes')
-        sub_command.add_argument("id", help='cluster UUID').completer = self._completer_get_cluster_list
-
-        # graceful-startup storage nodes
-        sub_command = self.add_sub_command(subparser, "graceful-startup", 'Graceful startup of storage nodes')
-        sub_command.add_argument("id", help='cluster UUID').completer = self._completer_get_cluster_list
-        sub_command.add_argument("--clear-data", help='clear Alceml data', dest='clear_data', action='store_true')
-        sub_command.add_argument("--spdk-image", help='SPDK image uri', dest='spdk_image')
-
-        # get tasks list
-        sub_command = self.add_sub_command(subparser, "list-tasks", 'List tasks by cluster ID')
-        sub_command.add_argument("cluster_id", help='UUID of the cluster').completer = self._completer_get_cluster_list
-
-        # cancel task
-        sub_command = self.add_sub_command(subparser, "cancel-task", 'Cancel task by ID')
-        sub_command.add_argument("id", help='UUID of the Task')
-
-        # delete cluster
-        sub_command = self.add_sub_command(
-            subparser, 'delete', 'Delete Cluster',
-            usage="This is only possible, if no storage nodes and pools are attached to the cluster")
-        sub_command.add_argument("id", help='cluster UUID').completer = self._completer_get_cluster_list
-
-
-        #
-        # ----------------- lvol -----------------
-        #
-
-        subparser = self.add_command('lvol', 'LVol commands')
-        # add lvol
-        sub_command = self.add_sub_command(subparser, 'add', 'Add a new logical volume')
-        sub_command.add_argument("name", help='LVol name or id')
-        sub_command.add_argument("size", help='LVol size: 10M, 10G, 10(bytes)')
-        sub_command.add_argument("pool", help='Pool UUID or name')
-        sub_command.add_argument("--snapshot", "-s", help='Make LVol with snapshot capability, default is False',
-                                 required=False, action='store_true')
-        sub_command.add_argument("--max-size", help='LVol max size', dest='max_size', default="0")
-        sub_command.add_argument("--host-id", help='Primary storage node UUID or Hostname', dest='host_id')
-
-        #
-        # sub_command.add_argument("--compress",
-        #                          help='Use inline data compression and de-compression on the logical volume',
-        #                          required=False, action='store_true')
-        sub_command.add_argument("--encrypt", help='Use inline data encryption and de-cryption on the logical volume',
-                                 required=False, action='store_true')
-        sub_command.add_argument("--crypto-key1", help='the hex value of key1 to be used for lvol encryption',
-                                 dest='crypto_key1', default=None)
-        sub_command.add_argument("--crypto-key2", help='the hex value of key2 to be used for lvol encryption',
-                                 dest='crypto_key2', default=None)
-        sub_command.add_argument("--max-rw-iops", help='Maximum Read Write IO Per Second', type=int)
-        sub_command.add_argument("--max-rw-mbytes", help='Maximum Read Write Mega Bytes Per Second', type=int)
-        sub_command.add_argument("--max-r-mbytes", help='Maximum Read Mega Bytes Per Second', type=int)
-        sub_command.add_argument("--max-w-mbytes", help='Maximum Write Mega Bytes Per Second', type=int)
-        sub_command.add_argument("--distr-vuid", help='(Dev) set vuid manually, default: random (1-99999)', type=int,
-                                 default=0)
-        sub_command.add_argument("--ha-type", help='LVol HA type (single, ha), default is cluster HA type',
-                                 dest='ha_type', choices=["single", "ha", "default"], default='default')
-        sub_command.add_argument("--lvol-priority-class", help='Lvol priority class', type=int, default=0)
-        sub_command.add_argument("--namespace", help='Set LVol namespace for k8s clients')
-        sub_command.add_argument("--uid", help='Set LVol UUID')
-        sub_command.add_argument("--pvc_name", help='Set LVol PVC name for k8s clients')
-
-
-        # set lvol params
-        sub_command = self.add_sub_command(subparser, 'qos-set', 'Change qos settings for an active logical volume')
-        sub_command.add_argument("id", help='LVol id')
-        sub_command.add_argument("--max-rw-iops", help='Maximum Read Write IO Per Second', type=int)
-        sub_command.add_argument("--max-rw-mbytes", help='Maximum Read Write Mega Bytes Per Second', type=int)
-        sub_command.add_argument("--max-r-mbytes", help='Maximum Read Mega Bytes Per Second', type=int)
-        sub_command.add_argument("--max-w-mbytes", help='Maximum Write Mega Bytes Per Second', type=int)
-
-        # list lvols
-        sub_command = self.add_sub_command(subparser, 'list', 'List LVols')
-        sub_command.add_argument("--cluster-id", help='List LVols in particular cluster', dest="cluster_id")
-        sub_command.add_argument("--pool", help='List LVols in particular Pool ID or name', dest="pool")
-        sub_command.add_argument("--json", help='Print outputs in json format', required=False, action='store_true')
-        sub_command.add_argument("--all", help='List soft deleted LVols', required=False, action='store_true')
-
-        # Get the size and max_size of the lvol
-        sub_command = self.add_sub_command(subparser, 'list-mem', 'Get the size and max_size of the lvol')
-        sub_command.add_argument("--json", help='Print outputs in json format', required=False, action='store_true')
-        sub_command.add_argument("--csv", help='Print outputs in csv format', required=False, action='store_true')
-
-        # get lvol
-        sub_command = self.add_sub_command(subparser, 'get', 'Get LVol details')
-        sub_command.add_argument("id", help='LVol id or name')
-        sub_command.add_argument("--json", help='Print outputs in json format', required=False, action='store_true')
-
-        # delete lvol
-        sub_command = self.add_sub_command(
-            subparser, 'delete', 'Delete LVol', usage='This is only possible, if no more snapshots and non-inflated clones '
-                                 'of the volume exist. The volume must be suspended before it can be deleted. ')
-        sub_command.add_argument("id", help='LVol id or ids', nargs='+')
-        sub_command.add_argument("--force", help='Force delete LVol from the cluster', required=False,
-                                 action='store_true')
-
-        # show connection string
-        sub_command = self.add_sub_command(
-            subparser, 'connect', 'Get lvol connection strings', usage='Multiple connections to the cluster are '
-                                  'always available for multi-pathing and high-availability.')
-        sub_command.add_argument("id", help='LVol id')
-
-        # lvol resize
-        sub_command = self.add_sub_command(
-            subparser, 'resize', 'Resize LVol', usage='The lvol cannot be exceed the maximum size for lvols. It cannot '
-                                 'exceed total remaining provisioned space in pool. It cannot drop below the '
-                                 'current utilization.')
-        sub_command.add_argument("id", help='LVol id')
-        sub_command.add_argument("size", help='New LVol size size: 10M, 10G, 10(bytes)')
-
-        # lvol create-snapshot
-        sub_command = self.add_sub_command(subparser, 'create-snapshot', 'Create snapshot from LVol')
-        sub_command.add_argument("id", help='LVol id')
-        sub_command.add_argument("name", help='snapshot name')
-
-        # lvol clone
-        sub_command = self.add_sub_command(subparser, 'clone', 'create LVol based on a snapshot')
-        sub_command.add_argument("snapshot_id", help='snapshot UUID')
-        sub_command.add_argument("clone_name", help='clone name')
-        sub_command.add_argument("--resize", help='New LVol size: 10M, 10G, 10(bytes)')
-
-        # lvol move
-        sub_command = self.add_sub_command(
-            subparser, 'move', 'Moves a full copy of the logical volume between nodes')
-        sub_command.add_argument("id", help='LVol UUID')
-        # sub_command.add_argument("cluster-id", help='Destination Cluster ID')
-        sub_command.add_argument("node_id", help='Destination Node UUID')
-        sub_command.add_argument("--force", help='Force LVol delete from source node', required=False, action='store_true')
-
-        # lvol get-capacity
-        sub_command = self.add_sub_command(
-            subparser, 'get-capacity',"Get LVol capacity")
-        sub_command.add_argument("id", help='LVol id')
-        sub_command.add_argument("--history", help='(XXdYYh), list history records (one for every 15 minutes) '
-                                                   'for XX days and YY hours (up to 10 days in total).')
-
-        # lvol get-io-stats
-        sub_command = self.add_sub_command(
-            subparser, 'get-io-stats', help="Get LVol IO statistics")
-        sub_command.add_argument("id", help='LVol id')
-        sub_command.add_argument("--history", help='(XXdYYh), list history records (one for every 15 minutes) '
-                                                   'for XX days and YY hours (up to 10 days in total).')
-        sub_command.add_argument("--records", help='Number of records, default: 20', type=int, default=20)
-
-        sub_command = self.add_sub_command(subparser, "check", 'Health check LVol')
-        sub_command.add_argument("id", help='UUID of LVol')
-
-        # lvol inflate
-        sub_command = self.add_sub_command(subparser, 'inflate', 'Inflate a logical volume',
-                                           usage='All unallocated clusters are allocated and copied from the parent or zero filled if not allocated in the parent. '
-                                                 'Then all dependencies on the parent are removed.')
-        sub_command.add_argument("lvol_id", help='cloned lvol id')
-
-        # mgmt-node ops
-        subparser = self.add_command('mgmt', 'Management node commands')
-
-        sub_command = self.add_sub_command(subparser, 'add', 'Add Management node to the cluster (local run)')
-        sub_command.add_argument("cluster_ip", help='the cluster IP address')
-        sub_command.add_argument("cluster_id", help='the cluster UUID')
-        sub_command.add_argument("cluster_secret", help='the cluster secret')
-        sub_command.add_argument("ifname", help='Management interface name')
-
-        sub_command = self.add_sub_command(subparser, "list", 'List Management nodes')
-        sub_command.add_argument("--json", help='Print outputs in json format', action='store_true')
-
-        sub_command = self.add_sub_command(subparser, "remove", 'Remove Management node')
-        sub_command.add_argument("id", help='Mgmt node uuid')
-
-        sub_command = self.add_sub_command(subparser, "get-secret", 'get admin secret')
-
-        # pool ops
-        subparser = self.add_command('pool', 'Pool commands')
-        # add pool
-        sub_command = self.add_sub_command(subparser, 'add', 'Add a new Pool')
-        sub_command.add_argument("name", help='Pool name')
-        sub_command.add_argument("cluster_id", help='Cluster UUID')
-        sub_command.add_argument("--pool-max", help='Pool maximum size: 20M, 20G, 0(default)', default="0")
-        sub_command.add_argument("--lvol-max", help='LVol maximum size: 20M, 20G, 0(default)', default="0")
-        sub_command.add_argument("--max-rw-iops", help='Maximum Read Write IO Per Second', type=int)
-        sub_command.add_argument("--max-rw-mbytes", help='Maximum Read Write Mega Bytes Per Second', type=int)
-        sub_command.add_argument("--max-r-mbytes", help='Maximum Read Mega Bytes Per Second', type=int)
-        sub_command.add_argument("--max-w-mbytes", help='Maximum Write Mega Bytes Per Second', type=int)
-        sub_command.add_argument("--has-secret", help='Pool is created with a secret (all further API interactions '
-                                                      'with the pool and logical volumes in the '
-                                                      'pool require this secret)', required=False, action='store_true')
-
-        # set pool params
-        sub_command = self.add_sub_command(subparser, 'set', 'Set pool attributes')
-        sub_command.add_argument("id", help='Pool UUID')
-        sub_command.add_argument("--pool-max", help='Pool maximum size: 20M, 20G')
-        sub_command.add_argument("--lvol-max", help='LVol maximum size: 20M, 20G')
-        sub_command.add_argument("--max-rw-iops", help='Maximum Read Write IO Per Second', type=int)
-        sub_command.add_argument("--max-rw-mbytes", help='Maximum Read Write Mega Bytes Per Second', type=int)
-        sub_command.add_argument("--max-r-mbytes", help='Maximum Read Mega Bytes Per Second', type=int)
-        sub_command.add_argument("--max-w-mbytes", help='Maximum Write Mega Bytes Per Second', type=int)
-
-        # list pools
-        sub_command = self.add_sub_command(subparser, 'list', 'List pools')
-        sub_command.add_argument("--json", help='Print outputs in json format', required=False, action='store_true')
-        sub_command.add_argument("--cluster-id", help='ID of the cluster', dest="cluster_id")
-
-        # get pool
-        sub_command = self.add_sub_command(subparser, 'get', 'get pool details')
-        sub_command.add_argument("id", help='pool uuid')
-        sub_command.add_argument("--json", help='Print outputs in json format', required=False, action='store_true')
-
-        # delete pool
-        sub_command = self.add_sub_command(
-            subparser, 'delete', 'Delete Pool', usage=
-            "It is only possible to delete a pool if it is empty (no provisioned logical volumes contained).")
-        sub_command.add_argument("id", help='pool uuid')
-
-        # enable
-        sub_command = self.add_sub_command(subparser, 'enable', 'Set pool status to Active')
-        sub_command.add_argument("pool_id", help='pool uuid')
-        # disable
-        sub_command = self.add_sub_command(
-            subparser, 'disable', 'Set pool status to Inactive.')
-        sub_command.add_argument("pool_id", help='pool uuid')
-
-        # get-secret
-        sub_command = self.add_sub_command(subparser, 'get-secret', 'Get pool secret')
-        sub_command.add_argument("pool_id", help='pool uuid')
-
-        # get-secret
-        sub_command = self.add_sub_command(subparser, 'upd-secret', 'Updates pool secret')
-        sub_command.add_argument("pool_id", help='pool uuid')
-        sub_command.add_argument("secret", help='new 20 characters password')
-
-        # get-capacity
-        sub_command = self.add_sub_command(subparser, 'get-capacity', 'Get pool capacity')
-        sub_command.add_argument("pool_id", help='pool uuid')
-
-        # get-io-stats
-        sub_command = self.add_sub_command(
-            subparser, 'get-io-stats', 'Get pool IO statistics')
-        sub_command.add_argument("id", help='Pool id')
-        sub_command.add_argument("--history", help='(XXdYYh), list history records (one for every 15 minutes) '
-                                                   'for XX days and YY hours (up to 10 days in total).')
-        sub_command.add_argument("--records", help='Number of records, default: 20', type=int, default=20)
-
-=======
         self.init_cluster__deploy(subparser)
         self.init_cluster__create(subparser)
         self.init_cluster__add(subparser)
@@ -1161,7 +779,6 @@
 
 
     def init_snapshot(self):
->>>>>>> 8e3832f1
         subparser = self.add_command('snapshot', 'Snapshot commands')
         self.init_snapshot__add(subparser)
         self.init_snapshot__list(subparser)
@@ -1549,22 +1166,6 @@
             else:
                 self.parser.print_help()
 
-<<<<<<< HEAD
-        elif args.command == 'mgmt':
-            sub_command = args_dict[args.command]
-            if sub_command == "add":
-                cluster_id = args.cluster_id
-                cluster_ip = args.cluster_ip
-                cluster_secret = args.cluster_secret
-                ifname = args.ifname
-                ret = mgmt_ops.deploy_mgmt_node(cluster_ip, cluster_id, ifname, cluster_secret)
-            elif sub_command == "list":
-                ret = mgmt_ops.list_mgmt_nodes(args.json)
-            elif sub_command == "remove":
-                ret = mgmt_ops.remove_mgmt_node(args.id)
-            elif sub_command == "get-secret":
-                ret = mgmt_ops.get_secret()
-=======
         elif args.command in ['control-plane', 'cp', 'mgmt']:
             sub_command = args_dict['control-plane']
             if sub_command in ['add']:
@@ -1573,7 +1174,6 @@
                 ret = self.control_plane__list(sub_command, args)
             elif sub_command in ['remove']:
                 ret = self.control_plane__remove(sub_command, args)
->>>>>>> 8e3832f1
             else:
                 self.parser.print_help()
 
