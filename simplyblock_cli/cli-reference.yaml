# $schema: ./cli-reference-schema.yaml
# yaml-language-server: $schema=./cli-reference-schema.yaml
commands:
  - name: "storage-node"
    help: "Storage node commands"
    aliases:
      - sn
    weight: 100
    subcommands:
      - name: deploy
        help: "Prepares a host to be used as a storage node"
        description: >
          Runs locally on to-be storage node hosts. Installs storage node dependencies and prepares it to be used as a
          storage node. Only required, in standalone deployment outside of Kubernetes.
        arguments:
          - name: "--ifname"
            help: "Management interface name, e.g. eth0"
            description: >
              The network interface to be used for communication between the control plane
              and the storage node.
            dest: ifname
            type: str
          - name: "--isolate-cores"
            help: "Isolate cores in kernel args for provided cpu mask"
            dest: isolate_cores
            type: bool
            default: false
            action: store_true
      - name: configure
        help: "Prepare a configuration file to be used when adding the storage node"
        description: >
          Runs locally on to-be storage node hosts. Reads system information (CPUs topology, NVME devices) and prepares
          yaml config to be used when adding the storage node.
        arguments:
          - name: "--max-lvol"
            help: "Max logical volume per storage node"
            dest: max_lvol
            type: int
            required: true
          - name: "--max-size"
            help: "Maximum amount of GB to be utilized on this storage node"
            description: >
              Maximum amount of GB to be utilized on this storage node. This cannot be larger than the total effective
              cluster capacity. A safe value is `1/n * 2.0` of effective cluster capacity. Meaning, if you have three
              storage nodes, each with 100 TiB of raw capacity and a cluster with erasure coding scheme 1+1
              (two replicas), the effective cluster capacity is _100 TiB * 3 / 2 = 150 TiB_. Setting this parameter to
              _150 TiB / 3 * 2 = 100TiB_ would be a safe choice.
            dest: max_prov
            type: str
            required: true
          - name: "--nodes-per-socket"
            help: "number of each node to be added per each socket."
            dest: nodes_per_socket
            type: int
            default: 1
          - name: "--sockets-to-use"
            help: "The system socket to use when adding the storage nodes"
            description: >
              System socket to use when adding storage nodes. Comma-separated list: e.g. 0,1
            dest: sockets_to_use
            type: str
            default: "0"
          - name: "--pci-allowed"
            help: "Comma separated list of PCI addresses of Nvme devices to use for storage devices."
            description: >
              Storage PCI addresses to use for storage devices(Normal address and full address are accepted). Comma-separated list: e.g. 0000:00:01.0,00:02.0
            dest: pci_allowed
            required: false
            type: str
            default: ""
          - name: "--pci-blocked"
            help: "Comma separated list of PCI addresses of Nvme devices to not use for storage devices"
            description: >
              Storage PCI addresses to not use for storage devices(Normal address and full address are accepted). Comma-separated list: e.g. 0000:00:01.0,00:02.0
            dest: pci_blocked
            required: false
            type: str
            default: ""
      - name: configure-upgrade
        help: "Upgrade the automated configuration file with new changes of cpu mask or storage devices"
        description: >
          Regenerate the core distribution and auto calculation according to changes in cpu_mask and ssd_pcis only

      - name: deploy-cleaner
        help: "Cleans a previous simplyblock deploy (local run)"
        description: >
          Run locally on storage nodes and control plane hosts. Remove a previous deployment to support a fresh
          scratch-deployment of cluster software.
      - name: add-node
        help: "Adds a storage node by its IP address"
        arguments:
          - name: "cluster_id"
            help: "Cluster id"
            dest: cluster_id
            type: str
          - name: "node_addr"
            help: "Address of storage node api to add, like <node-ip>:5000"
            dest: node_addr
            type: str
          - name: "ifname"
            help: "Management interface name"
            dest: ifname
            type: str
          - name: "--journal-partition"
            help: "1: auto-create small partitions for journal on nvme devices. 0: use a separate (the smallest) nvme device of the node for journal. The journal needs a maximum of 3 percent of total available raw disk space."
            dest: partitions
            type: int
            default: 1
          - name: "--jm-percent"
            help: "Number in percent to use for JM from each device"
            dest: jm_percent
            type: int
            default: 3
            private: true
          - name: "--data-nics"
            help: "Storage network interface names. currently one interface is supported."
            description: >
              Storage network interface names, e.g. eth0,eth1
            dest: data_nics
            type: str
            nargs: "+"
          - name: "--size-of-device"
            help: "Size of device per storage node"
            dest: partition_size
            type: str
            private: true
          - name: "--spdk-image"
            help: "SPDK image uri"
            dest: spdk_image
            type: str
            private: true
          - name: "--spdk-debug"
            help: "Enable spdk debug logs"
            dest: spdk_debug
            type: bool
            action: store_true
            private: true
          - name: "--iobuf_small_bufsize"
            help: "bdev_set_options param"
            dest: small_bufsize
            type: int
            default: 0
            private: true
          - name: "--iobuf_large_bufsize"
            help: "bdev_set_options param"
            dest: large_bufsize
            type: int
            default: 0
            private: true
          - name: "--enable-test-device"
            help: "Enable creation of test device"
            dest: enable_test_device
            type: bool
            action: store_true
            private: true
          - name: "--disable-ha-jm"
            help: "Disable HA JM for distrib creation"
            dest: enable_ha_jm
            type: bool
            default: true
            action: store_false
            private: true
          - name: "--ha-jm-count"
            help: "HA JM count"
            dest: ha_jm_count
            type: int
            default: 3
          - name: "--namespace"
            help: "Kubernetes namespace to deploy on"
            dest: namespace
            type: str
          - name: "--id-device-by-nqn"
            help: "Use device nqn to identify it instead of serial number"
            dest: id_device_by_nqn
            type: bool
            default: false
            action: store_true
            private: true
          - name: "--max-snap"
            help: "Max snapshot per storage node"
            dest: max_snap
            type: int
            default: 5000
            private: true
      - name: delete
        help: "Deletes a storage node object from the state database."
        usage: >
          Deletes a storage node object from the state database. It must only be used on clusters without any logical
          volumes. Warning: This is dangerous and could lead to unstable cluster if used on active cluster.
        arguments:
          - name: node_id
            help: Storage node id
            dest: node_id
            completer: _completer_get_sn_list
            type: str
          - name: "--force"
            help: "Force delete storage node from DB...Hopefully you know what you do"
            dest: force_remove
            type: bool
            action: store_true
      - name: remove
        help: "Removes a storage node from the cluster"
        description: >
          The storage node cannot be used or added any more. Any data residing on this storage node will be migrated to
          the remaining storage nodes. The user must ensure that there is sufficient free space in remaining cluster to
          allow for successful node removal.
          
          !!! danger
              If there isn't enough storage available, the cluster may run full and switch to read-only mode.
        arguments:
          - name: node_id
            help: Storage node id
            dest: node_id
            completer: _completer_get_sn_list
            type: str
          - name: "--force-remove"
            help: "Force remove all logical volumes and snapshots"
            dest: force_remove
            type: bool
            action: store_true
      - name: list
        help: "Lists all storage nodes"
        arguments:
          - name: "--cluster-id"
            help: "Cluster id"
            dest: cluster_id
            type: str
          - name: "--json"
            help: "Print outputs in json format"
            dest: json
            type: bool
            action: store_true
      - name: get
        help: "Gets a storage node's information"
        arguments:
          - name: node_id
            help: Storage node id
            dest: node_id
            completer: _completer_get_sn_list
            type: str
      - name: restart
        help: "Restarts a storage node"
        description: >
          A storage node is required to be _offline_ to be restarted. All functions and device drivers will be reset
          as a result of the restart. New physical devices can only be added with a storage node restart. During
          restart, the node will not accept any I/O.
        arguments:
          - name: node_id
            help: Storage node id
            dest: node_id
            completer: _completer_get_sn_list
            type: str
          - name: "--max-lvol"
            help: "Max logical volume per storage node"
            dest: max_lvol
            type: int
            default: 0
          - name: "--max-snap"
            help: "Max snapshot per storage node"
            dest: max_snap
            type: int
            default: 5000
            private: true
          - name: "--max-size"
            help: "Maximum amount of GB to be utilized on this storage node"
            description: >
              Maximum amount of GB to be utilized on this storage node. This cannot be larger than the total effective
              cluster capacity. A safe value is `1/n * 2.0` of effective cluster capacity. Meaning, if you have three
              storage nodes, each with 100 TiB of raw capacity and a cluster with erasure coding scheme 1+1
              (two replicas), the effective cluster capacity is _100 TiB * 3 / 2 = 150 TiB_. Setting this parameter to
              _150 TiB / 3 * 2 = 100TiB_ would be a safe choice.
            dest: max_prov
            type: str
            default: "0"
            private: true
          - name: "--node-addr"
            aliases:
              - "--node-ip"
            help: "Restart Node on new node"
            description: >
              Allows to restart an existing storage node on new host or hardware. Devices attached to storage nodes
              have to be attached to new hosts. Otherwise, they have to be marked as failed and removed from cluster.
              Triggers a pro-active migration of data from those devices onto other storage nodes.<br><br>
              The provided value must be presented in the form of _IP:PORT_. Be default the port number is _5000_.
            dest: node_ip
            type: str
          - name: "--spdk-image"
            help: "SPDK image uri"
            dest: spdk_image
            type: str
            private: true
          - name: "--reattach-volume"
            help: "Reattach volume to new instance"
            dest: reattach_volume
            type: bool
            action: store_true
            private: true
          - name: "--spdk-debug"
            help: "Enable spdk debug logs"
            dest: spdk_debug
            type: bool
            action: store_true
            private: true
          - name: "--iobuf_small_bufsize"
            help: "bdev_set_options param"
            dest: small_bufsize
            type: int
            default: 0
            private: true
          - name: "--iobuf_large_bufsize"
            help: "bdev_set_options param"
            dest: large_bufsize
            type: int
            default: 0
            private: true
          - name: "--force"
            help: "Force restart"
            dest: force
            type: bool
            action: store_true
          - name: "--ssd-pcie"
            help: "New Nvme PCIe address to add to the storage node. Can be more than one."
            dest: ssd_pcie
            required: false
            type: str
            nargs: +
            default: ""
          - name: "--force-lvol-recreate"
            help: "Force LVol recreate on node restart even if lvol bdev was not recovered"
            dest: force_lvol_recreate
            type: bool
            action: store_true
            default: False
      - name: shutdown
        help: "Initiates a storage node shutdown"
        usage: Once the command is issued, the node will stop accepting IO,but IO, which was previously received, will still be processed. In a high-availability setup, this will not impact operations.
        arguments:
          - name: node_id
            help: Storage node id
            dest: node_id
            completer: _completer_get_sn_list
            type: str
          - name: "--force"
            help: "Force node shutdown"
            dest: force
            type: bool
            action: store_true
      - name: suspend
        help: "Suspends a storage node"
        usage: The node will stop accepting new IO, but will finish processing any IO, which has been received already.
        arguments:
          - name: node_id
            help: Storage node id
            dest: node_id
            completer: _completer_get_sn_list
            type: str
          - name: "--force"
            help: "Force node suspend"
            dest: force
            type: bool
            action: store_true
      - name: resume
        help: "Resumes a storage node"
        arguments:
          - name: node_id
            help: Storage node id
            dest: node_id
            completer: _completer_get_sn_list
            type: str
      - name: get-io-stats
        help: "Gets storage node IO statistics"
        arguments:
          - name: node_id
            help: Storage node id
            dest: node_id
            completer: _completer_get_sn_list
            type: str
          - name: "--history"
            help: "list history records -one for every 15 minutes- for XX days and YY hours -up to 10 days in total-, format: XXdYYh"
            dest: history
            type: str
          - name: "--records"
            help: "Number of records, default: 20"
            dest: records
            type: int
            default: 20
      - name: get-capacity
        help: "Gets a storage node's capacity statistics"
        arguments:
          - name: node_id
            help: Storage node id
            dest: node_id
            completer: _completer_get_sn_list
            type: str
          - name: "--history"
            help: "list history records -one for every 15 minutes- for XX days and YY hours -up to 10 days in total-, format: XXdYYh"
            dest: history
            type: str
      - name: list-devices
        help: "Lists storage devices"
        arguments:
          - name: node_id
            help: Storage node id
            dest: node_id
            completer: _completer_get_sn_list
            type: str
          - name: "--json"
            help: "Print outputs in json format"
            dest: json
            type: bool
            action: store_true
      - name: device-testing-mode
        help: "Sets a device to testing mode"
        private: true
        arguments:
          - name: "device_id"
            help: "Device id"
            dest: device_id
            type: str
          - name: "mode"
            help: "Testing mode"
            dest: mode
            type: str
            choices:
              - full_pass_through
              - io_error_on_write
              - io_error_on_all
              - hotplug_removal
              - discard_io_all
              - io_error_on_unmap
              - io_error_on_read
            default: full_pass_through
      - name: get-device
        help: "Gets storage device by its id"
        arguments:
          - name: "device_id"
            help: "Device id"
            dest: device_id
            type: str
      - name: reset-device
        help: "Resets a storage device"
        usage: >
          Hardware device reset. Resetting the device can return the device from an unavailable into online state, if
          successful.
        arguments:
          - name: "device_id"
            help: "Device id"
            dest: device_id
            type: str
      - name: restart-device
        help: "Restarts a storage device"
        usage: >
          A previously logically or physically removed or unavailable device, which has been re-inserted, may be
          returned into online state. If the device is not physically present, accessible or healthy, it will flip back
          into unavailable state again.
        arguments:
          - name: "device_id"
            help: "Device id"
            dest: device_id
            type: str
      - name: add-device
        help: "Adds a new storage device"
        usage: >
          Adds a device, including a previously detected device (currently in "new" state) into cluster and launches
          an auto-rebalancing background process in which some cluster capacity is re-distributed to this newly added
          device.
        arguments:
          - name: "device_id"
            help: "Device id"
            dest: device_id
            type: str
      - name: remove-device
        help: "Logically removes a storage device"
        usage: >
          Logical removes a storage device. The device will become unavailable, irrespectively if it was physically
          removed from the server. This function can be used if auto-detection of removal did not work or if the device
          must be maintained while remaining inserted into the server.
        arguments:
          - name: "device_id"
            help: "Device id"
            dest: device_id
            type: str
          - name: "--force"
            help: "Force device remove"
            dest: force
            type: bool
            action: store_true
      - name: set-failed-device
        help: "Sets storage device to failed state"
        usage: >
          Sets a storage device to state failed. This command can be used, if an administrator believes that the device
          must be replaced. Attention: a failed state is final, meaning, all data on the device will be automatically
          recovered to other devices in the cluster.
        arguments:
          - name: "device_id"
            help: "Device ID"
            dest: device_id
            type: str
      - name: get-capacity-device
        help: "Gets a device's capacity"
        arguments:
          - name: "device_id"
            help: "Device id"
            dest: device_id
            type: str
          - name: "--history"
            help: "list history records -one for every 15 minutes- for XX days and YY hours -up to 10 days in total-, format: XXdYYh"
            dest: history
            type: str
      - name: get-io-stats-device
        help: "Gets a device's IO statistics"
        arguments:
          - name: "device_id"
            help: "Device id"
            dest: device_id
            type: str
          - name: "--history"
            help: "list history records -one for every 15 minutes- for XX days and YY hours -up to 10 days in total-, format: XXdYYh"
            dest: history
            type: str
          - name: "--records"
            help: "Number of records, default: 20"
            dest: records
            type: int
            default: 20
      - name: port-list
        help: "Gets the data interfaces list of a storage node"
        arguments:
          - name: "node_id"
            help: "Storage node id"
            dest: node_id
            type: str
            completer: _completer_get_sn_list
      - name: port-io-stats
        help: "Gets the data interfaces' IO stats"
        arguments:
          - name: "port_id"
            help: "Data port id"
            dest: port_id
            type: str
          - name: "--history"
            help: "list history records -one for every 15 minutes- for XX days and YY hours -up to 10 days in total, format: XXdYYh"
            dest: history
            type: str
      - name: check
        help: "Checks the health status of a storage node"
        description: >
          Verifies if all of the NVMe-oF connections to and from the storage node, including those to and from other
          storage devices in the cluster and the meta-data journal, are available and healthy and all internal objects
          of the node, such as data placement and erasure coding services, are in a healthy state.
        arguments:
          - name: "node_id"
            help: "Storage node id"
            dest: node_id
            type: str
            completer: _completer_get_sn_list
      - name: check-device
        help: "Checks the health status of a device"
        arguments:
          - name: "device_id"
            help: "Device id"
            dest: device_id
            type: str
      - name: info
        help: "Gets the node's information"
        arguments:
          - name: "node_id"
            help: "Storage node id"
            dest: node_id
            type: str
            completer: _completer_get_sn_list
      - name: info-spdk
        help: "Gets the SPDK memory information"
        private: true
        arguments:
          - name: "node_id"
            help: "Storage node id"
            dest: node_id
            type: str
            completer: _completer_get_sn_list
      - name: remove-jm-device
        help: "Removes a journaling device"
        private: true
        arguments:
          - name: "jm_device_id"
            help: "Journaling device id"
            dest: jm_device_id
            type: str
          - name: "--force"
            help: "Force device remove"
            dest: force
            type: bool
            action: store_true
      - name: restart-jm-device
        help: "Restarts a journaling device"
        arguments:
          - name: "jm_device_id"
            help: "Journaling device id"
            dest: jm_device_id
            type: str
          - name: "--force"
            help: "Force device remove"
            dest: force
            type: bool
            action: store_true
      - name: send-cluster-map
        help: "Sends a new cluster map"
        private: true
        arguments:
          - name: "node_id"
            help: "Storage node id"
            dest: node_id
            type: str
            completer: _completer_get_sn_list
      - name: get-cluster-map
        help: "Get the current cluster map"
        private: true
        arguments:
          - name: "node_id"
            help: "Storage node id"
            dest: node_id
            type: str
            completer: _completer_get_sn_list
      - name: make-primary
        help: "Forces to make the provided node id primary"
        description: |
          Makes the storage node the primary node. This is required after certain storage cluster operations, such
          as a storage node migration.
        arguments:
          - name: "node_id"
            help: "Storage node id"
            dest: node_id
            type: str
            completer: _completer_get_sn_list
      - name: dump-lvstore
        help: "Dump lvstore data"
        private: true
        arguments:
          - name: "node_id"
            help: "Storage node id"
            dest: node_id
            type: str
            completer: _completer_get_sn_list
      - name: set
        help: "set storage node db value"
        private: true
        arguments:
          - name: "node_id"
            help: "Storage node id"
            dest: node_id
            type: str
          - name: "attr_name"
            help: "attr_name"
            dest: attr_name
            type: str
          - name: "attr_value"
            help: "attr_value"
            dest: attr_value
            type: str
  - name: "cluster"
    help: "Cluster commands"
    weight: 200
    subcommands:
      - name: create
        help: "Creates a new cluster"
        usage: >
          Created a new control plane cluster with the current node as the primary control plane node.
        arguments:
          - name: "--page_size"
            help: "The size of a data page in bytes"
            dest: page_size
            type: int
            default: 2097152
            private: true
          - name: "--CLI_PASS"
            help: "Password for CLI SSH connection"
            dest: CLI_PASS
            type: str
            private: true
          - name: "--cap-warn"
            help: "Capacity warning level in percent, default: 89"
            dest: cap_warn
            type: int
            default: 89
          - name: "--cap-crit"
            help: "Capacity critical level in percent, default: 99"
            dest: cap_crit
            type: int
            default: 99
          - name: "--prov-cap-warn"
            help: "Capacity warning level in percent, default: 250"
            dest: prov_cap_warn
            type: int
            default: 250
          - name: "--prov-cap-crit"
            help: "Capacity critical level in percent, default: 500"
            dest: prov_cap_crit
            type: int
            default: 500
          - name: "--ifname"
            help: "Management interface name, e.g. eth0"
            dest: ifname
            type: str
          - name: "--mgmt-ip"
            help: "Management IP address to use for the node (e.g., 192.168.1.10)"
            dest: mgmt_ip
            type: str
          - name: "--tls-secret-name"
            help: "Name of the Kubernetes TLS Secret to be used by the Ingress for HTTPS termination (e.g., my-tls-secret)"
            dest: tls_secret
            type: str
          - name: "--log-del-interval"
            help: "Logging retention policy, default: 3d"
            dest: log_del_interval
            type: str
            default: 3d
          - name: "--metrics-retention-period"
            help: "Retention period for I/O statistics (Prometheus), default: 7d"
            dest: metrics_retention_period
            type: str
            default: 7d
          - name: "--contact-point"
            help: "Email or slack webhook url to be used for alerting"
            dest: contact_point
            type: str
            default: ""
          - name: "--grafana-endpoint"
            help: "Endpoint url for Grafana"
            dest: grafana_endpoint
            type: str
            default: ""
          - name: "--data-chunks-per-stripe"
            help: "Erasure coding schema parameter k (distributed raid), default: 1"
            dest: distr_ndcs
            type: int
            default: 1
          - name: "--parity-chunks-per-stripe"
            help: "Erasure coding schema parameter n (distributed raid), default: 1"
            dest: distr_npcs
            type: int
            default: 1
          - name: "--distr-bs"
            help: "(Dev) distrb bdev block size, default: 4096"
            dest: distr_bs
            type: int
            default: 4096
            private: true
          - name: "--distr-chunk-bs"
            help: "(Dev) distrb bdev chunk block size, default: 4096"
            dest: distr_chunk_bs
            type: int
            default: 4096
            private: true
          - name: "--ha-type"
            help: "Logical volume HA type (single, ha), default is cluster ha type"
            dest: ha_type
            type: str
            choices:
              - single
              - ha
            default: ha
          - name: "--is-single-node"
            help: "For single node clusters only"
            dest: is_single_node
            type: bool
            action: store_true
            default: false
          - name: "--mode"
            help: "Environment to deploy management services, default: docker"
            dest: mode
            type: str
            choices:
              - docker
              - kubernetes
            default: docker
          - name: "--ingress-host-source"
            help: "Ingress host source: 'hostip' for node IP, 'loadbalancer' for external LB, or 'dns' for custom domain"
            dest: ingress_host_source
            type: str
            choices:
              - hostip
              - loadbalancer
              - dns
            default: hostip
          - name: "--dns-name"
            help: "Fully qualified DNS name to use as the Ingress host (required if --ingress-host-source=dns)"
            dest: dns_name
            type: str
            default: ""
          - name: "--enable-node-affinity"
            help: "Enable node affinity for storage nodes"
            dest: enable_node_affinity
            type: bool
            action: store_true
          - name: "--qpair-count"
            help: "NVMe/TCP transport qpair count per logical volume"
            usage: >
              Increase for clusters with few but very large logical volumes or decrease for clusters with a large number
              of very small logical volumes.
            dest: qpair_count
            type: 
              range:
                min: 0
                max: 128
            default: 0
          - name: "--fabric"
            help: "fabric: tcp, rdma or both (specify: tcp, rdma)"
            dest: fabric
            type: str
            default: tcp
          - name: "--max-queue-size"
            help: "The max size the queue will grow"
            dest: max_queue_size
            type: int
            default: 128
            private: true
          - name: "--inflight-io-threshold"
            help: "The number of inflight IOs allowed before the IO queuing starts"
            dest: inflight_io_threshold
            type: int
            default: 4
            private: true
          - name: "--enable-qos"
            help: "Enable qos bdev for storage nodes, true by default"
            dest: enable_qos
            type: bool
            default: false
            private: true
          - name: "--disable-monitoring"
            help: "Disable monitoring stack, false by default"
            dest: disable_monitoring
            type: bool
            default: false
            action: store_true
            private: true
          - name: "--strict-node-anti-affinity"
            help: >
              Enable strict node anti affinity for storage nodes. Never more than one chunk is placed on a node. This
              requires a minimum of _data-chunks-in-stripe + parity-chunks-in-stripe + 1_ nodes in the cluster.
            dest: strict_node_anti_affinity
            type: bool
            action: store_true
          - name: "--name"
            help: >
              Assigns a name to the newly created cluster.
            dest: name
            aliases:
              - "-n"
            type: str
      - name: add
        help: "Adds a new cluster"
        arguments:
          - name: "--page_size"
            help: "The size of a data page in bytes"
            dest: page_size
            type: int
            default: 2097152
            private: true
          - name: "--cap-warn"
            help: "Capacity warning level in percent, default: 89"
            dest: cap_warn
            type: int
            default: 89
          - name: "--cap-crit"
            help: "Capacity critical level in percent, default: 99"
            dest: cap_crit
            type: int
            default: 99
          - name: "--prov-cap-warn"
            help: "Capacity warning level in percent, default: 250"
            dest: prov_cap_warn
            type: int
            default: 250
          - name: "--prov-cap-crit"
            help: "Capacity critical level in percent, default: 500"
            dest: prov_cap_crit
            type: int
            default: 500
          - name: "--data-chunks-per-stripe"
            help: "Erasure coding schema parameter k (distributed raid), default: 1"
            dest: distr_ndcs
            type: int
            default: 1
          - name: "--parity-chunks-per-stripe"
            help: "Erasure coding schema parameter n (distributed raid), default: 1"
            dest: distr_npcs
            type: int
            default: 1
          - name: "--distr-bs"
            help: "(Dev) distrb bdev block size, default: 4096"
            dest: distr_bs
            type: int
            default: 4096
            private: true
          - name: "--distr-chunk-bs"
            help: "(Dev) distrb bdev chunk block size, default: 4096"
            dest: distr_chunk_bs
            type: int
            default: 4096
            private: true
          - name: "--ha-type"
            help: "Logical volume HA type (single, ha), default is cluster single type"
            dest: ha_type
            type: str
            choices:
              - single
              - ha
            default: ha
          - name: "--enable-node-affinity"
            help: "Enables node affinity for storage nodes"
            dest: enable_node_affinity
            type: bool
            action: store_true
<<<<<<< HEAD
          - name: "--fabric"
            help: "fabric: tcp, rdma or both (specify: tcp, rdma)"
            dest: fabric
            type: str
            default: tcp
=======
          - name: "--is-single-node"
            help: "For single node clusters only"
            dest: is_single_node
            type: bool
            action: store_true
            default: false
>>>>>>> fb550f71
          - name: "--qpair-count"
            help: "NVMe/TCP transport qpair count per logical volume"
            usage: >
              Increase for clusters with few but very large logical volumes or decrease for clusters with a large number
              of very small logical volumes.
            dest: qpair_count
            type:
              range:
                min: 0
                max: 128
            default: 0
          - name: "--max-queue-size"
            help: "The max size the queue will grow"
            dest: max_queue_size
            type: int
            default: 128
            private: true
          - name: "--inflight-io-threshold"
            help: "The number of inflight IOs allowed before the IO queuing starts"
            dest: inflight_io_threshold
            type: int
            default: 4
            private: true
          - name: "--enable-qos"
            help: "Enable qos bdev for storage nodes, default: true"
            dest: enable_qos
            type: bool
            default: false
            private: true
          - name: "--strict-node-anti-affinity"
            help: >
              Enable strict node anti affinity for storage nodes. Never more than one chunk is placed on a node.
              This requires a minimum of _data-chunks-in-stripe + parity-chunks-in-stripe + 1_ nodes in the cluster."
            dest: strict_node_anti_affinity
            type: bool
            action: store_true
          - name: "--name"
            help: >
              Assigns a name to the newly created cluster.
            dest: name
            aliases:
              - "-n"
            type: str
      - name: activate
        help: >
          Activates a cluster.
        usage: Once a cluster has sufficient nodes added, it needs to be activated. Can also be used to
          re-activate a suspended cluster.
        arguments:
          - name: "cluster_id"
            help: "Cluster id"
            dest: cluster_id
            type: str
            completer: _completer_get_cluster_list
          - name: "--force"
            help: "Force recreate distr and lv stores"
            dest: force
            type: bool
            action: store_true
          - name: "--force-lvstore-create"
            help: "Force recreate lv stores"
            dest: force_lvstore_create
            type: bool
            action: store_true
            completer: _completer_get_cluster_list
      - name: list
        help: "Shows the cluster list"
        arguments:
          - name: "--json"
            help: "Print json output"
            dest: json
            type: bool
            action: store_true
      - name: status
        help: "Shows a cluster's status"
        arguments:
          - name: "cluster_id"
            help: "Cluster id"
            dest: cluster_id
            type: str
            completer: _completer_get_cluster_list
      - name: complete-expand
        help: "Create lvstore on newly added nodes to the cluster"
        arguments:
          - name: "cluster_id"
            help: "Cluster id"
            dest: cluster_id
            type: str
            completer: _completer_get_cluster_list
      - name: show
        help: "Shows a cluster's statistics"
        arguments:
          - name: "cluster_id"
            help: "Cluster id"
            dest: cluster_id
            type: str
            completer: _completer_get_cluster_list
      - name: get
        help: "Gets a cluster's information"
        arguments:
          - name: "cluster_id"
            help: "Cluster id"
            dest: cluster_id
            type: str
            completer: _completer_get_cluster_list
      - name: suspend
        help: "Put the cluster status to be suspended"
        private: true
        arguments:
          - name: "cluster_id"
            help: "Cluster id"
            dest: cluster_id
            type: str
            completer: _completer_get_cluster_list
      - name: get-capacity
        help: "Gets a cluster's capacity"
        arguments:
          - name: "cluster_id"
            help: "Cluster id"
            dest: cluster_id
            type: str
            completer: _completer_get_cluster_list
          - name: "--json"
            help: "Print json output"
            dest: json
            type: bool
            action: store_true
          - name: "--history"
            help: "(XXdYYh), list history records (one for every 15 minutes) for XX days and YY hours (up to 10 days in total)."
            dest: history
            type: str
      - name: get-io-stats
        help: "Gets a cluster's I/O statistics"
        arguments:
          - name: "cluster_id"
            help: "Cluster id"
            dest: cluster_id
            type: str
            completer: _completer_get_cluster_list
          - name: "--records"
            help: "Number of records, default: 20"
            dest: records
            type: int
            default: 20
          - name: "--history"
            help: "(XXdYYh), list history records (one for every 15 minutes) for XX days and YY hours (up to 10 days in total)."
            dest: history
            type: str
      - name: get-logs
        help: "Returns a cluster's status logs"
        arguments:
          - name: "cluster_id"
            help: "Cluster id"
            dest: cluster_id
            type: str
            completer: _completer_get_cluster_list
          - name: "--json"
            help: "Return JSON formatted logs"
            dest: json
            type: bool
            action: store_true
          - name: "--limit"
            help: "show last number of logs, default 50"
            dest: limit
            type: int
            default: 50
      - name: get-secret
        help: "Gets a cluster's secret"
        arguments:
          - name: "cluster_id"
            help: "Cluster id"
            dest: cluster_id
            type: str
            completer: _completer_get_cluster_list
      - name: update-secret
        help: "Updates a cluster's secret"
        arguments:
          - name: "cluster_id"
            help: "Cluster id"
            dest: cluster_id
            type: str
            completer: _completer_get_cluster_list
          - name: "secret"
            help: "new 20 characters password"
            dest: secret
            type: str
      - name: check
        help: "Checks a cluster's health"
        arguments:
          - name: "cluster_id"
            help: "Cluster id"
            dest: cluster_id
            type: str
            completer: _completer_get_cluster_list
      - name: update
        help: "Updates a cluster to new version"
        usage: >
          Updates a the control plane to a new version. To update the storage nodes, they have to be shutdown and
          restarted. This can be done in a rolling manner. Attention: verify that an upgrade path is available and
          has been tested!"
        arguments:
          - name: "cluster_id"
            help: "Cluster id"
            dest: cluster_id
            type: str
            completer: _completer_get_cluster_list
          - name: "--cp-only"
            help: "Update the control plane only"
            dest: mgmt_only
            type: bool
            default: false
          - name: "--restart"
            help: "Restart the management services"
            dest: restart
            type: bool
            default: false
          - name: "--spdk-image"
            help: "Restart the storage nodes using the provided image"
            dest: spdk_image
            type: str
          - name: "--mgmt-image"
            help: "Restart the management services using the provided image"
            dest: mgmt_image
            type: str
      - name: graceful-shutdown
        help: "Initiates a graceful shutdown of a cluster's storage nodes"
        private: true
        arguments:
          - name: "cluster_id"
            help: "Cluster id"
            dest: cluster_id
            type: str
            completer: _completer_get_cluster_list
      - name: graceful-startup
        help: "Initiates a graceful startup of a cluster's storage nodes"
        private: true
        arguments:
          - name: "cluster_id"
            help: "Cluster id"
            dest: cluster_id
            type: str
            completer: _completer_get_cluster_list
          - name: "--clear-data"
            help: "clear Alceml data"
            dest: clear_data
            type: bool
            action: store_true
          - name: "--spdk-image"
            help: "SPDK image uri"
            dest: spdk_image
            type: str
      - name: list-tasks
        help: "Lists tasks of a cluster"
        arguments:
          - name: "cluster_id"
            help: "Cluster id"
            dest: cluster_id
            type: str
            completer: _completer_get_cluster_list
          - name: "--limit"
            help: "show last number of tasks, default 50"
            dest: limit
            type: int
            default: 50
      - name: cancel-task
        help: "Cancels task by task id"
        arguments:
          - name: "task_id"
            help: "Task id"
            dest: task_id
            type: str
      - name: get-subtasks
        help: "Get rebalancing subtasks list"
        arguments:
          - name: "task_id"
            help: "Task id"
            dest: task_id
            type: str
      - name: delete
        help: "Deletes a cluster"
        usage: This is only possible, if no storage nodes and pools are attached to the cluster
        arguments:
          - name: "cluster_id"
            help: "Cluster id"
            dest: cluster_id
            type: str
            completer: _completer_get_cluster_list
      - name: set
        help: "set cluster db value"
        private: true
        arguments:
          - name: "cluster_id"
            help: "cluster id"
            dest: cluster_id
            type: str
          - name: "attr_name"
            help: "attr_name"
            dest: attr_name
            type: str
          - name: "attr_value"
            help: "attr_value"
            dest: attr_value
            type: str
      - name: change-name
        help: Assigns or changes a name to a cluster
        arguments:
          - name: "cluster_id"
            help: "Cluster id"
            dest: cluster_id
            type: str
            completer: _completer_get_cluster_list
          - name: "name"
            help: "Name"
            dest: name
            type: str
  - name: "volume"
    help: "Logical volume commands"
    aliases:
      - lvol
    weight: 300
    subcommands:
      - name: add
        help: "Adds a new logical volume"
        arguments:
          - name: "name"
            help: "New logical volume name"
            dest: name
            type: str
          - name: "size"
            help: "Logical volume size: 10M, 10G, 10(bytes)"
            dest: size
            type: size
          - name: "pool"
            help: "Pool id or name"
            dest: pool
            type: str
          - name: "--snapshot"
            aliases:
              - "-s"
            help: "Make logical volume with snapshot capability, default: false"
            dest: snapshot
            type: bool
            action: store_true
            default: false
          - name: "--max-size"
            help: "Logical volume max size"
            dest: max_size
            type: size
            default: "1000T"
          - name: "--host-id"
            help: "Primary storage node id or Hostname"
            dest: host_id
            type: str
          - name: "--encrypt"
            help: "Use inline data encryption and decryption on the logical volume"
            dest: encrypt
            type: bool
            action: store_true
          - name: "--crypto-key1"
            help: "Hex value of key1 to be used for logical volume encryption"
            dest: crypto_key1
            type: str
          - name: "--crypto-key2"
            help: "Hex value of key2 to be used for logical volume encryption"
            dest: crypto_key2
            type: str
          - name: "--max-rw-iops"
            help: "Maximum Read Write IO Per Second"
            dest: max_rw_iops
            type: int
          - name: "--max-rw-mbytes"
            help: "Maximum Read Write Megabytes Per Second"
            dest: max_rw_mbytes
            type: int
          - name: "--max-r-mbytes"
            help: "Maximum Read Megabytes Per Second"
            dest: max_r_mbytes
            type: int
          - name: "--max-w-mbytes"
            help: "Maximum Write Megabytes Per Second"
            dest: max_w_mbytes
            type: int
          - name: "--max-namespace-per-subsys"
            help: "Maximum Namespace per subsystem"
            dest: max_namespace_per_subsys
            type: int
          - name: "--distr-vuid"
            help: "(Dev) set vuid manually, default: random (1-99999)"
            dest: distr_vuid
            type: int
            private: true
          - name: "--ha-type"
            help: "Logical volume HA type (single, ha), default is cluster HA type"
            dest: ha_type
            type: str
            choices:
              - single
              - default
              - ha
            default: default
          - name: "--fabric"
            help: "tcp or rdma (tcp is default). Cluster must support chosen fabric."
            dest: fabric
            type: str
            choices:
              - tcp
              - rdma
            default: tcp
          - name: "--lvol-priority-class"
            help: "Logical volume priority class"
            dest: lvol_priority_class
            type: int
            default: 0
          - name: "--namespace"
            help: "Set logical volume namespace for k8s clients"
            dest: namespace
            type: str
          - name: "--uid"
            help: "Set logical volume id"
            dest: uid
            type: str
            private: true
          - name: "--pvc-name"
            aliases:
              - "--pvc_name"
            help: "Set logical volume PVC name for k8s clients"
            description: |
              Set the logical volume persistent volume claim name for Kubernetes clients.<br><br>
              !!! warning
                  The old parameter name `--pvc_name` is deprecated and shouldn't be used anymore. It will eventually be
                  removed. Please exchange the use of `--pvc_name` with `--pvc-name`.
            dest: pvc_name
            type: str
      - name: qos-set
        help: "Changes QoS settings for an active logical volume"
        arguments:
          - name: "volume_id"
            help: "Logical volume id"
            dest: volume_id
            type: str
          - name: "--max-rw-iops"
            help: "Maximum Read Write IO Per Second"
            dest: max_rw_iops
            type: int
          - name: "--max-rw-mbytes"
            help: "Maximum Read Write Megabytes Per Second"
            dest: max_rw_mbytes
            type: int
          - name: "--max-r-mbytes"
            help: "Maximum Read Megabytes Per Second"
            dest: max_r_mbytes
            type: int
          - name: "--max-w-mbytes"
            help: "Maximum Write Megabytes Per Second"
            dest: max_w_mbytes
            type: int
      - name: list
        help: "Lists logical volumes"
        arguments:
          - name: "--cluster-id"
            help: "List logical volumes in particular cluster"
            dest: cluster_id
            type: str
          - name: "--pool"
            help: "List logical volumes in particular pool id or name"
            dest: pool
            type: str
          - name: "--json"
            help: "Print outputs in json format"
            dest: json
            type: bool
            action: store_true
          - name: "--all"
            help: "List soft deleted logical volumes"
            dest: all
            type: bool
            action: store_true
      - name: list-mem
        help: "Gets the size and max_size of a logical volume"
        private: true
        arguments:
          - name: "--json"
            help: "Print outputs in json format"
            dest: json
            type: bool
            action: store_true
          - name: "--csv"
            help: "Print outputs in csv format"
            dest: csv
            type: bool
            action: store_true
      - name: get
        help: "Gets the logical volume details"
        arguments:
          - name: "volume_id"
            help: "Logical volume id or name"
            dest: volume_id
            type: str
          - name: "--json"
            help: "Print outputs in json format"
            dest: json
            type: bool
            action: store_true
      - name: delete
        help: "Deletes a logical volume"
        usage: >
          Deletes a logical volume. Attention: All data will be lost! This is an irreversible operation! Actual storage
          capacity will be freed as an asynchronous background task. It may take a while until the actual storage
          is released.
        arguments:
          - name: "volume_id"
            help: "Logical volumes id or ids"
            dest: volume_id
            type: str
            nargs: "+"
          - name: "--force"
            help: "Force delete logical volume from the cluster"
            dest: force
            type: bool
            action: store_true
      - name: connect
        help: "Gets the logical volume's NVMe/TCP connection string(s)"
        usage: Multiple connections to the cluster are always available for multi-pathing and high-availability.
        arguments:
          - name: "volume_id"
            help: "Logical volume id"
            dest: volume_id
            type: str
          - name: "--ctrl-loss-tmo"
            dest: "ctrl_loss_tmo"
            help: "Control loss timeout for this volume"
            type: int
      - name: resize
        help: "Resizes a logical volume"
        usage: >
          Resizes a logical volume. Only increasing a volume is possible. The new capacity must fit into the storage
          pool's free capacity.
        arguments:
          - name: "volume_id"
            help: "Logical volume id"
            dest: volume_id
            type: str
          - name: "size"
            help: "New logical volume size size: 10M, 10G, 10(bytes)"
            dest: size
            type: size
      - name: create-snapshot
        help: "Creates a snapshot from a logical volume"
        arguments:
          - name: "volume_id"
            help: "Logical volume id"
            dest: volume_id
            type: str
          - name: "name"
            help: "Snapshot name"
            dest: name
            type: str
      - name: clone
        help: "Provisions a logical volumes from an existing snapshot"
        arguments:
          - name: "snapshot_id"
            help: "Snapshot id"
            dest: snapshot_id
            type: str
          - name: "clone_name"
            help: "Clone name"
            dest: clone_name
            type: str
          - name: "--resize"
            help: "New logical volume size: 10M, 10G, 10(bytes). Can only increase."
            dest: resize
            type: size
            default: "0"
      - name: move
        help: "Moves a full copy of the logical volume between nodes"
        private: true
        arguments:
          - name: "volume_id"
            help: "Logical volume id"
            dest: volume_id
            type: str
          - name: "node_id"
            help: "Destination node id"
            dest: node_id
            type: str
          - name: "--force"
            help: "Force logical volume delete from source node"
            dest: force
            type: bool
            action: store_true
      - name: get-capacity
        help: "Gets a logical volume's capacity"
        arguments:
          - name: "volume_id"
            help: "Logical volume id"
            dest: volume_id
            type: str
          - name: "--history"
            help: "(XXdYYh), list history records (one for every 15 minutes) for XX days and YY hours (up to 10 days in total)."
            dest: history
            type: str
      - name: get-io-stats
        help: "Gets a logical volume's I/O statistics"
        arguments:
          - name: "volume_id"
            help: "Logical volume id"
            dest: volume_id
            type: str
          - name: "--history"
            help: "(XXdYYh), list history records (one for every 15 minutes) for XX days and YY hours (up to 10 days in total)."
            dest: history
            type: str
          - name: "--records"
            help: "Number of records, default: 20"
            dest: records
            type: int
            default: 20
      - name: check
        help: "Checks a logical volume's health"
        arguments:
          - name: "volume_id"
            help: "Logical volume id"
            dest: volume_id
            type: str
      - name: inflate
        help: "Inflate a logical volume"
        usage: >
          All unallocated clusters are allocated and copied from the parent or zero filled if not allocated in the
          parent. Then all dependencies on the parent are removed.
        arguments:
          - name: "volume_id"
            help: "Logical volume id"
            dest: volume_id
            type: str
  - name: "control-plane"
    help: "Control plane commands"
    aliases:
      - cp
      - mgmt
    weight: 400
    subcommands:
      - name: add
        help: "Adds a control plane to the cluster (local run)"
        arguments:
          - name: "cluster_ip"
            help: "Cluster IP address"
            dest: cluster_ip
            type: str
          - name: "cluster_id"
            help: "Cluster id"
            dest: cluster_id
            type: str
          - name: "cluster_secret"
            help: "Cluster secret"
            dest: cluster_secret
            type: str
          - name: "--ifname"
            help: "Management interface name"
            dest: ifname
            type: str
          - name: "--mgmt-ip"
            help: "Management IP address to use for the node (e.g., 192.168.1.10)"
            dest: mgmt_ip
            type: str
          - name: "--mode"
            help: "Environment to deploy management services, default: docker "
            dest: mode
            type: str
            choices:
              - docker
              - kubernetes
            default: docker
      - name: list
        help: "Lists all control plane nodes"
        arguments:
          - name: "--json"
            help: "Print outputs in json format"
            dest: json
            type: bool
            action: store_true
      - name: remove
        help: "Removes a control plane node"
        arguments:
          - name: "node_id"
            help: "Control plane node id"
            dest: node_id
            type: str
  - name: "storage-pool"
    help: "Storage pool commands"
    aliases:
      - pool
    weight: 500
    subcommands:
      - name: add
        help: "Adds a new storage pool"
        arguments:
          - name: "name"
            help: "New pool name"
            dest: name
            type: str
          - name: "cluster_id"
            help: "Cluster id"
            dest: cluster_id
            type: str
          - name: "--pool-max"
            help: "Pool maximum size: 20M, 20G, 0. Default: 0"
            dest: pool_max
            type: size
            default: "0"
          - name: "--lvol-max"
            help: "Logical volume maximum size: 20M, 20G, 0. Default: 0"
            dest: lvol_max
            type: size
            default: "0"
          - name: "--max-rw-iops"
            help: "Maximum Read Write IO Per Second"
            dest: max_rw_iops
            type: int
          - name: "--max-rw-mbytes"
            help: "Maximum Read Write Megabytes Per Second"
            dest: max_rw_mbytes
            type: int
          - name: "--max-r-mbytes"
            help: "Maximum Read Megabytes Per Second"
            dest: max_r_mbytes
            type: int
          - name: "--max-w-mbytes"
            help: "Maximum Write Megabytes Per Second"
            dest: max_w_mbytes
            type: int
      - name: set
        help: "Sets a storage pool's attributes"
        arguments:
          - name: "pool_id"
            help: "Pool id"
            dest: pool_id
            type: str
          - name: "--pool-max"
            help: "Pool maximum size: 20M, 20G"
            dest: pool_max
            type: size
          - name: "--lvol-max"
            help: "Logical volume maximum size: 20M, 20G"
            dest: lvol_max
            type: size
          - name: "--max-rw-iops"
            help: "Maximum Read Write IO Per Second"
            dest: max_rw_iops
            type: int
          - name: "--max-rw-mbytes"
            help: "Maximum Read Write Megabytes Per Second"
            dest: max_rw_mbytes
            type: int
          - name: "--max-r-mbytes"
            help: "Maximum Read Megabytes Per Second"
            dest: max_r_mbytes
            type: int
          - name: "--max-w-mbytes"
            help: "Maximum Write Megabytes Per Second"
            dest: max_w_mbytes
            type: int
      - name: list
        help: "Lists all storage pools"
        arguments:
          - name: "--json"
            help: "Print outputs in json format"
            dest: json
            type: bool
            action: store_true
          - name: "--cluster-id"
            help: "Cluster id"
            dest: cluster_id
            type: str
      - name: get
        help: "Gets a storage pool's details"
        arguments:
          - name: "pool_id"
            help: "Pool id"
            dest: pool_id
            type: str
          - name: "--json"
            help: "Print outputs in json format"
            dest: json
            type: bool
            action: store_true
      - name: delete
        help: "Deletes a storage pool"
        usage: It is only possible to delete a pool if it is empty (no provisioned logical volumes contained).
        arguments:
          - name: "pool_id"
            help: "Pool id"
            dest: pool_id
            type: str
      - name: enable
        help: "Set a storage pool's status to Active"
        arguments:
          - name: "pool_id"
            help: "Pool id"
            dest: pool_id
            type: str
      - name: disable
        help: "Sets a storage pool's status to Inactive."
        arguments:
          - name: "pool_id"
            help: "Pool id"
            dest: pool_id
            type: str
      - name: get-capacity
        help: "Gets a storage pool's capacity"
        arguments:
          - name: "pool_id"
            help: "Pool id"
            dest: pool_id
            type: str
      - name: get-io-stats
        help: "Gets a storage pool's I/O statistics"
        arguments:
          - name: "pool_id"
            help: "Pool id"
            dest: pool_id
            type: str
          - name: "--history"
            help: "(XXdYYh), list history records (one for every 15 minutes) for XX days and YY hours (up to 10 days in total)."
            dest: history
            type: str
          - name: "--records"
            help: "Number of records, default: 20"
            dest: records
            type: int
            default: 20
  - name: "snapshot"
    help: "Snapshot commands"
    weight: 600
    subcommands:
      - name: add
        help: "Creates a new snapshot"
        arguments:
          - name: "volume_id"
            help: "Logical volume id"
            dest: volume_id
            type: str
          - name: "name"
            help: "New snapshot name"
            dest: name
            type: str
      - name: list
        help: "Lists all snapshots"
        arguments:
          - name: "--all"
            help: "List soft deleted snapshots"
            dest: all
            type: bool
            action: store_true
      - name: delete
        help: "Deletes a snapshot"
        arguments:
          - name: "snapshot_id"
            help: "Snapshot id"
            dest: snapshot_id
            type: str
          - name: "--force"
            help: "Force remove"
            dest: force
            type: bool
            action: store_true
      - name: clone
        help: "Provisions a new logical volume from an existing snapshot"
        arguments:
          - name: "snapshot_id"
            help: "Snapshot id"
            dest: snapshot_id
            type: str
          - name: "lvol_name"
            help: "Logical volume name"
            dest: lvol_name
            type: str
          - name: "--resize"
            help: "New logical volume size: 10M, 10G, 10(bytes). Can only increase."
            dest: resize
            type: size
            default: "0"<|MERGE_RESOLUTION|>--- conflicted
+++ resolved
@@ -911,20 +911,17 @@
             dest: enable_node_affinity
             type: bool
             action: store_true
-<<<<<<< HEAD
           - name: "--fabric"
             help: "fabric: tcp, rdma or both (specify: tcp, rdma)"
             dest: fabric
             type: str
             default: tcp
-=======
           - name: "--is-single-node"
             help: "For single node clusters only"
             dest: is_single_node
             type: bool
             action: store_true
             default: false
->>>>>>> fb550f71
           - name: "--qpair-count"
             help: "NVMe/TCP transport qpair count per logical volume"
             usage: >
