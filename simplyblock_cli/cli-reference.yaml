# $schema: ./cli-reference-schema.yaml
# yaml-language-server: $schema=./cli-reference-schema.yaml
commands:
  - name: "storage-node"
    help: "Storage node commands"
    aliases:
      - sn
    weight: 100
    subcommands:
      - name: deploy
        help: "Prepares a host to be used as a storage node"
        description: >
          Runs locally on to-be storage node hosts. Installs storage node dependencies and prepares it to be used as a
          storage node. Only required, in standalone deployment outside of Kubernetes.
        arguments:
          - name: "--ifname"
            help: "Management interface name, e.g. eth0"
            description: >
              The network interface to be used for communication between the control plane
              and the storage node.
            dest: ifname
            type: str
          - name: "--isolate-cores"
            help: "Isolate cores in kernel args for provided cpu mask"
            dest: isolate_cores
            type: bool
            default: false
            action: store_true
      - name: configure
        help: "Prepare a configuration file to be used when adding the storage node"
        description: >
          Runs locally on to-be storage node hosts. Reads system information (CPUs topology, NVME devices) and prepares
          yaml config to be used when adding the storage node.
        arguments:
          - name: "--max-lvol"
            help: "Max logical volume per storage node"
            dest: max_lvol
            type: int
            required: true
          - name: "--max-size"
            help: "Maximum amount of GB to be utilized on this storage node"
            description: >
              Maximum amount of GB to be utilized on this storage node. This cannot be larger than the total effective
              cluster capacity. A safe value is `1/n * 2.0` of effective cluster capacity. Meaning, if you have three
              storage nodes, each with 100 TiB of raw capacity and a cluster with erasure coding scheme 1+1
              (two replicas), the effective cluster capacity is _100 TiB * 3 / 2 = 150 TiB_. Setting this parameter to
              _150 TiB / 3 * 2 = 100TiB_ would be a safe choice.
            dest: max_prov
            type: str
            required: true
          - name: "--nodes-per-socket"
            help: "number of each node to be added per each socket."
            dest: nodes_per_socket
            type: int
            default: 1
          - name: "--sockets-to-use"
            help: "The system socket to use when adding the storage nodes"
            description: >
              System socket to use when adding storage nodes. Comma-separated list: e.g. 0,1
            dest: sockets_to_use
            type: str
            default: "0"
          - name: "--pci-allowed"
            help: "Comma separated list of PCI addresses of Nvme devices to use for storage devices."
            description: >
              Storage PCI addresses to use for storage devices(Normal address and full address are accepted). Comma-separated list: e.g. 0000:00:01.0,00:02.0
            dest: pci_allowed
            required: false
            type: str
            default: ""
          - name: "--pci-blocked"
            help: "Comma separated list of PCI addresses of Nvme devices to not use for storage devices"
            description: >
              Storage PCI addresses to not use for storage devices(Normal address and full address are accepted). Comma-separated list: e.g. 0000:00:01.0,00:02.0
            dest: pci_blocked
            required: false
            type: str
            default: ""
      - name: configure-upgrade
        help: "Upgrade the automated configuration file with new changes of cpu mask or storage devices"
        description: >
          Regenerate the core distribution and auto calculation according to changes in cpu_mask and ssd_pcis only

      - name: deploy-cleaner
        help: "Cleans a previous simplyblock deploy (local run)"
        description: >
          Run locally on storage nodes and control plane hosts. Remove a previous deployment to support a fresh
          scratch-deployment of cluster software.
      - name: add-node
        help: "Adds a storage node by its IP address"
        arguments:
          - name: "cluster_id"
            help: "Cluster id"
            dest: cluster_id
            type: str
          - name: "node_addr"
            help: "Address of storage node api to add, like <node-ip>:5000"
            dest: node_addr
            type: str
          - name: "ifname"
            help: "Management interface name"
            dest: ifname
            type: str
          - name: "--journal-partition"
            help: "1: auto-create small partitions for journal on nvme devices. 0: use a separate (the smallest) nvme device of the node for journal. The journal needs a maximum of 3 percent of total available raw disk space."
            dest: partitions
            type: int
            default: 1
          - name: "--jm-percent"
            help: "Number in percent to use for JM from each device"
            dest: jm_percent
            type: int
            default: 3
            private: true
          - name: "--data-nics"
            help: "Storage network interface names. currently one interface is supported."
            description: >
              Storage network interface names, e.g. eth0,eth1
            dest: data_nics
            type: str
            nargs: "+"
          - name: "--size-of-device"
            help: "Size of device per storage node"
            dest: partition_size
            type: str
            private: true
          - name: "--spdk-image"
            help: "SPDK image uri"
            dest: spdk_image
            type: str
            private: true
          - name: "--spdk-debug"
            help: "Enable spdk debug logs"
            dest: spdk_debug
            type: bool
            action: store_true
            private: true
          - name: "--iobuf_small_bufsize"
            help: "bdev_set_options param"
            dest: small_bufsize
            type: int
            default: 0
            private: true
          - name: "--iobuf_large_bufsize"
            help: "bdev_set_options param"
            dest: large_bufsize
            type: int
            default: 0
            private: true
          - name: "--enable-test-device"
            help: "Enable creation of test device"
            dest: enable_test_device
            type: bool
            action: store_true
            private: true
          - name: "--disable-ha-jm"
            help: "Disable HA JM for distrib creation"
            dest: enable_ha_jm
            type: bool
            default: true
            action: store_false
            private: true
          - name: "--ha-jm-count"
            help: "HA JM count"
            dest: ha_jm_count
            type: int
            default: 3
          - name: "--namespace"
            help: "Kubernetes namespace to deploy on"
            dest: namespace
            type: str
          - name: "--id-device-by-nqn"
            help: "Use device nqn to identify it instead of serial number"
            dest: id_device_by_nqn
            type: bool
            default: false
            action: store_true
            private: true
          - name: "--max-snap"
            help: "Max snapshot per storage node"
            dest: max_snap
            type: int
            default: 5000
            private: true
      - name: delete
        help: "Deletes a storage node object from the state database."
        usage: >
          Deletes a storage node object from the state database. It must only be used on clusters without any logical
          volumes. Warning: This is dangerous and could lead to unstable cluster if used on active cluster.
        arguments:
          - name: node_id
            help: Storage node id
            dest: node_id
            completer: _completer_get_sn_list
            type: str
          - name: "--force"
            help: "Force delete storage node from DB...Hopefully you know what you do"
            dest: force_remove
            type: bool
            action: store_true
      - name: remove
        help: "Removes a storage node from the cluster"
        description: >
          The storage node cannot be used or added any more. Any data residing on this storage node will be migrated to
          the remaining storage nodes. The user must ensure that there is sufficient free space in remaining cluster to
          allow for successful node removal.
          
          !!! danger
              If there isn't enough storage available, the cluster may run full and switch to read-only mode.
        arguments:
          - name: node_id
            help: Storage node id
            dest: node_id
            completer: _completer_get_sn_list
            type: str
          - name: "--force-remove"
            help: "Force remove all logical volumes and snapshots"
            dest: force_remove
            type: bool
            action: store_true
      - name: list
        help: "Lists all storage nodes"
        arguments:
          - name: "--cluster-id"
            help: "Cluster id"
            dest: cluster_id
            type: str
          - name: "--json"
            help: "Print outputs in json format"
            dest: json
            type: bool
            action: store_true
      - name: get
        help: "Gets a storage node's information"
        arguments:
          - name: node_id
            help: Storage node id
            dest: node_id
            completer: _completer_get_sn_list
            type: str
      - name: restart
        help: "Restarts a storage node"
        description: >
          A storage node is required to be _offline_ to be restarted. All functions and device drivers will be reset
          as a result of the restart. New physical devices can only be added with a storage node restart. During
          restart, the node will not accept any I/O.
        arguments:
          - name: node_id
            help: Storage node id
            dest: node_id
            completer: _completer_get_sn_list
            type: str
          - name: "--max-lvol"
            help: "Max logical volume per storage node"
            dest: max_lvol
            type: int
            default: 0
          - name: "--max-snap"
            help: "Max snapshot per storage node"
            dest: max_snap
            type: int
            default: 5000
            private: true
          - name: "--max-size"
            help: "Maximum amount of GB to be utilized on this storage node"
            description: >
              Maximum amount of GB to be utilized on this storage node. This cannot be larger than the total effective
              cluster capacity. A safe value is `1/n * 2.0` of effective cluster capacity. Meaning, if you have three
              storage nodes, each with 100 TiB of raw capacity and a cluster with erasure coding scheme 1+1
              (two replicas), the effective cluster capacity is _100 TiB * 3 / 2 = 150 TiB_. Setting this parameter to
              _150 TiB / 3 * 2 = 100TiB_ would be a safe choice.
            dest: max_prov
            type: str
            default: "0"
            private: true
          - name: "--node-addr"
            aliases:
              - "--node-ip"
            help: "Restart Node on new node"
            description: >
              Allows to restart an existing storage node on new host or hardware. Devices attached to storage nodes
              have to be attached to new hosts. Otherwise, they have to be marked as failed and removed from cluster.
              Triggers a pro-active migration of data from those devices onto other storage nodes.<br><br>
              The provided value must be presented in the form of _IP:PORT_. Be default the port number is _5000_.
            dest: node_ip
            type: str
          - name: "--spdk-image"
            help: "SPDK image uri"
            dest: spdk_image
            type: str
            private: true
          - name: "--reattach-volume"
            help: "Reattach volume to new instance"
            dest: reattach_volume
            type: bool
            action: store_true
            private: true
          - name: "--spdk-debug"
            help: "Enable spdk debug logs"
            dest: spdk_debug
            type: bool
            action: store_true
            private: true
          - name: "--iobuf_small_bufsize"
            help: "bdev_set_options param"
            dest: small_bufsize
            type: int
            default: 0
            private: true
          - name: "--iobuf_large_bufsize"
            help: "bdev_set_options param"
            dest: large_bufsize
            type: int
            default: 0
            private: true
          - name: "--force"
            help: "Force restart"
            dest: force
            type: bool
            action: store_true
          - name: "--ssd-pcie"
            help: "New Nvme PCIe address to add to the storage node. Can be more than one."
            dest: ssd_pcie
            required: false
            type: str
            nargs: +
            default: ""
          - name: "--force-lvol-recreate"
            help: "Force LVol recreate on node restart even if lvol bdev was not recovered"
            dest: force_lvol_recreate
            type: bool
            action: store_true
            default: False
      - name: shutdown
        help: "Initiates a storage node shutdown"
        usage: Once the command is issued, the node will stop accepting IO,but IO, which was previously received, will still be processed. In a high-availability setup, this will not impact operations.
        arguments:
          - name: node_id
            help: Storage node id
            dest: node_id
            completer: _completer_get_sn_list
            type: str
          - name: "--force"
            help: "Force node shutdown"
            dest: force
            type: bool
            action: store_true
      - name: suspend
        help: "Suspends a storage node"
        usage: The node will stop accepting new IO, but will finish processing any IO, which has been received already.
        arguments:
          - name: node_id
            help: Storage node id
            dest: node_id
            completer: _completer_get_sn_list
            type: str
          - name: "--force"
            help: "Force node suspend"
            dest: force
            type: bool
            action: store_true
      - name: resume
        help: "Resumes a storage node"
        arguments:
          - name: node_id
            help: Storage node id
            dest: node_id
            completer: _completer_get_sn_list
            type: str
      - name: get-io-stats
        help: "Gets storage node IO statistics"
        arguments:
          - name: node_id
            help: Storage node id
            dest: node_id
            completer: _completer_get_sn_list
            type: str
          - name: "--history"
            help: "list history records -one for every 15 minutes- for XX days and YY hours -up to 10 days in total-, format: XXdYYh"
            dest: history
            type: str
          - name: "--records"
            help: "Number of records, default: 20"
            dest: records
            type: int
            default: 20
      - name: get-capacity
        help: "Gets a storage node's capacity statistics"
        arguments:
          - name: node_id
            help: Storage node id
            dest: node_id
            completer: _completer_get_sn_list
            type: str
          - name: "--history"
            help: "list history records -one for every 15 minutes- for XX days and YY hours -up to 10 days in total-, format: XXdYYh"
            dest: history
            type: str
      - name: list-devices
        help: "Lists storage devices"
        arguments:
          - name: node_id
            help: Storage node id
            dest: node_id
            completer: _completer_get_sn_list
            type: str
          - name: "--json"
            help: "Print outputs in json format"
            dest: json
            type: bool
            action: store_true
      - name: device-testing-mode
        help: "Sets a device to testing mode"
        private: true
        arguments:
          - name: "device_id"
            help: "Device id"
            dest: device_id
            type: str
          - name: "mode"
            help: "Testing mode"
            dest: mode
            type: str
            choices:
              - full_pass_through
              - io_error_on_write
              - io_error_on_all
              - hotplug_removal
              - discard_io_all
              - io_error_on_unmap
              - io_error_on_read
            default: full_pass_through
      - name: get-device
        help: "Gets storage device by its id"
        arguments:
          - name: "device_id"
            help: "Device id"
            dest: device_id
            type: str
      - name: reset-device
        help: "Resets a storage device"
        usage: >
          Hardware device reset. Resetting the device can return the device from an unavailable into online state, if
          successful.
        arguments:
          - name: "device_id"
            help: "Device id"
            dest: device_id
            type: str
      - name: restart-device
        help: "Restarts a storage device"
        usage: >
          A previously logically or physically removed or unavailable device, which has been re-inserted, may be
          returned into online state. If the device is not physically present, accessible or healthy, it will flip back
          into unavailable state again.
        arguments:
          - name: "device_id"
            help: "Device id"
            dest: device_id
            type: str
      - name: add-device
        help: "Adds a new storage device"
        usage: >
          Adds a device, including a previously detected device (currently in "new" state) into cluster and launches
          an auto-rebalancing background process in which some cluster capacity is re-distributed to this newly added
          device.
        arguments:
          - name: "device_id"
            help: "Device id"
            dest: device_id
            type: str
      - name: remove-device
        help: "Logically removes a storage device"
        usage: >
          Logical removes a storage device. The device will become unavailable, irrespectively if it was physically
          removed from the server. This function can be used if auto-detection of removal did not work or if the device
          must be maintained while remaining inserted into the server.
        arguments:
          - name: "device_id"
            help: "Device id"
            dest: device_id
            type: str
          - name: "--force"
            help: "Force device remove"
            dest: force
            type: bool
            action: store_true
      - name: set-failed-device
        help: "Sets storage device to failed state"
        usage: >
          Sets a storage device to state failed. This command can be used, if an administrator believes that the device
          must be replaced. Attention: a failed state is final, meaning, all data on the device will be automatically
          recovered to other devices in the cluster.
        arguments:
          - name: "device_id"
            help: "Device ID"
            dest: device_id
            type: str
      - name: get-capacity-device
        help: "Gets a device's capacity"
        arguments:
          - name: "device_id"
            help: "Device id"
            dest: device_id
            type: str
          - name: "--history"
            help: "list history records -one for every 15 minutes- for XX days and YY hours -up to 10 days in total-, format: XXdYYh"
            dest: history
            type: str
      - name: get-io-stats-device
        help: "Gets a device's IO statistics"
        arguments:
          - name: "device_id"
            help: "Device id"
            dest: device_id
            type: str
          - name: "--history"
            help: "list history records -one for every 15 minutes- for XX days and YY hours -up to 10 days in total-, format: XXdYYh"
            dest: history
            type: str
          - name: "--records"
            help: "Number of records, default: 20"
            dest: records
            type: int
            default: 20
      - name: port-list
        help: "Gets the data interfaces list of a storage node"
        arguments:
          - name: "node_id"
            help: "Storage node id"
            dest: node_id
            type: str
            completer: _completer_get_sn_list
      - name: port-io-stats
        help: "Gets the data interfaces' IO stats"
        arguments:
          - name: "port_id"
            help: "Data port id"
            dest: port_id
            type: str
          - name: "--history"
            help: "list history records -one for every 15 minutes- for XX days and YY hours -up to 10 days in total, format: XXdYYh"
            dest: history
            type: str
      - name: check
        help: "Checks the health status of a storage node"
        description: >
          Verifies if all of the NVMe-oF connections to and from the storage node, including those to and from other
          storage devices in the cluster and the meta-data journal, are available and healthy and all internal objects
          of the node, such as data placement and erasure coding services, are in a healthy state.
        arguments:
          - name: "node_id"
            help: "Storage node id"
            dest: node_id
            type: str
            completer: _completer_get_sn_list
      - name: check-device
        help: "Checks the health status of a device"
        arguments:
          - name: "device_id"
            help: "Device id"
            dest: device_id
            type: str
      - name: info
        help: "Gets the node's information"
        arguments:
          - name: "node_id"
            help: "Storage node id"
            dest: node_id
            type: str
            completer: _completer_get_sn_list
      - name: info-spdk
        help: "Gets the SPDK memory information"
        private: true
        arguments:
          - name: "node_id"
            help: "Storage node id"
            dest: node_id
            type: str
            completer: _completer_get_sn_list
      - name: remove-jm-device
        help: "Removes a journaling device"
        private: true
        arguments:
          - name: "jm_device_id"
            help: "Journaling device id"
            dest: jm_device_id
            type: str
          - name: "--force"
            help: "Force device remove"
            dest: force
            type: bool
            action: store_true
      - name: restart-jm-device
        help: "Restarts a journaling device"
        arguments:
          - name: "jm_device_id"
            help: "Journaling device id"
            dest: jm_device_id
            type: str
          - name: "--force"
            help: "Force device remove"
            dest: force
            type: bool
            action: store_true
      - name: send-cluster-map
        help: "Sends a new cluster map"
        private: true
        arguments:
          - name: "node_id"
            help: "Storage node id"
            dest: node_id
            type: str
            completer: _completer_get_sn_list
      - name: get-cluster-map
        help: "Get the current cluster map"
        private: true
        arguments:
          - name: "node_id"
            help: "Storage node id"
            dest: node_id
            type: str
            completer: _completer_get_sn_list
      - name: make-primary
        help: "Forces to make the provided node id primary"
        description: |
          Makes the storage node the primary node. This is required after certain storage cluster operations, such
          as a storage node migration.
        arguments:
          - name: "node_id"
            help: "Storage node id"
            dest: node_id
            type: str
            completer: _completer_get_sn_list
      - name: dump-lvstore
        help: "Dump lvstore data"
        private: true
        arguments:
          - name: "node_id"
            help: "Storage node id"
            dest: node_id
            type: str
            completer: _completer_get_sn_list
      - name: set
        help: "set storage node db value"
        private: true
        arguments:
          - name: "node_id"
            help: "Storage node id"
            dest: node_id
            type: str
          - name: "attr_name"
            help: "attr_name"
            dest: attr_name
            type: str
          - name: "attr_value"
            help: "attr_value"
            dest: attr_value
            type: str
  - name: "cluster"
    help: "Cluster commands"
    weight: 200
    subcommands:
      - name: create
        help: "Creates a new cluster"
        usage: >
          Created a new control plane cluster with the current node as the primary control plane node.
        arguments:
          - name: "--page_size"
            help: "The size of a data page in bytes"
            dest: page_size
            type: int
            default: 2097152
            private: true
          - name: "--CLI_PASS"
            help: "Password for CLI SSH connection"
            dest: CLI_PASS
            type: str
            private: true
          - name: "--cap-warn"
            help: "Capacity warning level in percent, default: 89"
            dest: cap_warn
            type: int
            default: 89
          - name: "--cap-crit"
            help: "Capacity critical level in percent, default: 99"
            dest: cap_crit
            type: int
            default: 99
          - name: "--prov-cap-warn"
            help: "Capacity warning level in percent, default: 250"
            dest: prov_cap_warn
            type: int
            default: 250
          - name: "--prov-cap-crit"
            help: "Capacity critical level in percent, default: 500"
            dest: prov_cap_crit
            type: int
            default: 500
          - name: "--ifname"
            help: "Management interface name, e.g. eth0"
            dest: ifname
            type: str
          - name: "--mgmt-ip"
            help: "Management IP address to use for the node (e.g., 192.168.1.10)"
            dest: mgmt_ip
            type: str
          - name: "--tls-secret-name"
            help: "Name of the Kubernetes TLS Secret to be used by the Ingress for HTTPS termination (e.g., my-tls-secret)"
            dest: tls_secret
            type: str
          - name: "--log-del-interval"
            help: "Logging retention policy, default: 3d"
            dest: log_del_interval
            type: str
            default: 3d
          - name: "--metrics-retention-period"
            help: "Retention period for I/O statistics (Prometheus), default: 7d"
            dest: metrics_retention_period
            type: str
            default: 7d
          - name: "--contact-point"
            help: "Email or slack webhook url to be used for alerting"
            dest: contact_point
            type: str
            default: ""
          - name: "--grafana-endpoint"
            help: "Endpoint url for Grafana"
            dest: grafana_endpoint
            type: str
            default: ""
          - name: "--data-chunks-per-stripe"
            help: "Erasure coding schema parameter k (distributed raid), default: 1"
            dest: distr_ndcs
            type: int
            default: 1
          - name: "--parity-chunks-per-stripe"
            help: "Erasure coding schema parameter n (distributed raid), default: 1"
            dest: distr_npcs
            type: int
            default: 1
          - name: "--distr-bs"
            help: "(Dev) distrb bdev block size, default: 4096"
            dest: distr_bs
            type: int
            default: 4096
            private: true
          - name: "--distr-chunk-bs"
            help: "(Dev) distrb bdev chunk block size, default: 4096"
            dest: distr_chunk_bs
            type: int
            default: 4096
            private: true
          - name: "--ha-type"
            help: "Logical volume HA type (single, ha), default is cluster ha type"
            dest: ha_type
            type: str
            choices:
              - single
              - ha
            default: ha
          - name: "--is-single-node"
            help: "For single node clusters only"
            dest: is_single_node
            type: bool
            action: store_true
            default: false
          - name: "--mode"
            help: "Environment to deploy management services, default: docker"
            dest: mode
            type: str
            choices:
              - docker
              - kubernetes
            default: docker
          - name: "--ingress-host-source"
            help: "Ingress host source: 'hostip' for node IP, 'loadbalancer' for external LB, or 'dns' for custom domain"
            dest: ingress_host_source
            type: str
            choices:
              - hostip
              - loadbalancer
              - dns
            default: hostip
          - name: "--dns-name"
            help: "Fully qualified DNS name to use as the Ingress host (required if --ingress-host-source=dns)"
            dest: dns_name
            type: str
            default: ""
          - name: "--enable-node-affinity"
            help: "Enable node affinity for storage nodes"
            dest: enable_node_affinity
            type: bool
            action: store_true
          - name: "--fabric"
            help: "fabric: tcp, rdma or both (specify: tcp, rdma)"
            dest: fabric
            type: str
            choices:
              - tcp
              - rdma
              - tcp,rdma
            default: tcp
          - name: "--max-queue-size"
            help: "The max size the queue will grow"
            dest: max_queue_size
            type: int
            default: 128
            private: true
          - name: "--inflight-io-threshold"
            help: "The number of inflight IOs allowed before the IO queuing starts"
            dest: inflight_io_threshold
            type: int
            default: 4
            private: true
          - name: "--disable-monitoring"
            help: "Disable monitoring stack, false by default"
            dest: disable_monitoring
            type: bool
            default: false
            action: store_true
            private: true
          - name: "--strict-node-anti-affinity"
            help: >
              Enable strict node anti affinity for storage nodes. Never more than one chunk is placed on a node. This
              requires a minimum of _data-chunks-in-stripe + parity-chunks-in-stripe + 1_ nodes in the cluster.
            dest: strict_node_anti_affinity
            type: bool
            action: store_true
          - name: "--name"
            help: >
              Assigns a name to the newly created cluster.
            dest: name
            aliases:
              - "-n"
            type: str
          - name: "--qpair-count"
            help: "NVMe/TCP transport qpair count per logical volume"
            usage: >
              Increase for clusters with few but very large logical volumes or decrease for clusters with a large number
              of very small logical volumes.
            dest: qpair_count
            type:
              range:
                min: 0
                max: 128
            default: 32
          - name: "--client-qpair-count"
            help: "default NVMe/TCP transport qpair count per logical volume for client"
            usage: >
              Increase for clusters with few but very large logical volumes or decrease for clusters with a large number
              of very small logical volumes.
            dest: client_qpair_count
            type:
              range:
                min: 0
                max: 128
            default: 3
      - name: add
        help: "Adds a new cluster"
        arguments:
          - name: "--page_size"
            help: "The size of a data page in bytes"
            dest: page_size
            type: int
            default: 2097152
            private: true
          - name: "--cap-warn"
            help: "Capacity warning level in percent, default: 89"
            dest: cap_warn
            type: int
            default: 89
          - name: "--cap-crit"
            help: "Capacity critical level in percent, default: 99"
            dest: cap_crit
            type: int
            default: 99
          - name: "--prov-cap-warn"
            help: "Capacity warning level in percent, default: 250"
            dest: prov_cap_warn
            type: int
            default: 250
          - name: "--prov-cap-crit"
            help: "Capacity critical level in percent, default: 500"
            dest: prov_cap_crit
            type: int
            default: 500
          - name: "--data-chunks-per-stripe"
            help: "Erasure coding schema parameter k (distributed raid), default: 1"
            dest: distr_ndcs
            type: int
            default: 1
          - name: "--parity-chunks-per-stripe"
            help: "Erasure coding schema parameter n (distributed raid), default: 1"
            dest: distr_npcs
            type: int
            default: 1
          - name: "--distr-bs"
            help: "(Dev) distrb bdev block size, default: 4096"
            dest: distr_bs
            type: int
            default: 4096
            private: true
          - name: "--distr-chunk-bs"
            help: "(Dev) distrb bdev chunk block size, default: 4096"
            dest: distr_chunk_bs
            type: int
            default: 4096
            private: true
          - name: "--ha-type"
            help: "Logical volume HA type (single, ha), default is cluster single type"
            dest: ha_type
            type: str
            choices:
              - single
              - ha
            default: ha
          - name: "--enable-node-affinity"
            help: "Enables node affinity for storage nodes"
            dest: enable_node_affinity
            type: bool
            action: store_true
          - name: "--fabric"
            help: "fabric: tcp, rdma or both (specify: tcp, rdma)"
            dest: fabric
            type: str
            choices:
              - tcp
              - rdma
              - tcp,rdma
            default: tcp
          - name: "--is-single-node"
            help: "For single node clusters only"
            dest: is_single_node
            type: bool
            action: store_true
            default: false
          - name: "--qpair-count"
            help: "NVMe/TCP transport qpair count per logical volume"
            usage: >
              Increase for clusters with few but very large logical volumes or decrease for clusters with a large number
              of very small logical volumes.
            dest: qpair_count
            type:
              range:
                min: 0
                max: 128
            default: 32
          - name: "--client-qpair-count"
            help: "default NVMe/TCP transport qpair count per logical volume for client"
            usage: >
              Increase for clusters with few but very large logical volumes or decrease for clusters with a large number
              of very small logical volumes.
            dest: client_qpair_count
            type:
              range:
                min: 0
                max: 128
            default: 3
          - name: "--max-queue-size"
            help: "The max size the queue will grow"
            dest: max_queue_size
            type: int
            default: 128
            private: true
          - name: "--inflight-io-threshold"
            help: "The number of inflight IOs allowed before the IO queuing starts"
            dest: inflight_io_threshold
            type: int
            default: 4
            private: true
          - name: "--strict-node-anti-affinity"
            help: >
              Enable strict node anti affinity for storage nodes. Never more than one chunk is placed on a node.
              This requires a minimum of _data-chunks-in-stripe + parity-chunks-in-stripe + 1_ nodes in the cluster."
            dest: strict_node_anti_affinity
            type: bool
            action: store_true
          - name: "--name"
            help: >
              Assigns a name to the newly created cluster.
            dest: name
            aliases:
              - "-n"
            type: str
      - name: activate
        help: >
          Activates a cluster.
        usage: Once a cluster has sufficient nodes added, it needs to be activated. Can also be used to
          re-activate a suspended cluster.
        arguments:
          - name: "cluster_id"
            help: "Cluster id"
            dest: cluster_id
            type: str
            completer: _completer_get_cluster_list
          - name: "--force"
            help: "Force recreate distr and lv stores"
            dest: force
            type: bool
            action: store_true
          - name: "--force-lvstore-create"
            help: "Force recreate lv stores"
            dest: force_lvstore_create
            type: bool
            action: store_true
            completer: _completer_get_cluster_list
      - name: list
        help: "Shows the cluster list"
        arguments:
          - name: "--json"
            help: "Print json output"
            dest: json
            type: bool
            action: store_true
      - name: status
        help: "Shows a cluster's status"
        arguments:
          - name: "cluster_id"
            help: "Cluster id"
            dest: cluster_id
            type: str
            completer: _completer_get_cluster_list
      - name: complete-expand
        help: "Create lvstore on newly added nodes to the cluster"
        arguments:
          - name: "cluster_id"
            help: "Cluster id"
            dest: cluster_id
            type: str
            completer: _completer_get_cluster_list
      - name: show
        help: "Shows a cluster's statistics"
        arguments:
          - name: "cluster_id"
            help: "Cluster id"
            dest: cluster_id
            type: str
            completer: _completer_get_cluster_list
      - name: get
        help: "Gets a cluster's information"
        arguments:
          - name: "cluster_id"
            help: "Cluster id"
            dest: cluster_id
            type: str
            completer: _completer_get_cluster_list
      - name: suspend
        help: "Put the cluster status to be suspended"
        private: true
        arguments:
          - name: "cluster_id"
            help: "Cluster id"
            dest: cluster_id
            type: str
            completer: _completer_get_cluster_list
      - name: get-capacity
        help: "Gets a cluster's capacity"
        arguments:
          - name: "cluster_id"
            help: "Cluster id"
            dest: cluster_id
            type: str
            completer: _completer_get_cluster_list
          - name: "--json"
            help: "Print json output"
            dest: json
            type: bool
            action: store_true
          - name: "--history"
            help: "(XXdYYh), list history records (one for every 15 minutes) for XX days and YY hours (up to 10 days in total)."
            dest: history
            type: str
      - name: get-io-stats
        help: "Gets a cluster's I/O statistics"
        arguments:
          - name: "cluster_id"
            help: "Cluster id"
            dest: cluster_id
            type: str
            completer: _completer_get_cluster_list
          - name: "--records"
            help: "Number of records, default: 20"
            dest: records
            type: int
            default: 20
          - name: "--history"
            help: "(XXdYYh), list history records (one for every 15 minutes) for XX days and YY hours (up to 10 days in total)."
            dest: history
            type: str
      - name: get-logs
        help: "Returns a cluster's status logs"
        arguments:
          - name: "cluster_id"
            help: "Cluster id"
            dest: cluster_id
            type: str
            completer: _completer_get_cluster_list
          - name: "--json"
            help: "Return JSON formatted logs"
            dest: json
            type: bool
            action: store_true
          - name: "--limit"
            help: "show last number of logs, default 50"
            dest: limit
            type: int
            default: 50
      - name: get-secret
        help: "Gets a cluster's secret"
        arguments:
          - name: "cluster_id"
            help: "Cluster id"
            dest: cluster_id
            type: str
            completer: _completer_get_cluster_list
      - name: update-secret
        help: "Updates a cluster's secret"
        arguments:
          - name: "cluster_id"
            help: "Cluster id"
            dest: cluster_id
            type: str
            completer: _completer_get_cluster_list
          - name: "secret"
            help: "new 20 characters password"
            dest: secret
            type: str
      - name: update-fabric
        help: "Updates a cluster's fabric"
        arguments:
          - name: "cluster_id"
            help: "Cluster id"
            dest: cluster_id
            type: str
            completer: _completer_get_cluster_list
          - name: "fabric"
            help: "fabric: tcp, rdma or both (specify: tcp, rdma)"
            dest: fabric
            type: str
            choices:
              - tcp
              - rdma
              - tcp,rdma
            default: tcp
      - name: check
        help: "Checks a cluster's health"
        arguments:
          - name: "cluster_id"
            help: "Cluster id"
            dest: cluster_id
            type: str
            completer: _completer_get_cluster_list
      - name: update
        help: "Updates a cluster to new version"
        usage: >
          Updates a the control plane to a new version. To update the storage nodes, they have to be shutdown and
          restarted. This can be done in a rolling manner. Attention: verify that an upgrade path is available and
          has been tested!"
        arguments:
          - name: "cluster_id"
            help: "Cluster id"
            dest: cluster_id
            type: str
            completer: _completer_get_cluster_list
          - name: "--cp-only"
            help: "Update the control plane only"
            dest: mgmt_only
            type: bool
            default: false
          - name: "--restart"
            help: "Restart the management services"
            dest: restart
            type: bool
            default: false
          - name: "--spdk-image"
            help: "Restart the storage nodes using the provided image"
            dest: spdk_image
            type: str
          - name: "--mgmt-image"
            help: "Restart the management services using the provided image"
            dest: mgmt_image
            type: str
      - name: graceful-shutdown
        help: "Initiates a graceful shutdown of a cluster's storage nodes"
        private: true
        arguments:
          - name: "cluster_id"
            help: "Cluster id"
            dest: cluster_id
            type: str
            completer: _completer_get_cluster_list
      - name: graceful-startup
        help: "Initiates a graceful startup of a cluster's storage nodes"
        private: true
        arguments:
          - name: "cluster_id"
            help: "Cluster id"
            dest: cluster_id
            type: str
            completer: _completer_get_cluster_list
          - name: "--clear-data"
            help: "clear Alceml data"
            dest: clear_data
            type: bool
            action: store_true
          - name: "--spdk-image"
            help: "SPDK image uri"
            dest: spdk_image
            type: str
      - name: list-tasks
        help: "Lists tasks of a cluster"
        arguments:
          - name: "cluster_id"
            help: "Cluster id"
            dest: cluster_id
            type: str
            completer: _completer_get_cluster_list
          - name: "--limit"
            help: "show last number of tasks, default 50"
            dest: limit
            type: int
            default: 50
      - name: cancel-task
        help: "Cancels task by task id"
        arguments:
          - name: "task_id"
            help: "Task id"
            dest: task_id
            type: str
      - name: get-subtasks
        help: "Get rebalancing subtasks list"
        arguments:
          - name: "task_id"
            help: "Task id"
            dest: task_id
            type: str
      - name: delete
        help: "Deletes a cluster"
        usage: This is only possible, if no storage nodes and pools are attached to the cluster
        arguments:
          - name: "cluster_id"
            help: "Cluster id"
            dest: cluster_id
            type: str
            completer: _completer_get_cluster_list
      - name: set
        help: "set cluster db value"
        private: true
        arguments:
          - name: "cluster_id"
            help: "cluster id"
            dest: cluster_id
            type: str
          - name: "attr_name"
            help: "attr_name"
            dest: attr_name
            type: str
          - name: "attr_value"
            help: "attr_value"
            dest: attr_value
            type: str
      - name: change-name
        help: Assigns or changes a name to a cluster
        arguments:
          - name: "cluster_id"
            help: "Cluster id"
            dest: cluster_id
            type: str
            completer: _completer_get_cluster_list
          - name: "name"
            help: "Name"
            dest: name
            type: str
      - name: add-replication
        help: Assigns the snapshot replication target cluster
        arguments:
          - name: "cluster_id"
            help: "Cluster id"
            dest: cluster_id
            type: str
            completer: _completer_get_cluster_list
          - name: "target_cluster_id"
            help: "Target Cluster id"
            dest: target_cluster_id
            type: str
            completer: _completer_get_cluster_list
          - name: "--timeout"
            help: "Snapshot replication network timeout"
            dest: timeout
            type: int
            default: "3600"
          - name: "--target-pool"
            help: "Target cluster pool ID or name"
            dest: target_pool
            type: str
  - name: "volume"
    help: "Logical volume commands"
    aliases:
      - lvol
    weight: 300
    subcommands:
      - name: add
        help: "Adds a new logical volume"
        arguments:
          - name: "name"
            help: "New logical volume name"
            dest: name
            type: str
          - name: "size"
            help: "Logical volume size: 10M, 10G, 10(bytes)"
            dest: size
            type: size
          - name: "pool"
            help: "Pool id or name"
            dest: pool
            type: str
          - name: "--snapshot"
            aliases:
              - "-s"
            help: "Make logical volume with snapshot capability, default: false"
            dest: snapshot
            type: bool
            action: store_true
            default: false
          - name: "--max-size"
            help: "Logical volume max size"
            dest: max_size
            type: size
            default: "1000T"
          - name: "--host-id"
            help: "Primary storage node id or Hostname"
            dest: host_id
            type: str
          - name: "--encrypt"
            help: "Use inline data encryption and decryption on the logical volume"
            dest: encrypt
            type: bool
            action: store_true
          - name: "--crypto-key1"
            help: "Hex value of key1 to be used for logical volume encryption"
            dest: crypto_key1
            type: str
          - name: "--crypto-key2"
            help: "Hex value of key2 to be used for logical volume encryption"
            dest: crypto_key2
            type: str
          - name: "--max-rw-iops"
            help: "Maximum Read Write IO Per Second"
            dest: max_rw_iops
            type: int
          - name: "--max-rw-mbytes"
            help: "Maximum Read Write Megabytes Per Second"
            dest: max_rw_mbytes
            type: int
          - name: "--max-r-mbytes"
            help: "Maximum Read Megabytes Per Second"
            dest: max_r_mbytes
            type: int
          - name: "--max-w-mbytes"
            help: "Maximum Write Megabytes Per Second"
            dest: max_w_mbytes
            type: int
          - name: "--max-namespace-per-subsys"
            help: "Maximum Namespace per subsystem"
            dest: max_namespace_per_subsys
            type: int
            default: 32
          - name: "--distr-vuid"
            help: "(Dev) set vuid manually, default: random (1-99999)"
            dest: distr_vuid
            type: int
            private: true
          - name: "--ha-type"
            help: "Logical volume HA type (single, ha), default is cluster HA type"
            dest: ha_type
            type: str
            choices:
              - single
              - default
              - ha
            default: default
          - name: "--fabric"
            help: "tcp or rdma (tcp is default). Cluster must support chosen fabric."
            dest: fabric
            type: str
            choices:
              - tcp
              - rdma
              - tcp,rdma
            default: tcp
          - name: "--lvol-priority-class"
            help: "Logical volume priority class"
            dest: lvol_priority_class
            type: int
            default: 0
          - name: "--namespace"
            help: "Set logical volume namespace for k8s clients"
            dest: namespace
            type: str
          - name: "--uid"
            help: "Set logical volume id"
            dest: uid
            type: str
            private: true
          - name: "--pvc-name"
            aliases:
              - "--pvc_name"
            help: "Set logical volume PVC name for k8s clients"
            description: |
              Set the logical volume persistent volume claim name for Kubernetes clients.<br><br>
              !!! warning
                  The old parameter name `--pvc_name` is deprecated and shouldn't be used anymore. It will eventually be
                  removed. Please exchange the use of `--pvc_name` with `--pvc-name`.
            dest: pvc_name
            type: str
<<<<<<< HEAD
          - name: "--replicate"
            help: "Replicate LVol snapshot"
            dest: replicate
            type: bool
            action: store_true
=======
          - name: "--data-chunks-per-stripe"
            help: "Erasure coding schema parameter k (distributed raid), default: 1"
            dest: ndcs
            type: int
            default: 0
          - name: "--parity-chunks-per-stripe"
            help: "Erasure coding schema parameter n (distributed raid), default: 1"
            dest: npcs
            type: int
            default: 0
>>>>>>> 3af633b0
      - name: qos-set
        help: "Changes QoS settings for an active logical volume"
        arguments:
          - name: "volume_id"
            help: "Logical volume id"
            dest: volume_id
            type: str
          - name: "--max-rw-iops"
            help: "Maximum Read Write IO Per Second"
            dest: max_rw_iops
            type: int
          - name: "--max-rw-mbytes"
            help: "Maximum Read Write Megabytes Per Second"
            dest: max_rw_mbytes
            type: int
          - name: "--max-r-mbytes"
            help: "Maximum Read Megabytes Per Second"
            dest: max_r_mbytes
            type: int
          - name: "--max-w-mbytes"
            help: "Maximum Write Megabytes Per Second"
            dest: max_w_mbytes
            type: int
      - name: list
        help: "Lists logical volumes"
        arguments:
          - name: "--cluster-id"
            help: "List logical volumes in particular cluster"
            dest: cluster_id
            type: str
          - name: "--pool"
            help: "List logical volumes in particular pool id or name"
            dest: pool
            type: str
          - name: "--json"
            help: "Print outputs in json format"
            dest: json
            type: bool
            action: store_true
          - name: "--all"
            help: "List soft deleted logical volumes"
            dest: all
            type: bool
            action: store_true
      - name: list-mem
        help: "Gets the size and max_size of a logical volume"
        private: true
        arguments:
          - name: "--json"
            help: "Print outputs in json format"
            dest: json
            type: bool
            action: store_true
          - name: "--csv"
            help: "Print outputs in csv format"
            dest: csv
            type: bool
            action: store_true
      - name: get
        help: "Gets the logical volume details"
        arguments:
          - name: "volume_id"
            help: "Logical volume id or name"
            dest: volume_id
            type: str
          - name: "--json"
            help: "Print outputs in json format"
            dest: json
            type: bool
            action: store_true
      - name: delete
        help: "Deletes a logical volume"
        usage: >
          Deletes a logical volume. Attention: All data will be lost! This is an irreversible operation! Actual storage
          capacity will be freed as an asynchronous background task. It may take a while until the actual storage
          is released.
        arguments:
          - name: "volume_id"
            help: "Logical volumes id or ids"
            dest: volume_id
            type: str
            nargs: "+"
          - name: "--force"
            help: "Force delete logical volume from the cluster"
            dest: force
            type: bool
            action: store_true
      - name: connect
        help: "Gets the logical volume's NVMe/TCP connection string(s)"
        usage: Multiple connections to the cluster are always available for multi-pathing and high-availability.
        arguments:
          - name: "volume_id"
            help: "Logical volume id"
            dest: volume_id
            type: str
          - name: "--ctrl-loss-tmo"
            dest: "ctrl_loss_tmo"
            help: "Control loss timeout for this volume"
            type: int
      - name: resize
        help: "Resizes a logical volume"
        usage: >
          Resizes a logical volume. Only increasing a volume is possible. The new capacity must fit into the storage
          pool's free capacity.
        arguments:
          - name: "volume_id"
            help: "Logical volume id"
            dest: volume_id
            type: str
          - name: "size"
            help: "New logical volume size size: 10M, 10G, 10(bytes)"
            dest: size
            type: size
      - name: create-snapshot
        help: "Creates a snapshot from a logical volume"
        arguments:
          - name: "volume_id"
            help: "Logical volume id"
            dest: volume_id
            type: str
          - name: "name"
            help: "Snapshot name"
            dest: name
            type: str
      - name: clone
        help: "Provisions a logical volumes from an existing snapshot"
        arguments:
          - name: "snapshot_id"
            help: "Snapshot id"
            dest: snapshot_id
            type: str
          - name: "clone_name"
            help: "Clone name"
            dest: clone_name
            type: str
          - name: "--resize"
            help: "New logical volume size: 10M, 10G, 10(bytes). Can only increase."
            dest: resize
            type: size
            default: "0"
      - name: move
        help: "Moves a full copy of the logical volume between nodes"
        private: true
        arguments:
          - name: "volume_id"
            help: "Logical volume id"
            dest: volume_id
            type: str
          - name: "node_id"
            help: "Destination node id"
            dest: node_id
            type: str
          - name: "--force"
            help: "Force logical volume delete from source node"
            dest: force
            type: bool
            action: store_true
      - name: get-capacity
        help: "Gets a logical volume's capacity"
        arguments:
          - name: "volume_id"
            help: "Logical volume id"
            dest: volume_id
            type: str
          - name: "--history"
            help: "(XXdYYh), list history records (one for every 15 minutes) for XX days and YY hours (up to 10 days in total)."
            dest: history
            type: str
      - name: get-io-stats
        help: "Gets a logical volume's I/O statistics"
        arguments:
          - name: "volume_id"
            help: "Logical volume id"
            dest: volume_id
            type: str
          - name: "--history"
            help: "(XXdYYh), list history records (one for every 15 minutes) for XX days and YY hours (up to 10 days in total)."
            dest: history
            type: str
          - name: "--records"
            help: "Number of records, default: 20"
            dest: records
            type: int
            default: 20
      - name: check
        help: "Checks a logical volume's health"
        arguments:
          - name: "volume_id"
            help: "Logical volume id"
            dest: volume_id
            type: str
      - name: inflate
        help: "Inflate a logical volume"
        usage: >
          All unallocated clusters are allocated and copied from the parent or zero filled if not allocated in the
          parent. Then all dependencies on the parent are removed.
        arguments:
          - name: "volume_id"
            help: "Logical volume id"
            dest: volume_id
            type: str
  - name: "control-plane"
    help: "Control plane commands"
    aliases:
      - cp
      - mgmt
    weight: 400
    subcommands:
      - name: add
        help: "Adds a control plane to the cluster (local run)"
        arguments:
          - name: "cluster_ip"
            help: "Cluster IP address"
            dest: cluster_ip
            type: str
          - name: "cluster_id"
            help: "Cluster id"
            dest: cluster_id
            type: str
          - name: "cluster_secret"
            help: "Cluster secret"
            dest: cluster_secret
            type: str
          - name: "--ifname"
            help: "Management interface name"
            dest: ifname
            type: str
          - name: "--mgmt-ip"
            help: "Management IP address to use for the node (e.g., 192.168.1.10)"
            dest: mgmt_ip
            type: str
          - name: "--mode"
            help: "Environment to deploy management services, default: docker "
            dest: mode
            type: str
            choices:
              - docker
              - kubernetes
            default: docker
      - name: list
        help: "Lists all control plane nodes"
        arguments:
          - name: "--json"
            help: "Print outputs in json format"
            dest: json
            type: bool
            action: store_true
      - name: remove
        help: "Removes a control plane node"
        arguments:
          - name: "node_id"
            help: "Control plane node id"
            dest: node_id
            type: str
  - name: "storage-pool"
    help: "Storage pool commands"
    aliases:
      - pool
    weight: 500
    subcommands:
      - name: add
        help: "Adds a new storage pool"
        arguments:
          - name: "name"
            help: "New pool name"
            dest: name
            type: str
          - name: "cluster_id"
            help: "Cluster id"
            dest: cluster_id
            type: str
          - name: "--pool-max"
            help: "Pool maximum size: 20M, 20G, 0. Default: 0"
            dest: pool_max
            type: size
            default: "0"
          - name: "--lvol-max"
            help: "Logical volume maximum size: 20M, 20G, 0. Default: 0"
            dest: lvol_max
            type: size
            default: "0"
          - name: "--max-rw-iops"
            help: "Maximum Read Write IO Per Second"
            dest: max_rw_iops
            type: int
          - name: "--max-rw-mbytes"
            help: "Maximum Read Write Megabytes Per Second"
            dest: max_rw_mbytes
            type: int
          - name: "--max-r-mbytes"
            help: "Maximum Read Megabytes Per Second"
            dest: max_r_mbytes
            type: int
          - name: "--max-w-mbytes"
            help: "Maximum Write Megabytes Per Second"
            dest: max_w_mbytes
            type: int
          - name: "--qos-host"
            help: "Node UUID for QoS pool"
            dest: qos_host
            type: str
            required: false
      - name: set
        help: "Sets a storage pool's attributes"
        arguments:
          - name: "pool_id"
            help: "Pool id"
            dest: pool_id
            type: str
          - name: "--pool-max"
            help: "Pool maximum size: 20M, 20G"
            dest: pool_max
            type: size
          - name: "--lvol-max"
            help: "Logical volume maximum size: 20M, 20G"
            dest: lvol_max
            type: size
          - name: "--max-rw-iops"
            help: "Maximum Read Write IO Per Second"
            dest: max_rw_iops
            type: int
          - name: "--max-rw-mbytes"
            help: "Maximum Read Write Megabytes Per Second"
            dest: max_rw_mbytes
            type: int
          - name: "--max-r-mbytes"
            help: "Maximum Read Megabytes Per Second"
            dest: max_r_mbytes
            type: int
          - name: "--max-w-mbytes"
            help: "Maximum Write Megabytes Per Second"
            dest: max_w_mbytes
            type: int
      - name: list
        help: "Lists all storage pools"
        arguments:
          - name: "--json"
            help: "Print outputs in json format"
            dest: json
            type: bool
            action: store_true
          - name: "--cluster-id"
            help: "Cluster id"
            dest: cluster_id
            type: str
      - name: get
        help: "Gets a storage pool's details"
        arguments:
          - name: "pool_id"
            help: "Pool id"
            dest: pool_id
            type: str
          - name: "--json"
            help: "Print outputs in json format"
            dest: json
            type: bool
            action: store_true
      - name: delete
        help: "Deletes a storage pool"
        usage: It is only possible to delete a pool if it is empty (no provisioned logical volumes contained).
        arguments:
          - name: "pool_id"
            help: "Pool id"
            dest: pool_id
            type: str
      - name: enable
        help: "Set a storage pool's status to Active"
        arguments:
          - name: "pool_id"
            help: "Pool id"
            dest: pool_id
            type: str
      - name: disable
        help: "Sets a storage pool's status to Inactive."
        arguments:
          - name: "pool_id"
            help: "Pool id"
            dest: pool_id
            type: str
      - name: get-capacity
        help: "Gets a storage pool's capacity"
        arguments:
          - name: "pool_id"
            help: "Pool id"
            dest: pool_id
            type: str
      - name: get-io-stats
        help: "Gets a storage pool's I/O statistics"
        arguments:
          - name: "pool_id"
            help: "Pool id"
            dest: pool_id
            type: str
          - name: "--history"
            help: "(XXdYYh), list history records (one for every 15 minutes) for XX days and YY hours (up to 10 days in total)."
            dest: history
            type: str
          - name: "--records"
            help: "Number of records, default: 20"
            dest: records
            type: int
            default: 20
  - name: "snapshot"
    help: "Snapshot commands"
    weight: 600
    subcommands:
      - name: add
        help: "Creates a new snapshot"
        arguments:
          - name: "volume_id"
            help: "Logical volume id"
            dest: volume_id
            type: str
          - name: "name"
            help: "New snapshot name"
            dest: name
            type: str
      - name: list
        help: "Lists all snapshots"
        arguments:
          - name: "--all"
            help: "List soft deleted snapshots"
            dest: all
            type: bool
            action: store_true
      - name: delete
        help: "Deletes a snapshot"
        arguments:
          - name: "snapshot_id"
            help: "Snapshot id"
            dest: snapshot_id
            type: str
          - name: "--force"
            help: "Force remove"
            dest: force
            type: bool
            action: store_true
      - name: clone
        help: "Provisions a new logical volume from an existing snapshot"
        arguments:
          - name: "snapshot_id"
            help: "Snapshot id"
            dest: snapshot_id
            type: str
          - name: "lvol_name"
            help: "Logical volume name"
            dest: lvol_name
            type: str
          - name: "--resize"
            help: "New logical volume size: 10M, 10G, 10(bytes). Can only increase."
            dest: resize
            type: size
            default: "0"
  - name: "qos"
    help: "qos commands"
    weight: 700
    subcommands:
      - name: add
        help: "Creates a new QOS class"
        arguments:
          - name: "name"
            help: "QOS class name"
            dest: name
            type: str
          - name: "weight"
            help: "QOS class weight"
            dest: weight
            type: int
          - name: "cluster_id"
            help: "Cluster UUID"
            dest: cluster_id
            type: str
            required: false
            default: ""
      - name: list
        help: "Lists all qos classes"
        arguments:
          - name: "cluster_id"
            help: "Cluster UUID"
            dest: cluster_id
            type: str
            required: false
            default: ""
          - name: "--json"
            help: "Print json output"
            dest: json
            type: bool
            action: store_true
      - name: delete
        help: "Delete a class"
        arguments:
          - name: "name"
            help: "QOS class name"
            dest: name
            type: str
          - name: "cluster_id"
            help: "Cluster UUID"
            dest: cluster_id
            type: str
            required: false
            default: ""<|MERGE_RESOLUTION|>--- conflicted
+++ resolved
@@ -1414,13 +1414,6 @@
                   removed. Please exchange the use of `--pvc_name` with `--pvc-name`.
             dest: pvc_name
             type: str
-<<<<<<< HEAD
-          - name: "--replicate"
-            help: "Replicate LVol snapshot"
-            dest: replicate
-            type: bool
-            action: store_true
-=======
           - name: "--data-chunks-per-stripe"
             help: "Erasure coding schema parameter k (distributed raid), default: 1"
             dest: ndcs
@@ -1431,7 +1424,11 @@
             dest: npcs
             type: int
             default: 0
->>>>>>> 3af633b0
+          - name: "--replicate"
+            help: "Replicate LVol snapshot"
+            dest: replicate
+            type: bool
+            action: store_true
       - name: qos-set
         help: "Changes QoS settings for an active logical volume"
         arguments:
