--- conflicted
+++ resolved
@@ -720,10 +720,6 @@
         enable_test_device = args.enable_test_device
         enable_ha_jm = args.enable_ha_jm
         number_of_distribs = args.number_of_distribs
-<<<<<<< HEAD
-
-        lvol_ha_type = args.lvol_ha_type
-=======
         namespace = args.namespace
         secondary_nodes = args.secondary_nodes
         
@@ -734,7 +730,6 @@
         pool_name = args.pool_name
         pool_max = utils.parse_size(args.pool_max)
         host_id = args.host_id
->>>>>>> 836112d1
         comp = None
         distr_vuid = args.distr_vuid
 
