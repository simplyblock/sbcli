--- conflicted
+++ resolved
@@ -653,21 +653,14 @@
         inflight_io_threshold = args.inflight_io_threshold
         enable_qos = args.enable_qos
         strict_node_anti_affinity = args.strict_node_anti_affinity
-<<<<<<< HEAD
         jm_device_per_node = args.jm_device_per_node
-=======
         is_single_node = args.is_single_node
->>>>>>> 579e170e
 
         return cluster_ops.add_cluster(
             blk_size, page_size_in_blocks, cap_warn, cap_crit, prov_cap_warn, prov_cap_crit,
             distr_ndcs, distr_npcs, distr_bs, distr_chunk_bs, ha_type, enable_node_affinity,
-<<<<<<< HEAD
-            qpair_count, max_queue_size, inflight_io_threshold, enable_qos, strict_node_anti_affinity,
-            jm_device_per_node, name)
-=======
-            qpair_count, max_queue_size, inflight_io_threshold, enable_qos, strict_node_anti_affinity, is_single_node, name)
->>>>>>> 579e170e
+            qpair_count, max_queue_size, inflight_io_threshold, enable_qos, strict_node_anti_affinity, is_single_node,
+            name, jm_device_per_node)
 
     def cluster_create(self, args):
         page_size_in_blocks = args.page_size
@@ -698,28 +691,18 @@
         strict_node_anti_affinity = args.strict_node_anti_affinity
         jm_device_per_node = args.jm_device_per_node
         name = args.name
-<<<<<<< HEAD
-=======
         tls_secret = args.tls_secret
         ingress_host_source = args.ingress_host_source
         dns_name = args.dns_name
         is_single_node = args.is_single_node
->>>>>>> 579e170e
 
         return cluster_ops.create_cluster(
             blk_size, page_size_in_blocks,
             CLI_PASS, cap_warn, cap_crit, prov_cap_warn, prov_cap_crit,
-<<<<<<< HEAD
-            ifname,mgmt_ip, log_del_interval, metrics_retention_period, contact_point, grafana_endpoint,
-            distr_ndcs, distr_npcs, distr_bs, distr_chunk_bs, ha_type,mode, enable_node_affinity,
-            qpair_count, max_queue_size, inflight_io_threshold, enable_qos, disable_monitoring,
-            strict_node_anti_affinity, jm_device_per_node, name)
-=======
             ifname, mgmt_ip, log_del_interval, metrics_retention_period, contact_point, grafana_endpoint,
             distr_ndcs, distr_npcs, distr_bs, distr_chunk_bs, ha_type, mode, enable_node_affinity,
-            qpair_count, max_queue_size, inflight_io_threshold, enable_qos, disable_monitoring, 
-            strict_node_anti_affinity, name, tls_secret, ingress_host_source, dns_name, is_single_node)
->>>>>>> 579e170e
+            qpair_count, max_queue_size, inflight_io_threshold, enable_qos, disable_monitoring,
+            strict_node_anti_affinity, name, tls_secret, ingress_host_source, dns_name, is_single_node, jm_device_per_node)
 
     def query_yes_no(self, question, default="yes"):
         """Ask a yes/no question via raw_input() and return their answer.
