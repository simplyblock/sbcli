#!/usr/bin/env python
# PYTHON_ARGCOMPLETE_OK

import argparse
import json
import re
import sys
import time
import argcomplete

from simplyblock_core import cluster_ops, utils, db_controller
from simplyblock_core import storage_node_ops as storage_ops
from simplyblock_core import mgmt_node_ops as mgmt_ops
from simplyblock_core.controllers import pool_controller, lvol_controller, snapshot_controller, device_controller, \
    tasks_controller
from simplyblock_core.controllers import health_controller
from simplyblock_core.models.pool import Pool
from simplyblock_core.models.cluster import Cluster


def range_type(min, max):
    def f(arg):
        arg = int(arg)

        if not (min <= arg < max):
            raise argparse.ArgumentTypeError(f"Value '{arg}' must be in the interval [{min} {max})")

        return arg

    return f


def size_type(min=None, max=None):
    def f(arg):
        size = utils.parse_size(arg)

        if size == -1:
            raise argparse.ArgumentTypeError(f"Invalid size '{arg}' passed")
        elif min is not None and size < min:
            raise argparse.ArgumentTypeError(f"Size must be larger than {utils.humanbytes(min)}")
        elif max is not None and size > max:
            raise argparse.ArgumentTypeError(f"Size must be smaller than {utils.humanbytes(max)}")

        return size

    return f


def regex_type(regex):
    def f(arg):
        if (match := re.match(regex, arg)) is not None:
            return match
        else:
            raise argparse.ArgumentTypeError(f"Argument '{arg}' invalid: does not match regex ({regex})")

    return f


class CLIWrapperBase:

    def __init__(self):
        self.parser.add_argument("--cmd", help='cmd', nargs='+')
        argcomplete.autocomplete(self.parser)

    def init_parser(self):
        self.parser = argparse.ArgumentParser(description='Simplyblock management CLI')
        self.parser.add_argument("-d", '--debug', help='Print debug messages', required=False, action='store_true')
        self.parser.add_argument('--dev', help='Enable developer options', required=False, action='store_true')
        self.subparser = self.parser.add_subparsers(dest='command')

    def add_command(self, command, help, aliases=None):
        aliases = aliases or []
        storagenode = self.subparser.add_parser(command, description=help, help=help, aliases=aliases)
        storagenode_subparser = storagenode.add_subparsers(dest=command)
        return storagenode_subparser

    def add_sub_command(self, parent_parser, command, help, usage=None):
        return parent_parser.add_parser(command, description=help, help=help, usage=usage)

    def storage_node__deploy(self, sub_command, args):
        isolate_cores = args.isolate_cores
        return storage_ops.deploy(args.ifname, isolate_cores)

    def storage_node__configure_upgrade(self, sub_command, args):
        storage_ops.upgrade_automated_deployment_config()

    def storage_node__configure(self, sub_command, args):
        if not args.max_lvol:
            self.parser.error(f"Mandatory argument '--max-lvol' not provided for {sub_command}")
        if not args.max_prov:
            self.parser.error(f"Mandatory argument '--max-size' not provided for {sub_command}")
        sockets_to_use = [0]
        if args.sockets_to_use:
            try:
                sockets_to_use = [int(x) for x in args.sockets_to_use.split(',')]
            except ValueError:
                self.parser.error(
                        f"Invalid value for sockets_to_use {args.sockets_to_use}. It must be a comma-separated list of integers.")

        if args.nodes_per_socket not in [1, 2]:
            self.parser.error(f"nodes_per_socket {args.nodes_per_socket}must be either 1 or 2")
        if args.pci_allowed and args.pci_blocked:
            self.parser.error("pci-allowed and pci-blocked cannot be both specified")
        max_prov = utils.parse_size(args.max_prov, assume_unit='G')
        pci_allowed = []
        pci_blocked = []
        if args.pci_allowed:
            pci_allowed = [str(x) for x in args.pci_allowed.split(',')]
        if args.pci_blocked:
            pci_blocked = [str(x) for x in args.pci_blocked.split(',')]

        return storage_ops.generate_automated_deployment_config(args.max_lvol, max_prov, sockets_to_use,
                                                                args.nodes_per_socket, pci_allowed, pci_blocked)

    def storage_node__deploy_cleaner(self, sub_command, args):
        storage_ops.deploy_cleaner()
        return True  # remove once CLI changed to exceptions

    def storage_node__add_node(self, sub_command, args):
        cluster_id = args.cluster_id
        node_addr = args.node_addr
        ifname = args.ifname
        data_nics = args.data_nics
        spdk_image = args.spdk_image
        spdk_debug = args.spdk_debug

        small_bufsize = args.small_bufsize
        large_bufsize = args.large_bufsize
        num_partitions_per_dev = args.partitions
        jm_percent = args.jm_percent

        max_snap = args.max_snap
        enable_test_device = args.enable_test_device
        enable_ha_jm = args.enable_ha_jm
        namespace = args.namespace
        ha_jm_count = args.ha_jm_count

        out = storage_ops.add_node(
            cluster_id=cluster_id,
            node_addr=node_addr,
            iface_name=ifname,
            data_nics_list=data_nics,
            max_snap=max_snap,
            spdk_image=spdk_image,
            spdk_debug=spdk_debug,
            small_bufsize=small_bufsize,
            large_bufsize=large_bufsize,
            num_partitions_per_dev=num_partitions_per_dev,
            jm_percent=jm_percent,
            enable_test_device=enable_test_device,
            namespace=namespace,
            enable_ha_jm=enable_ha_jm,
            id_device_by_nqn=args.id_device_by_nqn,
            partition_size=args.partition_size,
            ha_jm_count=ha_jm_count,
        )

        return out

    def storage_node__delete(self, sub_command, args):
        return storage_ops.delete_storage_node(args.node_id, args.force_remove)

    def storage_node__remove(self, sub_command, args):
        return storage_ops.remove_storage_node(args.node_id, args.force_remove)

    def storage_node__list(self, sub_command, args):
        return storage_ops.list_storage_nodes(args.json, args.cluster_id)

    def storage_node__get(self, sub_command, args):
        return storage_ops.get(args.node_id)

    def storage_node__restart(self, sub_command, args):
        node_id = args.node_id

        spdk_image = args.spdk_image
        spdk_debug = args.spdk_debug
        reattach_volume = args.reattach_volume

        max_lvol = args.max_lvol
        max_snap = args.max_snap
        max_prov = utils.parse_size(args.max_prov)

        small_bufsize = args.small_bufsize
        large_bufsize = args.large_bufsize
        ssd_pcie = args.ssd_pcie

        return storage_ops.restart_storage_node(
            node_id, max_lvol, max_snap, max_prov,
            spdk_image, spdk_debug,
            small_bufsize, large_bufsize, node_ip=args.node_ip, reattach_volume=reattach_volume, force=args.force,
            new_ssd_pcie=ssd_pcie, force_lvol_recreate=args.force_lvol_recreate)

    def storage_node__shutdown(self, sub_command, args):
        return storage_ops.shutdown_storage_node(args.node_id, args.force)

    def storage_node__suspend(self, sub_command, args):
        return storage_ops.suspend_storage_node(args.node_id, args.force)

    def storage_node__resume(self, sub_command, args):
        return storage_ops.resume_storage_node(args.node_id)

    def storage_node__get_io_stats(self, sub_command, args):
        node_id = args.node_id
        history = args.history
        records = args.records
        data = storage_ops.get_node_iostats_history(node_id, history, records_count=records)

        if data:
            return utils.print_table(data)
        else:
            return False

    def storage_node__get_capacity(self, sub_command, args):
        node_id = args.node_id
        history = args.history
        data = storage_ops.get_node_capacity(node_id, history)
        if data:
            return utils.print_table(data)
        else:
            return False

    def storage_node__list_devices(self, sub_command, args):
        return self.storage_node_list_devices(args)

    def storage_node__device_testing_mode(self, sub_command, args):
        return device_controller.set_device_testing_mode(args.device_id, args.mode)

    def storage_node__get_device(self, sub_command, args):
        device_id = args.device_id
        return device_controller.get_device(device_id)

    def storage_node__reset_device(self, sub_command, args):
        return device_controller.reset_storage_device(args.device_id)

    def storage_node__restart_device(self, sub_command, args):
        return device_controller.restart_device(args.device_id)

    def storage_node__add_device(self, sub_command, args):
        return device_controller.add_device(args.device_id)

    def storage_node__remove_device(self, sub_command, args):
        return device_controller.device_remove(args.device_id, args.force)

    def storage_node__set_failed_device(self, sub_command, args):
        return device_controller.device_set_failed(args.device_id)

    def storage_node__get_capacity_device(self, sub_command, args):
        device_id = args.device_id
        history = args.history
        data = device_controller.get_device_capacity(device_id, history)
        if data:
            return utils.print_table(data)
        else:
            return False

    def storage_node__get_io_stats_device(self, sub_command, args):
        device_id = args.device_id
        history = args.history
        records = args.records
        data = device_controller.get_device_iostats(device_id, history, records_count=records)
        if data:
            return utils.print_table(data)
        else:
            return False

    def storage_node__port_list(self, sub_command, args):
        node_id = args.node_id
        return storage_ops.get_node_ports(node_id)

    def storage_node__port_io_stats(self, sub_command, args):
        port_id = args.port_id
        history = args.history
        return storage_ops.get_node_port_iostats(port_id, history)

    def storage_node__check(self, sub_command, args):
        node_id = args.node_id
        return health_controller.check_node(node_id)

    def storage_node__check_device(self, sub_command, args):
        device_id = args.device_id
        return health_controller.check_device(device_id)

    def storage_node__info(self, sub_command, args):
        node_id = args.node_id
        return storage_ops.get_info(node_id)

    def storage_node__info_spdk(self, sub_command, args):
        node_id = args.node_id
        return storage_ops.get_spdk_info(node_id)

    def storage_node__remove_jm_device(self, sub_command, args):
        return device_controller.remove_jm_device(args.jm_device_id, args.force)

    def storage_node__restart_jm_device(self, sub_command, args):
        return device_controller.restart_jm_device(args.jm_device_id, args.force)

    def storage_node__send_cluster_map(self, sub_command, args):
        node_id = args.node_id
        return storage_ops.send_cluster_map(node_id)

    def storage_node__get_cluster_map(self, sub_command, args):
        node_id = args.node_id
        return storage_ops.get_cluster_map(node_id)

    def storage_node__make_primary(self, sub_command, args):
        node_id = args.node_id
        return storage_ops.make_sec_new_primary(node_id)

    def storage_node__dump_lvstore(self, sub_command, args):
        node_id = args.node_id
        return storage_ops.dump_lvstore(node_id)

    def storage_node__set(self, sub_command, args):
        return storage_ops.set_value(args.node_id, args.attr_name, args.attr_value)

    def cluster__create(self, sub_command, args):
        return self.cluster_create(args)

    def cluster__add(self, sub_command, args):
        return self.cluster_add(args)

    def cluster__activate(self, sub_command, args):
        cluster_ops.cluster_activate(args.cluster_id, args.force, args.force_lvstore_create)
        return True

    def cluster__list(self, sub_command, args):
        data = cluster_ops.list()

        if args.json:
            return json.dumps(data, indent=2)
        else:
            return utils.print_table(data)

    def cluster__status(self, sub_command, args):
        return utils.print_table(cluster_ops.get_cluster_status(args.cluster_id))

    def cluster__show(self, sub_command, args):
        return cluster_ops.list_all_info(args.cluster_id)

    def cluster__get(self, sub_command, args):
        return json.dumps(cluster_ops.get_cluster(args.cluster_id), indent=2, sort_keys=True)

    def cluster__get_capacity(self, sub_command, args):
        is_json = args.json
        data = cluster_ops.get_capacity(args.cluster_id, args.history)

        if is_json:
            return json.dumps(data, indent=2)
        else:
            return utils.print_table([
                {
                    "Date": time.strftime("%Y-%m-%d %H:%M:%S", time.gmtime(record['date'])),
                    "Absolut": utils.humanbytes(record['size_total']),
                    "Provisioned": utils.humanbytes(record['size_prov']),
                    "Used": utils.humanbytes(record['size_used']),
                    "Free": utils.humanbytes(record['size_free']),
                    "Util %": f"{record['size_util']}%",
                    "Prov Util %": f"{record['size_prov_util']}%",
                }
                for record in data
            ])

    def cluster__get_io_stats(self, sub_command, args):
        return utils.print_table([
            {
                "Date": time.strftime("%Y-%m-%d %H:%M:%S", time.gmtime(record['date'])),
                "Read speed": utils.humanbytes(record['read_bytes_ps']),
                "Read IOPS": record["read_io_ps"],
                "Read lat": record["read_latency_ps"],
                "Write speed": utils.humanbytes(record["write_bytes_ps"]),
                "Write IOPS": record["write_io_ps"],
                "Write lat": record["write_latency_ps"],
            }
            for record in cluster_ops.get_iostats_history(args.cluster_id, args.history, args.records)
        ])

    def cluster__get_logs(self, sub_command, args):
        cluster_logs = cluster_ops.get_logs(**args.__dict__)

        if args.json:
            return json.dumps(cluster_logs, indent=2)
        else:
            return utils.print_table(cluster_logs)

    def cluster__get_secret(self, sub_command, args):
        cluster_id = args.cluster_id
        return cluster_ops.get_secret(cluster_id)

    def cluster__update_secret(self, sub_command, args):
        cluster_ops.set_secret(args.cluster_id, args.secret)
        return True

    def cluster__check(self, sub_command, args):
        cluster_id = args.cluster_id
        return health_controller.check_cluster(cluster_id)

    def cluster__update(self, sub_command, args):
        cluster_ops.update_cluster(**args.__dict__)
        return True

    def cluster__graceful_shutdown(self, sub_command, args):
        cluster_ops.cluster_grace_shutdown(args.cluster_id)
        return True

    def cluster__graceful_startup(self, sub_command, args):
        cluster_ops.cluster_grace_startup(args.cluster_id, args.clear_data, args.spdk_image)
        return True

    def cluster__list_tasks(self, sub_command, args):
        return tasks_controller.list_tasks(**args.__dict__)

    def cluster__cancel_task(self, sub_command, args):
        return tasks_controller.cancel_task(args.task_id)

    def cluster__get_subtasks(self, sub_command, args):
        return tasks_controller.get_subtasks(args.task_id)

    def cluster__delete(self, sub_command, args):
        cluster_ops.delete_cluster(args.cluster_id)
        return True

    def cluster__suspend(self, sub_command, args):
        return cluster_ops.set_cluster_status(args.cluster_id, Cluster.STATUS_SUSPENDED)

    def cluster_unsuspend(self, sub_command, args):
        return cluster_ops.set_cluster_status(args.cluster_id, Cluster.STATUS_ACTIVE)

    def cluster_get_cli_ssh_pass(self, sub_command, args):
        cluster_id = args.cluster_id
        return cluster_ops.get_ssh_pass(cluster_id)

    def cluster__set(self, sub_command, args):
        cluster_ops.set(args.cluster_id, args.attr_name, args.attr_value)
        return True

    def cluster__change_name(self, sub_command, args):
        cluster_id = args.cluster_id
        cluster_name = args.name
        cluster_ops.change_cluster_name(cluster_id, cluster_name)
        return True

    def cluster__complete_expand(self, sub_command, args):
        cluster_ops.cluster_expand(args.cluster_id)
        return True

    def volume__add(self, sub_command, args):
        name = args.name
        size = args.size
        max_size = args.max_size
        host_id = args.host_id
        ha_type = args.ha_type
        pool = args.pool
        comp = None
        crypto = args.encrypt
        distr_vuid = args.distr_vuid
        with_snapshot = args.snapshot
        lvol_priority_class = args.lvol_priority_class
        results, error = lvol_controller.add_lvol_ha(
            name, size, host_id, ha_type, pool, comp, crypto,
            distr_vuid,
            args.max_rw_iops,
            args.max_rw_mbytes,
            args.max_r_mbytes,
            args.max_w_mbytes,
            with_snapshot=with_snapshot,
            max_size=max_size,
            crypto_key1=args.crypto_key1,
            crypto_key2=args.crypto_key2,
            lvol_priority_class=lvol_priority_class,
            uid=args.uid, pvc_name=args.pvc_name, namespace=args.namespace, 
            max_namespace_per_subsys=args.max_namespace_per_subsys)
        if results:
            return results
        else:
            return error

    def volume__qos_set(self, sub_command, args):
        return lvol_controller.set_lvol(
            args.volume_id, args.max_rw_iops, args.max_rw_mbytes,
            args.max_r_mbytes, args.max_w_mbytes)

    def volume__list(self, sub_command, args):
        return lvol_controller.list_lvols(args.json, args.cluster_id, args.pool, args.all)

    def volume__list_mem(self, sub_command, args):
        return lvol_controller.list_lvols_mem(args.json, args.csv)

    def volume__get(self, sub_command, args):
        return lvol_controller.get_lvol(args.volume_id, args.json)

    def volume__delete(self, sub_command, args):
        for id in args.volume_id:
            force = args.force
            return lvol_controller.delete_lvol(id, force)

    def volume__connect(self, sub_command, args):
        kwargs = {}
        if (ctrl_loss_tmo := args.ctrl_loss_tmo) is not None:
            kwargs['ctrl_loss_tmo'] = ctrl_loss_tmo

        data = lvol_controller.connect_lvol(args.volume_id, **kwargs)
        if data:
            return "\n".join(con['connect'] for con in data)

    def volume__resize(self, sub_command, args):
        volume_id = args.volume_id
        size = args.size
        ret, err = lvol_controller.resize_lvol(volume_id, size)
        return ret

    def volume__create_snapshot(self, sub_command, args):
        volume_id = args.volume_id
        name = args.name
        snapshot_id, error = lvol_controller.create_snapshot(volume_id, name)
        return snapshot_id if not error else error

    def volume__clone(self, sub_command, args):
        new_size = args.resize

        clone_id, error = snapshot_controller.clone(args.snapshot_id, args.clone_name, new_size)
        return clone_id if not error else error

    def volume__move(self, sub_command, args):
        return lvol_controller.move(args.volume_id, args.node_id, args.force)

    def volume__get_capacity(self, sub_command, args):
        volume_id = args.volume_id
        history = args.history
        ret = lvol_controller.get_capacity(volume_id, history)
        if ret:
            return utils.print_table(ret)
        else:
            return False

    def volume__get_io_stats(self, sub_command, args):
        volume_id = args.volume_id
        history = args.history
        records = args.records
        data = lvol_controller.get_io_stats(volume_id, history, records_count=records)
        if data:
            return utils.print_table(data)
        else:
            return False

    def volume__check(self, sub_command, args):
        volume_id = args.volume_id
        return health_controller.check_lvol(volume_id)

    def volume__inflate(self, sub_command, args):
        return lvol_controller.inflate_lvol(args.volume_id)

    def control_plane__add(self, sub_command, args):
        cluster_id = args.cluster_id
        cluster_ip = args.cluster_ip
        cluster_secret = args.cluster_secret
        ifname = args.ifname
        mgmt_ip = args.mgmt_ip
        mode = args.mode
        return mgmt_ops.deploy_mgmt_node(cluster_ip, cluster_id, ifname, mgmt_ip, cluster_secret, mode)

    def control_plane__list(self, sub_command, args):
        return mgmt_ops.list_mgmt_nodes(args.json)

    def control_plane__remove(self, sub_command, args):
        return mgmt_ops.remove_mgmt_node(args.node_id)

    def storage_pool__add(self, sub_command, args):
        return pool_controller.add_pool(
            args.name,
            args.pool_max,
            args.lvol_max,
            args.max_rw_iops,
            args.max_rw_mbytes,
            args.max_r_mbytes,
            args.max_w_mbytes,
            args.cluster_id
        )

    def storage_pool__set(self, sub_command, args):
        pool_max = args.pool_max
        lvol_max = args.lvol_max

        ret, err = pool_controller.set_pool(
            args.pool_id,
            pool_max,
            lvol_max,
            args.max_rw_iops,
            args.max_rw_mbytes,
            args.max_r_mbytes,
            args.max_w_mbytes)
        return ret

    def storage_pool__list(self, sub_command, args):
        return pool_controller.list_pools(args.json, args.cluster_id)

    def storage_pool__get(self, sub_command, args):
        return pool_controller.get_pool(args.pool_id, args.json)

    def storage_pool__delete(self, sub_command, args):
        return pool_controller.delete_pool(args.pool_id)

    def storage_pool__enable(self, sub_command, args):
        return pool_controller.set_status(args.pool_id, Pool.STATUS_ACTIVE)

    def storage_pool__disable(self, sub_command, args):
        return pool_controller.set_status(args.pool_id, Pool.STATUS_INACTIVE)

    def storage_pool__get_capacity(self, sub_command, args):
        return pool_controller.get_capacity(args.pool_id)

    def storage_pool__get_io_stats(self, sub_command, args):
        return pool_controller.get_io_stats(args.pool_id, args.history, args.records)

    def snapshot__add(self, sub_command, args):
        snapshot_id, error = snapshot_controller.add(args.volume_id, args.name)
        return snapshot_id if not error else error

    def snapshot__list(self, sub_command, args):
        return snapshot_controller.list(args.all)

    def snapshot__delete(self, sub_command, args):
        return snapshot_controller.delete(args.snapshot_id, args.force)

    def snapshot__clone(self, sub_command, args):
        new_size = args.resize

        success, details = snapshot_controller.clone(args.snapshot_id, args.lvol_name, new_size)
        return details

    def storage_node_list_devices(self, args):
        node_id = args.node_id
        is_json = args.json
        out = storage_ops.list_storage_devices(node_id, is_json)
        return out

    def cluster_add(self, args):
        page_size_in_blocks = args.page_size
        blk_size = 4096
        cap_warn = args.cap_warn
        cap_crit = args.cap_crit
        prov_cap_warn = args.prov_cap_warn
        prov_cap_crit = args.prov_cap_crit
        distr_ndcs = args.distr_ndcs
        distr_npcs = args.distr_npcs
        distr_bs = args.distr_bs
        distr_chunk_bs = args.distr_chunk_bs
        ha_type = args.ha_type
        name = args.name

        enable_node_affinity = args.enable_node_affinity
        qpair_count = args.qpair_count
        max_queue_size = args.max_queue_size
        inflight_io_threshold = args.inflight_io_threshold
        enable_qos = args.enable_qos
        strict_node_anti_affinity = args.strict_node_anti_affinity
        jm_device_per_node = args.jm_device_per_node

        return cluster_ops.add_cluster(
            blk_size, page_size_in_blocks, cap_warn, cap_crit, prov_cap_warn, prov_cap_crit,
            distr_ndcs, distr_npcs, distr_bs, distr_chunk_bs, ha_type, enable_node_affinity,
<<<<<<< HEAD
            qpair_count, max_queue_size, inflight_io_threshold, enable_qos, strict_node_anti_affinity,
            jm_device_per_node)
=======
            qpair_count, max_queue_size, inflight_io_threshold, enable_qos, strict_node_anti_affinity, name)
>>>>>>> e3555990

    def cluster_create(self, args):
        page_size_in_blocks = args.page_size
        blk_size = 4096
        CLI_PASS = args.CLI_PASS
        cap_warn = args.cap_warn
        cap_crit = args.cap_crit
        prov_cap_warn = args.prov_cap_warn
        prov_cap_crit = args.prov_cap_crit
        ifname = args.ifname
        mgmt_ip = args.mgmt_ip
        distr_ndcs = args.distr_ndcs
        distr_npcs = args.distr_npcs
        distr_bs = args.distr_bs
        distr_chunk_bs = args.distr_chunk_bs
        ha_type = args.ha_type
        mode = args.mode
        log_del_interval = args.log_del_interval
        metrics_retention_period = args.metrics_retention_period
        contact_point = args.contact_point
        grafana_endpoint = args.grafana_endpoint
        enable_node_affinity = args.enable_node_affinity
        qpair_count = args.qpair_count
        max_queue_size = args.max_queue_size
        inflight_io_threshold = args.inflight_io_threshold
        enable_qos = args.enable_qos
        disable_monitoring = args.disable_monitoring
        strict_node_anti_affinity = args.strict_node_anti_affinity
<<<<<<< HEAD
        jm_device_per_node = args.jm_device_per_node
=======
        name = args.name
        tls_secret = args.tls_secret
        ingress_host_source = args.ingress_host_source
        dns_name = args.dns_name
>>>>>>> e3555990

        return cluster_ops.create_cluster(
            blk_size, page_size_in_blocks,
            CLI_PASS, cap_warn, cap_crit, prov_cap_warn, prov_cap_crit,
<<<<<<< HEAD
            ifname, log_del_interval, metrics_retention_period, contact_point, grafana_endpoint,
            distr_ndcs, distr_npcs, distr_bs, distr_chunk_bs, ha_type, enable_node_affinity,
            qpair_count, max_queue_size, inflight_io_threshold, enable_qos, disable_monitoring,
            strict_node_anti_affinity, jm_device_per_node)
=======
            ifname, mgmt_ip, log_del_interval, metrics_retention_period, contact_point, grafana_endpoint,
            distr_ndcs, distr_npcs, distr_bs, distr_chunk_bs, ha_type, mode, enable_node_affinity,
            qpair_count, max_queue_size, inflight_io_threshold, enable_qos, disable_monitoring, strict_node_anti_affinity, name, tls_secret, ingress_host_source, dns_name)
>>>>>>> e3555990

    def query_yes_no(self, question, default="yes"):
        """Ask a yes/no question via raw_input() and return their answer.

        "question" is a string that is presented to the user.
        "default" is the presumed answer if the user just hits <Enter>.
                It must be "yes" (the default), "no" or None (meaning
                an answer is required of the user).

        The "answer" return value is True for "yes" or False for "no".
        """
        valid = {"yes": True, "y": True, "ye": True, "no": False, "n": False}
        if default is None:
            prompt = " [y/n] "
        elif default == "yes":
            prompt = " [Y/n] "
        elif default == "no":
            prompt = " [y/N] "
        else:
            raise ValueError("invalid default answer: '%s'" % default)

        while True:
            sys.stdout.write(question + prompt)
            choice = str(input()).lower()
            if default is not None and choice == "":
                return valid[default]
            elif choice in valid:
                return valid[choice]
            else:
                sys.stdout.write("Please respond with 'yes' or 'no' " "(or 'y' or 'n').\n")

    def _completer_get_cluster_list(self, prefix, parsed_args, **kwargs):
        db = db_controller.DBController()
        return (cluster.get_id() for cluster in db.get_clusters() if cluster.get_id().startswith(prefix))

    def _completer_get_sn_list(self, prefix, parsed_args, **kwargs):
        db = db_controller.DBController()
        return (cluster.get_id() for cluster in db.get_storage_nodes() if cluster.get_id().startswith(prefix))<|MERGE_RESOLUTION|>--- conflicted
+++ resolved
@@ -467,7 +467,7 @@
             crypto_key1=args.crypto_key1,
             crypto_key2=args.crypto_key2,
             lvol_priority_class=lvol_priority_class,
-            uid=args.uid, pvc_name=args.pvc_name, namespace=args.namespace, 
+            uid=args.uid, pvc_name=args.pvc_name, namespace=args.namespace,
             max_namespace_per_subsys=args.max_namespace_per_subsys)
         if results:
             return results
@@ -658,12 +658,8 @@
         return cluster_ops.add_cluster(
             blk_size, page_size_in_blocks, cap_warn, cap_crit, prov_cap_warn, prov_cap_crit,
             distr_ndcs, distr_npcs, distr_bs, distr_chunk_bs, ha_type, enable_node_affinity,
-<<<<<<< HEAD
             qpair_count, max_queue_size, inflight_io_threshold, enable_qos, strict_node_anti_affinity,
-            jm_device_per_node)
-=======
-            qpair_count, max_queue_size, inflight_io_threshold, enable_qos, strict_node_anti_affinity, name)
->>>>>>> e3555990
+            jm_device_per_node, name)
 
     def cluster_create(self, args):
         page_size_in_blocks = args.page_size
@@ -692,28 +688,16 @@
         enable_qos = args.enable_qos
         disable_monitoring = args.disable_monitoring
         strict_node_anti_affinity = args.strict_node_anti_affinity
-<<<<<<< HEAD
         jm_device_per_node = args.jm_device_per_node
-=======
         name = args.name
-        tls_secret = args.tls_secret
-        ingress_host_source = args.ingress_host_source
-        dns_name = args.dns_name
->>>>>>> e3555990
 
         return cluster_ops.create_cluster(
             blk_size, page_size_in_blocks,
             CLI_PASS, cap_warn, cap_crit, prov_cap_warn, prov_cap_crit,
-<<<<<<< HEAD
-            ifname, log_del_interval, metrics_retention_period, contact_point, grafana_endpoint,
-            distr_ndcs, distr_npcs, distr_bs, distr_chunk_bs, ha_type, enable_node_affinity,
+            ifname,mgmt_ip, log_del_interval, metrics_retention_period, contact_point, grafana_endpoint,
+            distr_ndcs, distr_npcs, distr_bs, distr_chunk_bs, ha_type,mode, enable_node_affinity,
             qpair_count, max_queue_size, inflight_io_threshold, enable_qos, disable_monitoring,
-            strict_node_anti_affinity, jm_device_per_node)
-=======
-            ifname, mgmt_ip, log_del_interval, metrics_retention_period, contact_point, grafana_endpoint,
-            distr_ndcs, distr_npcs, distr_bs, distr_chunk_bs, ha_type, mode, enable_node_affinity,
-            qpair_count, max_queue_size, inflight_io_threshold, enable_qos, disable_monitoring, strict_node_anti_affinity, name, tls_secret, ingress_host_source, dns_name)
->>>>>>> e3555990
+            strict_node_anti_affinity, jm_device_per_node, name)
 
     def query_yes_no(self, question, default="yes"):
         """Ask a yes/no question via raw_input() and return their answer.
