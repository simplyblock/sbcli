name: E2E Tests

on:
  push:
    branches:
      - pre-release
      - sbcli
  schedule:
    - cron: '0 5 * * *'  # Runs every day at 5 AM UTC
  workflow_dispatch:
    inputs:
      simplyBlockDeploy_branch:
        description: ''
        required: true
        default: 'main'
      sbcli_cmd:
        description: ''
        required: true
        default: 'sbcli-dev'
      testname:
        description: 'Name of test to run. Empty to run all'
        required: false
        default: ''
jobs:
  e2e:
    runs-on: self-hosted
    concurrency:
      group: ${{ github.workflow }}
      cancel-in-progress: false
    steps:
      - name: Checkout code
        uses: actions/checkout@v4

      - uses: actions/setup-go@v5
        with:
          go-version: '1.22'
      - run: go version

      - name: Configure AWS Credentials
        uses: aws-actions/configure-aws-credentials@v4
        with:
          aws-access-key-id: ${{ secrets.AWS_ACCESS_KEY_ID }}
          aws-secret-access-key: ${{ secrets.AWS_SECRET_ACCESS_KEY }}
          aws-region: ${{ secrets.AWS_REGION }}

<<<<<<< HEAD
      - name: Clone simplyBlockDeploy repo
        run: |
          git clone -b ${{ github.event.inputs.simplyBlockDeploy_branch || 'main'}} git@github.com:simplyblock-io/simplyBlockDeploy.git $GITHUB_WORKSPACE/simplyBlockDeploy
=======
      - uses: actions/checkout@master
        name: Checkout code simplyBlockDeploy
        with:
          repository: simplyblock-io/simplyBlockDeploy
          ref: refs/heads/${{ github.event.inputs.simplyBlockDeploy_branch || 'main'}}
          path: 'simplyBlockDeploy'
          token: ${{ secrets.GH_ACCESS_KEY_ID_HAMDI }}


>>>>>>> 103aee38
      - name: Setup Terraform
        uses: hashicorp/setup-terraform@v2
        with:
          terraform_wrapper: false

      - name: Initialize Terraform
        run: |
          cd $GITHUB_WORKSPACE/simplyBlockDeploy
          export TFSTATE_BUCKET=simplyblock-terraform-state-bucket
          export TFSTATE_KEY=csi
          export TFSTATE_REGION=us-east-2
          export TFSTATE_DYNAMODB_TABLE=terraform-up-and-running-locks

          terraform init -reconfigure \
              -backend-config="bucket=${TFSTATE_BUCKET}" \
              -backend-config="key=${TFSTATE_KEY}" \
              -backend-config="region=${TFSTATE_REGION}" \
              -backend-config="dynamodb_table=${TFSTATE_DYNAMODB_TABLE}" \
              -backend-config="encrypt=true"

      - name: select or create workspace
        run: |
          cd $GITHUB_WORKSPACE/simplyBlockDeploy
          terraform workspace select -or-create ghiaction-sbclie2e
      - name: Validate Terraform Configuration
        run: |
          cd $GITHUB_WORKSPACE/simplyBlockDeploy
          terraform validate
      - name: Plan Terraform Changes
        run: |
          cd $GITHUB_WORKSPACE/simplyBlockDeploy
          terraform plan \
            -var "mgmt_nodes=1" -var "storage_nodes=3" -var "volumes_per_storage_nodes=3" \
            -var "extra_nodes=1" -var "extra_nodes_instance_type=m6id.large" \
            -var "region=us-east-2" -var "sbcli_cmd=${{ github.event.inputs.sbcli_cmd || 'sbcli-dev' }}" -out=tfplan
      - name: Apply Terraform Changes
        run: |
          cd $GITHUB_WORKSPACE/simplyBlockDeploy
          terraform apply tfplan
      - name: Get Terraform Outputs
        id: terraform_outputs
        run: |
          cd $GITHUB_WORKSPACE/simplyBlockDeploy
          output_bastion_public_ip=$(terraform output -raw bastion_public_ip)
          echo "::set-output name=bastion_public_ip::$output_bastion_public_ip"
          output_key_name=$(terraform output -raw key_name)
          echo "::set-output name=key_name::$output_key_name"
      - name: Bootstrap Cluster
        run: |
          cd $GITHUB_WORKSPACE/simplyBlockDeploy
          ./bootstrap-cluster.sh --max-lvol 10 --max-snap 10 --max-prov 450g --number-of-devices 3 --spdk-debug
        id: bootstrap_cluster
        env:
          SBCLI_CMD: ${{ github.event.inputs.sbcli_cmd || 'sbcli-dev' }}

      - name: Setup Tests & Run Tests
        timeout-minutes: 60
        run: |
          cd $GITHUB_WORKSPACE/e2e
          sudo apt-get install -y python3.12-venv
          python3 -m venv myenv
          source myenv/bin/activate
          python3 -m pip install -r requirements.txt
          echo "Running tests in namespace ${{ steps.get-namespace.outputs.namespace }}"
          export CLUSTER_ID=${{ steps.bootstrap_cluster.outputs.cluster_id }}
          export CLUSTER_SECRET=${{ steps.bootstrap_cluster.outputs.cluster_secret }}
          export CLUSTER_IP=${{ steps.bootstrap_cluster.outputs.cluster_ip }}
          export API_BASE_URL=${{ steps.bootstrap_cluster.outputs.cluster_api_gateway_endpoint }}
          export BASTION_SERVER=${{ steps.terraform_outputs.outputs.bastion_public_ip }}
          export KEY_NAME=${{ steps.terraform_outputs.outputs.key_name }}
          export AWS_ACCESS_KEY_ID=${{ secrets.AWS_ACCESS_KEY_ID }}
          export AWS_SECRET_ACCESS_KEY=${{ secrets.AWS_SECRET_ACCESS_KEY }}
          export AWS_REGION=${{ secrets.AWS_REGION }}
          export SBCLI_CMD=${{ github.event.inputs.sbcli_cmd || 'sbcli-dev' }}
          TESTNAME=""
          if [ -n "${{ github.event.inputs.testname }}" ]; then
            TESTNAME="--testname ${{ github.event.inputs.testname }}"
          fi
          python3 e2e.py $TESTNAME
      - name: Upload automation and docker logs to s3
        run: |
          cd $GITHUB_WORKSPACE/e2e/logs
          ./upload_logs.sh
          cd $GITHUB_WORKSPACE/simplyBlockDeploy
          ./upload_docker_logs_to_s3.sh
        if: always()
        env:
          AWS_ACCESS_KEY_ID: ${{ secrets.AWS_ACCESS_KEY_ID }}
          AWS_SECRET_ACCESS_KEY: ${{ secrets.AWS_SECRET_ACCESS_KEY }}
          AWS_REGION: ${{ secrets.AWS_REGION }}
          S3_BUCKET_NAME: "simplyblock-e2e-test-logs"
          RUN_ID: ${{ github.run_id }}

      - name: Parse test results
        if: always() && github.ref == 'refs/heads/main' || github.ref == 'refs/heads/pre-release'
        id: parse_results
        run: |
          cd $GITHUB_WORKSPACE/e2e/logs
          echo "Looking for the latest non-empty log file..."
          # Find the latest non-empty log file
          COUNTER=0
          MAX_ATTEMPTS=10
          while [ $COUNTER -lt $MAX_ATTEMPTS ]; do
            LATEST_LOG=$(ls -t *.log | head -n 1)
            if [ -s "$LATEST_LOG" ]; then
              echo "Found non-empty log file: $LATEST_LOG"
              break
            fi
            echo "Attempt $((COUNTER + 1)): No non-empty log file found. Retrying..."
            COUNTER=$((COUNTER + 1))
            sleep 1  # Add a small delay to avoid rapid looping
          done
          if [ ! -s "$LATEST_LOG" ]; then
            echo "No non-empty log file found after $MAX_ATTEMPTS attempts"
            exit 1
          fi
          echo "Parsing the identified log file: $LATEST_LOG"
          # Parse the identified log file
          echo "Total tests"
          TOTAL_TESTS=$(grep -i "Number of Total Cases" "$LATEST_LOG" | awk '{print $NF}')
          echo "number Passed tests"
          PASSED_TESTS=$(grep -i "Number of Passed Cases" "$LATEST_LOG" | awk '{print $NF}')
          echo "number Failed tests"
          FAILED_TESTS=$(grep -i "Number of Failed Cases" "$LATEST_LOG" | awk '{print $NF}')
          echo "List Passed tests"
          PASSED_CASES=$(grep "PASSED CASE" "$LATEST_LOG" | awk -F 'INFO - | FAILED CASE' '{print $2}')
          echo "List Failed tests"
          FAILED_CASES=$(grep "FAILED CASE" "$LATEST_LOG" | awk -F 'INFO - | FAILED CASE' '{print $2}')
          # Format passed and failed cases as bullet points
          echo "Adding PASSED cases with bullets: $PASSED_CASES"
          echo "Adding FAILED cases with bullets: $PASSED_CASES"
          PASSED_CASES_BULLETS=$(echo "$PASSED_CASES" | awk '{printf "    • %s\n", $0}')
          FAILED_CASES_BULLETS=$(echo "$FAILED_CASES" | awk '{printf "    • %s\n", $0}')
          echo "PASSED cases with bullets: $PASSED_CASES_BULLETS"
          echo "FAILED cases with bullets: $FAILED_CASES_BULLETS"
          echo "TOTAL_TESTS=${TOTAL_TESTS}"
          echo "PASSED_TESTS=${PASSED_TESTS}"
          echo "FAILED_TESTS=${FAILED_TESTS}"
          echo "PASSED_CASES=${PASSED_CASES}"
          echo "FAILED_CASES=${FAILED_CASES}"
          echo "PASSED_TESTS=${PASSED_TESTS}" >> $GITHUB_ENV
          echo "FAILED_TESTS=${FAILED_TESTS}" >> $GITHUB_ENV
          echo "TOTAL_TESTS=${TOTAL_TESTS}" >> $GITHUB_ENV
          echo "PASSED_CASES<<EOF" >> $GITHUB_ENV
          echo "${PASSED_CASES}" >> $GITHUB_ENV
          echo "EOF" >> $GITHUB_ENV
          echo "FAILED_CASES<<EOF" >> $GITHUB_ENV
          echo "${FAILED_CASES}" >> $GITHUB_ENV
          echo "EOF" >> $GITHUB_ENV
          echo "PASSED_CASES_BULLETS<<EOF" >> $GITHUB_ENV
          echo "${PASSED_CASES_BULLETS}" >> $GITHUB_ENV
          echo "EOF" >> $GITHUB_ENV
          echo "FAILED_CASES_BULLETS<<EOF" >> $GITHUB_ENV
          echo "${FAILED_CASES_BULLETS}" >> $GITHUB_ENV
          echo "EOF" >> $GITHUB_ENV

      - name: Send Slack Notification
        if: always() && github.ref == 'refs/heads/main' || github.ref == 'refs/heads/pre-release'
        env:
          SLACK_WEBHOOK_URL: ${{ secrets.SLACK_WEBHOOK_URL }}
          GITHUB_SERVER_URL: ${{ github.server_url }}
          GITHUB_REPOSITORY: ${{ github.repository }}
          S3_BUCKET_NAME: "simplyblock-e2e-test-logs"
          RUN_ID: ${{ github.run_id }}
          PASSED_TESTS: ${{ env.PASSED_TESTS }}
          FAILED_TESTS: ${{ env.FAILED_TESTS }}
          TOTAL_TESTS: ${{ env.TOTAL_TESTS }}
          PASSED_CASES: ${{ env.PASSED_CASES }}
          FAILED_CASES: ${{ env.FAILED_CASES }}
          PASSED_CASES_BULLETS: ${{ env.PASSED_CASES_BULLETS }}
          FAILED_CASES_BULLETS: ${{ env.FAILED_CASES_BULLETS }}
          BRANCH_NAME: ${{ github.ref_name }}
        run: |
          GITHUB_RUN_URL="${GITHUB_SERVER_URL}/${GITHUB_REPOSITORY}/actions/runs/${RUN_ID}"
          AWS_LOGS_URL="https://s3.console.aws.amazon.com/s3/buckets/${S3_BUCKET_NAME}?prefix=${RUN_ID}/&region=us-east-2"
          if [[ ${{ job.status }} == 'success' ]]; then
            OVERALL_STATUS=":white_check_mark: Overall Status: SUCCESS"
          else
            OVERALL_STATUS=":x: Overall Status: FAILURE"
          fi
          MESSAGE="Python E2E tests run triggered on branch **${BRANCH_NAME}**. \n${OVERALL_STATUS}\nGitHub Run: ${GITHUB_RUN_URL}\nAWS Logs: ${AWS_LOGS_URL}\n\nTotal Tests: ${{ env.TOTAL_TESTS }}\nPassed Tests: ${{ env.PASSED_TESTS }}\nFailed Tests: ${{ env.FAILED_TESTS }}\n\n-- Test Cases Passed :white_check_mark:\n${{ env.PASSED_CASES_BULLETS }}\n\n-- Test Cases Failed :x:\n${{ env.FAILED_CASES_BULLETS }}"

          curl -X POST -H 'Content-type: application/json' --data "{\"text\":\"${MESSAGE}\"}" $SLACK_WEBHOOK_URL
      - name: Destroy Cluster
        if: always()
        run: |
          cd $GITHUB_WORKSPACE/simplyBlockDeploy
          terraform destroy --auto-approve
      - name: 'Cleanup build folder'
        run: |
          ls -la ./
          rm -rf ./* || true
          rm -rf ./.??* || true
          ls -la ./<|MERGE_RESOLUTION|>--- conflicted
+++ resolved
@@ -42,12 +42,6 @@
           aws-access-key-id: ${{ secrets.AWS_ACCESS_KEY_ID }}
           aws-secret-access-key: ${{ secrets.AWS_SECRET_ACCESS_KEY }}
           aws-region: ${{ secrets.AWS_REGION }}
-
-<<<<<<< HEAD
-      - name: Clone simplyBlockDeploy repo
-        run: |
-          git clone -b ${{ github.event.inputs.simplyBlockDeploy_branch || 'main'}} git@github.com:simplyblock-io/simplyBlockDeploy.git $GITHUB_WORKSPACE/simplyBlockDeploy
-=======
       - uses: actions/checkout@master
         name: Checkout code simplyBlockDeploy
         with:
@@ -56,8 +50,6 @@
           path: 'simplyBlockDeploy'
           token: ${{ secrets.GH_ACCESS_KEY_ID_HAMDI }}
 
-
->>>>>>> 103aee38
       - name: Setup Terraform
         uses: hashicorp/setup-terraform@v2
         with:
