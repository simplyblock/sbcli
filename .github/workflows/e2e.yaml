--- conflicted
+++ resolved
@@ -11,13 +11,19 @@
     inputs:
       simplyBlockDeploy_branch:
         description: 'Branch for simplyBlockDeploy'
+        description: 'Branch for simplyBlockDeploy'
         required: true
         default: 'main'
       spdk_csi_branch:
         description: 'Branch for spdk-csi'
         required: true
         default: 'master'
+      spdk_csi_branch:
+        description: 'Branch for spdk-csi'
+        required: true
+        default: 'master'
       sbcli_cmd:
+        description: 'Command for sbcli execution'
         description: 'Command for sbcli execution'
         required: true
         default: 'sbcli-dev'
@@ -25,6 +31,28 @@
         description: 'Name of test to run. Empty to run all'
         required: false
         default: ''
+      send_slack_notification:
+        description: 'Send Slack notification?'
+        required: false
+        default: true
+        type: boolean
+      ndcs:
+        description: 'Value for NDCS'
+        required: false
+        default: 1
+      npcs:
+        description: 'Value for NPCS'
+        required: false
+        default: 1
+      bs:
+        description: 'Value for Block size'
+        required: false
+        default: 4096
+      chunk_bs:
+        description: 'Value for Chunk block size'
+        required: false
+        default: 4096
+
       send_slack_notification:
         description: 'Send Slack notification?'
         required: false
@@ -203,11 +231,7 @@
           RUN_ID: ${{ github.run_id }}
 
       - name: Parse test results
-<<<<<<< HEAD
         if: always() && (github.event_name == 'schedule' || env.send_slack_notification == 'true')
-=======
-        if: always() && (github.event.inputs.send_slack_notification == 'true')
->>>>>>> 7248ae77
         id: parse_results
         run: |
           cd $GITHUB_WORKSPACE/e2e/logs
@@ -270,11 +294,7 @@
           echo "EOF" >> $GITHUB_ENV
 
       - name: Send Slack Notification
-<<<<<<< HEAD
         if: always() && (github.event_name == 'schedule' || env.send_slack_notification == 'true')
-=======
-        if: always() && (github.event.inputs.send_slack_notification == 'true')
->>>>>>> 7248ae77
         env:
           SLACK_WEBHOOK_URL: ${{ secrets.SLACK_WEBHOOK_URL }}
           GITHUB_SERVER_URL: ${{ github.server_url }}
