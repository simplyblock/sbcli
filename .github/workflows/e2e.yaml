name: E2E Tests

on:
  push:
    branches:
      - main
  schedule:
    - cron: '0 5 * * *'  # Runs every day at 5 AM UTC
  workflow_dispatch:
    inputs:
      simplyBlockDeploy_branch:
        description: ''
        required: true
        default: 'main'
      sbcli_cmd:
        description: ''
        required: true
        default: 'sbcli-dev'
      testname:
        description: 'Name of test to run. Empty to run all'
        required: false
        default: ''
jobs:
  e2e:
    runs-on: self-hosted
    concurrency:
      group: ${{ github.workflow }}
      cancel-in-progress: false
    steps:
      - name: Checkout code
        uses: actions/checkout@v2

      - uses: actions/setup-go@v5
        with:
          go-version: '1.22'
      - run: go version

      - name: Configure AWS Credentials
        uses: aws-actions/configure-aws-credentials@v4
        with:
          aws-access-key-id: ${{ secrets.AWS_ACCESS_KEY_ID }}
          aws-secret-access-key: ${{ secrets.AWS_SECRET_ACCESS_KEY }}
          aws-region: ${{ secrets.AWS_REGION }}

      - name: Clone simplyBlockDeploy repo
        run: |
          git clone -b ${{ github.event.inputs.simplyBlockDeploy_branch || 'main'}} git@github.com:simplyblock-io/simplyBlockDeploy.git $GITHUB_WORKSPACE/simplyBlockDeploy

      - name: Setup Terraform
        uses: hashicorp/setup-terraform@v2
        with:
          terraform_wrapper: false

      - name: Initialize Terraform
        run: |
          cd $GITHUB_WORKSPACE/simplyBlockDeploy
          export TFSTATE_BUCKET=simplyblock-terraform-state-bucket
          export TFSTATE_KEY=csi
          export TFSTATE_REGION=us-east-2
          export TFSTATE_DYNAMODB_TABLE=terraform-up-and-running-locks

          terraform init -reconfigure \
              -backend-config="bucket=${TFSTATE_BUCKET}" \
              -backend-config="key=${TFSTATE_KEY}" \
              -backend-config="region=${TFSTATE_REGION}" \
              -backend-config="dynamodb_table=${TFSTATE_DYNAMODB_TABLE}" \
              -backend-config="encrypt=true"

      - name: select or create workspace
        run: |
          cd $GITHUB_WORKSPACE/simplyBlockDeploy
          terraform workspace select -or-create ghiaction-sbclie2e

      - name: Validate Terraform Configuration
        run: |
          cd $GITHUB_WORKSPACE/simplyBlockDeploy
          terraform validate

      - name: Plan Terraform Changes
        run: |
          cd $GITHUB_WORKSPACE/simplyBlockDeploy
          terraform plan \
            -var "mgmt_nodes=1" -var "storage_nodes=3" -var "volumes_per_storage_nodes=3" \
            -var "extra_nodes=1" -var "extra_nodes_instance_type=m6id.large" \
            -var "region=us-east-2" -var "sbcli_cmd=${{ github.event.inputs.sbcli_cmd || 'sbcli-dev' }}" -out=tfplan

      - name: Apply Terraform Changes
        run: |
          cd $GITHUB_WORKSPACE/simplyBlockDeploy
          terraform apply tfplan

      - name: Get Terraform Outputs
        id: terraform_outputs
        run: |
          cd $GITHUB_WORKSPACE/simplyBlockDeploy
          output_bastion_public_ip=$(terraform output -raw bastion_public_ip)
          echo "::set-output name=bastion_public_ip::$output_bastion_public_ip"
          output_key_name=$(terraform output -raw key_name)
          echo "::set-output name=key_name::$output_key_name"
      - name: Bootstrap Cluster
        run: |
          cd $GITHUB_WORKSPACE/simplyBlockDeploy
          ./bootstrap-cluster.sh --max-lvol 10 --max-snap 10 --max-prov 450g --number-of-devices 3
        id: bootstrap_cluster
        env:
          SBCLI_CMD: ${{ github.event.inputs.sbcli_cmd || 'sbcli-dev' }}

      - name: Setup Tests & Run Tests
        run: |
          cd $GITHUB_WORKSPACE/e2e
          sudo apt-get install -y python3.12-venv
          python3 -m venv myenv
          source myenv/bin/activate
          python3 -m pip install -r requirements.txt
          echo "Running tests in namespace ${{ steps.get-namespace.outputs.namespace }}"
          export CLUSTER_ID=${{ steps.bootstrap_cluster.outputs.cluster_id }}
          export CLUSTER_SECRET=${{ steps.bootstrap_cluster.outputs.cluster_secret }}
          export CLUSTER_IP=${{ steps.bootstrap_cluster.outputs.cluster_ip }}
          export API_BASE_URL=${{ steps.bootstrap_cluster.outputs.cluster_api_gateway_endpoint }}
          export BASTION_SERVER=${{ steps.terraform_outputs.outputs.bastion_public_ip }}
          export KEY_NAME=${{ steps.terraform_outputs.outputs.key_name }}
          export AWS_ACCESS_KEY_ID=${{ secrets.AWS_ACCESS_KEY_ID }}
          export AWS_SECRET_ACCESS_KEY=${{ secrets.AWS_SECRET_ACCESS_KEY }}
          export AWS_REGION=${{ secrets.AWS_REGION }}
<<<<<<< HEAD
          export SBCLI_CMD=${{ github.event.inputs.sbcli_cmd || 'sbcli-dev' }}
=======
>>>>>>> 9ae51cf8
          TESTNAME=""
          if [ -n "${{ github.event.inputs.testname }}" ]; then
            TESTNAME="--testname ${{ github.event.inputs.testname }}"
          fi
          python3 e2e.py $TESTNAME

      - name: Upload automation and docker logs to s3
        run: |
          cd $GITHUB_WORKSPACE/e2e/logs
          ./upload_logs.sh
          cd $GITHUB_WORKSPACE/simplyBlockDeploy
          ./upload_docker_logs_to_s3.sh
        if: always()
        env:
          AWS_ACCESS_KEY_ID: ${{ secrets.AWS_ACCESS_KEY_ID }}
          AWS_SECRET_ACCESS_KEY: ${{ secrets.AWS_SECRET_ACCESS_KEY }}
          AWS_REGION: ${{ secrets.AWS_REGION }}
          S3_BUCKET_NAME: "simplyblock-e2e-test-logs"
          RUN_ID: ${{ github.run_id }}

      - name: Parse test results
<<<<<<< HEAD
        if: always()
=======
        if: always() && github.ref == 'refs/heads/main' || github.ref == 'refs/heads/pre-release'
>>>>>>> 9ae51cf8
        id: parse_results
        run: |
          cd $GITHUB_WORKSPACE/e2e/logs

          echo "Looking for the latest non-empty log file..."

          # Find the latest non-empty log file
          COUNTER=0
          MAX_ATTEMPTS=10

          while [ $COUNTER -lt $MAX_ATTEMPTS ]; do
            LATEST_LOG=$(ls -t *.log | head -n 1)
            if [ -s "$LATEST_LOG" ]; then
              echo "Found non-empty log file: $LATEST_LOG"
              break
            fi
            echo "Attempt $((COUNTER + 1)): No non-empty log file found. Retrying..."
            COUNTER=$((COUNTER + 1))
            sleep 1  # Add a small delay to avoid rapid looping
          done

          if [ ! -s "$LATEST_LOG" ]; then
            echo "No non-empty log file found after $MAX_ATTEMPTS attempts"
            exit 1
          fi

          echo "Parsing the identified log file: $LATEST_LOG"

          # Parse the identified log file
          echo "Total tests"
          TOTAL_TESTS=$(grep -i "Number of Total Cases" "$LATEST_LOG" | awk '{print $NF}')
          echo "number Passed tests"
          PASSED_TESTS=$(grep -i "Number of Passed Cases" "$LATEST_LOG" | awk '{print $NF}')
          echo "number Failed tests"
          FAILED_TESTS=$(grep -i "Number of Failed Cases" "$LATEST_LOG" | awk '{print $NF}')
          echo "List Passed tests"
          PASSED_CASES=$(grep "PASSED CASE" "$LATEST_LOG" | awk -F 'INFO - | FAILED CASE' '{print $2}')
          echo "List Failed tests"
          FAILED_CASES=$(grep "FAILED CASE" "$LATEST_LOG" | awk -F 'INFO - | FAILED CASE' '{print $2}')

          # Format passed and failed cases as bullet points
          echo "Adding PASSED cases with bullets: $PASSED_CASES"
          echo "Adding FAILED cases with bullets: $PASSED_CASES"

          PASSED_CASES_BULLETS=$(echo "$PASSED_CASES" | awk '{printf "    • %s\n", $0}')
          FAILED_CASES_BULLETS=$(echo "$FAILED_CASES" | awk '{printf "    • %s\n", $0}')

          echo "PASSED cases with bullets: $PASSED_CASES_BULLETS"
          echo "FAILED cases with bullets: $FAILED_CASES_BULLETS"

          echo "TOTAL_TESTS=${TOTAL_TESTS}"
          echo "PASSED_TESTS=${PASSED_TESTS}"
          echo "FAILED_TESTS=${FAILED_TESTS}"
          echo "PASSED_CASES=${PASSED_CASES}"
          echo "FAILED_CASES=${FAILED_CASES}"

          echo "PASSED_TESTS=${PASSED_TESTS}" >> $GITHUB_ENV
          echo "FAILED_TESTS=${FAILED_TESTS}" >> $GITHUB_ENV
          echo "TOTAL_TESTS=${TOTAL_TESTS}" >> $GITHUB_ENV
          echo "PASSED_CASES<<EOF" >> $GITHUB_ENV
          echo "${PASSED_CASES}" >> $GITHUB_ENV
          echo "EOF" >> $GITHUB_ENV
          echo "FAILED_CASES<<EOF" >> $GITHUB_ENV
          echo "${FAILED_CASES}" >> $GITHUB_ENV
          echo "EOF" >> $GITHUB_ENV
          echo "PASSED_CASES_BULLETS<<EOF" >> $GITHUB_ENV
          echo "${PASSED_CASES_BULLETS}" >> $GITHUB_ENV
          echo "EOF" >> $GITHUB_ENV
          echo "FAILED_CASES_BULLETS<<EOF" >> $GITHUB_ENV
          echo "${FAILED_CASES_BULLETS}" >> $GITHUB_ENV
          echo "EOF" >> $GITHUB_ENV

<<<<<<< HEAD

=======
>>>>>>> 9ae51cf8
      - name: Send Slack Notification
        if: always() && github.ref == 'refs/heads/main' || github.ref == 'refs/heads/pre-release'
        env:
          SLACK_WEBHOOK_URL: ${{ secrets.SLACK_WEBHOOK_URL }}
          GITHUB_SERVER_URL: ${{ github.server_url }}
          GITHUB_REPOSITORY: ${{ github.repository }}
          S3_BUCKET_NAME: "simplyblock-e2e-test-logs"
          RUN_ID: ${{ github.run_id }}
          PASSED_TESTS: ${{ env.PASSED_TESTS }}
          FAILED_TESTS: ${{ env.FAILED_TESTS }}
          TOTAL_TESTS: ${{ env.TOTAL_TESTS }}
          PASSED_CASES: ${{ env.PASSED_CASES }}
          FAILED_CASES: ${{ env.FAILED_CASES }}
          PASSED_CASES_BULLETS: ${{ env.PASSED_CASES_BULLETS }}
          FAILED_CASES_BULLETS: ${{ env.FAILED_CASES_BULLETS }}
<<<<<<< HEAD
          TRIGGER_EVENT: ${{ github.event_name }}
          TRIGGER_ACTOR: ${{ github.actor }}
=======
          BRANCH_NAME: ${{ github.ref_name }}
>>>>>>> 9ae51cf8
        run: |
          GITHUB_RUN_URL="${GITHUB_SERVER_URL}/${GITHUB_REPOSITORY}/actions/runs/${RUN_ID}"
          AWS_LOGS_URL="https://s3.console.aws.amazon.com/s3/buckets/${S3_BUCKET_NAME}?prefix=${RUN_ID}/&region=us-east-2"
          if [[ ${{ job.status }} == 'success' ]]; then
            OVERALL_STATUS=":white_check_mark: Overall Status: SUCCESS"
          else
            OVERALL_STATUS=":x: Overall Status: FAILURE"
          fi
<<<<<<< HEAD
          MESSAGE="Python E2E tests run triggered by ${{ env.TRIGGER_ACTOR }} via ${{ env.TRIGGER_EVENT }}. \n${OVERALL_STATUS}\nGitHub Run: ${GITHUB_RUN_URL}\nAWS Logs: ${AWS_LOGS_URL}\n\nTotal Tests: ${{ env.TOTAL_TESTS }}\nPassed Tests: ${{ env.PASSED_TESTS }}\nFailed Tests: ${{ env.FAILED_TESTS }}\n\n-- Test Cases Passed :white_check_mark:\n${{ env.PASSED_CASES_BULLETS }}\n\n-- Test Cases Failed :x:\n${{ env.FAILED_CASES_BULLETS }}"
          
=======
          MESSAGE="Python E2E tests run triggered on branch **${BRANCH_NAME}**. \n${OVERALL_STATUS}\nGitHub Run: ${GITHUB_RUN_URL}\nAWS Logs: ${AWS_LOGS_URL}\n\nTotal Tests: ${{ env.TOTAL_TESTS }}\nPassed Tests: ${{ env.PASSED_TESTS }}\nFailed Tests: ${{ env.FAILED_TESTS }}\n\n-- Test Cases Passed :white_check_mark:\n${{ env.PASSED_CASES_BULLETS }}\n\n-- Test Cases Failed :x:\n${{ env.FAILED_CASES_BULLETS }}"

>>>>>>> 9ae51cf8
          curl -X POST -H 'Content-type: application/json' --data "{\"text\":\"${MESSAGE}\"}" $SLACK_WEBHOOK_URL

      - name: Destroy Cluster
        if: always()
        run: |
          cd $GITHUB_WORKSPACE/simplyBlockDeploy
          terraform destroy --auto-approve

      - name: 'Cleanup build folder'
        run: |
          ls -la ./
          rm -rf ./* || true
          rm -rf ./.??* || true
          ls -la ./<|MERGE_RESOLUTION|>--- conflicted
+++ resolved
@@ -122,10 +122,7 @@
           export AWS_ACCESS_KEY_ID=${{ secrets.AWS_ACCESS_KEY_ID }}
           export AWS_SECRET_ACCESS_KEY=${{ secrets.AWS_SECRET_ACCESS_KEY }}
           export AWS_REGION=${{ secrets.AWS_REGION }}
-<<<<<<< HEAD
           export SBCLI_CMD=${{ github.event.inputs.sbcli_cmd || 'sbcli-dev' }}
-=======
->>>>>>> 9ae51cf8
           TESTNAME=""
           if [ -n "${{ github.event.inputs.testname }}" ]; then
             TESTNAME="--testname ${{ github.event.inputs.testname }}"
@@ -147,11 +144,7 @@
           RUN_ID: ${{ github.run_id }}
 
       - name: Parse test results
-<<<<<<< HEAD
-        if: always()
-=======
         if: always() && github.ref == 'refs/heads/main' || github.ref == 'refs/heads/pre-release'
->>>>>>> 9ae51cf8
         id: parse_results
         run: |
           cd $GITHUB_WORKSPACE/e2e/logs
@@ -224,10 +217,6 @@
           echo "${FAILED_CASES_BULLETS}" >> $GITHUB_ENV
           echo "EOF" >> $GITHUB_ENV
 
-<<<<<<< HEAD
-
-=======
->>>>>>> 9ae51cf8
       - name: Send Slack Notification
         if: always() && github.ref == 'refs/heads/main' || github.ref == 'refs/heads/pre-release'
         env:
@@ -243,12 +232,7 @@
           FAILED_CASES: ${{ env.FAILED_CASES }}
           PASSED_CASES_BULLETS: ${{ env.PASSED_CASES_BULLETS }}
           FAILED_CASES_BULLETS: ${{ env.FAILED_CASES_BULLETS }}
-<<<<<<< HEAD
-          TRIGGER_EVENT: ${{ github.event_name }}
-          TRIGGER_ACTOR: ${{ github.actor }}
-=======
           BRANCH_NAME: ${{ github.ref_name }}
->>>>>>> 9ae51cf8
         run: |
           GITHUB_RUN_URL="${GITHUB_SERVER_URL}/${GITHUB_REPOSITORY}/actions/runs/${RUN_ID}"
           AWS_LOGS_URL="https://s3.console.aws.amazon.com/s3/buckets/${S3_BUCKET_NAME}?prefix=${RUN_ID}/&region=us-east-2"
@@ -257,13 +241,8 @@
           else
             OVERALL_STATUS=":x: Overall Status: FAILURE"
           fi
-<<<<<<< HEAD
-          MESSAGE="Python E2E tests run triggered by ${{ env.TRIGGER_ACTOR }} via ${{ env.TRIGGER_EVENT }}. \n${OVERALL_STATUS}\nGitHub Run: ${GITHUB_RUN_URL}\nAWS Logs: ${AWS_LOGS_URL}\n\nTotal Tests: ${{ env.TOTAL_TESTS }}\nPassed Tests: ${{ env.PASSED_TESTS }}\nFailed Tests: ${{ env.FAILED_TESTS }}\n\n-- Test Cases Passed :white_check_mark:\n${{ env.PASSED_CASES_BULLETS }}\n\n-- Test Cases Failed :x:\n${{ env.FAILED_CASES_BULLETS }}"
-          
-=======
           MESSAGE="Python E2E tests run triggered on branch **${BRANCH_NAME}**. \n${OVERALL_STATUS}\nGitHub Run: ${GITHUB_RUN_URL}\nAWS Logs: ${AWS_LOGS_URL}\n\nTotal Tests: ${{ env.TOTAL_TESTS }}\nPassed Tests: ${{ env.PASSED_TESTS }}\nFailed Tests: ${{ env.FAILED_TESTS }}\n\n-- Test Cases Passed :white_check_mark:\n${{ env.PASSED_CASES_BULLETS }}\n\n-- Test Cases Failed :x:\n${{ env.FAILED_CASES_BULLETS }}"
 
->>>>>>> 9ae51cf8
           curl -X POST -H 'Content-type: application/json' --data "{\"text\":\"${MESSAGE}\"}" $SLACK_WEBHOOK_URL
 
       - name: Destroy Cluster
