--- conflicted
+++ resolved
@@ -42,10 +42,7 @@
           aws-access-key-id: ${{ secrets.AWS_ACCESS_KEY_ID }}
           aws-secret-access-key: ${{ secrets.AWS_SECRET_ACCESS_KEY }}
           aws-region: ${{ secrets.AWS_REGION }}
-<<<<<<< HEAD
-=======
-
->>>>>>> 5908ff50
+
       - uses: actions/checkout@master
         name: Checkout code simplyBlockDeploy
         with:
@@ -53,10 +50,6 @@
           ref: refs/heads/${{ github.event.inputs.simplyBlockDeploy_branch || 'main'}}
           path: 'simplyBlockDeploy'
           token: ${{ secrets.GH_ACCESS_KEY_ID_HAMDI }}
-<<<<<<< HEAD
-=======
-
->>>>>>> 5908ff50
 
       - name: Setup Terraform
         uses: hashicorp/setup-terraform@v2
@@ -92,7 +85,7 @@
         run: |
           cd $GITHUB_WORKSPACE/simplyBlockDeploy
           terraform plan \
-            -var "mgmt_nodes=1" -var "storage_nodes=3" -var "volumes_per_storage_nodes=2" \
+            -var "mgmt_nodes=1" -var "storage_nodes=3" -var "volumes_per_storage_nodes=3" \
             -var "extra_nodes=1" -var "extra_nodes_instance_type=m6id.large" \
             -var "region=us-east-2" -var "sbcli_cmd=${{ github.event.inputs.sbcli_cmd || 'sbcli-dev' }}" -out=tfplan
       - name: Apply Terraform Changes
@@ -110,11 +103,8 @@
       - name: Bootstrap Cluster
         run: |
           cd $GITHUB_WORKSPACE/simplyBlockDeploy
-<<<<<<< HEAD
           ./bootstrap-cluster.sh --max-lvol 10 --max-snap 10 --max-prov 450g --number-of-devices 3
-=======
-          ./bootstrap-cluster.sh --max-lvol 10 --max-snap 10 --max-prov 300g --number-of-devices 2 --spdk-debug
->>>>>>> 5908ff50
+
         id: bootstrap_cluster
         env:
           SBCLI_CMD: ${{ github.event.inputs.sbcli_cmd || 'sbcli-dev' }}
