--- conflicted
+++ resolved
@@ -53,9 +53,6 @@
       - name: Initialize Terraform
         run: |
           cd $GITHUB_WORKSPACE/simplyBlockDeploy
-<<<<<<< HEAD
-          terraform init
-=======
           export TFSTATE_BUCKET=simplyblock-terraform-state-bucket
           export TFSTATE_KEY=csi
           export TFSTATE_REGION=us-east-2
@@ -68,7 +65,6 @@
               -backend-config="dynamodb_table=${TFSTATE_DYNAMODB_TABLE}" \
               -backend-config="encrypt=true"
 
->>>>>>> b93eabf0
       - name: select or create workspace
         run: |
           cd $GITHUB_WORKSPACE/simplyBlockDeploy
@@ -202,10 +198,7 @@
           echo "FAILED_CASES_BULLETS<<EOF" >> $GITHUB_ENV
           echo "${FAILED_CASES_BULLETS}" >> $GITHUB_ENV
           echo "EOF" >> $GITHUB_ENV
-<<<<<<< HEAD
-=======
-
->>>>>>> b93eabf0
+
       - name: Send Slack Notification
         if: always() && github.ref == 'refs/heads/main' || github.ref == 'refs/heads/pre-release'
         env:
