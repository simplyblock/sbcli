--- conflicted
+++ resolved
@@ -1349,11 +1349,7 @@
 
     core_set = set(cores)
 
-<<<<<<< HEAD
-    half = None
-=======
     half: int = 0
->>>>>>> 3cae34cf
     if hyper_thread:
         if total % 2 != 0:
             raise ValueError(f"hyper_thread=True but total logical CPUs ({total}) is not even")
@@ -1367,17 +1363,10 @@
     # Per-pool index (within each pool)
     idx = [0] * len(pools)
 
-<<<<<<< HEAD
-    out = []
-    used = set()
-
-    def add_cpu(cpu: int):
-=======
     out: List[int] = []
     used = set()
 
     def add_cpu(cpu: int) -> None:
->>>>>>> 3cae34cf
         if cpu in core_set and cpu not in used and len(out) < num_unisolated:
             out.append(cpu)
             used.add(cpu)
