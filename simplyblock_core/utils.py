# coding=utf-8
import json
import logging
import math
import os
import random
import re
import string
import sys

import docker
from prettytable import PrettyTable
from graypy import GELFUDPHandler

from simplyblock_core import constants
from simplyblock_core import shell_utils


logger = logging.getLogger()


def get_env_var(name, default=None, is_required=False):
    if not name:
        logger.warning("Invalid env var name %s", name)
        return False
    if name not in os.environ and is_required:
        logger.error("env value is required: %s" % name)
        raise Exception("env value is required: %s" % name)
    return os.environ.get(name, default)


def get_baseboard_sn():
    # out, _, _ = shell_utils.run_command("dmidecode -s baseboard-serial-number")
    return get_system_id()


def get_system_id():
    out, _, _ = shell_utils.run_command("dmidecode -s system-uuid")
    return out


def get_hostname():
    out, _, _ = shell_utils.run_command("hostname -s")
    return out


def get_ips():
    out, _, _ = shell_utils.run_command("hostname -I")
    return out


def get_nics_data():
    try:
        out, _, _ = shell_utils.run_command("ip -j address show")
        data = json.loads(out)
        def _get_ip4_address(list_of_addr):
            if list_of_addr:
                for data in list_of_addr:
                    if data['family'] == 'inet':
                        return data['local']
            return ""

        devices = {i["ifname"]: i for i in data}
        iface_list = {}
        for nic in devices:
            device = devices[nic]
            iface = {
                'name': device['ifname'],
                'ip': _get_ip4_address(device['addr_info']),
                'status': device['operstate'],
                'net_type': device['link_type']}
            iface_list[nic] = iface
        return iface_list
    except Exception as e:
        logger.error(e)
        return False


def get_iface_ip(ifname):
    if not ifname:
        return False
    out = get_nics_data()
    if out and ifname in out:
        return out[ifname]['ip']
    return False


def print_table(data: list):
    if data:
        x = PrettyTable(field_names=data[0].keys(), max_width=70)
        x.align = 'l'
        for node_data in data:
            row = []
            for key in node_data:
                row.append(node_data[key])
            x.add_row(row)
        return x.__str__()


def humanbytes(B):
    """Return the given bytes as a human friendly KB, MB, GB, or TB string."""
    if not B:
        return "0"
    B = float(B)
    KB = float(1000)
    MB = float(KB ** 2) # 1,048,576
    GB = float(KB ** 3) # 1,073,741,824
    TB = float(KB ** 4) # 1,099,511,627,776

    if B < KB:
        return '{0} {1}'.format(B, 'Bytes' if 0 == B > 1 else 'Byte')
    elif KB <= B < MB:
        return '{0:.1f} KB'.format(B / KB)
    elif MB <= B < GB:
        return '{0:.1f} MB'.format(B / MB)
    elif GB <= B < TB:
        return '{0:.1f} GB'.format(B / GB)
    elif TB <= B:
        return '{0:.1f} TB'.format(B / TB)


def generate_string(length):
    return ''.join(random.SystemRandom().choice(
        string.ascii_letters + string.digits) for _ in range(length))


def get_docker_client(cluster_id=None):
    from simplyblock_core.kv_store import DBController
    db_controller = DBController()
    nodes = db_controller.get_mgmt_nodes(cluster_id)
    if not nodes:
        logger.error("No mgmt nodes was found in the cluster!")
        exit(1)

    docker_ips = [node.docker_ip_port for node in nodes]

    for ip in docker_ips:
        try:
            c = docker.DockerClient(base_url=f"tcp://{ip}", version="auto")
            return c
        except docker.errors.DockerException as e:
            print(e)
    raise e


def dict_agg(data, mean=False):
    out = {}
    for d in data:
        for key in d.keys():
            if isinstance(d[key], int) or isinstance(d[key], float):
                if key in out:
                    out[key] += d[key]
                else:
                    out[key] = d[key]
    if out and mean:
        count = len(data)
        if count > 1:
            for key in out:
                out[key] = int(out[key]/count)
    return out


def get_weights(node_stats, cluster_stats):
    """"
    node_st = {
            "lvol": len(node.lvols),
            "cpu": cpuinfo.get_cpu_info()['count']*cpuinfo.get_cpu_info()['hz_advertised'][0],
            "r_io": 0,
            "w_io": 0,
            "r_b": 0,
            "w_b": 0}
    """

    def _normalize_w(key, v):
        if key in constants.weights:
            return round(((v * constants.weights[key]) / 100), 2)
        else:
            return v

    def _get_key_w(node_id, key):
        w = 0
        if cluster_stats[key] > 0:
            w = (node_stats[node_id][key] / cluster_stats[key]) * 100
            if key in ["lvol", "r_io", "w_io", "r_b", "w_b"]:  # get reverse value
                w = ((cluster_stats[key]-node_stats[node_id][key]) / cluster_stats[key]) * 100
        return w

    out = {}
    for node_id in node_stats:
        out[node_id] = {}
        total = 0
        for key in cluster_stats:
            w = _get_key_w(node_id, key)
            w = _normalize_w(key, w)
            out[node_id][key] = w
            total += w
        out[node_id]['total'] = int(total)
    return out


def print_table_dict(node_stats):
    d = []
    for node_id in node_stats:
        data = {"node_id": node_id}
        data.update(node_stats[node_id])
        d.append(data)
    print(print_table(d))


def generate_rpc_user_and_pass():
    def _generate_string(length):
        return ''.join(random.SystemRandom().choice(
            string.ascii_letters + string.digits) for _ in range(length))

    return _generate_string(8), _generate_string(16)


def parse_history_param(history_string):
    if not history_string:
        logger.error("Invalid history value")
        return False

    # process history
    results = re.search(r'^(\d+[hmd])(\d+[hmd])?$', history_string.lower())
    if not results:
        logger.error(f"Error parsing history string: {history_string}")
        logger.info(f"History format: xxdyyh , e.g: 1d12h, 1d, 2h, 1m")
        return False

    history_in_seconds = 0
    for s in results.groups():
        if not s:
            continue
        ind = s[-1]
        v = int(s[:-1])
        if ind == 'd':
            history_in_seconds += v * (60*60*24)
        if ind == 'h':
            history_in_seconds += v * (60*60)
        if ind == 'm':
            history_in_seconds += v * 60

    records_number = int(history_in_seconds/2)
    return records_number


def process_records(records, records_count):
    # combine records
    data_per_record = int(len(records) / records_count)
    new_records = []
    for i in range(records_count):
        first_index = i * data_per_record
        last_index = (i + 1) * data_per_record
        last_index = min(last_index, len(records))
        sl = records[first_index:last_index]
        rec = dict_agg(sl, mean=True)
        new_records.append(rec)
    return new_records


def ping_host(ip):
    logger.debug(f"Pinging ip ... {ip}")
    response = os.system(f"ping -c 1 -W 3 {ip} > /dev/null")
    if response == 0:
        logger.debug(f"{ip} is UP")
        return True
    else:
        logger.debug(f"{ip} is DOWN")
        return False


def sum_records(records):
    if len(records) == 0:
        return False
    elif len(records) == 1:
        return records[0]
    else:
        total = records[0]
        for rec in records[1:]:
            total += rec
        return total


def get_random_vuid():
    return 1 + int(random.random() * 10000)


def calculate_core_allocation(cpu_count):
    '''
    If number of cpu cores >= 8, tune cpu core mask
        1. Never use core 0 for spdk.
        2. Core 1 is for app_thread
        3. Core 2 for Journal manager
        4. Poller cpu cores are 30% of Available cores
        5. Alceml cpu cores are 30% of Available cores
        6. Distribs cpu cores are 40% of Available cores
    JIRA ticket link/s
    https://simplyblock.atlassian.net/browse/SFAM-885
    '''

    if cpu_count > 64:
        cpu_count = 64

    all_cores = list(range(0, cpu_count))
    app_thread_core = all_cores[1:2]
    jm_cpu_core = all_cores[2:3]

    # Calculate available cores
    available_cores_count = cpu_count - 3

    # Calculate cpus counts
    poller_cpus_count = int(available_cores_count * 0.3)
    alceml_cpus_cout = int(available_cores_count * 0.3)

    # Calculate cpus cores
    poller_cpu_cores = all_cores[3:poller_cpus_count+3]
    alceml_cpu_cores = all_cores[3+poller_cpus_count:poller_cpus_count+alceml_cpus_cout+3]
    distrib_cpu_cores = all_cores[3+poller_cpus_count+alceml_cpus_cout:]

    return app_thread_core, jm_cpu_core, poller_cpu_cores, alceml_cpu_cores, distrib_cpu_cores


def generate_mask(cores):
    mask = 0
    for core in cores:
        mask |= (1 << core)
    return f'0x{mask:X}'

def calculate_pool_count(alceml_count, lvol_count, snap_count, cpu_count, poller_count):
    '''
    				        Small pool count				            Large pool count
    Create JM			    256						                    32					                    For each JM

    Create Alceml 			256						                    32					                    For each Alceml

    Create Distrib 			256						                    32					                    For each distrib

    First Send cluster map	256						                    32					                    Calculated or one time

    NVMF transport TCP 		127 * poll_groups_mask||CPUCount + 384		15 * poll_groups_mask||CPUCount + 384 	Calculated or one time

    Subsystem add NS		128 * poll_groups_mask||CPUCount		    16 * poll_groups_mask||CPUCount		    Calculated or one time

    Create snapshot			512						                    64					                    For each snapshot

    Clone lvol			    256						                    32					                    For each clone
    '''
    poller_number = poller_count if poller_count else cpu_count
    small_pool_count = (3 + alceml_count + lvol_count + 2 * snap_count + 1) * 256 + poller_number * 127 + 384 + 128 * poller_number + constants.EXTRA_SMALL_POOL_COUNT
    large_pool_count = (3 + alceml_count + lvol_count + 2 * snap_count + 1) * 32 + poller_number * 15 + 384 + 16 * poller_number + constants.EXTRA_LARGE_POOL_COUNT
    return small_pool_count, large_pool_count


def calculate_minimum_hp_memory(small_pool_count, large_pool_count, lvol_count, snap_count, cpu_count):
    '''
    1092 (initial consumption) + 4 * CPU + 1.0277 * POOL_COUNT(Sum in MB) + (7 + 6) * lvol_count + 12 * snap_count
    then you can amend the expected memory need for the creation of lvols (6MB),
    connection number over lvols (7MB per connection), creation of snaps (12MB),
    extra buffer 2GB
    return: minimum_hp_memory in bytes
    '''
    pool_consumption = (small_pool_count * 8 + large_pool_count * 128) / 1024 + 1092
    memory_consumption = (4 * cpu_count + 1.0277 * pool_consumption + (6 + 7) * lvol_count + 12 * snap_count) * (1024 * 1024) + constants.EXTRA_HUGE_PAGE_MEMORY
    return memory_consumption


def calculate_minimum_sys_memory(max_prov):
    max_prov_tb = max_prov / (1024 * 1024 * 1024 * 1024)
    minimum_sys_memory = (250 * 1024 * 1024) * 1.1 * max_prov_tb + constants.EXTRA_SYS_MEMORY
    logger.debug(f"Minimum system memory is {humanbytes(minimum_sys_memory)}")
    return minimum_sys_memory


def calculate_spdk_memory(minimum_hp_memory, minimum_sys_memory, free_sys_memory, huge_total_memory):
    total_free_memory = free_sys_memory + huge_total_memory
    if total_free_memory < (minimum_hp_memory + minimum_sys_memory):
        logger.warning(f"Total free memory:{humanbytes(total_free_memory)}, "
                       f"Minimum huge pages memory: {humanbytes(minimum_hp_memory)}, "
                       f"Minimum system memory: {humanbytes(minimum_sys_memory)}")
        return False, 0
    spdk_mem = minimum_hp_memory + (total_free_memory - minimum_hp_memory - minimum_sys_memory) * 0.2
    logger.debug(f"SPDK memory is {humanbytes(spdk_mem)}")
    return True, spdk_mem


def get_total_size_per_instance_type(instance_type):
    instance_storage_data = constants.INSTANCE_STORAGE_DATA
    if instance_type in instance_storage_data:
        number_of_devices = instance_storage_data[instance_type]["number_of_devices"]
        device_size = instance_storage_data[instance_type]["size_per_device_gb"]
        return True, number_of_devices, device_size

    return False, 0, 0


def validate_add_lvol_or_snap_on_node(memory_free, huge_free, max_lvol_or_snap,
                                      lvol_or_snap_size, node_capacity, node_lvol_or_snap_count):
    min_sys_memory = 2 / 4096 * lvol_or_snap_size +  1 / 4096 * node_capacity + constants.MIN_SYS_MEMORY_FOR_LVOL
    if huge_free < constants.MIN_HUGE_PAGE_MEMORY_FOR_LVOL:
        return f"No enough huge pages memory on the node, Free memory: {humanbytes(huge_free)}, " \
               f"Min Huge memory required: {humanbytes(constants.MIN_HUGE_PAGE_MEMORY_FOR_LVOL)}"
    if memory_free < min_sys_memory:
        return f"No enough system memory on the node, Free Memory: {humanbytes(memory_free)}, " \
               f"Min Sys memory required: {humanbytes(min_sys_memory)}"
    if node_lvol_or_snap_count >= max_lvol_or_snap:
        return f"You have exceeded the max number of lvol/snap {max_lvol_or_snap}"
    return ""


def get_host_arch():
    out, _, _ = shell_utils.run_command("uname -m")
    return out


def decimal_to_hex_power_of_2(decimal_number):
    power_result = 2 ** decimal_number
    hex_result = hex(power_result)
    return hex_result


def get_logger(name):
    # first configure a root logger
    logger = logging.getLogger()
    log_level = os.getenv("SIMPLYBLOCK_LOG_LEVEL")
    log_level = log_level.upper() if log_level else constants.LOG_LEVEL

    try:
        logger.setLevel(log_level)
    except ValueError as e:
        logger.warning(f'Invalid SIMPLYBLOCK_LOG_LEVEL: {str(e)}')
        logger.setLevel(constants.LOG_LEVEL)

    logger_handler = logging.StreamHandler(stream=sys.stdout)
    logger_handler.setFormatter(logging.Formatter('%(asctime)s: %(levelname)s: %(message)s'))
    logger.addHandler(logger_handler)

    gelf_handler = GELFUDPHandler('0.0.0.0', constants.GELF_PORT)
    logger.addHandler(gelf_handler)
<<<<<<< HEAD
    return logger


def parse_size(size_string: str):
    try:
        x = int(size_string)
        return x
    except Exception:
        pass
    try:
        if size_string:
            size_string = size_string.lower()
            size_string = size_string.replace(" ", "")
            size_string = size_string.replace("b", "")
            size_number = int(size_string[:-1])
            size_v = size_string[-1]
            one_k = 1000
            multi = 0
            if size_v == "k":
                multi = 1
            elif size_v == "m":
                multi = 2
            elif size_v == "g":
                multi = 3
            elif size_v == "t":
                multi = 4
            else:
                print(f"Error parsing size: {size_string}")
                return -1
            return size_number * math.pow(one_k, multi)
        else:
            return -1
    except:
        print(f"Error parsing size: {size_string}")
        return -1
=======
    return logging.getLogger(name)
>>>>>>> 6dc266f8
<|MERGE_RESOLUTION|>--- conflicted
+++ resolved
@@ -436,8 +436,7 @@
 
     gelf_handler = GELFUDPHandler('0.0.0.0', constants.GELF_PORT)
     logger.addHandler(gelf_handler)
-<<<<<<< HEAD
-    return logger
+    return logging.getLogger(name)
 
 
 def parse_size(size_string: str):
@@ -471,7 +470,4 @@
             return -1
     except:
         print(f"Error parsing size: {size_string}")
-        return -1
-=======
-    return logging.getLogger(name)
->>>>>>> 6dc266f8
+        return -1