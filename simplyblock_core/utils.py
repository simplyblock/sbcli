--- conflicted
+++ resolved
@@ -10,12 +10,8 @@
 import sys
 import uuid
 import time
-<<<<<<< HEAD
+r
 from typing import Union
-=======
-import psutil
-from typing import Set, Union
->>>>>>> 7956475f
 
 import docker
 from prettytable import PrettyTable
@@ -1021,7 +1017,6 @@
         r = 1 + int(random.random() * 1000000)
     return r
 
-<<<<<<< HEAD
 def set_db_config(db_connection=None):
     try:
         command = f"echo '{db_connection}' | sudo tee {constants.KVD_DB_FILE_PATH} > /dev/null"
@@ -1073,50 +1068,4 @@
 
     except Exception as e:
         logger.exception("Failed to run fdbcli container command")
-        return None, str(e)
-=======
-
-def pull_docker_image_with_retry(client: docker.DockerClient, image_name, retries=3, delay=5):
-    """
-    Pulls a Docker image with retries in case of failure.
-
-    Args:
-        client (docker.DockerClient): The Docker client instance.
-        image_name (str): The name of the Docker image to pull.
-        retries (int): Number of retry attempts. Defaults to 3.
-        delay (int): Delay between retries in seconds. Defaults to 5.
-
-    Returns:
-        docker.models.images.Image: The pulled Docker image.
-
-    Raises:
-        DockerException: If all retry attempts fail.
-    """
-    for attempt in range(1, retries + 1):
-        try:
-            print(f"Attempt {attempt}: Pulling image '{image_name}'...")
-            image = client.images.pull(image_name)
-            print(f"Image '{image_name}' pulled successfully.")
-            return image
-        except (APIError, DockerException, ImageNotFound) as e:
-            print(f"Error pulling image (attempt {attempt}): {e}")
-            if attempt < retries:
-                time.sleep(delay)
-            else:
-                print("All retries failed.")
-                raise
-
-
-def used_ports() -> set[int]:
-    return {conn.laddr.port for conn in psutil.net_connections(kind='tcp') if conn.laddr}
-
-
-def next_free_port(port: int) -> int:
-    """Gets the next open port starting at the given one
-    """
-    return next(
-        p for p
-        in range(port, port + 1000)
-        if p not in used_ports()
-    )
->>>>>>> 7956475f
+        return None, str(e)