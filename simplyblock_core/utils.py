# coding=utf-8
import json
import logging
import os
import random
import re
import string
import sys

import docker
from prettytable import PrettyTable
from graypy import GELFUDPHandler

from simplyblock_core import constants
from simplyblock_core import shell_utils


logger = logging.getLogger()


def get_env_var(name, default=None, is_required=False):
    if not name:
        logger.warning("Invalid env var name %s", name)
        return False
    if name not in os.environ and is_required:
        logger.error("env value is required: %s" % name)
        raise Exception("env value is required: %s" % name)
    return os.environ.get(name, default)


def get_baseboard_sn():
    # out, _, _ = shell_utils.run_command("dmidecode -s baseboard-serial-number")
    return get_system_id()


def get_system_id():
    out, _, _ = shell_utils.run_command("dmidecode -s system-uuid")
    return out


def get_hostname():
    out, _, _ = shell_utils.run_command("hostname -s")
    return out


def get_ips():
    out, _, _ = shell_utils.run_command("hostname -I")
    return out


def get_nics_data():
    try:
        out, _, _ = shell_utils.run_command("ip -j address show")
        data = json.loads(out)
        def _get_ip4_address(list_of_addr):
            if list_of_addr:
                for data in list_of_addr:
                    if data['family'] == 'inet':
                        return data['local']
            return ""

        devices = {i["ifname"]: i for i in data}
        iface_list = {}
        for nic in devices:
            device = devices[nic]
            iface = {
                'name': device['ifname'],
                'ip': _get_ip4_address(device['addr_info']),
                'status': device['operstate'],
                'net_type': device['link_type']}
            iface_list[nic] = iface
        return iface_list
    except Exception as e:
        logger.error(e)
        return False


def get_iface_ip(ifname):
    if not ifname:
        return False
    out = get_nics_data()
    if out and ifname in out:
        return out[ifname]['ip']
    return False


def print_table(data: list):
    if data:
        x = PrettyTable(field_names=data[0].keys(), max_width=70)
        x.align = 'l'
        for node_data in data:
            row = []
            for key in node_data:
                row.append(node_data[key])
            x.add_row(row)
        return x.__str__()


def humanbytes(B):
    """Return the given bytes as a human friendly KB, MB, GB, or TB string."""
    if not B:
        return "0"
    B = float(B)
    KB = float(1000)
    MB = float(KB ** 2) # 1,048,576
    GB = float(KB ** 3) # 1,073,741,824
    TB = float(KB ** 4) # 1,099,511,627,776

    if B < KB:
        return '{0} {1}'.format(B, 'Bytes' if 0 == B > 1 else 'Byte')
    elif KB <= B < MB:
        return '{0:.1f} KB'.format(B / KB)
    elif MB <= B < GB:
        return '{0:.1f} MB'.format(B / MB)
    elif GB <= B < TB:
        return '{0:.1f} GB'.format(B / GB)
    elif TB <= B:
        return '{0:.1f} TB'.format(B / TB)


def generate_string(length):
    return ''.join(random.SystemRandom().choice(
        string.ascii_letters + string.digits) for _ in range(length))


def get_docker_client(cluster_id=None):
    from simplyblock_core.kv_store import DBController
    db_controller = DBController()
    nodes = db_controller.get_mgmt_nodes(cluster_id)
    if not nodes:
        logger.error("No mgmt nodes was found in the cluster!")
        exit(1)

    docker_ips = [node.docker_ip_port for node in nodes]

    for ip in docker_ips:
        try:
            c = docker.DockerClient(base_url=f"tcp://{ip}", version="auto")
            return c
        except docker.errors.DockerException as e:
            print(e)
    raise e


def dict_agg(data, mean=False):
    out = {}
    for d in data:
        for key in d.keys():
            if isinstance(d[key], int) or isinstance(d[key], float):
                if key in out:
                    out[key] += d[key]
                else:
                    out[key] = d[key]
    if out and mean:
        count = len(data)
        if count > 1:
            for key in out:
                out[key] = int(out[key]/count)
    return out


def get_weights(node_stats, cluster_stats):
    """"
    node_st = {
            "lvol": len(node.lvols),
            "cpu": cpuinfo.get_cpu_info()['count']*cpuinfo.get_cpu_info()['hz_advertised'][0],
            "r_io": 0,
            "w_io": 0,
            "r_b": 0,
            "w_b": 0}
    """

    def _normalize_w(key, v):
        if key in constants.weights:
            return round(((v * constants.weights[key]) / 100), 2)
        else:
            return v

    def _get_key_w(node_id, key):
        w = 0
        if cluster_stats[key] > 0:
            w = (node_stats[node_id][key] / cluster_stats[key]) * 100
            if key in ["lvol", "r_io", "w_io", "r_b", "w_b"]:  # get reverse value
                w = ((cluster_stats[key]-node_stats[node_id][key]) / cluster_stats[key]) * 100
        return w

    out = {}
    for node_id in node_stats:
        out[node_id] = {}
        total = 0
        for key in cluster_stats:
            w = _get_key_w(node_id, key)
            w = _normalize_w(key, w)
            out[node_id][key] = w
            total += w
        out[node_id]['total'] = int(total)
    return out


def print_table_dict(node_stats):
    d = []
    for node_id in node_stats:
        data = {"node_id": node_id}
        data.update(node_stats[node_id])
        d.append(data)
    print(print_table(d))


def generate_rpc_user_and_pass():
    def _generate_string(length):
        return ''.join(random.SystemRandom().choice(
            string.ascii_letters + string.digits) for _ in range(length))

    return _generate_string(8), _generate_string(16)


def parse_history_param(history_string):
    if not history_string:
        logger.error("Invalid history value")
        return False

    # process history
    results = re.search(r'^(\d+[hmd])(\d+[hmd])?$', history_string.lower())
    if not results:
        logger.error(f"Error parsing history string: {history_string}")
        logger.info(f"History format: xxdyyh , e.g: 1d12h, 1d, 2h, 1m")
        return False

    history_in_seconds = 0
    for s in results.groups():
        if not s:
            continue
        ind = s[-1]
        v = int(s[:-1])
        if ind == 'd':
            history_in_seconds += v * (60*60*24)
        if ind == 'h':
            history_in_seconds += v * (60*60)
        if ind == 'm':
            history_in_seconds += v * 60

    records_number = int(history_in_seconds/2)
    return records_number


def process_records(records, records_count):
    # combine records
    data_per_record = int(len(records) / records_count)
    new_records = []
    for i in range(records_count):
        first_index = i * data_per_record
        last_index = (i + 1) * data_per_record
        last_index = min(last_index, len(records))
        sl = records[first_index:last_index]
        rec = dict_agg(sl, mean=True)
        new_records.append(rec)
    return new_records


def ping_host(ip):
    logger.debug(f"Pinging ip ... {ip}")
    response = os.system(f"ping -c 1 -W 3 {ip} > /dev/null")
    if response == 0:
        logger.debug(f"{ip} is UP")
        return True
    else:
        logger.debug(f"{ip} is DOWN")
        return False


def sum_records(records):
    if len(records) == 0:
        return False
    elif len(records) == 1:
        return records[0]
    else:
        total = records[0]
        for rec in records[1:]:
            total += rec
        return total


def get_random_vuid():
    return 1 + int(random.random() * 10000)


def calculate_core_allocation(cpu_count):
    '''
    If number of cpu cores >= 8, tune cpu core mask
        1. Never use core 0 for spdk.
        2. Core 1 is for app_thread
        3. Core 2 for Journal manager
        4. Poller cpu cores are 30% of Available cores
        5. Alceml cpu cores are 30% of Available cores
        6. Distribs cpu cores are 40% of Available cores
    JIRA ticket link/s
    https://simplyblock.atlassian.net/browse/SFAM-885
    '''

    if cpu_count > 64:
        cpu_count = 64

    all_cores = list(range(0, cpu_count))
    app_thread_core = all_cores[1:2]
    jm_cpu_core = all_cores[2:3]

    # Calculate available cores
    available_cores_count = cpu_count - 3

    # Calculate cpus counts
    poller_cpus_count = int(available_cores_count * 0.3)
    alceml_cpus_cout = int(available_cores_count * 0.3)

    # Calculate cpus cores
    poller_cpu_cores = all_cores[3:poller_cpus_count+3]
    alceml_cpu_cores = all_cores[3+poller_cpus_count:poller_cpus_count+alceml_cpus_cout+3]
    distrib_cpu_cores = all_cores[3+poller_cpus_count+alceml_cpus_cout:]

    return app_thread_core, jm_cpu_core, poller_cpu_cores, alceml_cpu_cores, distrib_cpu_cores


def generate_mask(cores):
    mask = 0
    for core in cores:
        mask |= (1 << core)
    return f'0x{mask:X}'

def calculate_pool_count(alceml_count, lvol_count, snap_count, cpu_count, poller_count):
    '''
    				        Small pool count				            Large pool count
    Create JM			    256						                    32					                    For each JM

    Create Alceml 			256						                    32					                    For each Alceml

    Create Distrib 			256						                    32					                    For each distrib

    First Send cluster map	256						                    32					                    Calculated or one time

    NVMF transport TCP 		127 * poll_groups_mask||CPUCount + 384		15 * poll_groups_mask||CPUCount + 384 	Calculated or one time

    Subsystem add NS		128 * poll_groups_mask||CPUCount		    16 * poll_groups_mask||CPUCount		    Calculated or one time

    Create snapshot			512						                    64					                    For each snapshot

    Clone lvol			    256						                    32					                    For each clone
    '''
    poller_number = poller_count if poller_count else cpu_count
    small_pool_count = (3 + alceml_count + lvol_count + 2 * snap_count + 1) * 256 + poller_number * 127 + 384 + 128 * poller_number + constants.EXTRA_SMALL_POOL_COUNT
    large_pool_count = (3 + alceml_count + lvol_count + 2 * snap_count + 1) * 32 + poller_number * 15 + 384 + 16 * poller_number + constants.EXTRA_LARGE_POOL_COUNT
    return small_pool_count, large_pool_count


def calculate_minimum_hp_memory(small_pool_count, large_pool_count, lvol_count, snap_count, cpu_count):
    '''
    1092 (initial consumption) + 4 * CPU + 1.0277 * POOL_COUNT(Sum in MB) + (7 + 6) * lvol_count + 12 * snap_count
    then you can amend the expected memory need for the creation of lvols (6MB),
    connection number over lvols (7MB per connection), creation of snaps (12MB),
    extra buffer 2GB
    return: minimum_hp_memory in bytes
    '''
    pool_consumption = (small_pool_count * 8 + large_pool_count * 128) / 1024 + 1092
    memory_consumption = (4 * cpu_count + 1.0277 * pool_consumption + (6 + 7) * lvol_count + 12 * snap_count) * (1024 * 1024) + constants.EXTRA_HUGE_PAGE_MEMORY
    return memory_consumption


def calculate_minimum_sys_memory(max_prov):
    max_prov_tb = max_prov / (1024 * 1024 * 1024 * 1024)
    minimum_sys_memory = (250 * 1024 * 1024) * 1.1 * max_prov_tb + constants.EXTRA_SYS_MEMORY
    logger.debug(f"Minimum system memory is {humanbytes(minimum_sys_memory)}")
    return minimum_sys_memory


def calculate_spdk_memory(minimum_hp_memory, minimum_sys_memory, free_sys_memory, huge_total_memory):
    total_free_memory = free_sys_memory + huge_total_memory
    if total_free_memory < (minimum_hp_memory + minimum_sys_memory):
        logger.warning(f"Total free memory:{humanbytes(total_free_memory)}, "
                       f"Minimum huge pages memory: {humanbytes(minimum_hp_memory)}, "
                       f"Minimum system memory: {humanbytes(minimum_sys_memory)}")
        return False, 0
    spdk_mem = minimum_hp_memory + (total_free_memory - minimum_hp_memory - minimum_sys_memory) * 0.2
    logger.debug(f"SPDK memory is {humanbytes(spdk_mem)}")
    return True, spdk_mem


def get_total_size_per_instance_type(instance_type):
    instance_storage_data = constants.INSTANCE_STORAGE_DATA
    if instance_type in instance_storage_data:
        number_of_devices = instance_storage_data[instance_type]["number_of_devices"]
        device_size = instance_storage_data[instance_type]["size_per_device_gb"]
        return True, number_of_devices, device_size

    return False, 0, 0


def validate_add_lvol_or_snap_on_node(memory_free, huge_free, max_lvol_or_snap,
                                      lvol_or_snap_size, node_capacity, node_lvol_or_snap_count):
    min_sys_memory = 2 / 4096 * lvol_or_snap_size +  1 / 4096 * node_capacity + constants.MIN_SYS_MEMORY_FOR_LVOL
    if huge_free < constants.MIN_HUGE_PAGE_MEMORY_FOR_LVOL:
        return f"No enough huge pages memory on the node, Free memory: {humanbytes(huge_free)}, " \
               f"Min Huge memory required: {humanbytes(constants.MIN_HUGE_PAGE_MEMORY_FOR_LVOL)}"
    if memory_free < min_sys_memory:
        return f"No enough system memory on the node, Free Memory: {humanbytes(memory_free)}, " \
               f"Min Sys memory required: {humanbytes(min_sys_memory)}"
    if node_lvol_or_snap_count >= max_lvol_or_snap:
        return f"You have exceeded the max number of lvol/snap {max_lvol_or_snap}"
    return ""


def get_host_arch():
    out, _, _ = shell_utils.run_command("uname -m")
    return out


def decimal_to_hex_power_of_2(decimal_number):
    power_result = 2 ** decimal_number
    hex_result = hex(power_result)
    return hex_result


def get_logger(name):
<<<<<<< HEAD
    logger = logging.getLogger(name)
    logger.setLevel(constants.LOG_LEVEL)
=======
    # first configure a root logger
    logger = logging.getLogger()
    log_level = os.getenv("SIMPLYBLOCK_LOG_LEVEL")
    log_level = log_level.upper() if log_level else constants.LOG_LEVEL

    try:
        logger.setLevel(log_level)
    except ValueError as e:
        logger.warning(f'Invalid SIMPLYBLOCK_LOG_LEVEL: {str(e)}')
        logger.setLevel(constants.LOG_LEVEL)

>>>>>>> 6dc266f8
    logger_handler = logging.StreamHandler(stream=sys.stdout)
    logger_handler.setFormatter(logging.Formatter('%(asctime)s: %(levelname)s: %(message)s'))
    logger.addHandler(logger_handler)

    gelf_handler = GELFUDPHandler('0.0.0.0', constants.GELF_PORT)
    logger.addHandler(gelf_handler)
<<<<<<< HEAD
    return logger
=======
    return logging.getLogger(name)
>>>>>>> 6dc266f8
<|MERGE_RESOLUTION|>--- conflicted
+++ resolved
@@ -418,10 +418,6 @@
 
 
 def get_logger(name):
-<<<<<<< HEAD
-    logger = logging.getLogger(name)
-    logger.setLevel(constants.LOG_LEVEL)
-=======
     # first configure a root logger
     logger = logging.getLogger()
     log_level = os.getenv("SIMPLYBLOCK_LOG_LEVEL")
@@ -433,15 +429,10 @@
         logger.warning(f'Invalid SIMPLYBLOCK_LOG_LEVEL: {str(e)}')
         logger.setLevel(constants.LOG_LEVEL)
 
->>>>>>> 6dc266f8
     logger_handler = logging.StreamHandler(stream=sys.stdout)
     logger_handler.setFormatter(logging.Formatter('%(asctime)s: %(levelname)s: %(message)s'))
     logger.addHandler(logger_handler)
 
     gelf_handler = GELFUDPHandler('0.0.0.0', constants.GELF_PORT)
     logger.addHandler(gelf_handler)
-<<<<<<< HEAD
-    return logger
-=======
-    return logging.getLogger(name)
->>>>>>> 6dc266f8
+    return logging.getLogger(name)