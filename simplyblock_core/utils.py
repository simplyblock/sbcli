--- conflicted
+++ resolved
@@ -766,7 +766,6 @@
 
     return 0
 
-<<<<<<< HEAD
 def get_next_dev_port(cluster_id):
     from simplyblock_core.db_controller import DBController
     db_controller = DBController()
@@ -785,6 +784,135 @@
 
     return 0
 
+
+def generate_realtime_variables_file(isolated_cores, realtime_variables_file_path="/etc/tuned/realtime-variables.conf"):
+    """
+    Generate or update the realtime-variables.conf file.
+    Args:
+        isolated_cores (set): set of isolated cores to write.
+        file_path (str): Path to the file.
+    """
+    # Ensure the directory exists
+    core_list = ",".join(map(str, isolated_cores))
+    tuned_dir = "/etc/tuned/realtime"
+    os.makedirs(tuned_dir, exist_ok=True)
+
+    # Create tuned.conf
+    tuned_conf_content = f"""[main]
+include=latency-performance
+[bootloader]
+cmdline_add=isolcpus={core_list} nohz_full={core_list} rcu_nocbs={core_list}
+"""
+
+    tuned_conf_path = f"{tuned_dir}/tuned.conf"
+    with open(tuned_conf_path, "w") as f:
+        f.write(tuned_conf_content)
+    content = f"isolated_cores={core_list}\n"
+    try:
+        process = subprocess.run(
+            ["sudo", "tee", realtime_variables_file_path],
+            input=content.encode("utf-8"),
+            stdout=subprocess.DEVNULL,  # Suppress standard output
+            stderr=subprocess.PIPE,  # Capture standard error
+            check=True  # Raise an error if command fails
+        )
+        logger.info(f"Successfully wrote to {realtime_variables_file_path}")
+    except subprocess.CalledProcessError as e:
+        logger.error(f"Error writing to file: {e}")
+
+def run_tuned():
+    try:
+        subprocess.run(
+            ["sudo", "tuned-adm", "profile", "realtime"],
+            check=True
+        )
+        print(f"Successfully run the tuned adm profile")
+    except subprocess.CalledProcessError as e:
+        logger.error(f"Error running the tuned adm profile: {e}")
+
+
+def parse_thread_siblings():
+    """Parse the thread siblings from the sysfs topology."""
+    siblings = {}
+    for cpu in os.listdir("/sys/devices/system/cpu/"):
+        if cpu.startswith("cpu") and cpu[3:].isdigit():
+            cpu_id = int(cpu[3:])
+            try:
+                with open(f"/sys/devices/system/cpu/{cpu}/topology/thread_siblings_list") as f:
+                    siblings[cpu_id] = [
+                        int(x) for x in f.read().strip().split(",")
+                    ]
+            except FileNotFoundError:
+                siblings[cpu_id] = [cpu_id]  # No siblings for this CPU
+    return siblings
+
+
+def is_hyperthreading_enabled_via_siblings():
+    """
+    Check if hyperthreading is enabled based on thread_siblings_list.
+    """
+    siblings = parse_thread_siblings()
+    for sibling_list in siblings.values():
+       if len(sibling_list) > 1:
+            return True
+    return False
+
+
+def load_core_distribution_from_file(file_path, number_of_cores):
+    """Load core distribution from the configuration file or use default."""
+    # Check if the file exists
+    if not os.path.exists(file_path):
+        logger.warning("Configuration file not found. Using default values.")
+        return None  # Indicate that defaults should be used
+
+    # Attempt to read the file
+    try:
+        with open(file_path, "r") as configfile:
+            config = {}
+            for line in configfile:
+                if line.strip() and not line.startswith("#"):  # Skip comments and empty lines
+                    key, value = line.split("=", 1)
+                    key = key.strip()
+                    value = value.strip()
+                    if key in CONFIG_KEYS:
+                        config[key] = [int(core) for core in value.split(",")] if value else None
+                        if any(core > number_of_cores for core in config[key]):
+                            raise ValueError(f"Invalid distribution, the index of the core {value}: "
+                                             f"must be in range of number of cores {number_of_cores}")
+
+
+            # Validate all keys are present
+            if not all(key in config and config[key] is not None for key in CONFIG_KEYS):
+                logger.warning("Incomplete configuration provided. Using default values.")
+                return None  # Indicate that defaults should be used
+
+            return config
+    except Exception as e:
+        logger.warning(f"Error reading configuration file: {e}, Using default values.")
+        return None  # Indicate that defaults should be used
+
+
+def store_cores_config(spdk_cpu_mask):
+    cores_config = {
+        "cpu_mask": spdk_cpu_mask
+    }
+    file_path = constants.TEMP_CORES_FILE
+    # Ensure the directory exists
+    os.makedirs(os.path.dirname(file_path), exist_ok=True)
+    cores_config_json = json.dumps(cores_config, indent=4)
+
+    # Write the dictionary to the JSON file
+    try:
+        process = subprocess.run(
+            ["sudo", "tee", file_path],
+            input=cores_config_json.encode("utf-8"),
+            stdout=subprocess.DEVNULL,  # Suppress standard output
+            stderr=subprocess.PIPE,  # Capture standard error
+            check=True  # Raise an error if command fails
+        )
+        logger.info(f"JSON file successfully written to {file_path}")
+    except subprocess.CalledProcessError as e:
+        logger.error(f"Error writing to file: {e}")
 
 def init_sentry_sdk(name=None):
     import sentry_sdk
@@ -803,135 +931,4 @@
     # from sentry_sdk import set_level
     # set_level("critical")
 
-    return True
-=======
-
-def generate_realtime_variables_file(isolated_cores, realtime_variables_file_path="/etc/tuned/realtime-variables.conf"):
-    """
-    Generate or update the realtime-variables.conf file.
-    Args:
-        isolated_cores (set): set of isolated cores to write.
-        file_path (str): Path to the file.
-    """
-    # Ensure the directory exists
-    core_list = ",".join(map(str, isolated_cores))
-    tuned_dir = "/etc/tuned/realtime"
-    os.makedirs(tuned_dir, exist_ok=True)
-
-    # Create tuned.conf
-    tuned_conf_content = f"""[main]
-include=latency-performance
-[bootloader]
-cmdline_add=isolcpus={core_list} nohz_full={core_list} rcu_nocbs={core_list}
-"""
-
-    tuned_conf_path = f"{tuned_dir}/tuned.conf"
-    with open(tuned_conf_path, "w") as f:
-        f.write(tuned_conf_content)
-    content = f"isolated_cores={core_list}\n"
-    try:
-        process = subprocess.run(
-            ["sudo", "tee", realtime_variables_file_path],
-            input=content.encode("utf-8"),
-            stdout=subprocess.DEVNULL,  # Suppress standard output
-            stderr=subprocess.PIPE,  # Capture standard error
-            check=True  # Raise an error if command fails
-        )
-        logger.info(f"Successfully wrote to {realtime_variables_file_path}")
-    except subprocess.CalledProcessError as e:
-        logger.error(f"Error writing to file: {e}")
-
-def run_tuned():
-    try:
-        subprocess.run(
-            ["sudo", "tuned-adm", "profile", "realtime"],
-            check=True
-        )
-        print(f"Successfully run the tuned adm profile")
-    except subprocess.CalledProcessError as e:
-        logger.error(f"Error running the tuned adm profile: {e}")
-
-
-def parse_thread_siblings():
-    """Parse the thread siblings from the sysfs topology."""
-    siblings = {}
-    for cpu in os.listdir("/sys/devices/system/cpu/"):
-        if cpu.startswith("cpu") and cpu[3:].isdigit():
-            cpu_id = int(cpu[3:])
-            try:
-                with open(f"/sys/devices/system/cpu/{cpu}/topology/thread_siblings_list") as f:
-                    siblings[cpu_id] = [
-                        int(x) for x in f.read().strip().split(",")
-                    ]
-            except FileNotFoundError:
-                siblings[cpu_id] = [cpu_id]  # No siblings for this CPU
-    return siblings
-
-
-def is_hyperthreading_enabled_via_siblings():
-    """
-    Check if hyperthreading is enabled based on thread_siblings_list.
-    """
-    siblings = parse_thread_siblings()
-    for sibling_list in siblings.values():
-       if len(sibling_list) > 1:
-            return True
-    return False
-
-
-def load_core_distribution_from_file(file_path, number_of_cores):
-    """Load core distribution from the configuration file or use default."""
-    # Check if the file exists
-    if not os.path.exists(file_path):
-        logger.warning("Configuration file not found. Using default values.")
-        return None  # Indicate that defaults should be used
-
-    # Attempt to read the file
-    try:
-        with open(file_path, "r") as configfile:
-            config = {}
-            for line in configfile:
-                if line.strip() and not line.startswith("#"):  # Skip comments and empty lines
-                    key, value = line.split("=", 1)
-                    key = key.strip()
-                    value = value.strip()
-                    if key in CONFIG_KEYS:
-                        config[key] = [int(core) for core in value.split(",")] if value else None
-                        if any(core > number_of_cores for core in config[key]):
-                            raise ValueError(f"Invalid distribution, the index of the core {value}: "
-                                             f"must be in range of number of cores {number_of_cores}")
-
-
-            # Validate all keys are present
-            if not all(key in config and config[key] is not None for key in CONFIG_KEYS):
-                logger.warning("Incomplete configuration provided. Using default values.")
-                return None  # Indicate that defaults should be used
-
-            return config
-    except Exception as e:
-        logger.warning(f"Error reading configuration file: {e}, Using default values.")
-        return None  # Indicate that defaults should be used
-
-
-def store_cores_config(spdk_cpu_mask):
-    cores_config = {
-        "cpu_mask": spdk_cpu_mask
-    }
-    file_path = constants.TEMP_CORES_FILE
-    # Ensure the directory exists
-    os.makedirs(os.path.dirname(file_path), exist_ok=True)
-    cores_config_json = json.dumps(cores_config, indent=4)
-
-    # Write the dictionary to the JSON file
-    try:
-        process = subprocess.run(
-            ["sudo", "tee", file_path],
-            input=cores_config_json.encode("utf-8"),
-            stdout=subprocess.DEVNULL,  # Suppress standard output
-            stderr=subprocess.PIPE,  # Capture standard error
-            check=True  # Raise an error if command fails
-        )
-        logger.info(f"JSON file successfully written to {file_path}")
-    except subprocess.CalledProcessError as e:
-        logger.error(f"Error writing to file: {e}")
->>>>>>> 76e74407
+    return True