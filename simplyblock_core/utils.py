--- conflicted
+++ resolved
@@ -10,23 +10,16 @@
 import sys
 import uuid
 import time
-<<<<<<< HEAD
 import psutil
 import socket
 from typing import Set, Union
-=======
-from typing import Union
->>>>>>> 113180c3
 from kubernetes import client, config
 import docker
 from prettytable import PrettyTable
 from docker.errors import APIError, DockerException, ImageNotFound
-<<<<<<< HEAD
 from kubernetes.stream import stream
 
 import psutil
-=======
->>>>>>> 113180c3
 
 from simplyblock_core import constants
 from simplyblock_core import shell_utils
@@ -1780,7 +1773,6 @@
     config.load_incluster_config()
     return client.CoreV1Api()
 
-<<<<<<< HEAD
 def initiate_mongodb_rs():
     k8s_core_v1 = client.CoreV1Api()
     namespace = "simplyblock"
@@ -1838,7 +1830,7 @@
                 ready_pods += 1
 
     return ready_pods == expected_replicas
-=======
+
 
 def remove_container(client: docker.DockerClient, name, timeout=3):
     try:
@@ -1849,5 +1841,4 @@
         pass
     except docker.errors.APIError as e:
         if 'Conflict ("removal of container {container.id} is already in progress")' != e.response.reason:
-            raise
->>>>>>> 113180c3
+            raise