--- conflicted
+++ resolved
@@ -16,17 +16,11 @@
 from kubernetes import client, config
 import docker
 from prettytable import PrettyTable
-<<<<<<< HEAD
-from docker.errors import APIError, DockerException, ImageNotFound
+from docker.errors import APIError, DockerException, ImageNotFound, NotFound
 from kubernetes.stream import stream
-
-import psutil
-=======
-from docker.errors import APIError, DockerException, ImageNotFound, NotFound
 
 import tempfile
 from jinja2 import Environment, FileSystemLoader
->>>>>>> 2ca5a89a
 
 from simplyblock_core import constants
 from simplyblock_core import shell_utils
@@ -1789,7 +1783,6 @@
     config.load_incluster_config()
     return client.CoreV1Api()
 
-<<<<<<< HEAD
 def initiate_mongodb_rs():
     k8s_core_v1 = client.CoreV1Api()
     namespace = "simplyblock"
@@ -1848,11 +1841,9 @@
 
     return ready_pods == expected_replicas
 
-=======
 def get_k8s_batch_client():
     config.load_incluster_config()
     return client.BatchV1Api()
->>>>>>> 2ca5a89a
 
 def remove_container(client: docker.DockerClient, name, timeout=3):
     try:
