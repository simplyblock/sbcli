# coding=utf-8
import json
import logging
import math
import os
import random
import re
import string
import subprocess
import sys
from typing import Union

import docker
from prettytable import PrettyTable
from graypy import GELFTCPHandler

from simplyblock_core import constants
from simplyblock_core import shell_utils
from simplyblock_core.models.job_schedule import JobSchedule

CONFIG_KEYS = [
    "app_thread_core",
    "jm_cpu_core",
    "poller_cpu_cores",
    "alceml_cpu_cores",
    "alceml_worker_cpu_cores",
    "distrib_cpu_cores",
    "jc_singleton_core",
]

def get_env_var(name, default=None, is_required=False):
    if not name:
        logger.warning("Invalid env var name %s", name)
        return False
    if name not in os.environ and is_required:
        logger.error("env value is required: %s" % name)
        raise Exception("env value is required: %s" % name)
    return os.environ.get(name, default)


def get_baseboard_sn():
    # out, _, _ = shell_utils.run_command("dmidecode -s baseboard-serial-number")
    return get_system_id()


def get_system_id():
    out, _, _ = shell_utils.run_command("dmidecode -s system-uuid")
    return out


def get_hostname():
    out, _, _ = shell_utils.run_command("hostname -s")
    return out


def get_ips():
    out, _, _ = shell_utils.run_command("hostname -I")
    return out


def get_nics_data():
    try:
        out, _, _ = shell_utils.run_command("ip -j address show")
        data = json.loads(out)
        def _get_ip4_address(list_of_addr):
            if list_of_addr:
                for data in list_of_addr:
                    if data['family'] == 'inet':
                        return data['local']
            return ""

        devices = {i["ifname"]: i for i in data}
        iface_list = {}
        for nic in devices:
            device = devices[nic]
            iface = {
                'name': device['ifname'],
                'ip': _get_ip4_address(device['addr_info']),
                'status': device['operstate'],
                'net_type': device['link_type']}
            iface_list[nic] = iface
        return iface_list
    except Exception as e:
        logger.error(e)
        return False


def get_iface_ip(ifname):
    if not ifname:
        return False
    out = get_nics_data()
    if out and ifname in out:
        return out[ifname]['ip']
    return False


def print_table(data: list, title=None):
    if data:
        x = PrettyTable(field_names=data[0].keys(), max_width=70, title=title)
        x.align = 'l'
        for node_data in data:
            row = []
            for key in node_data:
                row.append(node_data[key])
            x.add_row(row)
        return x.__str__()


_humanbytes_parameter = {
    'si': (10, 3, math.log10, ''),
    'iec': (2, 10, math.log2, 'i'),
    'jedec': (2, 10, math.log2, ''),
}


def humanbytes(size: int, mode: str = 'si') -> str:
    """Return the given bytes as a human friendly including the appropriate unit."""
    if not size:
        return '0 B'

    base, exponent, log, infix = _humanbytes_parameter[mode]

    prefixes = ['', 'k' if mode == 'si' else 'K', 'M', 'G', 'T', 'P', 'E', 'Z']
    exponent_multiplier = min(int(log(size) / exponent), len(prefixes) - 1)

    size_in_unit = size / (base ** (exponent * exponent_multiplier))
    prefix = prefixes[exponent_multiplier]

    return f"{size_in_unit:.1f} {prefix}{infix if prefix else ''}B"


def generate_string(length):
    return ''.join(random.SystemRandom().choice(
        string.ascii_letters + string.digits) for _ in range(length))


def get_docker_client(cluster_id=None):
    from simplyblock_core.db_controller import DBController
    db_controller = DBController()
    nodes = db_controller.get_mgmt_nodes()
    if not nodes:
        logger.error("No mgmt nodes was found in the cluster!")
        return False

    docker_ips = [node.docker_ip_port for node in nodes]

    for ip in docker_ips:
        try:
            c = docker.DockerClient(base_url=f"tcp://{ip}", version="auto")
            return c
        except Exception as e:
            print(e)
            raise e
    return False


def dict_agg(data, mean=False, keys=None):
    out = {}
    if not keys and data:
        keys = data[0].keys()
    for d in data:
        for key in keys:
            if isinstance(d[key], int) or isinstance(d[key], float):
                if key in out:
                    out[key] += d[key]
                else:
                    out[key] = d[key]
    if out and mean:
        count = len(data)
        if count > 1:
            for key in out:
                out[key] = int(out[key]/count)
    return out


def get_weights(node_stats, cluster_stats):
    """"
    node_st = {
            "lvol": len(node.lvols),
            "cpu": cpuinfo.get_cpu_info()['count']*cpuinfo.get_cpu_info()['hz_advertised'][0],
            "r_io": 0,
            "w_io": 0,
            "r_b": 0,
            "w_b": 0}
    """

    def _normalize_w(key, v):
        if key in constants.weights:
            return round(((v * constants.weights[key]) / 100), 2)
        else:
            return v

    def _get_key_w(node_id, key):
        w = 0
        if cluster_stats[key] > 0:
            w = (cluster_stats[key]/node_stats[node_id][key])*10
            # if key in ["lvol", "r_io", "w_io", "r_b", "w_b"]:  # get reverse value
            #     w = (cluster_stats[key]/node_stats[node_id][key]) * 100
        return w

    out = {}
    heavy_node_w = 0
    heavy_node_id = None
    for node_id in node_stats:
        out[node_id] = {}
        total = 0
        for key in cluster_stats:
            w = _get_key_w(node_id, key)
            w = _normalize_w(key, w)
            out[node_id][key] = w
            total += w
        out[node_id]['total'] = int(total)
        if total > heavy_node_w:
            heavy_node_w = total
            heavy_node_id = node_id

    if heavy_node_id:
        out[heavy_node_id]['total'] *= 5

    return out


def print_table_dict(node_stats):
    d = []
    for node_id in node_stats:
        data = {"node_id": node_id}
        data.update(node_stats[node_id])
        d.append(data)
    print(print_table(d))


def generate_rpc_user_and_pass():
    def _generate_string(length):
        return ''.join(random.SystemRandom().choice(
            string.ascii_letters + string.digits) for _ in range(length))

    return _generate_string(8), _generate_string(16)


def parse_history_param(history_string):
    if not history_string:
        logger.error("Invalid history value")
        return False

    # process history
    results = re.search(r'^(\d+[hmd])(\d+[hmd])?$', history_string.lower())
    if not results:
        logger.error(f"Error parsing history string: {history_string}")
        logger.info(f"History format: xxdyyh , e.g: 1d12h, 1d, 2h, 1m")
        return False

    history_in_seconds = 0
    for s in results.groups():
        if not s:
            continue
        ind = s[-1]
        v = int(s[:-1])
        if ind == 'd':
            history_in_seconds += v * (60*60*24)
        if ind == 'h':
            history_in_seconds += v * (60*60)
        if ind == 'm':
            history_in_seconds += v * 60

    records_number = int(history_in_seconds/5)
    return records_number


def process_records(records, records_count, keys=None):
    # combine records
    if not records:
        return []

    records_count = min(records_count, len(records))

    data_per_record = int(len(records) / records_count)
    new_records = []
    for i in range(records_count):
        first_index = i * data_per_record
        last_index = (i + 1) * data_per_record
        last_index = min(last_index, len(records))
        sl = records[first_index:last_index]
        rec = dict_agg(sl, mean=True, keys=keys)
        new_records.append(rec)
    return new_records


def ping_host(ip):
    logger.debug(f"Pinging ip ... {ip}")
    response = os.system(f"ping -c 1 -W 3 {ip} > /dev/null")
    if response == 0:
        logger.debug(f"{ip} is UP")
        return True
    else:
        logger.debug(f"{ip} is DOWN")
        return False


def sum_records(records):
    if len(records) == 0:
        return False
    elif len(records) == 1:
        return records[0]
    else:
        total = records[0]
        for rec in records[1:]:
            total += rec
        return total


def get_random_vuid():
    from simplyblock_core.db_controller import DBController
    db_controller = DBController()
    used_vuids = []
    nodes = db_controller.get_storage_nodes()
    for node in nodes:
        for bdev in node.lvstore_stack:
            type = bdev['type']
            if type == "bdev_distr":
                vuid = bdev['params']['vuid']
            elif type == "bdev_raid"  and "jm_vuid" in bdev:
                vuid = bdev['jm_vuid']
            else:
                continue
            used_vuids.append(vuid)

    for lvol in db_controller.get_lvols():
        used_vuids.append(lvol.vuid)

    r = 1 + int(random.random() * 10000)
    while r in used_vuids:
        r = 1 + int(random.random() * 10000)
    return r


def calculate_core_allocation(cpu_count):
    '''
    If number of cpu cores >= 8, tune cpu core mask
        1. Never use core 0 for spdk.
        2. Core 1 is for app_thread
        3. Core 2 for Journal manager
        4. Poller cpu cores are 30% of Available cores
        5. Alceml cpu cores are 30% of Available cores
        6. Distribs cpu cores are 40% of Available cores
    JIRA ticket link/s
    https://simplyblock.atlassian.net/browse/SFAM-885
    '''

    if cpu_count > 64:
        cpu_count = 64

    all_cores = list(range(0, cpu_count))
    app_thread_core = all_cores[1:2]
    jm_cpu_core = all_cores[2:3]

    # Calculate available cores
    available_cores_count = cpu_count - 3

    # Calculate cpus counts
    poller_cpus_count = int(available_cores_count * 0.3)
    alceml_cpus_cout = int(available_cores_count * 0.3)

    # Calculate cpus cores
    poller_cpu_cores = all_cores[3:poller_cpus_count+3]
    alceml_cpu_cores = all_cores[3+poller_cpus_count:poller_cpus_count+alceml_cpus_cout+3]
    distrib_cpu_cores = all_cores[3+poller_cpus_count+alceml_cpus_cout:]

    return app_thread_core, jm_cpu_core, poller_cpu_cores, alceml_cpu_cores, distrib_cpu_cores

def hexa_to_cpu_list(cpu_mask):
    # Convert the hex string to an integer
    mask_int = int(cpu_mask, 16)

    # Initialize an empty list to hold the positions of the 1s
    cpu_list = []

    # Iterate over each bit position
    position = 0
    while mask_int > 0:
        # Check if the least significant bit is 1
        if mask_int & 1:
            cpu_list.append(position)

        # Shift the mask right by 1 bit to check the next bit
        mask_int >>= 1
        position += 1

    return cpu_list

def calculate_core_allocation(cpu_cores):
    if len(cpu_cores) >= 23:
        app_thread_core = [cpu_cores[pos - 1] for pos in [10]]
        jm_cpu_core = [cpu_cores[pos - 1] for pos in [11, 22]]
        poller_cpu_cores = [cpu_cores[pos - 1] for pos in [9, 7, 8, 12, 14, 15, 19, 20]]
        alceml_cpu_cores = [cpu_cores[pos - 1] for pos in [1, 2, 3]]
        alceml_worker_cpu_cores = [cpu_cores[pos - 1] for pos in [13, 21]]
        distrib_cpu_cores = [cpu_cores[pos - 1] for pos in [4, 5, 6, 16, 17, 18]]
        jc_singleton_core = [cpu_cores[pos - 1] for pos in [23]]
    elif len(cpu_cores) >= 21:
        app_thread_core = [cpu_cores[pos - 1] for pos in [14]]
        jm_cpu_core = [cpu_cores[pos - 1] for pos in [15, 21]]
        poller_cpu_cores = [cpu_cores[pos - 1] for pos in [3, 7, 8, 9, 10, 11, 13]]
        alceml_cpu_cores = [cpu_cores[pos - 1] for pos in [1, 2]]
        alceml_worker_cpu_cores = [cpu_cores[pos - 1] for pos in [12, 20]]
        distrib_cpu_cores = [cpu_cores[pos - 1] for pos in [4, 5, 6, 16, 17, 18]]
        jc_singleton_core = [cpu_cores[pos - 1] for pos in [19]]
    elif len(cpu_cores) >= 19:
        app_thread_core = [cpu_cores[pos - 1] for pos in [13]]
        jm_cpu_core = [cpu_cores[pos - 1] for pos in [14]]
        poller_cpu_cores = [cpu_cores[pos - 1] for pos in [3, 8, 7, 9, 12, 15]]
        alceml_cpu_cores = [cpu_cores[pos - 1] for pos in [1, 2]]
        alceml_worker_cpu_cores = [cpu_cores[pos - 1] for pos in [11, 19]]
        distrib_cpu_cores = [cpu_cores[pos - 1] for pos in [4, 5, 6, 16, 17, 18]]
        jc_singleton_core = [cpu_cores[pos - 1] for pos in [10]]
    elif len(cpu_cores) >= 17:
        app_thread_core = [cpu_cores[pos - 1] for pos in [12]]
        jm_cpu_core = [cpu_cores[pos - 1] for pos in [13]]
        poller_cpu_cores = [cpu_cores[pos - 1] for pos in [6, 7, 8, 11, 14]]
        alceml_cpu_cores = [cpu_cores[pos - 1] for pos in [1, 2]]
        alceml_worker_cpu_cores = [cpu_cores[pos - 1] for pos in [10]]
        distrib_cpu_cores = [cpu_cores[pos - 1] for pos in [3, 4, 5, 15, 16, 17]]
        jc_singleton_core = [cpu_cores[pos - 1] for pos in [9]]
    elif len(cpu_cores) >= 15:
        app_thread_core = [cpu_cores[pos - 1] for pos in [8]]
        jm_cpu_core = [cpu_cores[pos - 1] for pos in [15]]
        poller_cpu_cores = [cpu_cores[pos - 1] for pos in [6, 7, 10, 13]]
        alceml_cpu_cores = [cpu_cores[pos - 1] for pos in [1, 2]]
        alceml_worker_cpu_cores = [cpu_cores[pos - 1] for pos in [9]]
        distrib_cpu_cores = [cpu_cores[pos - 1] for pos in [3, 4, 5, 11, 12]]
        jc_singleton_core = [cpu_cores[pos - 1] for pos in [14]]
    elif len(cpu_cores) >= 13:
        app_thread_core = [cpu_cores[pos - 1] for pos in [9]]
        jm_cpu_core = [cpu_cores[pos - 1] for pos in [10]]
        poller_cpu_cores = [cpu_cores[pos - 1] for pos in [2, 5, 6, 7]]
        alceml_cpu_cores = [cpu_cores[pos - 1] for pos in [1]]
        alceml_worker_cpu_cores = [cpu_cores[pos - 1] for pos in [8]]
        distrib_cpu_cores = [cpu_cores[pos - 1] for pos in [3, 4, 11, 12]]
        jc_singleton_core = [cpu_cores[pos - 1] for pos in [13]]
    elif len(cpu_cores) >= 11:
        app_thread_core = [cpu_cores[pos - 1] for pos in [8]]
        jm_cpu_core = [cpu_cores[pos - 1] for pos in [9]]
        poller_cpu_cores = [cpu_cores[pos - 1] for pos in [3, 4, 10]]
        alceml_cpu_cores = [cpu_cores[pos - 1] for pos in [1]]
        alceml_worker_cpu_cores = [cpu_cores[pos - 1] for pos in [7]]
        distrib_cpu_cores = [cpu_cores[pos - 1] for pos in [2, 5, 6]]
        jc_singleton_core = [cpu_cores[pos - 1] for pos in [11]]
    elif len(cpu_cores) >= 9:
        app_thread_core = [cpu_cores[pos - 1] for pos in [7]]
        jm_cpu_core = [cpu_cores[pos - 1] for pos in [8]]
        poller_cpu_cores = [cpu_cores[pos - 1] for pos in [3, 4]]
        alceml_cpu_cores = [cpu_cores[pos - 1] for pos in [1]]
        alceml_worker_cpu_cores = [cpu_cores[pos - 1] for pos in [4, 9]]
        distrib_cpu_cores = [cpu_cores[pos - 1] for pos in [2, 5, 6]]
        jc_singleton_core = [cpu_cores[pos - 1] for pos in [7]]
    elif len(cpu_cores) >= 7:
        app_thread_core = [cpu_cores[pos - 1] for pos in [6]]
        jm_cpu_core = [cpu_cores[pos - 1] for pos in [5]]
        poller_cpu_cores = [cpu_cores[pos - 1] for pos in [3, 5]]
        alceml_cpu_cores = [cpu_cores[pos - 1] for pos in [1]]
        alceml_worker_cpu_cores = [cpu_cores[pos - 1] for pos in [1]]
        distrib_cpu_cores = [cpu_cores[pos - 1] for pos in [2, 4]]
        jc_singleton_core = [cpu_cores[pos - 1] for pos in [7]]
    elif len(cpu_cores) >= 5:
        app_thread_core = [cpu_cores[pos - 1] for pos in [5]]
        jm_cpu_core = [cpu_cores[pos - 1] for pos in [4]]
        poller_cpu_cores = [cpu_cores[pos - 1] for pos in [2, 3]]
        alceml_cpu_cores = [cpu_cores[pos - 1] for pos in [1]]
        alceml_worker_cpu_cores = [cpu_cores[pos - 1] for pos in [1]]
        distrib_cpu_cores = [cpu_cores[pos - 1] for pos in [2, 3]]
        jc_singleton_core = [cpu_cores[pos - 1] for pos in [5]]
    elif len(cpu_cores) >= 4:
        app_thread_core = [cpu_cores[pos - 1] for pos in [4]]
        jm_cpu_core = [cpu_cores[pos - 1] for pos in [4]]
        poller_cpu_cores = [cpu_cores[pos - 1] for pos in [2, 3]]
        alceml_cpu_cores = [cpu_cores[pos - 1] for pos in [1]]
        alceml_worker_cpu_cores = [cpu_cores[pos - 1] for pos in [1]]
        distrib_cpu_cores = [cpu_cores[pos - 1] for pos in [2, 3]]
        jc_singleton_core = [cpu_cores[pos - 1] for pos in [4]]
    else:
        app_thread_core = jm_cpu_core = poller_cpu_cores = alceml_cpu_cores = alceml_worker_cpu_cores = distrib_cpu_cores = jc_singleton_core = []

    return app_thread_core, jm_cpu_core, poller_cpu_cores, alceml_cpu_cores, alceml_worker_cpu_cores, distrib_cpu_cores, jc_singleton_core


def isolate_cores(spdk_cpu_mask):
    spdk_cores = hexa_to_cpu_list(spdk_cpu_mask)
    hyperthreading_enabled = is_hyperthreading_enabled_via_siblings()
    isolated_cores = spdk_cores
    siblings = parse_thread_siblings()
    isolated_full = set(isolated_cores)
    if hyperthreading_enabled:
        for cpu in siblings[0]:
            isolated_full.discard(cpu)
    else:
        isolated_full.discard(0)
    return isolated_full

def generate_mask(cores):
    mask = 0
    for core in cores:
        mask |= (1 << core)
    return f'0x{mask:X}'

def calculate_pool_count(alceml_count, number_of_distribs, cpu_count, poller_count):
    '''
    				        Small pool count				            Large pool count
    Create JM			    256						                    32					                    For each JM

    RAID                    256                                         32                                      2 one for raid of JM and one for raid of ditribs

    Create Alceml 			256						                    32					                    For each Alceml

    Create Distrib 			256						                    32					                    For each distrib

    First Send cluster map	256						                    32					                    Calculated or one time

    NVMF transport TCP 		127 * poll_groups_mask||CPUCount + 384		15 * poll_groups_mask||CPUCount + 384 	Calculated or one time

    Subsystem add NS		128 * poll_groups_mask||CPUCount		    16 * poll_groups_mask||CPUCount		    Calculated or one time

    ####Create snapshot			512						                    64					                    For each snapshot

    ####Clone lvol			    256						                    32					                    For each clone

    '''
    poller_number = poller_count if poller_count else cpu_count
    #small_pool_count = (3 + alceml_count + lvol_count + 2 * snap_count + 1) * 256 + poller_number * 127 + 384 + 128 * poller_number + constants.EXTRA_SMALL_POOL_COUNT

    small_pool_count = 384 * (alceml_count + number_of_distribs + 3 + poller_count) + (6 + alceml_count + number_of_distribs) * 256 + poller_number * 127 + 384 + 128 * poller_number + constants.EXTRA_SMALL_POOL_COUNT
    #large_pool_count = (3 + alceml_count + lvol_count + 2 * snap_count + 1) * 32 + poller_number * 15 + 384 + 16 * poller_number + constants.EXTRA_LARGE_POOL_COUNT
    large_pool_count = 48 * (alceml_count + number_of_distribs + 3 + poller_count) + (6 + alceml_count + number_of_distribs) * 32 + poller_number * 15 + 384 + 16 * poller_number + constants.EXTRA_LARGE_POOL_COUNT
    return 2*small_pool_count, 2*large_pool_count


def calculate_minimum_hp_memory(small_pool_count, large_pool_count, lvol_count, max_prov, cpu_count):
    '''
    1092 (initial consumption) + 4 * CPU + 1.0277 * POOL_COUNT(Sum in MB) + (25) * lvol_count
    then you can amend the expected memory need for the creation of lvols (6MB),
    connection number over lvols (7MB per connection), creation of snaps (12MB),
    extra buffer 2GB
    return: minimum_hp_memory in bytes
    '''
    pool_consumption = (small_pool_count * 8 + large_pool_count * 128) / 1024 + 1092
<<<<<<< HEAD
    memory_consumption = (4 * cpu_count + 1.0277 * pool_consumption + 25 * lvol_count) * (1024 * 1024) + (250 * 1024 * 1024) * 1.1 * convert_size(max_prov, 'TiB') + constants.EXTRA_HUGE_PAGE_MEMORY
    return int(memory_consumption*1.5)
=======
    max_prov_tb = max_prov / (1024 * 1024 * 1024 * 1024)
    memory_consumption = (4 * cpu_count + 1.0277 * pool_consumption + 25 * lvol_count) * (1024 * 1024) + (250 * 1024 * 1024) * 1.1 * max_prov_tb + constants.EXTRA_HUGE_PAGE_MEMORY
    return int(memory_consumption)
>>>>>>> d1e94f9c


def calculate_minimum_sys_memory(max_prov, total):
    minimum_sys_memory = (250 * 1024 * 1024) * 1.1 * convert_size(max_prov, 'TiB') + (constants.EXTRA_SYS_MEMORY * total)
    logger.debug(f"Minimum system memory is {humanbytes(minimum_sys_memory)}")
    return int(minimum_sys_memory)


def calculate_spdk_memory(minimum_hp_memory, minimum_sys_memory, free_sys_memory, huge_total_memory):
    total_free_memory = free_sys_memory + huge_total_memory
    if total_free_memory < (minimum_hp_memory + minimum_sys_memory):
        logger.warning(f"Total free memory:{humanbytes(total_free_memory)}, "
                       f"Minimum huge pages memory: {humanbytes(minimum_hp_memory)}, "
                       f"Minimum system memory: {humanbytes(minimum_sys_memory)}")
        return False, 0
    spdk_mem = int(minimum_hp_memory)
    logger.debug(f"SPDK memory is {humanbytes(spdk_mem)}")
    return True, spdk_mem


def get_total_size_per_instance_type(instance_type):
    instance_storage_data = constants.INSTANCE_STORAGE_DATA
    if instance_type in instance_storage_data:
        number_of_devices = instance_storage_data[instance_type]["number_of_devices"]
        device_size = instance_storage_data[instance_type]["size_per_device_gb"]
        return True, number_of_devices, device_size

    return False, 0, 0


def validate_add_lvol_or_snap_on_node(memory_free, huge_free, max_lvol_or_snap,
                                      lvol_or_snap_size, node_capacity, node_lvol_or_snap_count):
    min_sys_memory = 2 / 4096 * lvol_or_snap_size +  1 / 4096 * node_capacity + constants.MIN_SYS_MEMORY_FOR_LVOL
    if huge_free < constants.MIN_HUGE_PAGE_MEMORY_FOR_LVOL:
        return f"No enough huge pages memory on the node, Free memory: {humanbytes(huge_free)}, " \
               f"Min Huge memory required: {humanbytes(constants.MIN_HUGE_PAGE_MEMORY_FOR_LVOL)}"
    if memory_free < min_sys_memory:
        return f"No enough system memory on the node, Free Memory: {humanbytes(memory_free)}, " \
               f"Min Sys memory required: {humanbytes(min_sys_memory)}"
    if node_lvol_or_snap_count >= max_lvol_or_snap:
        return f"You have exceeded the max number of lvol/snap {max_lvol_or_snap}"
    return ""


def get_host_arch():
    out, _, _ = shell_utils.run_command("uname -m")
    return out


def decimal_to_hex_power_of_2(decimal_number):
    power_result = 2 ** decimal_number
    hex_result = hex(power_result)
    return hex_result


def get_logger(name=""):
    # first configure a root logger
    logging.getLogger("urllib3.connectionpool").setLevel(logging.WARNING)
    logg = logging.getLogger(f"root")

    log_level = os.getenv("SIMPLYBLOCK_LOG_LEVEL")
    log_level = log_level.upper() if log_level else constants.LOG_LEVEL

    try:
        logg.setLevel(log_level)
    except ValueError as e:
        logg.warning(f'Invalid SIMPLYBLOCK_LOG_LEVEL: {str(e)}')
        logg.setLevel(constants.LOG_LEVEL)

    if not logg.hasHandlers():
        logger_handler = logging.StreamHandler(stream=sys.stdout)
        logger_handler.setFormatter(logging.Formatter('%(asctime)s: %(levelname)s: %(message)s'))
        logg.addHandler(logger_handler)
        gelf_handler = GELFTCPHandler('0.0.0.0', constants.GELF_PORT)
        logg.addHandler(gelf_handler)

    if name:
        logg = logging.getLogger(f"root.{name}")
        logg.propagate = True

    return logg


def _parse_unit(unit: str, mode: str = 'si/iec', strict: bool = True) -> tuple[int, int]:
    """Parse the given unit, returning the associated base and exponent

    Mode can be either 'si/iec' to parse decimal (SI) and binary (IEC) units, or 
    'jedec' for binary only units. If `strict`, parsing will be case-sensitive and
    expect the 'B' suffix.
    """
    regexes = {
        'si/iec': r'^((?P<prefix>[kKMGTPEZ])(?P<binary>i)?)?' + ('B$' if strict else 'B?$'),
        'jedec': r'^(?P<prefix>[KMGTPEZ])?' + ('B$' if strict else 'B?$'),
    }

    m = re.match(regexes[mode], unit, flags=re.IGNORECASE if not strict else 0)
    if m is None:
        raise ValueError("Invalid unit")

    binary = (mode == 'jedec') or (m.group('binary') is not None)
    prefix = m.group('prefix') or ''

    if strict and (binary and (prefix == 'k')) or ((not binary) and (prefix == 'K')):
        raise ValueError("Invalid unit")

    exponent_multipliers = ['', 'K', 'M', 'G', 'T', 'P', 'E', 'Z']
    return (
        2 if binary else 10,
        (10 if binary else 3) * exponent_multipliers.index(prefix.upper())
    )


def parse_size(size_string: str, mode: str = 'si/iec', unit: str = '', strict: bool = False) -> int:
    """Parse the given data size

    If passed and not explicitly given, 'unit' will be assumed.
    Mode can be either 'si/iec' to parse decimal (SI) and binary (IEC) units, or 
    'jedec' for binary only units. If `strict`, parsing will be case-sensitive and
    expect the 'B' suffix.
    """
    try:
<<<<<<< HEAD
        m = re.match(r'^(?P<size_in_unit>\d+) ?(?P<unit>\w+)?$', size_string.strip())
        if m is None:
            raise ValueError(f"Invalid size: {size_string}")

        size_in_unit = int(m.group('size_in_unit'))
        unit = m.group('unit') if m.group('unit') else unit
        base, exponent = _parse_unit(unit, mode, strict=strict)
        return size_in_unit * (base ** exponent)
    except ValueError:
=======
        if size_string:
            size_string = size_string.lower()
            size_string = size_string.replace(" ", "")
            size_string = size_string.replace("b", "")
            size_number = int(size_string[:-1])
            size_v = size_string[-1]
            one_k = constants.ONE_KB
            multi = 0
            if size_v == "k":
                multi = 1
            elif size_v == "m":
                multi = 2
            elif size_v == "g":
                multi = 3
            elif size_v == "t":
                multi = 4
            else:
                print(f"Error parsing size: {size_string}")
                return -1
            return int(size_number * math.pow(one_k, multi))
        else:
            return -1
    except:
        print(f"Error parsing size: {size_string}")
>>>>>>> d1e94f9c
        return -1


def convert_size(size: int, unit: str) -> int:
    """Convert the given number of bytes to target unit

    Accepts both decimal (kB, MB, ...) and binary (KiB, MiB, ...) units.
    Note that the result will be cast to int, i.e. rounded down.
    """
    base, exponent = _parse_unit(unit, 'si/iec')
    return int(size / (base ** exponent))


def nearest_upper_power_of_2(n):
    # Check if n is already a power of 2
    if (n & (n - 1)) == 0:
        return n
    # Otherwise, return the nearest upper power of 2
    return 1 << n.bit_length()


def strfdelta(tdelta):
    remainder = int(tdelta.total_seconds())
    possible_fields = ('W', 'D', 'H', 'M', 'S')
    constants = {'W': 604800, 'D': 86400, 'H': 3600, 'M': 60, 'S': 1}
    values = {}
    out = ""
    for field in possible_fields:
        if field in constants:
            values[field], remainder = divmod(remainder, constants[field])
            if values[field] > 0:
                out += f"{values[field]}{field.lower()} "

    return out.strip()


def handle_task_result(task: JobSchedule, res: dict, allowed_error_codes = None):
    if res:
        if not allowed_error_codes:
            allowed_error_codes = [0]

        res_data = res[0]
        migration_status = res_data.get("status")
        error_code = res_data.get("error", -1)
        progress = res_data.get("progress", -1)
        if migration_status == "completed":
            if error_code == 0:
                task.function_result = "Done"
                task.status = JobSchedule.STATUS_DONE
            elif error_code in allowed_error_codes:
                task.function_result = f"mig completed with status: {error_code}"
                task.status = JobSchedule.STATUS_DONE
            else:
                task.function_result = f"mig error: {error_code}, retrying"
                task.retry += 1
                task.status = JobSchedule.STATUS_SUSPENDED
                del task.function_params['migration']

            task.status = JobSchedule.STATUS_DONE
            task.write_to_db()
            return True

        elif migration_status == "failed":
            task.status = JobSchedule.STATUS_DONE
            task.function_result = migration_status
            task.write_to_db()
            return True

        elif migration_status == "none":
            task.function_result = f"mig retry after restart"
            task.retry += 1
            task.status = JobSchedule.STATUS_SUSPENDED
            del task.function_params['migration']
            task.write_to_db()
            return True

        else:
            task.function_result = f"Status: {migration_status}, progress:{progress}"
            task.write_to_db()
    else:
        logger.error("Failed to get mig status")


logger = get_logger(__name__)


def get_next_port(cluster_id):
    from simplyblock_core.db_controller import DBController
    db_controller = DBController()

    port = constants.LVOL_NVMF_PORT_START
    used_ports = []
    for node in db_controller.get_storage_nodes_by_cluster_id(cluster_id):
        if node.lvol_subsys_port > 0:
            used_ports.append(node.lvol_subsys_port)

    next_port = port
    while True:
        if next_port not in used_ports:
            return next_port
        next_port += 1

def get_next_rpc_port(cluster_id):
    from simplyblock_core.db_controller import DBController
    db_controller = DBController()

    port = 8080
    used_ports = []
    for node in db_controller.get_storage_nodes_by_cluster_id(cluster_id):
        if node.rpc_port > 0:
            used_ports.append(node.rpc_port)

    for i in range(1000):
        next_port = port + i

        if next_port not in used_ports:
            return next_port

    return 0

def get_next_dev_port(cluster_id):
    from simplyblock_core.db_controller import DBController
    db_controller = DBController()

    port = 9080
    used_ports = []
    for node in db_controller.get_storage_nodes_by_cluster_id(cluster_id):
        if node.nvmf_port > 0:
            used_ports.append(node.nvmf_port)

    for i in range(1000):
        next_port = port + i

    return port


def generate_realtime_variables_file(isolated_cores, realtime_variables_file_path="/etc/tuned/realtime-variables.conf"):
    """
    Generate or update the realtime-variables.conf file.
    Args:
        isolated_cores (set): set of isolated cores to write.
        file_path (str): Path to the file.
    """
    # Ensure the directory exists
    core_list = ",".join(map(str, isolated_cores))
    tuned_dir = "/etc/tuned/realtime"
    os.makedirs(tuned_dir, exist_ok=True)

    # Create tuned.conf
    tuned_conf_content = f"""[main]
include=latency-performance
[bootloader]
cmdline_add=isolcpus={core_list} nohz_full={core_list} rcu_nocbs={core_list}
"""

    tuned_conf_path = f"{tuned_dir}/tuned.conf"
    with open(tuned_conf_path, "w") as f:
        f.write(tuned_conf_content)
    content = f"isolated_cores={core_list}\n"
    try:
        process = subprocess.run(
            ["sudo", "tee", realtime_variables_file_path],
            input=content.encode("utf-8"),
            stdout=subprocess.DEVNULL,  # Suppress standard output
            stderr=subprocess.PIPE,  # Capture standard error
            check=True  # Raise an error if command fails
        )
        logger.info(f"Successfully wrote to {realtime_variables_file_path}")
    except subprocess.CalledProcessError as e:
        logger.error(f"Error writing to file: {e}")

def run_tuned():
    try:
        subprocess.run(
            ["sudo", "tuned-adm", "profile", "realtime"],
            check=True
        )
        print(f"Successfully run the tuned adm profile")
    except subprocess.CalledProcessError as e:
        logger.error(f"Error running the tuned adm profile: {e}")


def parse_thread_siblings():
    """Parse the thread siblings from the sysfs topology."""
    siblings = {}
    for cpu in os.listdir("/sys/devices/system/cpu/"):
        if cpu.startswith("cpu") and cpu[3:].isdigit():
            cpu_id = int(cpu[3:])
            try:
                with open(f"/sys/devices/system/cpu/{cpu}/topology/thread_siblings_list") as f:
                    siblings[cpu_id] = [
                        int(x) for x in f.read().strip().split(",")
                    ]
            except FileNotFoundError:
                siblings[cpu_id] = [cpu_id]  # No siblings for this CPU
    return siblings


def is_hyperthreading_enabled_via_siblings():
    """
    Check if hyperthreading is enabled based on thread_siblings_list.
    """
    siblings = parse_thread_siblings()
    for sibling_list in siblings.values():
       if len(sibling_list) > 1:
            return True
    return False


def load_core_distribution_from_file(file_path, number_of_cores):
    """Load core distribution from the configuration file or use default."""
    # Check if the file exists
    if not os.path.exists(file_path):
        logger.warning("Configuration file not found. Using default values.")
        return None  # Indicate that defaults should be used

    # Attempt to read the file
    try:
        with open(file_path, "r") as configfile:
            config = {}
            for line in configfile:
                if line.strip() and not line.startswith("#"):  # Skip comments and empty lines
                    key, value = line.split("=", 1)
                    key = key.strip()
                    value = value.strip()
                    if key in CONFIG_KEYS:
                        config[key] = [int(core) for core in value.split(",")] if value else None
                        if any(core > number_of_cores for core in config[key]):
                            raise ValueError(f"Invalid distribution, the index of the core {value}: "
                                             f"must be in range of number of cores {number_of_cores}")


            # Validate all keys are present
            if not all(key in config and config[key] is not None for key in CONFIG_KEYS):
                logger.warning("Incomplete configuration provided. Using default values.")
                return None  # Indicate that defaults should be used

            return config
    except Exception as e:
        logger.warning(f"Error reading configuration file: {e}, Using default values.")
        return None  # Indicate that defaults should be used


def store_cores_config(spdk_cpu_mask):
    cores_config = {
        "cpu_mask": spdk_cpu_mask
    }
    file_path = constants.TEMP_CORES_FILE
    # Ensure the directory exists
    os.makedirs(os.path.dirname(file_path), exist_ok=True)
    cores_config_json = json.dumps(cores_config, indent=4)

    # Write the dictionary to the JSON file
    try:
        process = subprocess.run(
            ["sudo", "tee", file_path],
            input=cores_config_json.encode("utf-8"),
            stdout=subprocess.DEVNULL,  # Suppress standard output
            stderr=subprocess.PIPE,  # Capture standard error
            check=True  # Raise an error if command fails
        )
        logger.info(f"JSON file successfully written to {file_path}")
    except subprocess.CalledProcessError as e:
        logger.error(f"Error writing to file: {e}")

def init_sentry_sdk(name=None):
    import sentry_sdk
    params = {
        "dsn": constants.SENTRY_SDK_DNS,
        # Set traces_sample_rate to 1.0 to capture 100%
        # of transactions for tracing.
        "traces_sample_rate": 1.0,
        # Add request headers and IP for users,
        # see https://docs.sentry.io/platforms/python/data-management/data-collected/ for more info
        "send_default_pii": True,
    }
    if name:
        params["server_name"] = name
    sentry_sdk.init(**params)
    # from sentry_sdk import set_level
    # set_level("critical")

    return True<|MERGE_RESOLUTION|>--- conflicted
+++ resolved
@@ -541,14 +541,8 @@
     return: minimum_hp_memory in bytes
     '''
     pool_consumption = (small_pool_count * 8 + large_pool_count * 128) / 1024 + 1092
-<<<<<<< HEAD
     memory_consumption = (4 * cpu_count + 1.0277 * pool_consumption + 25 * lvol_count) * (1024 * 1024) + (250 * 1024 * 1024) * 1.1 * convert_size(max_prov, 'TiB') + constants.EXTRA_HUGE_PAGE_MEMORY
-    return int(memory_consumption*1.5)
-=======
-    max_prov_tb = max_prov / (1024 * 1024 * 1024 * 1024)
-    memory_consumption = (4 * cpu_count + 1.0277 * pool_consumption + 25 * lvol_count) * (1024 * 1024) + (250 * 1024 * 1024) * 1.1 * max_prov_tb + constants.EXTRA_HUGE_PAGE_MEMORY
     return int(memory_consumption)
->>>>>>> d1e94f9c
 
 
 def calculate_minimum_sys_memory(max_prov, total):
@@ -635,7 +629,7 @@
 def _parse_unit(unit: str, mode: str = 'si/iec', strict: bool = True) -> tuple[int, int]:
     """Parse the given unit, returning the associated base and exponent
 
-    Mode can be either 'si/iec' to parse decimal (SI) and binary (IEC) units, or 
+    Mode can be either 'si/iec' to parse decimal (SI) and binary (IEC) units, or
     'jedec' for binary only units. If `strict`, parsing will be case-sensitive and
     expect the 'B' suffix.
     """
@@ -665,12 +659,11 @@
     """Parse the given data size
 
     If passed and not explicitly given, 'unit' will be assumed.
-    Mode can be either 'si/iec' to parse decimal (SI) and binary (IEC) units, or 
+    Mode can be either 'si/iec' to parse decimal (SI) and binary (IEC) units, or
     'jedec' for binary only units. If `strict`, parsing will be case-sensitive and
     expect the 'B' suffix.
     """
     try:
-<<<<<<< HEAD
         m = re.match(r'^(?P<size_in_unit>\d+) ?(?P<unit>\w+)?$', size_string.strip())
         if m is None:
             raise ValueError(f"Invalid size: {size_string}")
@@ -680,32 +673,6 @@
         base, exponent = _parse_unit(unit, mode, strict=strict)
         return size_in_unit * (base ** exponent)
     except ValueError:
-=======
-        if size_string:
-            size_string = size_string.lower()
-            size_string = size_string.replace(" ", "")
-            size_string = size_string.replace("b", "")
-            size_number = int(size_string[:-1])
-            size_v = size_string[-1]
-            one_k = constants.ONE_KB
-            multi = 0
-            if size_v == "k":
-                multi = 1
-            elif size_v == "m":
-                multi = 2
-            elif size_v == "g":
-                multi = 3
-            elif size_v == "t":
-                multi = 4
-            else:
-                print(f"Error parsing size: {size_string}")
-                return -1
-            return int(size_number * math.pow(one_k, multi))
-        else:
-            return -1
-    except:
-        print(f"Error parsing size: {size_string}")
->>>>>>> d1e94f9c
         return -1
 
 
