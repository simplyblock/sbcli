# coding=utf-8

<<<<<<< HEAD
from datetime import datetime

from simplyblock_core.models.base_model import BaseModel
=======
from simplyblock_core.models.base_model import BaseNodeObject
>>>>>>> 300f43f1


class MgmtNode(BaseModel):

    STATUS_ONLINE = 'online'
    STATUS_OFFLINE = 'offline'
    STATUS_SUSPENDED = 'suspended'
    STATUS_IN_CREATION = 'in_creation'
    STATUS_IN_SHUTDOWN = 'in_shutdown'
    STATUS_RESTARTING = 'restarting'
    STATUS_UNREACHABLE = 'unreachable'

    STATUS_CODE_MAP = {
        STATUS_ONLINE: 0,
        STATUS_OFFLINE: 1,
        STATUS_SUSPENDED: 2,

        STATUS_IN_CREATION: 10,
        STATUS_IN_SHUTDOWN: 11,
        STATUS_RESTARTING: 12,

        STATUS_UNREACHABLE: 20,

    }
    attributes = {
        "baseboard_sn": {"type": str, 'default': ""},
        "uuid": {"type": str, 'default': ""},
        "hostname": {"type": str, 'default': ""},
        "status": {"type": str, 'default': ""},
        "docker_ip_port": {"type": str, 'default': ""},
        "cluster_id": {"type": str, 'default': ""},
        "mgmt_ip": {"type": str, 'default': ""},
        "updated_at": {"type": str, 'default': str(datetime.now())},

    }

    def __init__(self, data=None):
        super(MgmtNode, self).__init__()
        self.set_attrs(self.attributes, data)
        self.object_type = "object"

    def get_id(self):
        return self.uuid

    def get_status_code(self):
        if self.status in self.STATUS_CODE_MAP:
            return self.STATUS_CODE_MAP[self.status]
        else:
            return -1<|MERGE_RESOLUTION|>--- conflicted
+++ resolved
@@ -1,58 +1,12 @@
 # coding=utf-8
 
-<<<<<<< HEAD
-from datetime import datetime
-
-from simplyblock_core.models.base_model import BaseModel
-=======
 from simplyblock_core.models.base_model import BaseNodeObject
->>>>>>> 300f43f1
 
 
-class MgmtNode(BaseModel):
+class MgmtNode(BaseNodeObject):
 
-    STATUS_ONLINE = 'online'
-    STATUS_OFFLINE = 'offline'
-    STATUS_SUSPENDED = 'suspended'
-    STATUS_IN_CREATION = 'in_creation'
-    STATUS_IN_SHUTDOWN = 'in_shutdown'
-    STATUS_RESTARTING = 'restarting'
-    STATUS_UNREACHABLE = 'unreachable'
-
-    STATUS_CODE_MAP = {
-        STATUS_ONLINE: 0,
-        STATUS_OFFLINE: 1,
-        STATUS_SUSPENDED: 2,
-
-        STATUS_IN_CREATION: 10,
-        STATUS_IN_SHUTDOWN: 11,
-        STATUS_RESTARTING: 12,
-
-        STATUS_UNREACHABLE: 20,
-
-    }
-    attributes = {
-        "baseboard_sn": {"type": str, 'default': ""},
-        "uuid": {"type": str, 'default': ""},
-        "hostname": {"type": str, 'default': ""},
-        "status": {"type": str, 'default': ""},
-        "docker_ip_port": {"type": str, 'default': ""},
-        "cluster_id": {"type": str, 'default': ""},
-        "mgmt_ip": {"type": str, 'default': ""},
-        "updated_at": {"type": str, 'default': str(datetime.now())},
-
-    }
-
-    def __init__(self, data=None):
-        super(MgmtNode, self).__init__()
-        self.set_attrs(self.attributes, data)
-        self.object_type = "object"
-
-    def get_id(self):
-        return self.uuid
-
-    def get_status_code(self):
-        if self.status in self.STATUS_CODE_MAP:
-            return self.STATUS_CODE_MAP[self.status]
-        else:
-            return -1+    baseboard_sn: str = ""
+    cluster_id: str = ""
+    docker_ip_port: str = ""
+    hostname: str = ""
+    mgmt_ip: str = ""