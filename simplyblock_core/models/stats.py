# coding=utf-8
import json
import uuid

from simplyblock_core.models.base_model import BaseModel


class StatsObject(BaseModel):

<<<<<<< HEAD
    attributes = {
        "cluster_id": {"type": str, 'default': ""},
        "uuid": {"type": str, 'default': ""},
        "date": {"type": int, 'default': 0},

        "record_duration": {"type": int, 'default': 2},
        "record_start_time": {"type": int, 'default': 0},
        "record_end_time": {"type": int, 'default': 0},

        # io stats
        "read_bytes": {"type": int, 'default': 0},
        "read_io": {"type": int, 'default': 0},
        "read_bytes_ps": {"type": int, 'default': 0},
        "read_io_ps": {"type": int, 'default': 0},
        "read_latency_ticks": {"type": int, 'default': 0},
        "read_latency_ps": {"type": int, 'default': 0},

        "write_bytes": {"type": int, 'default': 0},
        "write_io": {"type": int, 'default': 0},
        "write_bytes_ps": {"type": int, 'default': 0},
        "write_io_ps": {"type": int, 'default': 0},
        "write_latency_ticks": {"type": int, 'default': 0},
        "write_latency_ps": {"type": int, 'default': 0},

        "unmap_bytes": {"type": int, 'default': 0},
        "unmap_io": {"type": int, 'default': 0},
        "unmap_bytes_ps": {"type": int, 'default': 0},
        "unmap_io_ps": {"type": int, 'default': 0},
        "unmap_latency_ticks": {"type": int, 'default': 0},
        "unmap_latency_ps": {"type": int, 'default': 0},

        # capacity stats
        "size_total": {"type": int, 'default': 0},
        "size_used": {"type": int, 'default': 0},
        "size_free": {"type": int, 'default': 0},
        "size_util": {"type": int, 'default': 0},
        "size_prov": {"type": int, 'default': 0},
        "size_prov_util": {"type": int, 'default': 0},

        "capacity_dict": {"type": dict, 'default': {}},

        "connected_clients": {"type": int, 'default': 0},

    }

    def __init__(self, data=None):
        super(StatsObject, self).__init__()
        self.set_attrs(self.attributes, data)
        self.object_type = "object"
=======
    capacity_dict: dict = {}
    cluster_id: str = ""
    connected_clients: int = 0
    date: int = 0
    read_bytes: int = 0
    read_bytes_ps: int = 0
    read_io: int = 0
    read_io_ps: int = 0
    read_latency_ps: int = 0
    read_latency_ticks: int = 0
    record_duration: int = 2
    record_end_time: int = 0
    record_start_time: int = 0
    pool_id: str = ""
    size_free: int = 0
    size_prov: int = 0
    size_prov_util: int = 0
    size_total: int = 0
    size_used: int = 0
    size_util: int = 0
    unmap_bytes: int = 0
    unmap_bytes_ps: int = 0
    unmap_io: int = 0
    unmap_io_ps: int = 0
    unmap_latency_ps: int = 0
    unmap_latency_ticks: int = 0
    write_bytes: int = 0
    write_bytes_ps: int = 0
    write_io: int = 0
    write_io_ps: int = 0
    write_latency_ps: int = 0
    write_latency_ticks: int = 0

>>>>>>> 300f43f1

    def get_id(self):
        return f"{self.cluster_id}/{self.uuid}/{self.date}/{self.record_duration}"

<<<<<<< HEAD
    def keys(self):
        return self.attributes

=======
>>>>>>> 300f43f1
    def __add__(self, other):
        data = {
            "cluster_id": self.cluster_id,
            "uuid": str(uuid.uuid4())}
        if isinstance(other, StatsObject):
            self_dict = self.to_dict()
            other_dict = other.to_dict()
<<<<<<< HEAD
            for attr in self.attributes:
                if self.attributes[attr]['type'] in [int, float]:
=======
            for attr, value in self.get_attrs_map().items():
                if value['type'] in [int, float]:
>>>>>>> 300f43f1
                    data[attr] = self_dict[attr] + other_dict[attr]
        return StatsObject(data)

    def __sub__(self, other):
        data = {
            "cluster_id": self.cluster_id,
            "uuid": str(uuid.uuid4())}
        if isinstance(other, StatsObject):
            self_dict = self.to_dict()
            other_dict = other.to_dict()
<<<<<<< HEAD
            for attr in self.attributes:
                if self.attributes[attr]['type'] in [int, float]:
=======
            for attr, value in self.get_attrs_map().items():
                if value['type'] in [int, float]:
>>>>>>> 300f43f1
                    data[attr] = self_dict[attr] - other_dict[attr]
        return StatsObject(data)

    def get_range(self, kv_store, start_date, end_date):
        try:
            prefix = f"{self.object_type}/{self.name}/{self.cluster_id}/{self.uuid}"
            start_key = f"{prefix}/{start_date}"
            end_key = f"{prefix}/{end_date}"
            objects = []
            for k, v in kv_store.db.get_range(start_key.encode('utf-8'), end_key.encode('utf-8')):
                objects.append(self.__class__().from_dict(json.loads(v)))
            return objects
        except Exception as e:
            print(f"Error reading from FDB: {e}")
            return []


class DeviceStatObject(StatsObject):
    pass


class NodeStatObject(StatsObject):
    pass


class ClusterStatObject(StatsObject):
    pass


class LVolStatObject(StatsObject):

    def __init__(self, data=None):
        super(StatsObject, self).__init__()
        attributes = self.attributes
        attributes["pool_id"] = {"type": str, 'default': ""}
        self.set_attrs(attributes, data)
        self.object_type = "object"

    def get_id(self):
        return "%s/%s/%s" % (self.pool_id, self.uuid, self.date)


class PoolStatObject(LVolStatObject):
    pass


class CachedLVolStatObject(StatsObject):
    pass<|MERGE_RESOLUTION|>--- conflicted
+++ resolved
@@ -3,61 +3,11 @@
 import uuid
 
 from simplyblock_core.models.base_model import BaseModel
+from simplyblock_core.models.pool import Pool
 
 
 class StatsObject(BaseModel):
 
-<<<<<<< HEAD
-    attributes = {
-        "cluster_id": {"type": str, 'default': ""},
-        "uuid": {"type": str, 'default': ""},
-        "date": {"type": int, 'default': 0},
-
-        "record_duration": {"type": int, 'default': 2},
-        "record_start_time": {"type": int, 'default': 0},
-        "record_end_time": {"type": int, 'default': 0},
-
-        # io stats
-        "read_bytes": {"type": int, 'default': 0},
-        "read_io": {"type": int, 'default': 0},
-        "read_bytes_ps": {"type": int, 'default': 0},
-        "read_io_ps": {"type": int, 'default': 0},
-        "read_latency_ticks": {"type": int, 'default': 0},
-        "read_latency_ps": {"type": int, 'default': 0},
-
-        "write_bytes": {"type": int, 'default': 0},
-        "write_io": {"type": int, 'default': 0},
-        "write_bytes_ps": {"type": int, 'default': 0},
-        "write_io_ps": {"type": int, 'default': 0},
-        "write_latency_ticks": {"type": int, 'default': 0},
-        "write_latency_ps": {"type": int, 'default': 0},
-
-        "unmap_bytes": {"type": int, 'default': 0},
-        "unmap_io": {"type": int, 'default': 0},
-        "unmap_bytes_ps": {"type": int, 'default': 0},
-        "unmap_io_ps": {"type": int, 'default': 0},
-        "unmap_latency_ticks": {"type": int, 'default': 0},
-        "unmap_latency_ps": {"type": int, 'default': 0},
-
-        # capacity stats
-        "size_total": {"type": int, 'default': 0},
-        "size_used": {"type": int, 'default': 0},
-        "size_free": {"type": int, 'default': 0},
-        "size_util": {"type": int, 'default': 0},
-        "size_prov": {"type": int, 'default': 0},
-        "size_prov_util": {"type": int, 'default': 0},
-
-        "capacity_dict": {"type": dict, 'default': {}},
-
-        "connected_clients": {"type": int, 'default': 0},
-
-    }
-
-    def __init__(self, data=None):
-        super(StatsObject, self).__init__()
-        self.set_attrs(self.attributes, data)
-        self.object_type = "object"
-=======
     capacity_dict: dict = {}
     cluster_id: str = ""
     connected_clients: int = 0
@@ -91,17 +41,10 @@
     write_latency_ps: int = 0
     write_latency_ticks: int = 0
 
->>>>>>> 300f43f1
 
     def get_id(self):
         return f"{self.cluster_id}/{self.uuid}/{self.date}/{self.record_duration}"
 
-<<<<<<< HEAD
-    def keys(self):
-        return self.attributes
-
-=======
->>>>>>> 300f43f1
     def __add__(self, other):
         data = {
             "cluster_id": self.cluster_id,
@@ -109,13 +52,8 @@
         if isinstance(other, StatsObject):
             self_dict = self.to_dict()
             other_dict = other.to_dict()
-<<<<<<< HEAD
-            for attr in self.attributes:
-                if self.attributes[attr]['type'] in [int, float]:
-=======
             for attr, value in self.get_attrs_map().items():
                 if value['type'] in [int, float]:
->>>>>>> 300f43f1
                     data[attr] = self_dict[attr] + other_dict[attr]
         return StatsObject(data)
 
@@ -126,13 +64,8 @@
         if isinstance(other, StatsObject):
             self_dict = self.to_dict()
             other_dict = other.to_dict()
-<<<<<<< HEAD
-            for attr in self.attributes:
-                if self.attributes[attr]['type'] in [int, float]:
-=======
             for attr, value in self.get_attrs_map().items():
                 if value['type'] in [int, float]:
->>>>>>> 300f43f1
                     data[attr] = self_dict[attr] - other_dict[attr]
         return StatsObject(data)
 
@@ -164,13 +97,6 @@
 
 class LVolStatObject(StatsObject):
 
-    def __init__(self, data=None):
-        super(StatsObject, self).__init__()
-        attributes = self.attributes
-        attributes["pool_id"] = {"type": str, 'default': ""}
-        self.set_attrs(attributes, data)
-        self.object_type = "object"
-
     def get_id(self):
         return "%s/%s/%s" % (self.pool_id, self.uuid, self.date)
 
