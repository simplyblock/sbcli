# coding=utf-8

from typing import Mapping, List

from simplyblock_core.models.base_model import BaseModel
from simplyblock_core.models.storage_node import StorageNode


class Cluster(BaseModel):

    STATUS_ACTIVE = "active"
    STATUS_READONLY = 'read_only'
    STATUS_INACTIVE = "inactive"
    STATUS_SUSPENDED = "suspended"
    STATUS_DEGRADED = "degraded"
    STATUS_UNREADY = "unready"
    STATUS_IN_ACTIVATION = "in_activation"

    STATUS_CODE_MAP = {
        STATUS_ACTIVE: 1,
        STATUS_INACTIVE: 2,
        STATUS_READONLY: 3,

        STATUS_SUSPENDED: 10,
        STATUS_DEGRADED: 11,

    }
<<<<<<< HEAD
    attributes = {
        "uuid": {"type": str, 'default': ""},
        "blk_size": {"type": int, 'default': 0},
        "page_size_in_blocks": {"type": int, 'default': 2097152},
        "model_ids": {"type": List[str], "default": []},
        "ha_type": {"type": str, 'default': "single"},
        "tls": {"type": bool, 'default': False},
        "auth_hosts_only": {"type": bool, 'default': False},
        "nqn": {"type": str, 'default': ""},
        "iscsi": {"type": str, 'default': ""},
        "dhchap": {"type": str, "default": ""},
        "cli_pass": {"type": str, "default": ""},
        "db_connection": {"type": str, "default": ""},
        "distr_ndcs": {"type": int, 'default': 0},
        "distr_npcs": {"type": int, 'default': 0},
        "distr_bs": {"type": int, 'default': 0},
        "distr_chunk_bs": {"type": int, 'default': 0},
        "cluster_max_size": {"type": int, 'default': 0},
        "cluster_max_devices": {"type": int, 'default': 0},
        "cluster_max_nodes": {"type": int, 'default': 0},

        ## cluster-level: cap-warn ( % ), cap-crit ( % ), prov-cap-warn ( % ), prov-cap-crit. ( % )
        "cap_warn": {"type": int, "default": 80},
        "cap_crit": {"type": int, "default": 90},
        "prov_cap_warn": {"type": int, "default": 180},
        "prov_cap_crit": {"type": int, "default": 190},

        "qpair_count": {"type": int, "default": 6},

        "secret": {"type": str, "default": ""},
        "grafana_secret": {"type": str, "default": ""},
        "status": {"type": str, "default": ""},
        "updated_at": {"type": str, "default": ""},
        "grafana_endpoint": {"type": str, "default": ""},
        "enable_node_affinity": {"type": bool, 'default': False},
        "max_queue_size": {"type": int, "default": 128},
        "inflight_io_threshold": {"type": int, "default": 4},
        "enable_qos": {"type": bool, 'default': False},
        "strict_node_anti_affinity": {"type": bool, 'default': False},
    }

    def __init__(self, data=None):
        super(Cluster, self).__init__()
        self.set_attrs(self.attributes, data)
        self.object_type = "object"

    def get_id(self):
        return self.uuid
=======

    auth_hosts_only: bool = False
    blk_size: int = 0
    cap_crit: int = 90
    cap_warn: int = 80
    cli_pass: str = ""
    cluster_max_devices: int = 0
    cluster_max_nodes: int = 0
    cluster_max_size: int = 0
    db_connection: str = ""
    dhchap: str = ""
    distr_bs: int = 0
    distr_chunk_bs: int = 0
    distr_ndcs: int = 0
    distr_npcs: int = 0
    enable_node_affinity: bool = False
    enable_qos: bool = False
    grafana_endpoint: str = ""
    grafana_secret: str = ""
    ha_type: str = "single"
    inflight_io_threshold: int = 4
    iscsi: str = ""
    max_queue_size: int = 128
    model_ids: List[str] = []
    nqn: str = ""
    page_size_in_blocks: int = 2097152
    prov_cap_crit: int = 190
    prov_cap_warn: int = 180
    qpair_count: int = 32
    secret: str = ""
    strict_node_anti_affinity: bool = False
    tls: bool = False
>>>>>>> 300f43f1

    def get_status_code(self):
        if self.status in self.STATUS_CODE_MAP:
            return self.STATUS_CODE_MAP[self.status]
        else:
            return -1

    def get_clean_dict(self):
        data = super(Cluster, self).get_clean_dict()
        data['status_code'] = self.get_status_code()
<<<<<<< HEAD
        return data


class ClusterMap(BaseModel):

    attributes = {
        "partitions_count": {"type": int, 'default': 0},
        "nodes": {"type": Mapping[str, StorageNode], 'default': {}},
    }

    def __init__(self, data=None):
        super(ClusterMap, self).__init__()
        self.set_attrs(self.attributes, data)
        self.object_type = "object"

    def get_id(self):
        return "0"

    def recalculate_partitions(self):
        self.partitions_count = 0
        for node_id in self.nodes:
            self.partitions_count += self.nodes[node_id].partitions_count
=======
        return data
>>>>>>> 300f43f1
<|MERGE_RESOLUTION|>--- conflicted
+++ resolved
@@ -1,9 +1,8 @@
 # coding=utf-8
 
-from typing import Mapping, List
+from typing import List
 
 from simplyblock_core.models.base_model import BaseModel
-from simplyblock_core.models.storage_node import StorageNode
 
 
 class Cluster(BaseModel):
@@ -25,56 +24,6 @@
         STATUS_DEGRADED: 11,
 
     }
-<<<<<<< HEAD
-    attributes = {
-        "uuid": {"type": str, 'default': ""},
-        "blk_size": {"type": int, 'default': 0},
-        "page_size_in_blocks": {"type": int, 'default': 2097152},
-        "model_ids": {"type": List[str], "default": []},
-        "ha_type": {"type": str, 'default': "single"},
-        "tls": {"type": bool, 'default': False},
-        "auth_hosts_only": {"type": bool, 'default': False},
-        "nqn": {"type": str, 'default': ""},
-        "iscsi": {"type": str, 'default': ""},
-        "dhchap": {"type": str, "default": ""},
-        "cli_pass": {"type": str, "default": ""},
-        "db_connection": {"type": str, "default": ""},
-        "distr_ndcs": {"type": int, 'default': 0},
-        "distr_npcs": {"type": int, 'default': 0},
-        "distr_bs": {"type": int, 'default': 0},
-        "distr_chunk_bs": {"type": int, 'default': 0},
-        "cluster_max_size": {"type": int, 'default': 0},
-        "cluster_max_devices": {"type": int, 'default': 0},
-        "cluster_max_nodes": {"type": int, 'default': 0},
-
-        ## cluster-level: cap-warn ( % ), cap-crit ( % ), prov-cap-warn ( % ), prov-cap-crit. ( % )
-        "cap_warn": {"type": int, "default": 80},
-        "cap_crit": {"type": int, "default": 90},
-        "prov_cap_warn": {"type": int, "default": 180},
-        "prov_cap_crit": {"type": int, "default": 190},
-
-        "qpair_count": {"type": int, "default": 6},
-
-        "secret": {"type": str, "default": ""},
-        "grafana_secret": {"type": str, "default": ""},
-        "status": {"type": str, "default": ""},
-        "updated_at": {"type": str, "default": ""},
-        "grafana_endpoint": {"type": str, "default": ""},
-        "enable_node_affinity": {"type": bool, 'default': False},
-        "max_queue_size": {"type": int, "default": 128},
-        "inflight_io_threshold": {"type": int, "default": 4},
-        "enable_qos": {"type": bool, 'default': False},
-        "strict_node_anti_affinity": {"type": bool, 'default': False},
-    }
-
-    def __init__(self, data=None):
-        super(Cluster, self).__init__()
-        self.set_attrs(self.attributes, data)
-        self.object_type = "object"
-
-    def get_id(self):
-        return self.uuid
-=======
 
     auth_hosts_only: bool = False
     blk_size: int = 0
@@ -107,7 +56,6 @@
     secret: str = ""
     strict_node_anti_affinity: bool = False
     tls: bool = False
->>>>>>> 300f43f1
 
     def get_status_code(self):
         if self.status in self.STATUS_CODE_MAP:
@@ -118,29 +66,4 @@
     def get_clean_dict(self):
         data = super(Cluster, self).get_clean_dict()
         data['status_code'] = self.get_status_code()
-<<<<<<< HEAD
-        return data
-
-
-class ClusterMap(BaseModel):
-
-    attributes = {
-        "partitions_count": {"type": int, 'default': 0},
-        "nodes": {"type": Mapping[str, StorageNode], 'default': {}},
-    }
-
-    def __init__(self, data=None):
-        super(ClusterMap, self).__init__()
-        self.set_attrs(self.attributes, data)
-        self.object_type = "object"
-
-    def get_id(self):
-        return "0"
-
-    def recalculate_partitions(self):
-        self.partitions_count = 0
-        for node_id in self.nodes:
-            self.partitions_count += self.nodes[node_id].partitions_count
-=======
-        return data
->>>>>>> 300f43f1
+        return data