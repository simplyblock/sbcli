# coding=utf-8
from datetime import datetime

from simplyblock_core.models.base_model import BaseModel


class EventObj(BaseModel):

    LEVEL_DEBUG = "Debug"
    LEVEL_INFO = "Info"
    LEVEL_WARN = "Warning"
    LEVEL_CRITICAL = "Critical"
    LEVEL_ERROR = "Error"

<<<<<<< HEAD
    """
    uuid:
    cluster_uuid: 1234
    event: STATUS_CHANGE
    domain: Cluster, Management, Storage
    object_name: cluster,
    object_dict:
    caused_by: CLI, API, MONITOR
    message:
    meta_data:
    date:
    """
    attributes = {
        "uuid": {"type": str, 'default': ""},
        "cluster_uuid": {"type": str, 'default': ""},
        "node_id": {"type": str, 'default': ""},
        "date": {"type": int, 'default': 0},  # in milliseconds

        "event_level": {"type": str, 'default': LEVEL_INFO},

        "event": {"type": str, 'default': ""},
        "domain": {"type": str, 'default': ""},
        "object_name": {"type": str, 'default': ""},
        "object_dict": {"type": dict, 'default': {}},
        "caused_by": {"type": str, 'default': ""},
        "message": {"type": str, 'default': ""},
        "storage_id": {"type": int, 'default': -1},
        "vuid": {"type": int, 'default': -1},
        "meta_data": {"type": str, 'default': ""},
        "status": {"type": str, 'default': ""},
        "count": {"type": int, 'default': 1},

    }

    def __init__(self, data=None):
        super(EventObj, self).__init__()
        self.set_attrs(self.attributes, data)
        self.object_type = "object"

    def get_id(self):
        return "%s/%s/%s" % (self.cluster_uuid, self.date, self.uuid)
=======
    caused_by: str = ""
    cluster_uuid: str = ""
    count: int = 1
    date: int = 0
    domain: str = ""
    event: str = ""
    event_level: str = "Info"
    message: str = ""
    meta_data: str = ""
    node_id: str = ""
    object_dict: dict = {}
    object_name: str = ""
    storage_id: int = -1
    vuid: int = -1
>>>>>>> 300f43f1

    def get_id(self):
        return "%s/%s/%s" % (self.cluster_uuid, self.date, self.uuid)

    def get_date_string(self):
        if self.date > 1e10:
            return str(datetime.fromtimestamp(self.date/1000))[:23]
        else:
            return str(datetime.fromtimestamp(self.date))[:23]<|MERGE_RESOLUTION|>--- conflicted
+++ resolved
@@ -12,49 +12,6 @@
     LEVEL_CRITICAL = "Critical"
     LEVEL_ERROR = "Error"
 
-<<<<<<< HEAD
-    """
-    uuid:
-    cluster_uuid: 1234
-    event: STATUS_CHANGE
-    domain: Cluster, Management, Storage
-    object_name: cluster,
-    object_dict:
-    caused_by: CLI, API, MONITOR
-    message:
-    meta_data:
-    date:
-    """
-    attributes = {
-        "uuid": {"type": str, 'default': ""},
-        "cluster_uuid": {"type": str, 'default': ""},
-        "node_id": {"type": str, 'default': ""},
-        "date": {"type": int, 'default': 0},  # in milliseconds
-
-        "event_level": {"type": str, 'default': LEVEL_INFO},
-
-        "event": {"type": str, 'default': ""},
-        "domain": {"type": str, 'default': ""},
-        "object_name": {"type": str, 'default': ""},
-        "object_dict": {"type": dict, 'default': {}},
-        "caused_by": {"type": str, 'default': ""},
-        "message": {"type": str, 'default': ""},
-        "storage_id": {"type": int, 'default': -1},
-        "vuid": {"type": int, 'default': -1},
-        "meta_data": {"type": str, 'default': ""},
-        "status": {"type": str, 'default': ""},
-        "count": {"type": int, 'default': 1},
-
-    }
-
-    def __init__(self, data=None):
-        super(EventObj, self).__init__()
-        self.set_attrs(self.attributes, data)
-        self.object_type = "object"
-
-    def get_id(self):
-        return "%s/%s/%s" % (self.cluster_uuid, self.date, self.uuid)
-=======
     caused_by: str = ""
     cluster_uuid: str = ""
     count: int = 1
@@ -69,7 +26,6 @@
     object_name: str = ""
     storage_id: int = -1
     vuid: int = -1
->>>>>>> 300f43f1
 
     def get_id(self):
         return "%s/%s/%s" % (self.cluster_uuid, self.date, self.uuid)
