--- conflicted
+++ resolved
@@ -63,15 +63,11 @@
     top_bdev: str = ""
     vuid: int = 0
     w_mbytes_per_sec: int = 0
-<<<<<<< HEAD
-    fabric: str = "TCP"
-    do_replicate: bool = False
-    replication_node_id: str = ""
-=======
     fabric: str = "tcp"
     ndcs: int = 0
     npcs: int = 0
->>>>>>> 3af633b0
+    do_replicate: bool = False
+    replication_node_id: str = ""
 
     def has_qos(self):
         return (self.rw_ios_per_sec > 0 or self.rw_mbytes_per_sec > 0 or self.r_mbytes_per_sec > 0 or self.w_mbytes_per_sec > 0)