# coding=utf-8

from datetime import datetime
from typing import List

from simplyblock_core.models.base_model import BaseModel
from simplyblock_core.models.iface import IFace
from simplyblock_core.models.nvme_device import NVMeDevice, JMDevice


class StorageNode(BaseModel):

    STATUS_ONLINE = 'online'
    STATUS_OFFLINE = 'offline'
    STATUS_SUSPENDED = 'suspended'
    STATUS_IN_SHUTDOWN = 'in_shutdown'
    STATUS_REMOVED = 'removed'
    STATUS_RESTARTING = 'in_restart'

    STATUS_IN_CREATION = 'in_creation'
    STATUS_UNREACHABLE = 'unreachable'
    STATUS_SCHEDULABLE = 'schedulable'

    STATUS_CODE_MAP = {
        STATUS_ONLINE: 0,
        STATUS_OFFLINE: 1,
        STATUS_SUSPENDED: 2,
        STATUS_REMOVED: 3,

        STATUS_IN_CREATION: 10,
        STATUS_IN_SHUTDOWN: 11,
        STATUS_RESTARTING: 12,

        STATUS_UNREACHABLE: 20,

        STATUS_SCHEDULABLE: 30,
    }

    attributes = {
        "uuid": {"type": str, 'default': ""},
        "baseboard_sn": {"type": str, 'default': ""},
        "system_uuid": {"type": str, 'default': ""},
        "hostname": {"type": str, 'default': ""},
        "host_nqn": {"type": str, 'default': ""},
        "subsystem": {"type": str, 'default': ""},
        "nvme_devices": {"type": List[NVMeDevice], 'default': []},
        "sequential_number": {"type": int, 'default': 0},
        "partitions_count": {"type": int, 'default': 0},
        "ib_devices": {"type": List[IFace], 'default': []},
        "status": {"type": str, 'default': "in_creation"},
        "updated_at": {"type": str, 'default': str(datetime.now())},
        "create_dt": {"type": str, 'default': str(datetime.now())},
        "remove_dt": {"type": str, 'default': str(datetime.now())},
        "mgmt_ip": {"type": str, 'default': ""},
        "primary_ip": {"type": str, 'default': ""},
        "rpc_port": {"type": int, 'default': -1},
        "rpc_username": {"type": str, 'default': ""},
        "rpc_password": {"type": str, 'default': ""},
        "data_nics": {"type": List[IFace], 'default': []},
        "lvols": {"type": List[str], 'default': []},
        "node_lvs": {"type": str, 'default': "lvs"},
        "services": {"type": List[str], 'default': []},
        "cluster_id": {"type": str, 'default': ""},
        "api_endpoint": {"type": str, 'default': ""},
        "remote_devices": {"type": List[NVMeDevice], 'default': []},
        "host_secret": {"type": str, "default": ""},
        "ctrl_secret": {"type": str, "default": ""},
        "max_lvol": {"type": int, "default": 0},
        "max_snap": {"type": int, "default": 0},
        "max_prov": {"type": int, "default": 0},
        "number_of_devices": {"type": int, "default": 0},
        "cpu": {"type": int, "default": 0},
        "cpu_hz": {"type": int, "default": 0},
        "memory": {"type": int, "default": 0},
        "hugepages": {"type": int, "default": 0},
        "health_check": {"type": bool, "default": True},
        "enable_test_device": {"type": bool, "default": False},
        "number_of_distribs": {"type": int, "default": 4},
        "lvstore": {"type": str, 'default': ""},
        "raid": {"type": str, 'default': ""},
        "lvstore_stack": {"type": List[dict], 'default': []},
<<<<<<< HEAD
        "lvstore_stack_secondary_1": {"type": List[dict], 'default': []},
        "lvstore_stack_secondary_2": {"type": List[dict], 'default': []},
        "secondary_node_id": {"type": str, 'default': ""},
=======
>>>>>>> bd00d8dd
        "jm_vuid": {"type": int, "default": 0},

        # spdk params
        "spdk_cpu_mask": {"type": str, "default": ""},
        "app_thread_mask": {"type": str, "default": ""},
        "pollers_mask": {"type": str, "default": ""},
        "poller_cpu_cores": {"type": List[int], "default": []},
        "jm_cpu_mask": {"type": str, "default": ""},
        "alceml_cpu_cores": {"type": List[int], "default": []},
        "alceml_worker_cpu_cores": {"type": List[int], "default": []},
        "distrib_cpu_cores": {"type": List[int], "default": []},
        "alceml_cpu_index": {"type": int, "default": 0},
        "alceml_worker_cpu_index": {"type": int, "default": 0},
        "distrib_cpu_index": {"type": int, "default": 0},
        "jc_singleton_mask": {"type": str, "default": ""},


        "distrib_cpu_mask": {"type": str, "default": ""},

        "spdk_mem": {"type": int, "default": 0},
        "spdk_image": {"type": str, "default": ""},
        "spdk_debug": {"type": bool, "default": False},

        "cloud_instance_id": {"type": str, "default": ""},
        "cloud_instance_type": {"type": str, "default": ""},
        "cloud_instance_public_ip": {"type": str, "default": ""},

        # IO buffer options
        "iobuf_small_pool_count": {"type": int, "default": 0},
        "iobuf_large_pool_count": {"type": int, "default": 0},
        "iobuf_small_bufsize": {"type": int, "default": 0},
        "iobuf_large_bufsize": {"type": int, "default": 0},

        "num_partitions_per_dev": {"type": int, "default": 1},
        "jm_percent": {"type": int, "default": 3},
        "jm_device": {"type": JMDevice, "default": None},
        "remote_jm_devices": {"type": List[JMDevice], 'default': []},
        "enable_ha_jm": {"type": bool, "default": False},

        "namespace": {"type": str, "default": ""},

        "is_secondary_node": {"type": bool, "default": False},

    }

    def __init__(self, data=None):
        super(StorageNode, self).__init__()
        self.set_attrs(self.attributes, data)
        self.object_type = "object"

    def get_id(self):
        return self.uuid

    def get_status_code(self):
        if self.status in self.STATUS_CODE_MAP:
            return self.STATUS_CODE_MAP[self.status]
        else:
            return -1

    def get_clean_dict(self):
        data = super(StorageNode, self).get_clean_dict()
        data['status_code'] = self.get_status_code()
        return data<|MERGE_RESOLUTION|>--- conflicted
+++ resolved
@@ -79,13 +79,10 @@
         "lvstore": {"type": str, 'default': ""},
         "raid": {"type": str, 'default': ""},
         "lvstore_stack": {"type": List[dict], 'default': []},
-<<<<<<< HEAD
+        "jm_vuid": {"type": int, "default": 0},
         "lvstore_stack_secondary_1": {"type": List[dict], 'default': []},
         "lvstore_stack_secondary_2": {"type": List[dict], 'default': []},
         "secondary_node_id": {"type": str, 'default': ""},
-=======
->>>>>>> bd00d8dd
-        "jm_vuid": {"type": int, "default": 0},
 
         # spdk params
         "spdk_cpu_mask": {"type": str, "default": ""},
