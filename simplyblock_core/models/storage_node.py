# coding=utf-8

from typing import List
from uuid import uuid4

from simplyblock_core import utils
from simplyblock_core.models.base_model import BaseNodeObject
from simplyblock_core.models.hublvol import HubLVol
from simplyblock_core.models.iface import IFace
from simplyblock_core.models.nvme_device import NVMeDevice, JMDevice
from simplyblock_core.rpc_client import RPCClient, RPCException

logger = utils.get_logger(__name__)


class StorageNode(BaseNodeObject):

    alceml_cpu_cores: List[int] = []
    alceml_cpu_index: int = 0
    alceml_worker_cpu_cores: List[int] = []
    alceml_worker_cpu_index: int = 0
    api_endpoint: str = ""
    app_thread_mask: str = ""
    baseboard_sn: str = ""
    cloud_instance_id: str = ""
    cloud_instance_public_ip: str = ""
    cloud_instance_type: str = ""
    cloud_name: str = ""
    cluster_id: str = ""
    cpu: int = 0
    cpu_hz: int = 0
    ctrl_secret: str = ""
    data_nics: List[IFace] = []
    distrib_cpu_cores: List[int] = []
    distrib_cpu_index: int = 0
    distrib_cpu_mask: str = ""
    enable_ha_jm: bool = False
    ha_jm_count: int = 3
    enable_test_device: bool = False
    health_check: bool = True
    host_nqn: str = ""
    host_secret: str = ""
    hostname: str = ""
    hugepages: int = 0
    ib_devices: List[IFace] = []
    id_device_by_nqn: bool = False
    iobuf_large_bufsize: int = 0
    iobuf_large_pool_count: int = 0
    iobuf_small_bufsize: int = 0
    iobuf_small_pool_count: int = 0
    is_secondary_node: bool = False
    jc_singleton_mask: str = ""
    jm_cpu_mask: str = ""
    jm_device: JMDevice = None # type: ignore[assignment]
    jm_percent: int = 3
    jm_vuid: int = 0
    lvols: int = 0
    lvstore: str = ""
    lvstore_stack: List[dict] = []
    lvstore_stack_secondary_1: List[dict] = []
    lvstore_stack_secondary_2: List[dict] = []
    lvol_subsys_port: int = 9090
    max_lvol: int = 0
    max_prov: int = 0
    max_snap: int = 0
    memory: int = 0
    mgmt_ip: str = ""
    namespace: str = ""
    node_lvs: str = "lvs"
    num_partitions_per_dev: int = 1
    number_of_devices: int = 0
    number_of_distribs: int = 4
    number_of_alceml_devices: int = 0
    nvme_devices: List[NVMeDevice] = []
    online_since: str = ""
    partitions_count: int = 0  # Unused
    poller_cpu_cores: List[int] = []
    ssd_pcie: List = []
    pollers_mask: str = ""
    primary_ip: str = ""
    raid: str = ""
    remote_devices: List[NVMeDevice] = []
    remote_jm_devices: List[JMDevice] = []
    rpc_password: str = ""
    rpc_port: int = -1
    rpc_username: str = ""
    secondary_node_id: str = ""
    sequential_number: int = 0  # Unused
    jm_ids: List[str] = []
    spdk_cpu_mask: str = ""
    l_cores: str = ""
    spdk_debug: bool = False
    spdk_image: str = ""
    spdk_mem: int = 0
    minimum_sys_memory: int = 0
    partition_size: int = 0
    subsystem: str = ""
    system_uuid: str = ""
    lvstore_status: str = ""
    nvmf_port: int = 4420
    physical_label: int = 0
    hublvol: HubLVol = None  # type: ignore[assignment]
    active_tcp: bool = True
    active_rdma: bool = False
<<<<<<< HEAD
    lvol_sync_del_queue: List[str] = []
    lvol_poller_mask: str = ""
=======
>>>>>>> bb90c602

    def rpc_client(self, **kwargs):
        """Return rpc client to this node
        """
        return RPCClient(
            self.mgmt_ip, self.rpc_port,
            self.rpc_username, self.rpc_password, **kwargs)

    def expose_bdev(self, nqn, bdev_name, model_number, uuid, nguid, port):
        rpc_client = self.rpc_client()

        try:
            subsys =  rpc_client.subsystem_list(nqn)
            if not subsys:
                if not rpc_client.subsystem_create(
                        nqn=nqn,
                        serial_number='sbcli-cn',
                        model_number=model_number,
                ):
                    logger.error("fFailed to create subsystem for {nqn}")
                    raise RPCException(f'Failed to create subsystem for {nqn}')

            for iface in self.data_nics:
                ip = iface.ip4_address
                if self.active_rdma:
                    if iface.trtype != "RDMA":
                        logger.info("Skipping as the RDMA is enabled")
                        continue
                    rpc_client.listeners_create(
                        nqn=nqn,
                        trtype="RDMA",
                        traddr=ip,
                        trsvcid=port,
                    )
                else:
                    if iface.trtype != "TCP":
                        logger.info("Skipping as the TCP is only enabled")
                        continue
                    rpc_client.listeners_create(
                        nqn=nqn,
                        trtype="TCP",
                        traddr=ip,
                        trsvcid=port,
                    )

            rpc_client.nvmf_subsystem_add_ns(
                    nqn=nqn,
                    dev_name=bdev_name,
                    uuid=uuid,
                    nguid=nguid,
            )
                # logger.error(f'Failed to add namespace to subsytem {nqn}')
                # raise RPCException(f'Failed to add namespace to subsytem {nqn}')
        except RPCException as e:
            logger.exception(e)
            # if self.hublvol and rpc_client.subsystem_list(self.hublvol.nqn):
            #     rpc_client.subsystem_delete(self.hublvol.nqn)
            #
            # raise

    def create_hublvol(self):
        """Create a hublvol for this node's lvstore
        """
        logger.info(f'Creating hublvol on {self.get_id()}')
        rpc_client = self.rpc_client()

        hublvol_uuid = None
        try:
            hublvol_uuid = rpc_client.bdev_lvol_create_hublvol(self.lvstore)
            if not hublvol_uuid:
                raise RPCException('Failed to create hublvol')
            self.hublvol = HubLVol({
                'uuid': hublvol_uuid,
                'nqn': f'{self.host_nqn}:lvol:{hublvol_uuid}',
                'bdev_name': f'{self.lvstore}/hublvol',
                'model_number': str(uuid4()),
                'nguid': utils.generate_hex_string(16),
                'nvmf_port': utils.next_free_hublvol_port(self.cluster_id),
            })

            self.expose_bdev(
                    nqn=self.hublvol.nqn,
                    bdev_name=self.hublvol.bdev_name,
                    model_number=self.hublvol.model_number,
                    uuid=self.hublvol.uuid,
                    nguid=self.hublvol.nguid,
                    port=self.hublvol.nvmf_port,
            )
        except RPCException:
            if hublvol_uuid is not None and rpc_client.get_bdevs(hublvol_uuid):
                rpc_client.bdev_lvol_delete_hublvol(self.hublvol.nqn)

            if self.hublvol and rpc_client.subsystem_list(self.hublvol.nqn):
                rpc_client.subsystem_delete(self.hublvol.nqn)
                self.hublvol = None  # type: ignore[assignment]

            raise

        self.write_to_db()
        return self.hublvol

    def recreate_hublvol(self):
        """reCreate a hublvol for this node's lvstore
        """

        if self.hublvol and self.hublvol.uuid:
            logger.info(f'Recreating hublvol on {self.get_id()}')
            rpc_client = self.rpc_client()

            try:
                if not rpc_client.get_bdevs(self.hublvol.bdev_name):
                    ret = rpc_client.bdev_lvol_create_hublvol(self.lvstore)
                    if not ret:
                        logger.warning(f'Failed to recreate hublvol on {self.get_id()}')
                else:
                    logger.info(f'Hublvol already exists {self.hublvol.bdev_name}')

                self.expose_bdev(
                        nqn=self.hublvol.nqn,
                        bdev_name=self.hublvol.bdev_name,
                        model_number=self.hublvol.model_number,
                        uuid=self.hublvol.uuid,
                        nguid=self.hublvol.nguid,
                        port=self.hublvol.nvmf_port
                )
                return True
            except RPCException:
                pass
        else:
            try:
                self.create_hublvol()
                return True
            except RPCException as e:
                logger.error("Error establishing hublvol: %s", e.message)
                # return False

        return self.hublvol

    def connect_to_hublvol(self, primary_node):
        """Connect to a primary node's hublvol
        """
        logger.info(f'Connecting node {self.get_id()} to hublvol on {primary_node.get_id()}')

        if primary_node.hublvol is None:
            raise ValueError(f"HubLVol of primary node {primary_node.get_id()} is not present")

        rpc_client = self.rpc_client()

        remote_bdev = f"{primary_node.hublvol.bdev_name}n1"

        if not rpc_client.get_bdevs(remote_bdev):
            ip_lst = []
            for iface in primary_node.data_nics:
                if primary_node.active_rdma and iface.trtype=="RDMA":
                   ip_lst.append((iface.ip4_address,iface.trtype))
                else:
                   if not primary_node.active_rdma and primary_node.active_tcp and iface.trtype=="TCP":
                       ip_lst.append((iface.ip4_address, iface.trtype))
                   else:
                       # you may continue here for other nics
                       raise ValueError(f"{primary_node.get_id()} has no active fabric.")
            multipath = bool(len(ip_lst) > 1)
            for (ip,tr_type) in ip_lst:
                ret = rpc_client.bdev_nvme_attach_controller(
                        primary_node.hublvol.bdev_name, primary_node.hublvol.nqn,
                        ip, primary_node.hublvol.nvmf_port,tr_type,multipath=multipath)
                if not ret and not multipath:
                    logger.warning(f'Failed to connect to hublvol on {ip}')

        if not rpc_client.bdev_lvol_set_lvs_opts(
                primary_node.lvstore,
                groupid=primary_node.jm_vuid,
                subsystem_port=primary_node.lvol_subsys_port,
                secondary=True,
        ):
            pass
            # raise RPCException('Failed to set secondary lvstore options')

        if not rpc_client.bdev_lvol_connect_hublvol(primary_node.lvstore, remote_bdev):
            pass
            # raise RPCException('Failed to connect secondary lvstore to primary')

    def create_alceml(self, name, nvme_bdev, uuid, **kwargs):
        logger.info(f"Adding {name}")
        alceml_cpu_mask = ""
        alceml_worker_cpu_mask = ""
        if self.alceml_cpu_cores:
            alceml_cpu_mask = utils.decimal_to_hex_power_of_2(self.alceml_cpu_cores[self.alceml_cpu_index])
            self.alceml_cpu_index = (self.alceml_cpu_index + 1) % len(self.alceml_cpu_cores)
        if self.alceml_worker_cpu_cores:
            alceml_worker_cpu_mask = utils.decimal_to_hex_power_of_2(
                self.alceml_worker_cpu_cores[self.alceml_worker_cpu_index])
            self.alceml_worker_cpu_index = (self.alceml_worker_cpu_index + 1) % len(self.alceml_worker_cpu_cores)

        return self.rpc_client().bdev_alceml_create(
            name, nvme_bdev, uuid,
            alceml_cpu_mask=alceml_cpu_mask,
            alceml_worker_cpu_mask=alceml_worker_cpu_mask,
            **kwargs,
        )<|MERGE_RESOLUTION|>--- conflicted
+++ resolved
@@ -102,11 +102,7 @@
     hublvol: HubLVol = None  # type: ignore[assignment]
     active_tcp: bool = True
     active_rdma: bool = False
-<<<<<<< HEAD
-    lvol_sync_del_queue: List[str] = []
     lvol_poller_mask: str = ""
-=======
->>>>>>> bb90c602
 
     def rpc_client(self, **kwargs):
         """Return rpc client to this node
