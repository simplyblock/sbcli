--- conflicted
+++ resolved
@@ -21,11 +21,8 @@
     FN_BALANCING_AFTER_NODE_RESTART = "balancing_on_restart"
     FN_BALANCING_AFTER_DEV_REMOVE = "balancing_on_dev_rem"
     FN_BALANCING_AFTER_DEV_EXPANSION = "balancing_on_dev_add"
-<<<<<<< HEAD
+    FN_JC_COMP_RESUME = "jc_comp_resume"
     FN_SNAPSHOT_REPLICATION = "snapshot_replication"
-=======
-    FN_JC_COMP_RESUME = "jc_comp_resume"
->>>>>>> 3af633b0
 
     canceled: bool = False
     cluster_id: str = ""
