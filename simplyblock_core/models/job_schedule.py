# coding=utf-8
import datetime
import time

from simplyblock_core.models.base_model import BaseModel


class JobSchedule(BaseModel):

    STATUS_NEW = 'new'
    STATUS_RUNNING = 'running'
    STATUS_SUSPENDED = 'suspended'
    STATUS_DONE = 'done'

    FN_DEV_RESTART = "device_restart"
    FN_NODE_RESTART = "node_restart"
    FN_DEV_MIG = "device_migration"
    FN_FAILED_DEV_MIG = "failed_device_migration"
    FN_NEW_DEV_MIG = "new_device_migration"
    FN_NODE_ADD = "node_add"

    attributes = {
        "uuid": {"type": str, 'default': ""},
        "cluster_id": {"type": str, 'default': ""},
        "node_id": {"type": str, 'default': ""},
        "device_id": {"type": str, 'default': ""},
        "date": {"type": int, 'default': 0},

        "canceled": {"type": bool, 'default': False},

        "function_name": {"type": str, 'default': ""},
        "function_params": {"type": dict, 'default': {}},
        "function_result": {"type": str, 'default': ""},

        "retry": {"type": int, 'default': 0},
        "max_retry": {"type": int, 'default': -1},
        "status": {"type": str, 'default': ""},
        "updated_at": {"type": int, 'default': 0},

    }

    def __init__(self, data=None):
        super(JobSchedule, self).__init__()
        self.set_attrs(self.attributes, data)
        self.object_type = "object"

    def get_id(self):
        return "%s/%s/%s" % (self.cluster_id, self.date, self.uuid)

    def write_to_db(self, kv_store=None):
<<<<<<< HEAD
        self.updated_at = int(time.time())
        super().write_to_db(kv_store)
=======
        self.updated_at = str(datetime.datetime.now())
        super().write_to_db(kv_store)


    def get_id(self):
        return "%s/%s/%s" % (self.cluster_id, self.date, self.uuid)
>>>>>>> 300f43f1
<|MERGE_RESOLUTION|>--- conflicted
+++ resolved
@@ -19,43 +19,21 @@
     FN_NEW_DEV_MIG = "new_device_migration"
     FN_NODE_ADD = "node_add"
 
-    attributes = {
-        "uuid": {"type": str, 'default': ""},
-        "cluster_id": {"type": str, 'default': ""},
-        "node_id": {"type": str, 'default': ""},
-        "device_id": {"type": str, 'default': ""},
-        "date": {"type": int, 'default': 0},
-
-        "canceled": {"type": bool, 'default': False},
-
-        "function_name": {"type": str, 'default': ""},
-        "function_params": {"type": dict, 'default': {}},
-        "function_result": {"type": str, 'default': ""},
-
-        "retry": {"type": int, 'default': 0},
-        "max_retry": {"type": int, 'default': -1},
-        "status": {"type": str, 'default': ""},
-        "updated_at": {"type": int, 'default': 0},
-
-    }
-
-    def __init__(self, data=None):
-        super(JobSchedule, self).__init__()
-        self.set_attrs(self.attributes, data)
-        self.object_type = "object"
-
-    def get_id(self):
-        return "%s/%s/%s" % (self.cluster_id, self.date, self.uuid)
+    canceled: bool = False
+    cluster_id: str = ""
+    date: int = 0
+    device_id: str = ""
+    function_name: str = ""
+    function_params: dict = {}
+    function_result: str = ""
+    max_retry: int = -1
+    node_id: str = ""
+    retry: int = 0
 
     def write_to_db(self, kv_store=None):
-<<<<<<< HEAD
-        self.updated_at = int(time.time())
-        super().write_to_db(kv_store)
-=======
         self.updated_at = str(datetime.datetime.now())
         super().write_to_db(kv_store)
 
 
     def get_id(self):
-        return "%s/%s/%s" % (self.cluster_id, self.date, self.uuid)
->>>>>>> 300f43f1
+        return "%s/%s/%s" % (self.cluster_id, self.date, self.uuid)