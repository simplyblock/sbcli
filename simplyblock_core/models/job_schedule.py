# coding=utf-8
import datetime

from simplyblock_core.models.base_model import BaseModel


class JobSchedule(BaseModel):

    STATUS_NEW = 'new'
    STATUS_RUNNING = 'running'
    STATUS_SUSPENDED = 'suspended'
    STATUS_DONE = 'done'

    FN_DEV_RESTART = "device_restart"
    FN_NODE_RESTART = "node_restart"
    FN_DEV_MIG = "device_migration"
    FN_FAILED_DEV_MIG = "failed_device_migration"
    FN_NEW_DEV_MIG = "new_device_migration"
    FN_NODE_ADD = "node_add"
    FN_PORT_ALLOW = "port_allow"
    FN_BALANCING_AFTER_NODE_RESTART = "balancing_on_restart"
    FN_BALANCING_AFTER_DEV_REMOVE = "balancing_on_dev_rem"
    FN_BALANCING_AFTER_DEV_EXPANSION = "balancing_on_dev_add"
    FN_JC_COMP_RESUME = "jc_comp_resume"
<<<<<<< HEAD
    FN_SNAPSHOT_REPLICATION = "snapshot_replication"
=======
    FN_LVOL_SYNC_DEL = "lvol_sync_del"
>>>>>>> bb90c602

    canceled: bool = False
    cluster_id: str = ""
    date: int = 0
    device_id: str = ""
    function_name: str = ""
    function_params: dict = {}
    function_result: str = ""
    max_retry: int = -1
    node_id: str = ""
    retry: int = 0
    sub_tasks: list = []

    def write_to_db(self, kv_store=None):
        self.updated_at = str(datetime.datetime.now(datetime.timezone.utc))
        super().write_to_db(kv_store)


    def get_id(self):
        return "%s/%s/%s" % (self.cluster_id, self.date, self.uuid)<|MERGE_RESOLUTION|>--- conflicted
+++ resolved
@@ -22,11 +22,8 @@
     FN_BALANCING_AFTER_DEV_REMOVE = "balancing_on_dev_rem"
     FN_BALANCING_AFTER_DEV_EXPANSION = "balancing_on_dev_add"
     FN_JC_COMP_RESUME = "jc_comp_resume"
-<<<<<<< HEAD
     FN_SNAPSHOT_REPLICATION = "snapshot_replication"
-=======
     FN_LVOL_SYNC_DEL = "lvol_sync_del"
->>>>>>> bb90c602
 
     canceled: bool = False
     cluster_id: str = ""
