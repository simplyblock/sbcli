# coding=utf-8
from simplyblock_core.models.base_model import BaseModel


class JobSchedule(BaseModel):

    STATUS_NEW = 'new'
    STATUS_RUNNING = 'running'
    STATUS_DONE = 'done'

    FN_DEV_RESTART = "device_restart"
    FN_NODE_RESTART = "node_restart"
    FN_DEV_MIG = "device_migration"
    FN_FAILED_DEV_MIG = "failed_device_migration"
<<<<<<< HEAD
=======
    FN_NEW_DEV_MIG = "new_device_migration"
>>>>>>> e7e408db

    attributes = {
        "uuid": {"type": str, 'default': ""},
        "cluster_id": {"type": str, 'default': ""},
        "node_id": {"type": str, 'default': ""},
        "device_id": {"type": str, 'default': ""},
        "date": {"type": int, 'default': 0},

        "canceled": {"type": bool, 'default': False},

        "function_name": {"type": str, 'default': ""},
        "function_params": {"type": dict, 'default': {}},
        "function_result": {"type": str, 'default': ""},

        "retry": {"type": int, 'default': 0},
        "max_retry": {"type": int, 'default': 0},
        "status": {"type": str, 'default': ""},

    }

    def __init__(self, data=None):
        super(JobSchedule, self).__init__()
        self.set_attrs(self.attributes, data)
        self.object_type = "object"

    def get_id(self):
        return "%s/%s/%s" % (self.cluster_id, self.date, self.uuid)<|MERGE_RESOLUTION|>--- conflicted
+++ resolved
@@ -12,10 +12,7 @@
     FN_NODE_RESTART = "node_restart"
     FN_DEV_MIG = "device_migration"
     FN_FAILED_DEV_MIG = "failed_device_migration"
-<<<<<<< HEAD
-=======
     FN_NEW_DEV_MIG = "new_device_migration"
->>>>>>> e7e408db
 
     attributes = {
         "uuid": {"type": str, 'default': ""},
