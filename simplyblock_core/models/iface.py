--- conflicted
+++ resolved
@@ -5,29 +5,10 @@
 
 class IFace(BaseModel):
 
-<<<<<<< HEAD
-    attributes = {
-        "uuid": {"type": str, 'default': ""},
-        "if_name": {"type": str, 'default': ""},
-        "ip4_address": {"type": str, 'default': ""},
-        "port_number": {"type": int, 'default': -1},
-        "net_type": {"type": str, 'default': ""},
-        "status": {"type": str, 'default': ""},
-    }
-
-    def __init__(self, data=None):
-        super(IFace, self).__init__()
-        self.set_attrs(self.attributes, data)
-        self.object_type = "object"
-
-    def get_id(self):
-        return self.uuid
-=======
     if_name: str = ""
     ip4_address: str = ""
     net_type: str = ""
     port_number: int = -1
->>>>>>> 300f43f1
 
     def get_transport_type(self):
         if self.net_type == 'ether':
