import json

import requests
import logging

from requests.adapters import HTTPAdapter
from urllib3 import Retry

logger = logging.getLogger()


class SNodeClientException(Exception):
    def __init__(self, message):
        self.message = message


class SNodeClient:

    def __init__(self, ip_address, timeout=300, retry=5):
        self.ip_address = ip_address
        self.url = 'http://%s/snode/' % self.ip_address
        self.timeout = timeout
        self.session = requests.session()
        self.session.verify = False
        self.session.headers['Content-Type'] = "application/json"
        retries = Retry(total=retry, backoff_factor=1, connect=retry, read=retry)
        self.session.mount("http://", HTTPAdapter(max_retries=retries))

    def _request(self, method, path, payload=None):
        try:
            logger.debug("Requesting path: %s, params: %s", path, payload)
            data = None
            params = None
            if payload:
                if method == "GET" :
                    params = payload
                else:
                    data = json.dumps(payload)

            response = self.session.request(method, self.url+path, data=data,
                                            timeout=self.timeout, params=params)
        except Exception as e:
            logger.error("Request failed: %s", e)
            raise e

        logger.debug("Response: status_code: %s, content: %s",
                     response.status_code, response.content)
        ret_code = response.status_code

        result = None
        error = None
        if ret_code == 200:
            try:
                decoded_data = response.json()
            except Exception as e:
                logger.error("Failed to decode JSON response: %s", e)
                return response.content, None

            result = decoded_data.get('results')
            error = decoded_data.get('error')
            if result is not None or error is not None:
                return result, error
            else:
                return decoded_data, None

        if ret_code in [500, 400]:
            raise SNodeClientException("Invalid http status: %s" % ret_code)

        if ret_code == 422:
            raise SNodeClientException(f"Request validation failed: '{response.text}'")

        logger.error("Unknown http status: %s", ret_code)
        return None, None

    def is_live(self):
        return self._request("GET", "/check")

    def info(self):
        return self._request("GET", "info")

    def spdk_process_start(self, l_cores, spdk_mem, spdk_image=None, spdk_debug=None, cluster_ip=None,
                           fdb_connection=None, namespace=None, server_ip=None, rpc_port=None,
                           rpc_username=None, rpc_password=None, multi_threading_enabled=False, timeout=0, ssd_pcie=None,
                           total_mem=None, system_mem=None, cluster_mode=None):
        params = {
            "cluster_ip": cluster_ip,
            "server_ip": server_ip,
            "rpc_port": rpc_port,
            "rpc_username": rpc_username,
            "rpc_password": rpc_password}

        if l_cores:
            params['l_cores'] = l_cores
        if spdk_mem:
            params['spdk_mem'] = spdk_mem
        if spdk_image:
            params['spdk_image'] = spdk_image
        if spdk_debug:
            params['spdk_debug'] = spdk_debug
        if fdb_connection:
            params['fdb_connection'] = fdb_connection
        if namespace:
            params["namespace"] = namespace
        if multi_threading_enabled:
            params["multi_threading_enabled"] = multi_threading_enabled
        if timeout:
            params["timeout"] = timeout
        if ssd_pcie:
            params["ssd_pcie"] = ssd_pcie
        if total_mem:
            params["total_mem"] = total_mem
        if system_mem:
            params["system_mem"] = system_mem
        if cluster_mode:
            params["cluster_mode"] = cluster_mode
        return self._request("POST", "spdk_process_start", params)

    def join_swarm(self, cluster_ip, join_token, db_connection, cluster_id):
        return True, None
        # params = {
        #     "cluster_ip": cluster_ip,
        #     "cluster_id": cluster_id,
        #     "join_token": join_token,
        #     "db_connection": db_connection}
        # return self._request("POST", "join_swarm", params)

    def spdk_process_kill(self, rpc_port):
        return self._request("GET", "spdk_process_kill", {"rpc_port": rpc_port})

    def leave_swarm(self):
        return True
        # return self._request("GET", "leave_swarm")

    def make_gpt_partitions(self, nbd_device, jm_percent, num_partitions, partition_percent):
        params = {
            "nbd_device": nbd_device,
            "jm_percent": int(jm_percent),
            "num_partitions": int(num_partitions),
            "partition_percent": int(partition_percent),
        }
        return self._request("POST", "make_gpt_partitions", params)

    def delete_dev_gpt_partitions(self, device_pci):
        params = {"device_pci": device_pci}
        return self._request("POST", "delete_dev_gpt_partitions", params)

    def bind_device_to_nvme(self, device_pci):
        params = {"device_pci": device_pci}
        return self._request("POST", "bind_device_to_nvme", params)

    def bind_device_to_spdk(self, device_pci):
        params = {"device_pci": device_pci}
        return self._request("POST", "bind_device_to_spdk", params)

    def spdk_process_is_up(self, rpc_port):
        params = {"rpc_port": rpc_port}
        return self._request("GET", "spdk_process_is_up", params)

    def get_file_content(self, file_name):
        return self._request("GET", f"get_file_content/{file_name}")

    def spdk_proxy_restart(self,rpc_port=None):
        params = {"rpc_port": rpc_port}
        return self._request("GET", "spdk_proxy_restart", params)

    def set_hugepages(self):
        return self._request("POST", "set_hugepages")

<<<<<<< HEAD
    def nvme_connect(self, ip, port, nqn):
        params = {"ip": ip, "port": port, "nqn": nqn}
        return self._request("POST", "nvme_connect", params)

    def disconnect_nqn(self, nqn):
        params = {"nqn": nqn}
        return self._request("POST", "disconnect_nqn", params)
=======
    def ifc_is_roce(self, nic):
        params = {"nic": nic}
        return self._request("GET", "ifc_is_roce", params)

    def ifc_is_tcp(self, nic):
        params = {"nic": nic}
        return self._request("GET", "ifc_is_tcp", params)
>>>>>>> 3af633b0
<|MERGE_RESOLUTION|>--- conflicted
+++ resolved
@@ -166,15 +166,6 @@
     def set_hugepages(self):
         return self._request("POST", "set_hugepages")
 
-<<<<<<< HEAD
-    def nvme_connect(self, ip, port, nqn):
-        params = {"ip": ip, "port": port, "nqn": nqn}
-        return self._request("POST", "nvme_connect", params)
-
-    def disconnect_nqn(self, nqn):
-        params = {"nqn": nqn}
-        return self._request("POST", "disconnect_nqn", params)
-=======
     def ifc_is_roce(self, nic):
         params = {"nic": nic}
         return self._request("GET", "ifc_is_roce", params)
@@ -182,4 +173,10 @@
     def ifc_is_tcp(self, nic):
         params = {"nic": nic}
         return self._request("GET", "ifc_is_tcp", params)
->>>>>>> 3af633b0
+    def nvme_connect(self, ip, port, nqn):
+        params = {"ip": ip, "port": port, "nqn": nqn}
+        return self._request("POST", "nvme_connect", params)
+
+    def disconnect_nqn(self, nqn):
+        params = {"nqn": nqn}
+        return self._request("POST", "disconnect_nqn", params)