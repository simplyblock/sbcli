version: '3.8'

services:
  ### monitoring ###
  mongodb:
    image: "mongo:5.0"
    volumes:
      - "mongodb_data:/data/db"
    networks:
      - monitoring-net
    deploy:
      placement:
        constraints: [node.role == manager]
    networks:
      - monitoring-net

  opensearch:
    image: "opensearchproject/opensearch:2.4.0"
    environment:
      - "OPENSEARCH_JAVA_OPTS=-Xms1g -Xmx1g"
      - "bootstrap.memory_lock=true"
      - "discovery.type=single-node"
      - "action.auto_create_index=false"
      - "plugins.security.ssl.http.enabled=false"
      - "plugins.security.disabled=true"
    volumes:
      - "os_data:/usr/share/opensearch/data"
    networks:
      - monitoring-net
    deploy:
      placement:
        constraints: [node.role == manager]
    networks:
      - monitoring-net

  graylog:
    hostname: "server"
    image: "graylog/graylog:5.0"
    entrypoint: "/usr/bin/tini -- wait-for-it opensearch:9200 --  /docker-entrypoint.sh"
    environment:
      GRAYLOG_NODE_ID_FILE: "/usr/share/graylog/data/config/node-id"
      GRAYLOG_PASSWORD_SECRET: "${GRAYLOG_PASSWORD_SECRET}"
      GRAYLOG_ROOT_PASSWORD_SHA2: "${GRAYLOG_ROOT_PASSWORD_SHA2}"
      GRAYLOG_HTTP_BIND_ADDRESS: "0.0.0.0:9000"
      GRAYLOG_HTTP_EXTERNAL_URI: "http://localhost/graylog/"
      GRAYLOG_ELASTICSEARCH_HOSTS: "http://opensearch:9200"
      GRAYLOG_MONGODB_URI: "mongodb://mongodb:27017/graylog"
      GRAYLOG_SKIP_PREFLIGHT_CHECKS: "true"
    ports:
    - "5044:5044/tcp"   # Beats
    - "5140:5140/udp"   # Syslog
    - "5140:5140/tcp"   # Syslog
    - "5555:5555/tcp"   # RAW TCP
    - "5555:5555/udp"   # RAW TCP
    - "12201:12201/tcp" # GELF TCP
    - "12201:12201/udp" # GELF UDP
    - "13301:13301/tcp" # Forwarder data
    - "13302:13302/tcp" # Forwarder config
    volumes:
      - "graylog_data:/usr/share/graylog/data/data"
      - "graylog_journal:/usr/share/graylog/data/journal"
    networks:
      - monitoring-net
    deploy:
      placement:
        constraints: [node.role == manager]
    networks:
      - monitoring-net

  promagent:
    image: simplyblock/promagent
    environment:
      ClusterID: "${CLUSTER_ID}"
      ClusterIP: "HAProxy"
      ClusterSecret: "${CLUSTER_SECRET}"
    networks:
      - monitoring-net
    deploy:
      placement:
        constraints: [node.role == manager]
    networks:
      - monitoring-net

  pushgateway:
    image: prom/pushgateway
    networks:
      - monitoring-net
    deploy:
      placement:
        constraints: [node.role == manager]
    networks:
      - monitoring-net

  prometheus:
    image: prom/prometheus:v2.44.0
    user: root
    volumes:
      - ./prometheus.yml:/etc/prometheus/prometheus.yml
      - prometheus_data:/prometheus
    command:
      - "--config.file=/etc/prometheus/prometheus.yml"
      - "--storage.tsdb.path=/prometheus"
      - "--storage.tsdb.retention.time=${RETENTION_PERIOD}"
<<<<<<< HEAD
    networks:
      - monitoring-net
=======
    restart: "always"
>>>>>>> 10ee7d7e
    deploy:
      placement:
        constraints: [node.role == manager]
    networks:
      - monitoring-net

  node-exporter:
    image: prom/node-exporter:v1.7.0
    user: root
    volumes:
      - /proc:/host/proc:ro
      - /sys:/host/sys:ro
      - /:/rootfs:ro
    command:
      - '--path.procfs=/host/proc'
      - '--path.sysfs=/host/sys'
      - '--path.rootfs=/host'
      - '--collector.filesystem.ignored-mount-points="^(/rootfs|/host|)/(sys|proc|dev|host|etc)($$|/)"'
      - '--collector.filesystem.ignored-fs-types="^(sys|proc|auto|cgroup|devpts|ns|au|fuse\.lxc|mqueue)(fs|)$$"'
      - '--no-collector.ipvs'
<<<<<<< HEAD
    networks:
      - monitoring-net
=======
    restart: "always"
>>>>>>> 10ee7d7e
    deploy:
      mode: global
      placement:
        constraints: [node.role == worker]
    networks:
      - monitoring-net

  grafana:
    image: grafana/grafana:10.0.12
    environment:
      GF_SECURITY_ADMIN_USER: "admin"
      GF_SECURITY_ADMIN_PASSWORD: "${CLUSTER_SECRET}"
      GF_ALERTING_ENABLED: "true"
      GF_PATHS_PROVISIONING: "/etc/grafana/provisioning"
      GF_INSTALL_PLUGINS: "grafana-opensearch-datasource"
      GF_SERVER_ROOT_URL: "http://localhost/grafana/"
    volumes:
      - ./datasource.yml:/etc/grafana/provisioning/datasources/datasource.yaml
      - grafana_data:/var/lib/grafana
      - ./alerting:/etc/grafana/provisioning/alerting
<<<<<<< HEAD
    ports:
      - target: 3000
        published: 3000
        protocol: tcp
        mode: host
    networks:
      - monitoring-net
=======
>>>>>>> 10ee7d7e
    deploy:
      placement:
        constraints: [node.role == manager]
    networks:
      - monitoring-net

  CleanupGraylog:
    image: $SIMPLYBLOCK_DOCKER_IMAGE
    environment:
      LOG_DELETION_INTERVAL: "${LOG_DELETION_INTERVAL}"
    command: "python simplyblock_core/workers/cleanup_graylog.py"
    networks:
      - monitoring-net
    deploy:
      placement:
        constraints: [node.role == manager]
    networks:
      - monitoring-net

volumes:
  mongodb_data:
    driver: ${USE_EFS:-local}
  os_data:
    driver: ${USE_EFS:-local}
  graylog_data:
    driver: ${USE_EFS:-local}
  graylog_journal:
    driver: ${USE_EFS:-local}
  grafana_data:
    driver: ${USE_EFS:-local}
  graylog_config:
    driver: ${USE_EFS:-local}  
  prometheus_data:
    driver: ${USE_EFS:-local}

networks:
  monitoring-net:
    external: true<|MERGE_RESOLUTION|>--- conflicted
+++ resolved
@@ -101,12 +101,7 @@
       - "--config.file=/etc/prometheus/prometheus.yml"
       - "--storage.tsdb.path=/prometheus"
       - "--storage.tsdb.retention.time=${RETENTION_PERIOD}"
-<<<<<<< HEAD
-    networks:
-      - monitoring-net
-=======
     restart: "always"
->>>>>>> 10ee7d7e
     deploy:
       placement:
         constraints: [node.role == manager]
@@ -127,12 +122,7 @@
       - '--collector.filesystem.ignored-mount-points="^(/rootfs|/host|)/(sys|proc|dev|host|etc)($$|/)"'
       - '--collector.filesystem.ignored-fs-types="^(sys|proc|auto|cgroup|devpts|ns|au|fuse\.lxc|mqueue)(fs|)$$"'
       - '--no-collector.ipvs'
-<<<<<<< HEAD
-    networks:
-      - monitoring-net
-=======
     restart: "always"
->>>>>>> 10ee7d7e
     deploy:
       mode: global
       placement:
@@ -153,16 +143,6 @@
       - ./datasource.yml:/etc/grafana/provisioning/datasources/datasource.yaml
       - grafana_data:/var/lib/grafana
       - ./alerting:/etc/grafana/provisioning/alerting
-<<<<<<< HEAD
-    ports:
-      - target: 3000
-        published: 3000
-        protocol: tcp
-        mode: host
-    networks:
-      - monitoring-net
-=======
->>>>>>> 10ee7d7e
     deploy:
       placement:
         constraints: [node.role == manager]
