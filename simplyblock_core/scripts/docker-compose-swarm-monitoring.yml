--- conflicted
+++ resolved
@@ -207,11 +207,7 @@
       GF_ALERTING_ENABLED: "true"
       GF_PATHS_PROVISIONING: "/etc/grafana/provisioning"
       GF_INSTALL_PLUGINS: "grafana-opensearch-datasource"
-<<<<<<< HEAD
-      GF_SERVER_ROOT_URL: "http://${CLUSTER_IP}/grafana/"
-=======
       GF_SERVER_ROOT_URL: "${GRAFANA_ENDPOINT}"
->>>>>>> bd00d8dd
     volumes:
       - ./datasource.yml:/etc/grafana/provisioning/datasources/datasource.yaml
       - grafana_data:/var/lib/grafana
