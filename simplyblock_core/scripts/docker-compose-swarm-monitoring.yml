version: '3.8'

services:
  ### monitoring ###
  mongodb:
    image: "mongo:5.0"
    volumes:
      - "mongodb_data:/data/db"
    deploy:
      placement:
        constraints: [node.role == manager]
    networks:
      - monitoring-net

  opensearch:
    image: "opensearchproject/opensearch:2.4.0"
    environment:
      - "OPENSEARCH_JAVA_OPTS=-Xms1g -Xmx1g"
      - "bootstrap.memory_lock=true"
      - "discovery.type=single-node"
      - "action.auto_create_index=false"
      - "plugins.security.ssl.http.enabled=false"
      - "plugins.security.disabled=true"
    volumes:
      - "os_data:/usr/share/opensearch/data"
    deploy:
      placement:
        constraints: [node.role == manager]
    networks:
      - monitoring-net

  graylog:
    hostname: "server"
    image: "graylog/graylog:5.0"
    entrypoint: "/usr/bin/tini -- wait-for-it opensearch:9200 --  /docker-entrypoint.sh"
    environment:
      GRAYLOG_NODE_ID_FILE: "/usr/share/graylog/data/config/node-id"
      GRAYLOG_PASSWORD_SECRET: "${GRAYLOG_PASSWORD_SECRET}"
      GRAYLOG_ROOT_PASSWORD_SHA2: "${GRAYLOG_ROOT_PASSWORD_SHA2}"
      GRAYLOG_HTTP_BIND_ADDRESS: "0.0.0.0:9000"
      GRAYLOG_HTTP_EXTERNAL_URI: "http://localhost/graylog/"
      GRAYLOG_ELASTICSEARCH_HOSTS: "http://opensearch:9200"
      GRAYLOG_MONGODB_URI: "mongodb://mongodb:27017/graylog"
      GRAYLOG_SKIP_PREFLIGHT_CHECKS: "true"
      GRAYLOG_ROTATION_STRATEGY: "time"
      GRAYLOG_RETENTION_STRATEGY: "delete"
      GRAYLOG_ELASTICSEARCH_MAX_NUMBER_OF_INDICES: "${MAX_NUMBER_OF_INDICES}"
      GRAYLOG_ELASTICSEARCH_MAX_TIME_PER_INDEX: "1d"
    ports:
    - "5044:5044/tcp"   # Beats
    - "5140:5140/udp"   # Syslog
    - "5140:5140/tcp"   # Syslog
    - "5555:5555/tcp"   # RAW TCP
    - "5555:5555/udp"   # RAW TCP
    - "12201:12201/tcp" # GELF TCP
    - "12201:12201/udp" # GELF UDP
    - "13301:13301/tcp" # Forwarder data
    - "13302:13302/tcp" # Forwarder config
    volumes:
      - "graylog_data:/usr/share/graylog/data/data"
      - "graylog_journal:/usr/share/graylog/data/journal"
    deploy:
      placement:
        constraints: [node.role == manager]
    networks:
      - monitoring-net

  promagent:
    image: simplyblock/promagent
    environment:
      ClusterID: "${CLUSTER_ID}"
      ClusterIP: "HAProxy"
      ClusterSecret: "${CLUSTER_SECRET}"
    deploy:
      mode: global
      placement:
        constraints: [node.role == manager]
    networks:
      - monitoring-net

  pushgateway:
    image: prom/pushgateway
    deploy:
      mode: global
      placement:
        constraints: [node.role == manager]
    networks:
      - monitoring-net

  prometheus:
    image: prom/prometheus:v2.44.0
    user: root
    volumes:
      - ./prometheus.yml:/etc/prometheus/prometheus.yml
      - prometheus_data:/prometheus
    command:
      - "--config.file=/etc/prometheus/prometheus.yml"
      - "--storage.tsdb.path=/prometheus"
      - "--storage.tsdb.no-lockfile"
      - "--storage.tsdb.retention.time=${RETENTION_PERIOD}"
      - "--storage.tsdb.min-block-duration=2h"
      - "--storage.tsdb.max-block-duration=2h"
    restart: "always"
    deploy:
      mode: global
      placement:
        constraints: [node.role == manager]
    networks:
      - monitoring-net

  thanos-sidecar:
    image: thanosio/thanos:v0.31.0
    user: root
    command:
      - sidecar
      - --tsdb.path=/prometheus
      - --prometheus.url=http://prometheus:9090
      - --objstore.config-file=/etc/thanos/objstore.yml
    volumes:
      - prometheus_data:/prometheus
      - ./objstore.yml:/etc/thanos/objstore.yml
    deploy:
      mode: global
      placement:
        constraints: [node.role == manager]
    networks:
      - monitoring-net

  thanos-store:
    image: thanosio/thanos:v0.31.0
    command:
      - store
      - --objstore.config-file=/etc/thanos/objstore.yml
      - --index-cache-size=500MB
      - --chunk-pool-size=500MB
    volumes:
      - ./objstore.yml:/etc/thanos/objstore.yml
    deploy:
      mode: global
      placement:
        constraints: [node.role == manager]
    networks:
      - monitoring-net

  thanos-query:
    image: thanosio/thanos:v0.31.0
    command:
      - query
      - --http-address=0.0.0.0:9091
      - --store=thanos-store:10901
      - --store=thanos-sidecar:10901
    deploy:
      mode: global
      placement:
        constraints: [node.role == manager]
    networks:
      - monitoring-net

  thanos-compactor:
    image: thanosio/thanos:v0.31.0
    command:
      - compact
      - --data-dir=/data
      - --objstore.config-file=/etc/thanos/objstore.yml
      - --retention.resolution-raw=30d
      - --retention.resolution-5m=60d
      - --retention.resolution-1h=90d
      - --compact.concurrency=1
      - --wait
    volumes:
      - ./objstore.yml:/etc/thanos/objstore.yml
      - thanos_compactor_data:/data
    deploy:
      mode: global
      placement:
        constraints: [node.role == manager]
    networks:
      - monitoring-net

  node-exporter:
    image: prom/node-exporter:v1.7.0
    user: root
    volumes:
      - /proc:/host/proc:ro
      - /sys:/host/sys:ro
      - /:/rootfs:ro
    command:
      - '--path.procfs=/host/proc'
      - '--path.sysfs=/host/sys'
      - '--path.rootfs=/host'
      - '--collector.filesystem.ignored-mount-points="^(/rootfs|/host|)/(sys|proc|dev|host|etc)($$|/)"'
      - '--collector.filesystem.ignored-fs-types="^(sys|proc|auto|cgroup|devpts|ns|au|fuse\.lxc|mqueue)(fs|)$$"'
      - '--no-collector.ipvs'
    restart: "always"
    deploy:
      mode: global
    networks:
      - monitoring-net

  grafana:
    image: grafana/grafana:10.0.12
    environment:
      GF_SECURITY_ADMIN_USER: "admin"
      GF_SECURITY_ADMIN_PASSWORD: "${CLUSTER_SECRET}"
      GF_ALERTING_ENABLED: "true"
      GF_PATHS_PROVISIONING: "/etc/grafana/provisioning"
      GF_INSTALL_PLUGINS: "grafana-opensearch-datasource"
      GF_SERVER_ROOT_URL: "http://localhost/grafana/"
    volumes:
      - ./datasource.yml:/etc/grafana/provisioning/datasources/datasource.yaml
      - grafana_data:/var/lib/grafana
      - ./alerting:/etc/grafana/provisioning/alerting
      - ./dashboard.yml:/etc/grafana/provisioning/dashboards/main.yaml
      - ./dashboards:/var/lib/grafana/dashboards
<<<<<<< HEAD
    deploy:
      placement:
        constraints: [node.role == manager]
    networks:
      - monitoring-net

  CleanupGraylog:
    image: $SIMPLYBLOCK_DOCKER_IMAGE
    environment:
      LOG_DELETION_INTERVAL: "${LOG_DELETION_INTERVAL}"
    command: "python simplyblock_core/workers/cleanup_graylog.py"
=======
>>>>>>> 2c81dbfa
    deploy:
      placement:
        constraints: [node.role == manager]
    networks:
      - monitoring-net

volumes:
  mongodb_data:
  os_data:
  graylog_data:
  graylog_journal:
  grafana_data:
<<<<<<< HEAD
  graylog_config:  
=======
  graylog_config:
>>>>>>> 2c81dbfa
  prometheus_data:
  thanos_compactor_data:

networks:
  monitoring-net:
    external: true<|MERGE_RESOLUTION|>--- conflicted
+++ resolved
@@ -212,20 +212,6 @@
       - ./alerting:/etc/grafana/provisioning/alerting
       - ./dashboard.yml:/etc/grafana/provisioning/dashboards/main.yaml
       - ./dashboards:/var/lib/grafana/dashboards
-<<<<<<< HEAD
-    deploy:
-      placement:
-        constraints: [node.role == manager]
-    networks:
-      - monitoring-net
-
-  CleanupGraylog:
-    image: $SIMPLYBLOCK_DOCKER_IMAGE
-    environment:
-      LOG_DELETION_INTERVAL: "${LOG_DELETION_INTERVAL}"
-    command: "python simplyblock_core/workers/cleanup_graylog.py"
-=======
->>>>>>> 2c81dbfa
     deploy:
       placement:
         constraints: [node.role == manager]
@@ -238,11 +224,7 @@
   graylog_data:
   graylog_journal:
   grafana_data:
-<<<<<<< HEAD
-  graylog_config:  
-=======
   graylog_config:
->>>>>>> 2c81dbfa
   prometheus_data:
   thanos_compactor_data:
 
