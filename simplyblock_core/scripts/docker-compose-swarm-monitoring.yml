version: '3.8'

services:
  ### monitoring ###
  mongodb:
    image: "mongo:5.0"
    volumes:
      - "mongodb_data:/data/db"
    deploy:
      placement:
        constraints: [node.role == manager]
    networks:
      - monitoring-net

  opensearch:
    image: "opensearchproject/opensearch:2.4.0"
    environment:
      - "OPENSEARCH_JAVA_OPTS=-Xms1g -Xmx1g"
      - "bootstrap.memory_lock=true"
      - "discovery.type=single-node"
      - "action.auto_create_index=false"
      - "plugins.security.ssl.http.enabled=false"
      - "plugins.security.disabled=true"
    volumes:
      - "os_data:/usr/share/opensearch/data"
    deploy:
      placement:
        constraints: [node.role == manager]
    networks:
      - monitoring-net

  graylog:
    hostname: "server"
    image: "graylog/graylog:5.0"
    entrypoint: "/usr/bin/tini -- wait-for-it opensearch:9200 --  /docker-entrypoint.sh"
    environment:
      GRAYLOG_NODE_ID_FILE: "/usr/share/graylog/data/config/node-id"
      GRAYLOG_PASSWORD_SECRET: "${GRAYLOG_PASSWORD_SECRET}"
      GRAYLOG_ROOT_PASSWORD_SHA2: "${GRAYLOG_ROOT_PASSWORD_SHA2}"
      GRAYLOG_HTTP_BIND_ADDRESS: "0.0.0.0:9000"
      GRAYLOG_HTTP_EXTERNAL_URI: "http://localhost/graylog/"
      GRAYLOG_ELASTICSEARCH_HOSTS: "http://opensearch:9200"
      GRAYLOG_MONGODB_URI: "mongodb://mongodb:27017/graylog"
      GRAYLOG_SKIP_PREFLIGHT_CHECKS: "true"
    ports:
    - "5044:5044/tcp"   # Beats
    - "5140:5140/udp"   # Syslog
    - "5140:5140/tcp"   # Syslog
    - "5555:5555/tcp"   # RAW TCP
    - "5555:5555/udp"   # RAW TCP
    - "12201:12201/tcp" # GELF TCP
    - "12201:12201/udp" # GELF UDP
    - "13301:13301/tcp" # Forwarder data
    - "13302:13302/tcp" # Forwarder config
    volumes:
      - "graylog_data:/usr/share/graylog/data/data"
      - "graylog_journal:/usr/share/graylog/data/journal"
    deploy:
      placement:
        constraints: [node.role == manager]
    networks:
      - monitoring-net

  promagent:
    image: simplyblock/promagent
    environment:
      ClusterID: "${CLUSTER_ID}"
      ClusterIP: "HAProxy"
      ClusterSecret: "${CLUSTER_SECRET}"
    deploy:
      placement:
        constraints: [node.role == manager]
    networks:
      - monitoring-net

  pushgateway:
    image: prom/pushgateway
    deploy:
      placement:
        constraints: [node.role == manager]
    networks:
      - monitoring-net

  prometheus:
    image: prom/prometheus:v2.44.0
    user: root
    volumes:
      - ./prometheus.yml:/etc/prometheus/prometheus.yml
      - prometheus_data:/prometheus
    command:
      - "--config.file=/etc/prometheus/prometheus.yml"
      - "--storage.tsdb.path=/prometheus"
      - "--storage.tsdb.retention.time=${RETENTION_PERIOD}"
    restart: "always"
    deploy:
      replicas: 2
      placement:
        constraints: [node.role == manager]
    networks:
      - monitoring-net

  minio:
    image: minio/minio:RELEASE.2020-09-10T22-02-45Z
    volumes:
      - minio_data:/data
    environment:
      MINIO_PROMETHEUS_AUTH_TYPE: public
      MINIO_ACCESS_KEY: myaccesskey
      MINIO_SECRET_KEY: mysecretkey
    command: server /data
    restart: "always"
    deploy:
      placement:
        constraints: [node.role == manager]
    networks:
      - monitoring-net

  thanos-sidecar:
    image: thanosio/thanos:v0.31.0
    command:
      - sidecar
      - --tsdb.path=/prometheus
      - --prometheus.url=http://prometheus:9090
      - --objstore.config-file=/etc/thanos/objstore.yml
    volumes:
      - prometheus_data:/prometheus
      - ./objstore.yml:/etc/thanos/objstore.yml
    deploy:
      replicas: 2
      placement:
        constraints: [node.role == manager]
    networks:
      - monitoring-net

  thanos-store:
    image: thanosio/thanos:v0.31.0
    command:
      - store
      - --objstore.config-file=/etc/thanos/objstore.yml
      - --index-cache-size=500MB
      - --chunk-pool-size=500MB
    volumes:
      - ./objstore.yml:/etc/thanos/objstore.yml
    deploy:
      placement:
        constraints: [node.role == manager]
    networks:
      - monitoring-net

  thanos-query:
    image: thanosio/thanos:v0.31.0
    command:
      - query
      - --http-address=0.0.0.0:9091
      - --store=thanos-store:10901
      - --store=thanos-sidecar:10901
    deploy:
      placement:
        constraints: [node.role == manager]
    networks:
      - monitoring-net

  thanos-compactor:
    image: thanosio/thanos:v0.31.0
    command:
      - compact
      - --data-dir=/data
      - --objstore.config-file=/etc/thanos/objstore.yml
      - --retention.resolution-raw=${RETENTION_PERIOD}
      - --retention.resolution-5m=${RETENTION_PERIOD}
      - --retention.resolution-1h=${RETENTION_PERIOD}
    volumes:
      - ./thanos/objstore.yml:/etc/thanos/objstore.yml
      - thanos_compactor_data:/data
    deploy:
      placement:
        constraints: [node.role == manager]
    networks:
      - monitoring-net

  node-exporter:
    image: prom/node-exporter:v1.7.0
    user: root
    volumes:
      - /proc:/host/proc:ro
      - /sys:/host/sys:ro
      - /:/rootfs:ro
    command:
      - '--path.procfs=/host/proc'
      - '--path.sysfs=/host/sys'
      - '--path.rootfs=/host'
      - '--collector.filesystem.ignored-mount-points="^(/rootfs|/host|)/(sys|proc|dev|host|etc)($$|/)"'
      - '--collector.filesystem.ignored-fs-types="^(sys|proc|auto|cgroup|devpts|ns|au|fuse\.lxc|mqueue)(fs|)$$"'
      - '--no-collector.ipvs'
    restart: "always"
    deploy:
      mode: global
      placement:
        constraints: [node.role == worker]
    networks:
      - monitoring-net

  grafana:
    image: grafana/grafana:10.0.12
    environment:
      GF_SECURITY_ADMIN_USER: "admin"
      GF_SECURITY_ADMIN_PASSWORD: "${CLUSTER_SECRET}"
      GF_ALERTING_ENABLED: "true"
      GF_PATHS_PROVISIONING: "/etc/grafana/provisioning"
      GF_INSTALL_PLUGINS: "grafana-opensearch-datasource"
      GF_SERVER_ROOT_URL: "http://localhost/grafana/"
    volumes:
      - ./datasource.yml:/etc/grafana/provisioning/datasources/datasource.yaml
      - grafana_data:/var/lib/grafana
      - ./alerting:/etc/grafana/provisioning/alerting
    ports:
      - target: 3000
        published: 3000
        protocol: tcp
        mode: host
    deploy:
      placement:
        constraints: [node.role == manager]
    networks:
      - monitoring-net

  CleanupGraylog:
    image: $SIMPLYBLOCK_DOCKER_IMAGE
    environment:
      LOG_DELETION_INTERVAL: "${LOG_DELETION_INTERVAL}"
    command: "python simplyblock_core/workers/cleanup_graylog.py"
    deploy:
      placement:
        constraints: [node.role == manager]
    networks:
      - monitoring-net

volumes:
  mongodb_data:
    driver: ${USE_EFS:-local}
  os_data:
    driver: ${USE_EFS:-local}
  graylog_data:
    driver: ${USE_EFS:-local}
  graylog_journal:
    driver: ${USE_EFS:-local}
  grafana_data:
    driver: ${USE_EFS:-local}
  graylog_config:
    driver: ${USE_EFS:-local}  
  prometheus_data:
    driver: ${USE_EFS:-local}
<<<<<<< HEAD
  thanos_compactor_data:
    driver: ${USE_EFS:-local}
  minio_data:
    driver: ${USE_EFS:-local}
=======

>>>>>>> 64b84acd
networks:
  monitoring-net:
    external: true<|MERGE_RESOLUTION|>--- conflicted
+++ resolved
@@ -250,14 +250,11 @@
     driver: ${USE_EFS:-local}  
   prometheus_data:
     driver: ${USE_EFS:-local}
-<<<<<<< HEAD
   thanos_compactor_data:
     driver: ${USE_EFS:-local}
   minio_data:
     driver: ${USE_EFS:-local}
-=======
-
->>>>>>> 64b84acd
+
 networks:
   monitoring-net:
     external: true