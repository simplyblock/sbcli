version: '3.8'

services:
  ### monitoring ###
  mongodb:
    image: "mongo:5.0"
    volumes:
      - "mongodb_data:/data/db"
    deploy:
      placement:
        constraints: [node.role == manager]
    networks:
      - monitoring-net

  opensearch:
    image: "opensearchproject/opensearch:2.4.0"
    environment:
      - "OPENSEARCH_JAVA_OPTS=-Xms1g -Xmx1g"
      - "bootstrap.memory_lock=true"
      - "discovery.type=single-node"
      - "action.auto_create_index=false"
      - "plugins.security.ssl.http.enabled=false"
      - "plugins.security.disabled=true"
    volumes:
      - "os_data:/usr/share/opensearch/data"
    deploy:
      placement:
        constraints: [node.role == manager]
    networks:
      - monitoring-net

  graylog:
    hostname: "server"
    image: "graylog/graylog:5.0"
    entrypoint: "/usr/bin/tini -- wait-for-it opensearch:9200 --  /docker-entrypoint.sh"
    environment:
      GRAYLOG_NODE_ID_FILE: "/usr/share/graylog/data/config/node-id"
      GRAYLOG_PASSWORD_SECRET: "${GRAYLOG_PASSWORD_SECRET}"
      GRAYLOG_ROOT_PASSWORD_SHA2: "${GRAYLOG_ROOT_PASSWORD_SHA2}"
      GRAYLOG_HTTP_BIND_ADDRESS: "0.0.0.0:9000"
      GRAYLOG_HTTP_EXTERNAL_URI: "http://localhost/graylog/"
      GRAYLOG_ELASTICSEARCH_HOSTS: "http://opensearch:9200"
      GRAYLOG_MONGODB_URI: "mongodb://mongodb:27017/graylog"
      GRAYLOG_SKIP_PREFLIGHT_CHECKS: "true"
      GRAYLOG_ROTATION_STRATEGY: "time"
      GRAYLOG_RETENTION_STRATEGY: "delete"
      GRAYLOG_ELASTICSEARCH_MAX_NUMBER_OF_INDICES: "${MAX_NUMBER_OF_INDICES}"
      GRAYLOG_ELASTICSEARCH_MAX_TIME_PER_INDEX: "1d"
      GRAYLOG_RING_SIZE: "4096"
      GRAYLOG_INPUTBUFFER_RING_SIZE: "8192"
      GRAYLOG_VERSIONCHECKS: "false"
    ports:
    - "5044:5044/tcp"   # Beats
    - "5140:5140/udp"   # Syslog
    - "5140:5140/tcp"   # Syslog
    - "5555:5555/tcp"   # RAW TCP
    - "5555:5555/udp"   # RAW TCP
    - "12201:12201/tcp" # GELF TCP
    - "12201:12201/udp" # GELF UDP
    - "13301:13301/tcp" # Forwarder data
    - "13302:13302/tcp" # Forwarder config
    volumes:
      - "graylog_data:/usr/share/graylog/data/data"
      - "graylog_journal:/usr/share/graylog/data/journal"
    deploy:
      placement:
        constraints: [node.role == manager]
    networks:
      - monitoring-net

<<<<<<< HEAD
  promagent:
    image: simplyblock/promagent
    environment:
      ClusterID: "admin"
      ClusterIP: "HAProxy"
      ClusterSecret: "${CLUSTER_SECRET}"
    deploy:
      mode: global
      placement:
        constraints: [node.role == manager]
    networks:
      - monitoring-net

  pushgateway:
    image: prom/pushgateway
    deploy:
      mode: global
      placement:
        constraints: [node.role == manager]
    networks:
      - monitoring-net

=======
>>>>>>> 8e3832f1
  prometheus:
    image: prom/prometheus:v2.44.0
    user: root
    volumes:
      - ./prometheus.yml:/etc/prometheus/prometheus.yml
      - prometheus_data:/prometheus
    command:
      - "--config.file=/etc/prometheus/prometheus.yml"
      - "--storage.tsdb.path=/prometheus"
      - "--storage.tsdb.no-lockfile"
      - "--storage.tsdb.retention.time=${RETENTION_PERIOD}"
      - "--storage.tsdb.min-block-duration=2h"
      - "--storage.tsdb.max-block-duration=2h"
    restart: "always"
    deploy:
      mode: global
      placement:
        constraints: [node.role == manager]
    networks:
      - monitoring-net

  thanos-sidecar:
    image: thanosio/thanos:v0.31.0
    user: root
    command:
      - sidecar
      - --tsdb.path=/prometheus
      - --prometheus.url=http://prometheus:9090
      - --objstore.config-file=/etc/thanos/objstore.yml
    volumes:
      - prometheus_data:/prometheus
      - ./objstore.yml:/etc/thanos/objstore.yml
    deploy:
      mode: global
      placement:
        constraints: [node.role == manager]
    networks:
      - monitoring-net

  thanos-store:
    image: thanosio/thanos:v0.31.0
    command:
      - store
      - --objstore.config-file=/etc/thanos/objstore.yml
      - --index-cache-size=500MB
      - --chunk-pool-size=500MB
    volumes:
      - ./objstore.yml:/etc/thanos/objstore.yml
    deploy:
      mode: global
      placement:
        constraints: [node.role == manager]
    networks:
      - monitoring-net

  thanos-query:
    image: thanosio/thanos:v0.31.0
    command:
      - query
      - --http-address=0.0.0.0:9091
      - --store=thanos-store:10901
      - --store=thanos-sidecar:10901
    deploy:
      mode: global
      placement:
        constraints: [node.role == manager]
    networks:
      - monitoring-net

  thanos-compactor:
    image: thanosio/thanos:v0.31.0
    command:
      - compact
      - --data-dir=/data
      - --objstore.config-file=/etc/thanos/objstore.yml
      - --retention.resolution-raw=30d
      - --retention.resolution-5m=60d
      - --retention.resolution-1h=90d
      - --compact.concurrency=1
      - --wait
    volumes:
      - ./objstore.yml:/etc/thanos/objstore.yml
      - thanos_compactor_data:/data
    deploy:
      mode: global
      placement:
        constraints: [node.role == manager]
    networks:
      - monitoring-net

  node-exporter:
    image: prom/node-exporter:v1.7.0
    user: root
    volumes:
      - /proc:/host/proc:ro
      - /sys:/host/sys:ro
      - /:/rootfs:ro
    command:
      - '--path.procfs=/host/proc'
      - '--path.sysfs=/host/sys'
      - '--path.rootfs=/host'
      - '--collector.filesystem.ignored-mount-points="^(/rootfs|/host|)/(sys|proc|dev|host|etc)($$|/)"'
      - '--collector.filesystem.ignored-fs-types="^(sys|proc|auto|cgroup|devpts|ns|au|fuse\.lxc|mqueue)(fs|)$$"'
      - '--no-collector.ipvs'
    restart: "always"
    deploy:
      mode: global
    networks:
      - monitoring-net

  grafana:
    image: grafana/grafana:10.0.12
    environment:
      GF_SECURITY_ADMIN_USER: "admin"
      GF_SECURITY_ADMIN_PASSWORD: "${CLUSTER_SECRET}"
      GF_ALERTING_ENABLED: "true"
      GF_PATHS_PROVISIONING: "/etc/grafana/provisioning"
      GF_INSTALL_PLUGINS: "grafana-opensearch-datasource"
      GF_SERVER_ROOT_URL: "${GRAFANA_ENDPOINT}"
    volumes:
      - ./datasource.yml:/etc/grafana/provisioning/datasources/datasource.yaml
      - grafana_data:/var/lib/grafana
      - ./alerting:/etc/grafana/provisioning/alerting
      - ./dashboard.yml:/etc/grafana/provisioning/dashboards/main.yaml
      - ./dashboards:/var/lib/grafana/dashboards
    deploy:
      placement:
        constraints: [node.role == manager]
    networks:
      - monitoring-net

volumes:
  mongodb_data:
  os_data:
  graylog_data:
  graylog_journal:
  grafana_data:
  graylog_config:
  prometheus_data:
  thanos_compactor_data:

networks:
  monitoring-net:
    external: true<|MERGE_RESOLUTION|>--- conflicted
+++ resolved
@@ -68,31 +68,6 @@
     networks:
       - monitoring-net
 
-<<<<<<< HEAD
-  promagent:
-    image: simplyblock/promagent
-    environment:
-      ClusterID: "admin"
-      ClusterIP: "HAProxy"
-      ClusterSecret: "${CLUSTER_SECRET}"
-    deploy:
-      mode: global
-      placement:
-        constraints: [node.role == manager]
-    networks:
-      - monitoring-net
-
-  pushgateway:
-    image: prom/pushgateway
-    deploy:
-      mode: global
-      placement:
-        constraints: [node.role == manager]
-    networks:
-      - monitoring-net
-
-=======
->>>>>>> 8e3832f1
   prometheus:
     image: prom/prometheus:v2.44.0
     user: root
