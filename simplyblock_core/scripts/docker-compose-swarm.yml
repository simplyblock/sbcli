--- conflicted
+++ resolved
@@ -4,28 +4,14 @@
 
   spdk-stats-collector:
     image: $SIMPLYBLOCK_DOCKER_IMAGE
-    networks:
-      - hostnet
     command: "python simplyblock_core/services/spdk_stats_collector.py"
     volumes:
-<<<<<<< HEAD
-          - '/etc/simplyblock:/etc/simplyblock'
-          - '/var/tmp:/var/tmp'
-          - '/var/run:/var/run'
-=======
-      - "/etc/foundationdb:/etc/foundationdb"
->>>>>>> 7851ed11
-    deploy:
-      placement:
-<<<<<<< HEAD
-        constraints: [ node.role == worker ]
-    environment:
-      SIMPLYBLOCK_LOG_LEVEL: "$LOG_LEVEL"
-=======
+      - "/etc/foundationdb:/etc/foundationdb"
+    deploy:
+      placement:
         constraints: [ node.role == manager ]
     networks:
       - monitoring-net
->>>>>>> 7851ed11
 
   fdb-server:
     image: foundationdb/foundationdb:7.3.42
