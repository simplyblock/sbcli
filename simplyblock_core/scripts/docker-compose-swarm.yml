version: '3.8'

x-service-base: &service-base
  logging:
    driver: gelf
    options:
      gelf-address: "tcp://${CLUSTER_IP}:12202"


services:

  fdb-server:
    <<: *service-base
    image: foundationdb/foundationdb:7.3.63
    networks:
      - hostnet
    environment:
      SIMPLYBLOCK_LOG_LEVEL: '$LOG_LEVEL'
      FDB_CLUSTER_FILE_CONTENTS: '$FDB_CLUSTER_FILE_CONTENTS'
      FDB_NETWORKING_MODE: 'container'
      FDB_CLUSTER_FILE: '/etc/foundationdb/fdb.cluster'
    volumes:
      - "/etc/foundationdb:/etc/foundationdb"
      - "/etc/foundationdb/data:/var/fdb/data"
      - "/etc/foundationdb/logs:/var/fdb/logs"

    deploy:
      mode: global
      placement:
        constraints: [ node.role == manager ]
      resources:
        reservations:
          memory: 4g

  fdb-backup-agent:
    <<: *service-base
    image: foundationdb/foundationdb:7.3.63
    entrypoint: "/usr/bin/backup_agent -C  /etc/foundationdb/fdb.cluster"
    networks:
      - hostnet
    environment:
      FDB_CLUSTER_FILE: '/etc/foundationdb/fdb.cluster'
    volumes:
      - "/etc/foundationdb:/etc/foundationdb"
    deploy:
      placement:
        constraints: [ node.role == manager ]

  WebAppAPI:
    <<: *service-base
    image: $SIMPLYBLOCK_DOCKER_IMAGE
    command: "python3 simplyblock_web/app.py"
    networks:
      - localnet
    deploy:
      endpoint_mode: dnsrr
      mode: global
      placement:
        constraints: [node.role == manager]
    volumes:
      - "/etc/foundationdb:/etc/foundationdb"
    environment:
      SIMPLYBLOCK_LOG_LEVEL: "$LOG_LEVEL"
      FLASK_DEBUG: "False"
      FLASK_ENV: "production"

  StorageNodeMonitor:
    <<: *service-base
    image: $SIMPLYBLOCK_DOCKER_IMAGE
    command: "python simplyblock_core/services/storage_node_monitor.py"
    deploy:
      placement:
        constraints: [node.role == manager]
    volumes:
      - "/etc/foundationdb:/etc/foundationdb"
    networks:
      - hostnet
    environment:
      SIMPLYBLOCK_LOG_LEVEL: "$LOG_LEVEL"

  MgmtNodeMonitor:
    <<: *service-base
    image: $SIMPLYBLOCK_DOCKER_IMAGE
    command: "python simplyblock_core/services/mgmt_node_monitor.py"
    deploy:
      placement:
        constraints: [node.role == manager]
    volumes:
      - "/etc/foundationdb:/etc/foundationdb"
    networks:
      - hostnet
    environment:
      SIMPLYBLOCK_LOG_LEVEL: "$LOG_LEVEL"

  LVolStatsCollector:
    <<: *service-base
    image: $SIMPLYBLOCK_DOCKER_IMAGE
    command: "python simplyblock_core/services/lvol_stat_collector.py"
    deploy:
      placement:
        constraints: [node.role == manager]
    volumes:
      - "/etc/foundationdb:/etc/foundationdb"
    networks:
      - hostnet
    environment:
      SIMPLYBLOCK_LOG_LEVEL: "$LOG_LEVEL"

  MainDistrEventCollector:
    <<: *service-base
    image: $SIMPLYBLOCK_DOCKER_IMAGE
    command: "python simplyblock_core/services/main_distr_event_collector.py"
    networks:
      - hostnet
    deploy:
      placement:
        constraints: [node.role == manager]
    volumes:
      - "/etc/foundationdb:/etc/foundationdb"
    environment:
      SIMPLYBLOCK_LOG_LEVEL: "$LOG_LEVEL"

  HAProxy:
    image: haproxytech/haproxy-debian:latest
    deploy:
      mode: global
      placement:
        constraints: [node.role == manager]
    ports:
      - 80:80
      - 12202:12202
      - 9200:9200
    networks:
      - localnet
      - monitoring-net
    volumes:
      - "$DIR/haproxy.cfg:/usr/local/etc/haproxy/haproxy.cfg"
    environment:
      SIMPLYBLOCK_LOG_LEVEL: "$LOG_LEVEL"

  CapacityAndStatsCollector:
    <<: *service-base
    image: $SIMPLYBLOCK_DOCKER_IMAGE
    command: "python simplyblock_core/services/capacity_and_stats_collector.py"
    deploy:
      placement:
        constraints: [node.role == manager]
    volumes:
      - "/etc/foundationdb:/etc/foundationdb"
    networks:
      - hostnet
    environment:
      SIMPLYBLOCK_LOG_LEVEL: "$LOG_LEVEL"

  CapacityMonitor:
    <<: *service-base
    image: $SIMPLYBLOCK_DOCKER_IMAGE
    command: "python simplyblock_core/services/cap_monitor.py"
    deploy:
      placement:
        constraints: [node.role == manager]
    volumes:
      - "/etc/foundationdb:/etc/foundationdb"
    networks:
      - hostnet
    environment:
      SIMPLYBLOCK_LOG_LEVEL: "$LOG_LEVEL"

  HealthCheck:
    <<: *service-base
    image: $SIMPLYBLOCK_DOCKER_IMAGE
    command: "python simplyblock_core/services/health_check_service.py"
    deploy:
      placement:
        constraints: [node.role == manager]
    volumes:
      - "/etc/foundationdb:/etc/foundationdb"
    networks:
      - hostnet
    environment:
      SIMPLYBLOCK_LOG_LEVEL: "$LOG_LEVEL"

  DeviceMonitor:
    <<: *service-base
    image: $SIMPLYBLOCK_DOCKER_IMAGE
    command: "python simplyblock_core/services/device_monitor.py"
    deploy:
      placement:
        constraints: [node.role == manager]
    volumes:
      - "/etc/foundationdb:/etc/foundationdb"
    networks:
      - hostnet
    environment:
      SIMPLYBLOCK_LOG_LEVEL: "$LOG_LEVEL"

  LVolMonitor:
    <<: *service-base
    image: $SIMPLYBLOCK_DOCKER_IMAGE
    command: "python simplyblock_core/services/lvol_monitor.py"
    deploy:
      placement:
        constraints: [node.role == manager]
    volumes:
      - "/etc/foundationdb:/etc/foundationdb"
    networks:
      - hostnet
    environment:
      SIMPLYBLOCK_LOG_LEVEL: "$LOG_LEVEL"

  SnapshotMonitor:
    <<: *service-base
    image: $SIMPLYBLOCK_DOCKER_IMAGE
    command: "python simplyblock_core/services/snapshot_monitor.py"
    deploy:
      placement:
        constraints: [node.role == manager]
    volumes:
      - "/etc/foundationdb:/etc/foundationdb"
    networks:
      - hostnet
    environment:
      SIMPLYBLOCK_LOG_LEVEL: "$LOG_LEVEL"

  CleanupFDB:
    <<: *service-base
    image: $SIMPLYBLOCK_DOCKER_IMAGE
    environment:
      SIMPLYBLOCK_LOG_LEVEL: "$LOG_LEVEL"
      LOG_DELETION_INTERVAL: "${LOG_DELETION_INTERVAL}"
    command: "python simplyblock_core/workers/cleanup_foundationdb.py"
    deploy:
      placement:
        constraints: [node.role == manager]
    volumes:
      - "/etc/foundationdb:/etc/foundationdb"
    networks:
      - hostnet

  TasksRunnerRestart:
    <<: *service-base
    image: $SIMPLYBLOCK_DOCKER_IMAGE
    command: "python simplyblock_core/services/tasks_runner_restart.py"
    deploy:
      placement:
        constraints: [node.role == manager]
    volumes:
      - "/etc/foundationdb:/etc/foundationdb"
    networks:
      - hostnet
    environment:
      SIMPLYBLOCK_LOG_LEVEL: "$LOG_LEVEL"

  TasksRunnerMigration:
    <<: *service-base
    image: $SIMPLYBLOCK_DOCKER_IMAGE
    command: "python simplyblock_core/services/tasks_runner_migration.py"
    deploy:
      placement:
        constraints: [node.role == manager]
    volumes:
      - "/etc/foundationdb:/etc/foundationdb"
    networks:
      - hostnet
    environment:
      SIMPLYBLOCK_LOG_LEVEL: "$LOG_LEVEL"

  TasksRunnerFailedMigration:
    <<: *service-base
    image: $SIMPLYBLOCK_DOCKER_IMAGE
    command: "python simplyblock_core/services/tasks_runner_failed_migration.py"
    deploy:
      placement:
        constraints: [node.role == manager]
    volumes:
      - "/etc/foundationdb:/etc/foundationdb"
    networks:
      - hostnet
    environment:
      SIMPLYBLOCK_LOG_LEVEL: "$LOG_LEVEL"

  TasksRunnerClusterStatus:
    <<: *service-base
    image: $SIMPLYBLOCK_DOCKER_IMAGE
    command: "python simplyblock_core/services/tasks_cluster_status.py"
    deploy:
      placement:
        constraints: [node.role == manager]
    volumes:
      - "/etc/foundationdb:/etc/foundationdb"
    networks:
      - hostnet
    environment:
      SIMPLYBLOCK_LOG_LEVEL: "$LOG_LEVEL"

  TasksRunnerNewDeviceMigration:
    <<: *service-base
    image: $SIMPLYBLOCK_DOCKER_IMAGE
    command: "python simplyblock_core/services/tasks_runner_new_dev_migration.py"
    deploy:
      placement:
        constraints: [node.role == manager]
    volumes:
      - "/etc/foundationdb:/etc/foundationdb"
    networks:
      - hostnet
    environment:
      SIMPLYBLOCK_LOG_LEVEL: "$LOG_LEVEL"

  TasksNodeAddRunner:
    <<: *service-base
    image: $SIMPLYBLOCK_DOCKER_IMAGE
    command: "python simplyblock_core/services/tasks_runner_node_add.py"
    deploy:
      placement:
        constraints: [node.role == manager]
    volumes:
      - "/etc/foundationdb:/etc/foundationdb"
    networks:
      - hostnet
    environment:
      SIMPLYBLOCK_LOG_LEVEL: "$LOG_LEVEL"

  TasksRunnerPortAllow:
    <<: *service-base
    image: $SIMPLYBLOCK_DOCKER_IMAGE
    command: "python simplyblock_core/services/tasks_runner_port_allow.py"
    deploy:
      placement:
        constraints: [node.role == manager]
    volumes:
      - "/etc/foundationdb:/etc/foundationdb"
    networks:
      - hostnet
    environment:
      SIMPLYBLOCK_LOG_LEVEL: "$LOG_LEVEL"

<<<<<<< HEAD
  SnapshotReplication:
    <<: *service-base
    image: $SIMPLYBLOCK_DOCKER_IMAGE
    command: "python simplyblock_core/services/snapshot_replication.py"
=======
  TasksRunnerJCCompResume:
    <<: *service-base
    image: $SIMPLYBLOCK_DOCKER_IMAGE
    command: "python simplyblock_core/services/tasks_runner_jc_comp.py"
>>>>>>> 3af633b0
    deploy:
      placement:
        constraints: [node.role == manager]
    volumes:
      - "/etc/foundationdb:/etc/foundationdb"
    networks:
      - hostnet
    environment:
      SIMPLYBLOCK_LOG_LEVEL: "$LOG_LEVEL"

networks:
  monitoring-net:
    external: true

  hostnet:
    external: true
    name: host

  localnet:
    driver: overlay
    ipam:
      config:
        - subnet: 192.168.1.0/24<|MERGE_RESOLUTION|>--- conflicted
+++ resolved
@@ -335,17 +335,24 @@
     environment:
       SIMPLYBLOCK_LOG_LEVEL: "$LOG_LEVEL"
 
-<<<<<<< HEAD
+  TasksRunnerJCCompResume:
+    <<: *service-base
+    image: $SIMPLYBLOCK_DOCKER_IMAGE
+    command: "python simplyblock_core/services/tasks_runner_jc_comp.py"
+    deploy:
+      placement:
+        constraints: [node.role == manager]
+    volumes:
+      - "/etc/foundationdb:/etc/foundationdb"
+    networks:
+      - hostnet
+    environment:
+      SIMPLYBLOCK_LOG_LEVEL: "$LOG_LEVEL"
+
   SnapshotReplication:
     <<: *service-base
     image: $SIMPLYBLOCK_DOCKER_IMAGE
     command: "python simplyblock_core/services/snapshot_replication.py"
-=======
-  TasksRunnerJCCompResume:
-    <<: *service-base
-    image: $SIMPLYBLOCK_DOCKER_IMAGE
-    command: "python simplyblock_core/services/tasks_runner_jc_comp.py"
->>>>>>> 3af633b0
     deploy:
       placement:
         constraints: [node.role == manager]
