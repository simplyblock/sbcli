import hashlib
import logging
import os
import subprocess


DIR_PATH = os.path.dirname(os.path.realpath(__file__))

logger = logging.getLogger()


def __run_script(args: list):
    output = subprocess.check_output(args, text=True, stderr=subprocess.STDOUT)
    if output:
        logger.debug(output.strip())


<<<<<<< HEAD
def install_deps(mode):
    return __run_script(['bash', '-x', os.path.join(DIR_PATH, 'install_deps.sh'), mode])
=======
def install_deps():
    __run_script(['bash', '-x', os.path.join(DIR_PATH, 'install_deps.sh')])
>>>>>>> 113180c3


def configure_docker(docker_ip):
    __run_script(['bash', '-x', os.path.join(DIR_PATH, 'config_docker.sh'), docker_ip])


def deploy_stack(cli_pass, dev_ip, image_name, graylog_password, cluster_id,
                 log_del_interval, metrics_retention_period, log_level, grafana_endpoint):
    pass_hash = hashlib.sha256(graylog_password.encode('utf-8')).hexdigest()
    __run_script(
        ['sudo', 'bash', '-x', os.path.join(DIR_PATH, 'deploy_stack.sh'), cli_pass, dev_ip, image_name, pass_hash,
         graylog_password, cluster_id, log_del_interval, metrics_retention_period, log_level, grafana_endpoint])

def deploy_k8s_stack(cli_pass, dev_ip, image_name, graylog_password, cluster_id,
                 log_del_interval, metrics_retention_period, log_level, grafana_endpoint, contact_point, k8s_namespace):
    pass_hash = hashlib.sha256(graylog_password.encode('utf-8')).hexdigest()
    return __run_script(
        ['sudo', 'bash', '-x', os.path.join(DIR_PATH, 'deploy_k8s_stack.sh'), cli_pass, dev_ip, image_name, pass_hash,
         graylog_password, cluster_id, log_del_interval, metrics_retention_period, log_level, grafana_endpoint, contact_point, k8s_namespace])

def deploy_cleaner():
    __run_script(['sudo', 'bash', '-x', os.path.join(DIR_PATH, 'clean_local_storage_deploy.sh')])


def set_db_config(DEV_IP):
    __run_script(['sudo', 'bash', '-x', os.path.join(DIR_PATH, 'set_db_config.sh'), DEV_IP])


def set_db_config_single():
    __run_script(['bash', os.path.join(DIR_PATH, 'db_config_single.sh')])


def set_db_config_double():
    __run_script(['bash', os.path.join(DIR_PATH, 'db_config_double.sh')])

def deploy_fdb_from_file_service(zip_path):
    args = ["sudo", 'bash']
    if logger.level == logging.DEBUG:
        args.append("-x")
    args.append(os.path.join(DIR_PATH, 'deploy_fdb.sh'))
    args.append(zip_path)
    subprocess.check_call(" ".join(args), shell=True,  text=True)<|MERGE_RESOLUTION|>--- conflicted
+++ resolved
@@ -15,13 +15,8 @@
         logger.debug(output.strip())
 
 
-<<<<<<< HEAD
 def install_deps(mode):
     return __run_script(['bash', '-x', os.path.join(DIR_PATH, 'install_deps.sh'), mode])
-=======
-def install_deps():
-    __run_script(['bash', '-x', os.path.join(DIR_PATH, 'install_deps.sh')])
->>>>>>> 113180c3
 
 
 def configure_docker(docker_ip):
