--- conflicted
+++ resolved
@@ -1,12 +1,5 @@
 from prometheus_client import CollectorRegistry, Gauge, push_to_gateway
 import time
-<<<<<<< HEAD
-
-import docker
-
-from simplyblock_core import utils
-=======
->>>>>>> 7851ed11
 from simplyblock_core.services.spdk import client as spdk_client
 from simplyblock_core import constants, db_controller, utils
 from simplyblock_core.rpc_client import RPCClient
@@ -39,20 +32,6 @@
         irq = reactor.get("irq", 0)
         sys = reactor.get("sys", 0)
 
-<<<<<<< HEAD
-method = "thread_get_stats"
-logger = utils.get_logger(__name__)
-
-
-def get_file(ret, path):
-    logger.info(f"getting file {path}")
-    f = open(path, 'at', buffering=1)
-    f.write("date, ")
-    for stats in ret["threads"]:
-        f.write(", ".join([k for k in stats]))
-    f.write("\n")
-    return f
-=======
         thread_names = ", ".join(thread["name"] for thread in reactor.get("lw_threads", []))
 
         for thread in reactor.get("lw_threads", []):
@@ -63,44 +42,10 @@
             cpu_usage_percent = (thread_busy / (core_busy + core_idle)) * 100 if (core_busy + core_idle) > 0 else 0
 
             cpu_busy_gauge.labels(cluster=cluster_id, snode=snode_id, node_ip=snode_ip, thread_name=thread_name).set(cpu_usage_percent)
->>>>>>> 7851ed11
 
         total_cycle = core_busy + irq + sys
         core_utilization_percent = (total_cycle / (total_cycle + core_idle)) * 100 if (total_cycle + core_idle)  > 0 else 0
 
-<<<<<<< HEAD
-def get_docker_client():
-    return docker.from_env()
-
-if __name__ == '__main__':
-
-    node_docker = get_docker_client()
-
-    while True:
-        try:
-            for cont in node_docker.containers.list(all=True):
-                logger.info(cont.attrs['Name'])
-                if cont.attrs['Name'].startswith(f"/spdk") and not cont.attrs['Name'].startswith("/spdk_proxy") :
-                    status = cont.attrs['State']["Status"]
-                    is_running = cont.attrs['State']["Running"]
-                    logger.info(f"is_running: {is_running}")
-                    if is_running:
-                        spdk_sock_path = f"/var/tmp{cont.attrs['Name']}/spdk.sock"
-                        client = spdk_client.JSONRPCClient(spdk_sock_path, 5260)
-                        ret = client.call(method)
-                        now = str(datetime.datetime.now()).split(".")[0]
-                        if ret and "threads" in ret:
-                            out_file = get_file(ret, f"/etc/simplyblock{cont.attrs['Name']}_top.csv")
-                            out_file.write(now + ", ")
-                            for stats in ret["threads"]:
-                                out_file.write(", ".join([str(k) for k in stats.values()]))
-                            out_file.write("\n")
-
-        except Exception as e:
-            logger.error(e)
-
-        time.sleep(10)
-=======
         cpu_utilization_gauge.labels(cluster=cluster_id, snode=snode_id, node_ip=snode_ip, core_id=str(lcore), thread_names=thread_names).set(core_utilization_percent)
 
     push_to_gateway(PUSHGATEWAY_URL, job='metricsgateway', grouping_key={'cluster': str(cluster_id), 'snode': str(snode_id)}, registry=registry)
@@ -125,5 +70,4 @@
             else:
                 logger.info(f"Skipping snode {snode.mgmt_ip} with NO NVMe devices.")
     
-    time.sleep(constants.SPDK_STAT_COLLECTOR_INTERVAL_SEC)
->>>>>>> 7851ed11
+    time.sleep(constants.SPDK_STAT_COLLECTOR_INTERVAL_SEC)