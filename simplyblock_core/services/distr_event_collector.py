--- conflicted
+++ resolved
@@ -34,15 +34,9 @@
         node_id = event.node_id
         storage_id = event.storage_id
 
-<<<<<<< HEAD
-        nodes = db_controller.get_storage_nodes_by_cluster_id(event.cluster_uuid)
-        device_id = None
-        for node in nodes:
-=======
         device = None
         device_node = None
         for node in db_controller.get_storage_nodes():
->>>>>>> 97bce2f6
             for dev in node.nvme_devices:
                 if dev.cluster_device_order == storage_id:
                     if dev.status not in [NVMeDevice.STATUS_ONLINE, NVMeDevice.STATUS_READONLY]:
