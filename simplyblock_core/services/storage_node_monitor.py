# coding=utf-8
import time


from simplyblock_core import constants, kv_store, cluster_ops, storage_node_ops, utils
from simplyblock_core.controllers import health_controller, device_controller, tasks_controller
from simplyblock_core.models.cluster import Cluster
from simplyblock_core.models.nvme_device import NVMeDevice, JMDevice
from simplyblock_core.models.storage_node import StorageNode


logger = utils.get_logger(__name__)


# get DB controller
db_store = kv_store.KVStore()
db_controller = kv_store.DBController(kv_store=db_store)


def get_cluster_target_status(cluster_id):
    cluster = db_controller.get_cluster_by_id(cluster_id)
    if cluster.status == cluster.STATUS_UNREADY:
        return Cluster.STATUS_UNREADY
    snodes = db_controller.get_storage_nodes_by_cluster_id(cluster_id)

    online_nodes = 0
    offline_nodes = 0
    affected_nodes = 0
    online_devices = 0
    offline_devices = 0

    for node in snodes:
        if node.status == StorageNode.STATUS_ONLINE:
            online_nodes += 1
            node_online_devices = 0
            node_offline_devices = 0
            for dev in node.nvme_devices:
                if dev.status in [NVMeDevice.STATUS_ONLINE, NVMeDevice.STATUS_JM, NVMeDevice.STATUS_READONLY]:
                    node_online_devices += 1
                else:
                    node_offline_devices += 1

            if node_offline_devices > 0 or node_online_devices == 0:
                affected_nodes += 1

            online_devices += node_online_devices
            offline_devices += node_offline_devices

        else:
            offline_nodes += 1

    logger.debug(f"online_nodes: {online_nodes}")
    logger.debug(f"offline_nodes: {offline_nodes}")
    logger.debug(f"affected_nodes: {affected_nodes}")
    logger.debug(f"online_devices: {online_devices}")
    logger.debug(f"offline_devices: {offline_devices}")

    # if more than two affected nodes then cluster is suspended
    if affected_nodes > 2 or offline_nodes > 2:
        return Cluster.STATUS_SUSPENDED

    # if any device goes offline then cluster is degraded
    if offline_devices > 0:
        return Cluster.STATUS_DEGRADED

    # if any node goes offline then cluster is degraded
    if offline_nodes > 0:
        return Cluster.STATUS_DEGRADED

    return Cluster.STATUS_ACTIVE


def update_cluster_status(cluster_id):
    cluster = db_controller.get_cluster_by_id(cluster_id)

    if cluster.ha_type == "ha":

        if cluster.status == Cluster.STATUS_READONLY:
            return
        if cluster.status == Cluster.STATUS_UNREADY:
            return

        cluster_target_status = get_cluster_target_status(cluster_id)
        logger.info(f"Target cluster status {cluster_target_status}, current status: {cluster.status}")
        if cluster.status == cluster_target_status:
            return

        if cluster_target_status == Cluster.STATUS_ACTIVE:
            logger.info(f"Resuming cluster: {cluster_id}")
            cluster_ops.unsuspend_cluster(cluster_id)

        elif cluster_target_status == Cluster.STATUS_SUSPENDED:
            logger.warning(f"Suspending cluster: {cluster_id}")
            cluster_ops.suspend_cluster(cluster_id)

        elif cluster_target_status == Cluster.STATUS_DEGRADED:
            logger.warning(f"Degrading cluster: {cluster_id}")
            cluster_ops.degrade_cluster(cluster_id)


def set_node_online(node):
    if node.status != StorageNode.STATUS_ONLINE:
        # set devices online
        for dev in node.nvme_devices:
            if dev.status == NVMeDevice.STATUS_UNAVAILABLE:
                device_controller.device_set_online(dev.get_id())

        # set jm dev online
        if node.jm_device.status == JMDevice.STATUS_UNAVAILABLE:
            device_controller.set_jm_device_state(node.jm_device.get_id(), JMDevice.STATUS_ONLINE)

        # set node online
        storage_node_ops.set_node_status(node.get_id(), StorageNode.STATUS_ONLINE)


def set_node_offline(node):
    if node.status != StorageNode.STATUS_UNREACHABLE:
        # set node unavailable
        storage_node_ops.set_node_status(node.get_id(), StorageNode.STATUS_UNREACHABLE)

        # set devices unavailable
        for dev in node.nvme_devices:
            if dev.status == NVMeDevice.STATUS_ONLINE:
                device_controller.device_set_unavailable(dev.get_id())

        # set jm dev offline
        if node.jm_device.status != JMDevice.STATUS_UNAVAILABLE:
            device_controller.set_jm_device_state(node.jm_device.get_id(), JMDevice.STATUS_UNAVAILABLE)


logger.info("Starting node monitor")
while True:
    clusters = db_controller.get_clusters()
    for cluster in clusters:
        cluster_id = cluster.get_id()
        if cluster.status == Cluster.STATUS_IN_ACTIVATION:
            logger.info(f"Cluster status is: {cluster.status}, skipping monitoring")
            continue

        nodes = db_controller.get_storage_nodes_by_cluster_id(cluster_id)
        for snode in nodes:
            if snode.status not in [StorageNode.STATUS_ONLINE, StorageNode.STATUS_UNREACHABLE]:
                logger.info(f"Node status is: {snode.status}, skipping")
                continue

            logger.info(f"Checking node {snode.hostname}")

            # 1- check node ping
            ping_check = health_controller._check_node_ping(snode.mgmt_ip)
            logger.info(f"Check: ping mgmt ip {snode.mgmt_ip} ... {ping_check}")
            if not ping_check:
                time.sleep(1)
                ping_check = health_controller._check_node_ping(snode.mgmt_ip)
                logger.info(f"Check 2: ping mgmt ip {snode.mgmt_ip} ... {ping_check}")

            # 2- check node API
<<<<<<< HEAD

            node_api_check = health_controller._check_node_api(snode.api_endpoint)
            logger.info(f"Check: node API {snode.api_endpoint} ... {node_api_check}")
=======
            node_api_check = health_controller._check_node_api(snode.mgmt_ip)
            logger.info(f"Check: node API {snode.mgmt_ip}:5000 ... {node_api_check}")
>>>>>>> c1bbbc06

            # 3- check spdk_process
            spdk_process = health_controller._check_spdk_process_up(snode.api_endpoint)
            logger.info(f"Check: spdk process {snode.api_endpoint} ... {spdk_process}")

            # 4- check rpc
            node_rpc_check = health_controller._check_node_rpc(
                snode.mgmt_ip, snode.rpc_port, snode.rpc_username, snode.rpc_password)
            logger.info(f"Check: node RPC {snode.mgmt_ip}:{snode.rpc_port} ... {node_rpc_check}")

            is_node_online = ping_check and node_api_check and spdk_process and node_rpc_check
            if is_node_online:
                set_node_online(snode)

                # check JM device
                if snode.jm_device:
                    if snode.jm_device.status in [JMDevice.STATUS_ONLINE, JMDevice.STATUS_UNAVAILABLE]:
                        ret = health_controller.check_jm_device(snode.jm_device.get_id())
                        if ret:
                            logger.info(f"JM bdev is online: {snode.jm_device.get_id()}")
                            if snode.jm_device.status != JMDevice.STATUS_ONLINE:
                                device_controller.set_jm_device_state(snode.jm_device.get_id(), JMDevice.STATUS_ONLINE)
                        else:
                            logger.error(f"JM bdev is offline: {snode.jm_device.get_id()}")
                            if snode.jm_device.status != JMDevice.STATUS_UNAVAILABLE:
                                device_controller.set_jm_device_state(snode.jm_device.get_id(),
                                                                      JMDevice.STATUS_UNAVAILABLE)

            else:
                set_node_offline(snode)

                if not ping_check and not node_api_check and not spdk_process:
                    # restart on new node
                    storage_node_ops.set_node_status(snode.get_id(), StorageNode.STATUS_SCHEDULABLE)

                elif ping_check and node_api_check and not spdk_process:
                    # add node to auto restart
                    if cluster.status == Cluster.STATUS_ACTIVE:
                        tasks_controller.add_node_to_auto_restart(snode)

        update_cluster_status(cluster_id)

    logger.info(f"Sleeping for {constants.NODE_MONITOR_INTERVAL_SEC} seconds")
    time.sleep(constants.NODE_MONITOR_INTERVAL_SEC)<|MERGE_RESOLUTION|>--- conflicted
+++ resolved
@@ -154,18 +154,12 @@
                 logger.info(f"Check 2: ping mgmt ip {snode.mgmt_ip} ... {ping_check}")
 
             # 2- check node API
-<<<<<<< HEAD
-
-            node_api_check = health_controller._check_node_api(snode.api_endpoint)
-            logger.info(f"Check: node API {snode.api_endpoint} ... {node_api_check}")
-=======
             node_api_check = health_controller._check_node_api(snode.mgmt_ip)
             logger.info(f"Check: node API {snode.mgmt_ip}:5000 ... {node_api_check}")
->>>>>>> c1bbbc06
 
             # 3- check spdk_process
-            spdk_process = health_controller._check_spdk_process_up(snode.api_endpoint)
-            logger.info(f"Check: spdk process {snode.api_endpoint} ... {spdk_process}")
+            spdk_process = health_controller._check_spdk_process_up(snode.mgmt_ip)
+            logger.info(f"Check: spdk process {snode.mgmt_ip}:5000 ... {spdk_process}")
 
             # 4- check rpc
             node_rpc_check = health_controller._check_node_rpc(
