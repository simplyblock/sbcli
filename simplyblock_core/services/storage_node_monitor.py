--- conflicted
+++ resolved
@@ -277,13 +277,9 @@
             logger.info(f"Check: node RPC {snode.mgmt_ip}:{snode.rpc_port} ... {node_rpc_check}")
 
             node_port_check = True
-<<<<<<< HEAD
-            down_ports = False
-            if spdk_process and snode.lvstore_status == "ready":
-=======
+
             down_ports = []
             if spdk_process and node_rpc_check and snode.lvstore_status == "ready":
->>>>>>> 7956475f
                 ports = [snode.nvmf_port]
                 if snode.lvstore_stack_secondary_1:
                     for n in db.get_primary_storage_nodes_by_secondary_node_id(snode.get_id()):
