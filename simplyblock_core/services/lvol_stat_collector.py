--- conflicted
+++ resolved
@@ -95,19 +95,6 @@
         if last_record:
             time_diff = (now - last_record.date)
             if time_diff > 0:
-<<<<<<< HEAD
-                data['read_bytes_ps'] = abs(int((data['read_bytes'] - last_record['read_bytes']) / time_diff))
-                data['read_io_ps'] = abs(int((data['read_io'] - last_record['read_io']) / time_diff))
-                data['read_latency_ps'] = abs(int((data['read_latency_ticks'] - last_record['read_latency_ticks']) / time_diff))
-
-                data['write_bytes_ps'] = abs(int((data['write_bytes'] - last_record['write_bytes']) / time_diff))
-                data['write_io_ps'] = abs(int((data['write_io'] - last_record['write_io']) / time_diff))
-                data['write_latency_ps'] = abs(int((data['write_latency_ticks'] - last_record['write_latency_ticks']) / time_diff))
-
-                data['unmap_bytes_ps'] = abs(int((data['unmap_bytes'] - last_record['unmap_bytes']) / time_diff))
-                data['unmap_io_ps'] = abs(int((data['unmap_io'] - last_record['unmap_io']) / time_diff))
-                data['unmap_latency_ps'] = abs(int((data['unmap_latency_ticks'] - last_record['unmap_latency_ticks']) / time_diff))
-=======
                 if data['read_bytes'] >= last_record['read_bytes']:
                     data['read_bytes_ps'] = int((data['read_bytes'] - last_record['read_bytes']) / time_diff)
                 else:
@@ -152,7 +139,6 @@
                     data['unmap_latency_ps'] = int((data['unmap_latency_ticks'] - last_record['unmap_latency_ticks']) / time_diff)
                 else:
                     data['unmap_latency_ps'] = int(data['unmap_latency_ticks'] / time_diff)
->>>>>>> ddf57bb5
 
                 if data['read_io_ps'] > 0 and data['write_io_ps'] > 0 and lvol.io_error:
                     # set lvol io error to false
