# coding=utf-8
import time
from datetime import datetime


from simplyblock_core import constants, db_controller, utils
from simplyblock_core.models.cluster import Cluster
from simplyblock_core.models.lvol_model import LVol
from simplyblock_core.controllers import health_controller, lvol_events, lvol_controller
from simplyblock_core.models.storage_node import StorageNode
from simplyblock_core.rpc_client import RPCClient

logger = utils.get_logger(__name__)


def set_lvol_status(lvol, status):
    if lvol.status != status:
        lvol = db_controller.get_lvol_by_id(lvol.get_id())
        old_status = lvol.status
        lvol.status = status
        lvol.write_to_db()
        lvol_events.lvol_status_change(lvol, lvol.status, old_status, caused_by="monitor")


def set_lvol_health_check(lvol, health_check_status):
    lvol = db_controller.get_lvol_by_id(lvol.get_id())
    if lvol.health_check == health_check_status:
        return
    old_status = lvol.health_check
    lvol.health_check = health_check_status
    lvol.updated_at = str(datetime.now())
    lvol.write_to_db()
    lvol_events.lvol_health_check_change(lvol, lvol.health_check, old_status, caused_by="monitor")


def set_snapshot_health_check(snap, health_check_status):
    snap = db_controller.get_snapshot_by_id(snap.get_id())
    if snap.health_check == health_check_status:
        return
    snap.health_check = health_check_status
    snap.updated_at = str(datetime.now())
    snap.write_to_db()


# get DB controller
db_controller = db_controller.DBController()

logger.info("Starting LVol monitor...")
while True:

    for cluster in db_controller.get_clusters():

        if cluster.status in [Cluster.STATUS_INACTIVE, Cluster.STATUS_UNREADY, Cluster.STATUS_IN_ACTIVATION]:
            logger.warning(f"Cluster {cluster.get_id()} is in {cluster.status} state, skipping")
            continue

        for snode in db_controller.get_storage_nodes_by_cluster_id(cluster.get_id()):

            if snode.status in [StorageNode.STATUS_ONLINE, StorageNode.STATUS_SUSPENDED, StorageNode.STATUS_DOWN]:

                rpc_client = RPCClient(
                    snode.mgmt_ip, snode.rpc_port,
                    snode.rpc_username, snode.rpc_password, timeout=3, retry=2)
                node_bdevs = rpc_client.get_bdevs()
                if node_bdevs:
                    node_bdev_names = [b['name'] for b in node_bdevs]
                else:
                    node_bdev_names = []

                node_lvols_nqns = {}
                ret = rpc_client.subsystem_list()
                for sub in ret:
                    node_lvols_nqns[sub['nqn']] = sub

                sec_node_bdev_names = {}
                sec_node_lvols_nqns = {}

                if snode.secondary_node_id:
                    sec_node = db_controller.get_storage_node_by_id(snode.secondary_node_id)
                    if sec_node and sec_node.status==StorageNode.STATUS_ONLINE:
                        sec_rpc_client = RPCClient(
                            sec_node.mgmt_ip, sec_node.rpc_port,
                            sec_node.rpc_username, sec_node.rpc_password, timeout=3, retry=2)
                        ret = sec_rpc_client.get_bdevs()
                        for bdev in ret:
                            sec_node_bdev_names[bdev['name']] = bdev

                        ret = sec_rpc_client.subsystem_list()
                        for sub in ret:
                            sec_node_lvols_nqns[sub['nqn']] = sub

                for lvol in db_controller.get_lvols_by_node_id(snode.get_id()):

                    if lvol.io_error:
                        logger.debug(f"Skipping LVol health check because of io_error {lvol.get_id()}")
                        continue

                    if lvol.status == lvol.STATUS_IN_DELETION:
                        ret = rpc_client.bdev_lvol_get_lvol_delete_status(f"{lvol.lvs_name}/{lvol.lvol_bdev}")
                        if ret == 0: # delete complete
                            logger.info(f"LVol deleted successfully, id: {lvol.get_id()}")
                            lvol_events.lvol_delete(lvol)
                            lvol.remove(db_controller.kv_store)

                        elif ret == 1: # deletion is in progress.
                            logger.info(f"LVol deletion in progress, id: {lvol.get_id()}")

                        elif ret == 2: # deletion error
                            logger.info(f"LVol deletion error, id: {lvol.get_id()}")
                            lvol = db_controller.get_lvol_by_id(lvol.get_id())
                            lvol.io_error = True
                            lvol.write_to_db()
                            set_lvol_status(lvol, LVol.STATUS_OFFLINE)

                        continue

                    passed = True

                    if lvol.ha_type == 'single':
                        ret = health_controller.check_lvol_on_node(
                            lvol.get_id(), lvol.node_id, node_bdev_names, node_lvols_nqns)
                        if not ret:
                            passed = False


                    if lvol.ha_type == "ha":
                        sec_node = db_controller.get_storage_node_by_id(snode.secondary_node_id)
                        if sec_node and sec_node.status == StorageNode.STATUS_ONLINE:
                            ret = health_controller.check_lvol_on_node(
                                lvol.get_id(), snode.secondary_node_id, sec_node_bdev_names, sec_node_lvols_nqns)
                            if not ret:
                                passed = False


                    logger.info(f"LVol: {lvol.get_id()}, is healthy: {passed}")
                    set_lvol_health_check(lvol, passed)
<<<<<<< HEAD
                    if lvol.status == LVol.STATUS_OFFLINE and passed:
=======
                    if passed:
>>>>>>> 4cd22af6
                        set_lvol_status(lvol, LVol.STATUS_ONLINE)

                for snap in db_controller.get_snapshots_by_node_id(snode.get_id()):
                    if snap.snap_bdev in node_bdev_names:
                        logger.info(f"Checking bdev: {snap.snap_bdev} ... ok")
                        set_snapshot_health_check(snap, True)
                    else:
                        logger.error(f"Checking bdev: {snap.snap_bdev} ... failed")
                        set_snapshot_health_check(snap, False)
                        passed = False

    time.sleep(constants.LVOL_MONITOR_INTERVAL_SEC)<|MERGE_RESOLUTION|>--- conflicted
+++ resolved
@@ -134,11 +134,7 @@
 
                     logger.info(f"LVol: {lvol.get_id()}, is healthy: {passed}")
                     set_lvol_health_check(lvol, passed)
-<<<<<<< HEAD
-                    if lvol.status == LVol.STATUS_OFFLINE and passed:
-=======
                     if passed:
->>>>>>> 4cd22af6
                         set_lvol_status(lvol, LVol.STATUS_ONLINE)
 
                 for snap in db_controller.get_snapshots_by_node_id(snode.get_id()):
