--- conflicted
+++ resolved
@@ -6,12 +6,8 @@
 from simplyblock_core import constants, db_controller, utils
 from simplyblock_core.models.cluster import Cluster
 from simplyblock_core.models.lvol_model import LVol
-<<<<<<< HEAD
-from simplyblock_core.controllers import health_controller, lvol_events
-=======
 from simplyblock_core.controllers import health_controller, lvol_events, lvol_controller, tasks_controller
 from simplyblock_core.models.nvme_device import NVMeDevice
->>>>>>> aff6dfd3
 from simplyblock_core.models.storage_node import StorageNode
 from simplyblock_core.rpc_client import RPCClient
 
@@ -144,9 +140,6 @@
                             logger.info(f"LVol deleted successfully, id: {lvol.get_id()}")
                             lvol_events.lvol_delete(lvol)
                             lvol.remove(db.kv_store)
-<<<<<<< HEAD
-                            post_lvol_delete_rebalance(lvol)
-=======
                             # check for full devices
                             full_devs_ids = []
                             all_devs_ids = []
@@ -161,7 +154,7 @@
                                 logger.info(f"All devices are full, starting expansion migrations")
                                 for dev_id in full_devs_ids:
                                     tasks_controller.add_new_device_mig_task(dev_id)
->>>>>>> aff6dfd3
+                            post_lvol_delete_rebalance(lvol)
 
                         elif ret == 1: # deletion is in progress.
                             logger.info(f"LVol deletion in progress, id: {lvol.get_id()}")
