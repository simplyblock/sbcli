# coding=utf-8
import time
from datetime import datetime


from simplyblock_core.controllers import health_controller, storage_events, device_events, tcp_ports_events
from simplyblock_core.models.cluster import Cluster
from simplyblock_core.models.nvme_device import NVMeDevice
from simplyblock_core.models.storage_node import StorageNode
from simplyblock_core.rpc_client import RPCClient
from simplyblock_core import constants, db_controller, utils, distr_controller, storage_node_ops
from simplyblock_core.snode_client import SNodeClient

logger = utils.get_logger(__name__)

utils.init_sentry_sdk()

def set_node_health_check(snode, health_check_status):
    snode = db_controller.get_storage_node_by_id(snode.get_id())
    if snode.health_check == health_check_status:
        return
    old_status = snode.health_check
    snode.health_check = health_check_status
    snode.updated_at = str(datetime.now())
    snode.write_to_db()
    storage_events.snode_health_check_change(snode, snode.health_check, old_status, caused_by="monitor")


def set_device_health_check(cluster_id, device, health_check_status):
    if device.health_check == health_check_status:
        return
    nodes = db_controller.get_storage_nodes_by_cluster_id(cluster_id)
    for node in nodes:
        if node.nvme_devices:
            for dev in node.nvme_devices:
                if dev.get_id() == device.get_id():
                    old_status = dev.health_check
                    dev.health_check = health_check_status
                    node.write_to_db()
                    device_events.device_health_check_change(
                        dev, dev.health_check, old_status, caused_by="monitor")
                    return


# get DB controller
db_controller = db_controller.DBController()

nodes_ports_blocked = {}

logger.info("Starting health check service")
while True:
    clusters = db_controller.get_clusters()
    for cluster in clusters:
        cluster_id = cluster.get_id()
        snodes = db_controller.get_storage_nodes_by_cluster_id(cluster_id)
        if not snodes:
            logger.warning("storage nodes list is empty")

        for snode in snodes:
            logger.info("Node: %s, status %s", snode.get_id(), snode.status)

            if snode.status not in [StorageNode.STATUS_ONLINE, StorageNode.STATUS_UNREACHABLE,
                                    StorageNode.STATUS_SUSPENDED, StorageNode.STATUS_DOWN]:
                logger.info(f"Node status is: {snode.status}, skipping")
                set_node_health_check(snode, False)
                for device in snode.nvme_devices:
                    set_device_health_check(cluster_id, device, False)
                continue

            # 1- check node ping
            ping_check = health_controller._check_node_ping(snode.mgmt_ip)
            logger.info(f"Check: ping mgmt ip {snode.mgmt_ip} ... {ping_check}")

            # 2- check node API
            node_api_check = health_controller._check_node_api(snode.mgmt_ip)
            logger.info(f"Check: node API {snode.mgmt_ip}:5000 ... {node_api_check}")

            # 3- check node RPC
            node_rpc_check = health_controller._check_node_rpc(
                snode.mgmt_ip, snode.rpc_port, snode.rpc_username, snode.rpc_password)
            logger.info(f"Check: node RPC {snode.mgmt_ip}:{snode.rpc_port} ... {node_rpc_check}")

            is_node_online = ping_check and node_api_check and node_rpc_check

            health_check_status = is_node_online
            if node_rpc_check:
                logger.info(f"Node device count: {len(snode.nvme_devices)}")
                node_devices_check = True
                node_remote_devices_check = True

                rpc_client = RPCClient(
                    snode.mgmt_ip, snode.rpc_port,
                    snode.rpc_username, snode.rpc_password,
                    timeout=3, retry=2)
                connected_devices = []

                node_bdevs = rpc_client.get_bdevs()
                if node_bdevs:
                    node_bdev_names = [b['name'] for b in node_bdevs]
                else:
                    node_bdev_names = []

                subsystem_list = rpc_client.subsystem_list()
                if subsystem_list:
                    subsystem_list = [item['nqn'] for item in subsystem_list]

                for device in snode.nvme_devices:
                    passed = True

                    if device.io_error:
                        logger.info(f"Device io_error {device.get_id()}")
                        passed = False

                    if device.status != NVMeDevice.STATUS_ONLINE:
                        logger.info(f"Device status {device.status}")
                        passed = False

                    if snode.enable_test_device:
                        bdevs_stack = [device.nvme_bdev, device.testing_bdev, device.alceml_bdev, device.pt_bdev]
                    else:
                        bdevs_stack = [device.nvme_bdev, device.alceml_bdev, device.pt_bdev]

                    logger.info(f"Checking Device: {device.get_id()}, status:{device.status}")
                    problems = 0
                    for bdev in bdevs_stack:
                        if not bdev:
                            continue

                        if bdev in node_bdev_names:
                            logger.debug(f"Checking bdev: {bdev} ... ok")
                        else:
                            logger.error(f"Checking bdev: {bdev} ... not found")
                            problems += 1
                            passed = False

                    logger.info(f"Checking Device's BDevs ... ({(len(bdevs_stack) - problems)}/{len(bdevs_stack)})")

                    logger.debug(f"Checking subsystem: {device.nvmf_nqn}")
                    if device.nvmf_nqn in subsystem_list:
                        logger.info(f"Checking subsystem ... ok")
                    else:
                        logger.info(f"Checking subsystem: ... not found")
                        passed = False

                    set_device_health_check(cluster_id, device, passed)
                    if device.status == NVMeDevice.STATUS_ONLINE:
                        node_devices_check &= passed

                logger.info(f"Node remote device: {len(snode.remote_devices)}")

                for remote_device in snode.remote_devices:
                    org_dev = db_controller.get_storage_device_by_id(remote_device.get_id())
                    org_node =  db_controller.get_storage_node_by_id(remote_device.node_id)
                    if org_dev.status == NVMeDevice.STATUS_ONLINE and org_node.status == StorageNode.STATUS_ONLINE:
                        if remote_device.remote_bdev in node_bdev_names:
                            logger.info(f"Checking bdev: {remote_device.remote_bdev} ... ok")
                            connected_devices.append(remote_device.get_id())
                            ret = True
                        else:
                            logger.info(f"Checking bdev: {remote_device.remote_bdev} ... not found")
                            if not org_dev.alceml_bdev:
                                logger.error(f"device alceml bdev not found!, {org_dev.get_id()}")
                                continue
                            name = f"remote_{org_dev.alceml_bdev}"
                            logger.info(f"Connecting {name} to {snode.get_id()}")
                            ret = rpc_client.bdev_nvme_attach_controller_tcp(
                                name, org_dev.nvmf_nqn, org_dev.nvmf_ip, org_dev.nvmf_port)
                            if ret:
                                logger.info(f"Successfully connected to device: {org_dev.get_id()}")
                                connected_devices.append(org_dev.get_id())
                                sn = db_controller.get_storage_node_by_id(snode.get_id())
                                for d in sn.remote_devices:
                                    if d.get_id() == remote_device.get_id():
                                        d.status = NVMeDevice.STATUS_ONLINE
                                        sn.write_to_db()
                                        break

                                distr_controller.send_dev_status_event(org_dev, NVMeDevice.STATUS_ONLINE, snode)
                            else:
                                logger.error(f"Failed to connect to device: {org_dev.get_id()}")

                        node_remote_devices_check &= bool(ret)

                # for node in db_controller.get_storage_nodes_by_cluster_id(snode.cluster_id):
                #     if node.status != StorageNode.STATUS_ONLINE or node.get_id() == snode.get_id():
                #         continue
                #     for dev in node.nvme_devices:
                #         if dev.status == NVMeDevice.STATUS_ONLINE:
                #             if dev.get_id() not in connected_devices:
                #                 if not dev.alceml_bdev:
                #                     logger.error(f"device alceml bdev not found!, {dev.get_id()}")
                #                     continue
                #                 logger.info(f"connecting to online device: {dev.get_id()}")
                #                 name = f"remote_{dev.alceml_bdev}"
                #                 bdev_name = f"{name}n1"
                #                 if rpc_client.bdev_nvme_controller_list(name):
                #                     logger.info(f"detaching {name} from {snode.get_id()}")
                #                     rpc_client.bdev_nvme_detach_controller(name)
                #                     time.sleep(1)
                #
                #                 logger.info(f"Connecting {name} to {snode.get_id()}")
                #                 ret = rpc_client.bdev_nvme_attach_controller_tcp(
                #                     name, dev.nvmf_nqn, dev.nvmf_ip,
                #                     dev.nvmf_port)
                #                 if ret:
                #                     logger.info(f"Successfully connected to device: {dev.get_id()}")
                #                     dev.remote_bdev = bdev_name
                #                     snode = db_controller.get_storage_node_by_id(snode.get_id())
                #                     snode.remote_devices.append(dev)
                #                     snode.write_to_db()
                #                     distr_controller.send_dev_status_event(dev, NVMeDevice.STATUS_ONLINE, snode)
                #                 else:
                #                     logger.error(f"Failed to connect to device: {dev.get_id()}")

                connected_jms = []
                if snode.jm_device and snode.jm_device.get_id():
                    jm_device = snode.jm_device
                    logger.info(f"Node JM: {jm_device.get_id()}")
                    if jm_device.jm_bdev in node_bdev_names:
                        logger.info(f"Checking jm bdev: {jm_device.jm_bdev} ... ok")
                        connected_jms.append(jm_device.get_id())
                    else:
                        logger.info(f"Checking jm bdev: {jm_device.jm_bdev} ... not found")

                    # node_devices_check &= ret

                if snode.enable_ha_jm:
                    logger.info(f"Node remote JMs: {len(snode.remote_jm_devices)}")
                    for remote_device in snode.remote_jm_devices:
                        if remote_device.remote_bdev in node_bdev_names:
                            logger.info(f"Checking bdev: {remote_device.remote_bdev} ... ok")
                            connected_jms.append(remote_device.get_id())
                        else:
                            logger.info(f"Checking bdev: {remote_device.remote_bdev} ... not found")

                    for jm_id in snode.jm_ids:
                        if jm_id not in connected_jms:
                            node_remote_devices_check = False
                            break
                    if snode.lvstore_stack_secondary_1:
                        primary_node = db_controller.get_storage_node_by_id(snode.lvstore_stack_secondary_1)
                        if primary_node:
                            for jm_id in primary_node.jm_ids:
                                if jm_id not in connected_jms:
                                    node_remote_devices_check = False
                                    break

<<<<<<< HEAD
                    if not node_remote_devices_check and cluster.status in [
                        Cluster.STATUS_ACTIVE, Cluster.STATUS_DEGRADED, Cluster.STATUS_READONLY]:
                        storage_node_ops._connect_to_remote_jm_devs(snode)
=======
                            if org_dev and org_dev.status == NVMeDevice.STATUS_ONLINE and \
                                    org_dev_node.status == StorageNode.STATUS_ONLINE:
                                name = f"remote_{remote_device.jm_bdev}"
                                ret = rpc_client.bdev_nvme_attach_controller_tcp(
                                    name, remote_device.nvmf_nqn, remote_device.nvmf_ip,
                                    remote_device.nvmf_port)
                                if ret:
                                    logger.info(f"Successfully connected to jm device: {remote_device.get_id()}")
                                    online_jms += 1
                                else:
                                    logger.error(f"Failed to connect to jm device: {remote_device.get_id()}")
                            else:
                                continue

                    # if online_jms < 2:
                    #     node_remote_devices_check = False
                else:
                    if online_jms == 0:
                        node_remote_devices_check = False

>>>>>>> e167f42b

                lvstore_check = True
                if snode.lvstore_status != "in_creation":
                    # node = db_controller.get_storage_node_by_id(snode.lvstore_stack_secondary_1)
                    # if node and node.status == StorageNode.STATUS_ONLINE and node.lvstore_status == "ready":
                    #     logger.info(f"Checking stack from node : {node.get_id()}")
                    #     lvstore_check &= health_controller._check_node_lvstore(
                    #                node.lvstore_stack, snode, auto_fix=True, node_bdev_names=node_bdev_names)
                    #     lvol_port_check = False
                    #     if node_api_check:
                    #         lvol_port_check = health_controller._check_port_on_node(snode, node.lvol_subsys_port)
                    #         logger.info(
                    #             f"Check: node {snode.mgmt_ip}, port: {node.lvol_subsys_port} ... {lvol_port_check}")
                    #         if not lvol_port_check:
                    #             if snode.get_id() in nodes_ports_blocked:
                    #                 nodes_ports_blocked[snode.get_id()].append(node.lvol_subsys_port)
                    #             else:
                    #                 nodes_ports_blocked[snode.get_id()] = [node.lvol_subsys_port]

                    if not snode.is_secondary_node:
                        lvstore_stack = snode.lvstore_stack
                        lvstore_check &= health_controller._check_node_lvstore(
                            lvstore_stack, snode, auto_fix=True, node_bdev_names=node_bdev_names)
                        if snode.secondary_node_id:
                            second_node_1 = db_controller.get_storage_node_by_id(snode.secondary_node_id)
                            if second_node_1 and second_node_1.status == StorageNode.STATUS_ONLINE:
                                lvstore_check &= health_controller._check_node_lvstore(lvstore_stack, second_node_1,
                                                                                       auto_fix=True, stack_src_node=snode)

                        lvol_port_check = False
                        if node_api_check:
                            lvol_port_check = health_controller._check_port_on_node(snode, snode.lvol_subsys_port)
                            logger.info(
                                f"Check: node {snode.mgmt_ip}, port: {snode.lvol_subsys_port} ... {lvol_port_check}")
                            if not lvol_port_check:
                                if snode.get_id() in nodes_ports_blocked:
                                    nodes_ports_blocked[snode.get_id()].append(snode.lvol_subsys_port)
                                else:
                                    nodes_ports_blocked[snode.get_id()] = [snode.lvol_subsys_port]
                            if snode.secondary_node_id:
                                second_node_1 = db_controller.get_storage_node_by_id(snode.secondary_node_id)
                                if second_node_1 and second_node_1.status == StorageNode.STATUS_ONLINE:
                                    lvol_port_check = health_controller._check_port_on_node(
                                        second_node_1, snode.lvol_subsys_port)
                                    logger.info(f"Check: node {second_node_1.mgmt_ip}, port: {snode.lvol_subsys_port} "
                                                f"... {lvol_port_check}")


                health_check_status = is_node_online and node_devices_check and node_remote_devices_check and lvstore_check
            set_node_health_check(snode, health_check_status)

    time.sleep(constants.HEALTH_CHECK_INTERVAL_SEC)

    for node_id in nodes_ports_blocked:
        snode = db_controller.get_storage_node_by_id(node_id)
        snode_api = SNodeClient(f"{snode.mgmt_ip}:5000", timeout=3, retry=2)
        if nodes_ports_blocked[node_id]:
            for port in nodes_ports_blocked[node_id]:
                if port:
                    logger.info(f"Allow port {port} on node {node_id}")
                    snode_api.firewall_set_port(port, "tcp", "allow", snode.rpc_port)
                    tcp_ports_events.port_allowed(snode, port)

    nodes_ports_blocked = {}
<|MERGE_RESOLUTION|>--- conflicted
+++ resolved
@@ -241,36 +241,13 @@
                         primary_node = db_controller.get_storage_node_by_id(snode.lvstore_stack_secondary_1)
                         if primary_node:
                             for jm_id in primary_node.jm_ids:
-                                if jm_id not in connected_jms:
-                                    node_remote_devices_check = False
+                                # if jm_id not in connected_jms:
+                                #    node_remote_devices_check = False
                                     break
 
-<<<<<<< HEAD
                     if not node_remote_devices_check and cluster.status in [
                         Cluster.STATUS_ACTIVE, Cluster.STATUS_DEGRADED, Cluster.STATUS_READONLY]:
                         storage_node_ops._connect_to_remote_jm_devs(snode)
-=======
-                            if org_dev and org_dev.status == NVMeDevice.STATUS_ONLINE and \
-                                    org_dev_node.status == StorageNode.STATUS_ONLINE:
-                                name = f"remote_{remote_device.jm_bdev}"
-                                ret = rpc_client.bdev_nvme_attach_controller_tcp(
-                                    name, remote_device.nvmf_nqn, remote_device.nvmf_ip,
-                                    remote_device.nvmf_port)
-                                if ret:
-                                    logger.info(f"Successfully connected to jm device: {remote_device.get_id()}")
-                                    online_jms += 1
-                                else:
-                                    logger.error(f"Failed to connect to jm device: {remote_device.get_id()}")
-                            else:
-                                continue
-
-                    # if online_jms < 2:
-                    #     node_remote_devices_check = False
-                else:
-                    if online_jms == 0:
-                        node_remote_devices_check = False
-
->>>>>>> e167f42b
 
                 lvstore_check = True
                 if snode.lvstore_status != "in_creation":
