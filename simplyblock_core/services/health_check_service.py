# coding=utf-8
import time
from datetime import datetime


from simplyblock_core.controllers import health_controller, storage_events, device_events, tcp_ports_events
from simplyblock_core.models.cluster import Cluster
from simplyblock_core.models.nvme_device import NVMeDevice
from simplyblock_core.models.storage_node import StorageNode
from simplyblock_core.rpc_client import RPCClient
from simplyblock_core import constants, db_controller, utils, distr_controller, storage_node_ops
from simplyblock_core.snode_client import SNodeClient

logger = utils.get_logger(__name__)

utils.init_sentry_sdk()

def set_node_health_check(snode, health_check_status):
    snode = db_controller.get_storage_node_by_id(snode.get_id())
    if snode.health_check == health_check_status:
        return
    old_status = snode.health_check
    snode.health_check = health_check_status
    snode.updated_at = str(datetime.now())
    snode.write_to_db()
    storage_events.snode_health_check_change(snode, snode.health_check, old_status, caused_by="monitor")


def set_device_health_check(cluster_id, device, health_check_status):
    if device.health_check == health_check_status:
        return
    nodes = db_controller.get_storage_nodes_by_cluster_id(cluster_id)
    for node in nodes:
        if node.nvme_devices:
            for dev in node.nvme_devices:
                if dev.get_id() == device.get_id():
                    old_status = dev.health_check
                    dev.health_check = health_check_status
                    node.write_to_db()
                    device_events.device_health_check_change(
                        dev, dev.health_check, old_status, caused_by="monitor")
                    return


# get DB controller
db_controller = db_controller.DBController()

nodes_ports_blocked = {}

logger.info("Starting health check service")
while True:
    clusters = db_controller.get_clusters()
    for cluster in clusters:
        cluster_id = cluster.get_id()
        snodes = db_controller.get_storage_nodes_by_cluster_id(cluster_id)
        if not snodes:
            logger.warning("storage nodes list is empty")

        for snode in snodes:
            logger.info("Node: %s, status %s", snode.get_id(), snode.status)

            if snode.status not in [StorageNode.STATUS_ONLINE, StorageNode.STATUS_UNREACHABLE,
                                    StorageNode.STATUS_SUSPENDED, StorageNode.STATUS_DOWN]:
                logger.info(f"Node status is: {snode.status}, skipping")
                set_node_health_check(snode, False)
                continue

            # 1- check node ping
            ping_check = health_controller._check_node_ping(snode.mgmt_ip)
            logger.info(f"Check: ping mgmt ip {snode.mgmt_ip} ... {ping_check}")

            # 2- check node API
            node_api_check = health_controller._check_node_api(snode.mgmt_ip)
            logger.info(f"Check: node API {snode.mgmt_ip}:5000 ... {node_api_check}")

            # 3- check node RPC
            node_rpc_check = health_controller._check_node_rpc(
                snode.mgmt_ip, snode.rpc_port, snode.rpc_username, snode.rpc_password)
            logger.info(f"Check: node RPC {snode.mgmt_ip}:{snode.rpc_port} ... {node_rpc_check}")

            # # 4- docker API
            # node_docker_check = health_controller._check_node_docker_api(snode.mgmt_ip)
            # logger.info(f"Check: node docker API {snode.mgmt_ip}:2375 ... {node_docker_check}")

            is_node_online = ping_check and node_api_check and node_rpc_check

            health_check_status = is_node_online
            if not node_rpc_check:
                for dev in snode.nvme_devices:
                    if dev.io_error:
                        logger.debug(f"Skipping Device action because of io_error {dev.get_id()}")
                        continue
                    set_device_health_check(cluster_id, dev, False)
            else:
                logger.info(f"Node device count: {len(snode.nvme_devices)}")
                node_devices_check = True
                node_remote_devices_check = True


                rpc_client = RPCClient(
                    snode.mgmt_ip, snode.rpc_port,
                    snode.rpc_username, snode.rpc_password,
                    timeout=3, retry=2)
                connected_devices = []

                node_bdevs = rpc_client.get_bdevs()
                if node_bdevs:
                    node_bdev_names = [b['name'] for b in node_bdevs]
                else:
                    node_bdev_names = []

                subsystem_list = rpc_client.subsystem_list()
                if subsystem_list:
                    subsystem_list = [item['nqn'] for item in subsystem_list]

                for device in snode.nvme_devices:
                    if device.io_error:
                        logger.debug(f"Skipping Device check because of io_error {device.get_id()}")
                        continue
                    # ret = health_controller.check_device(dev.get_id())
                    passed = True
                    if snode.enable_test_device:
                        bdevs_stack = [device.nvme_bdev, device.testing_bdev, device.alceml_bdev, device.pt_bdev]
                    else:
                        bdevs_stack = [device.nvme_bdev, device.alceml_bdev, device.pt_bdev]

                    logger.info(f"Checking Device: {device.get_id()}, status:{device.status}")
                    problems = 0
                    for bdev in bdevs_stack:
                        if not bdev:
                            continue

                        if bdev in node_bdev_names:
                            logger.debug(f"Checking bdev: {bdev} ... ok")
                        else:
                            logger.error(f"Checking bdev: {bdev} ... not found")
                            problems += 1
                            passed = False
                            # return False
                    logger.info(f"Checking Device's BDevs ... ({(len(bdevs_stack) - problems)}/{len(bdevs_stack)})")

                    logger.debug(f"Checking subsystem: {device.nvmf_nqn}")
                    if device.nvmf_nqn in subsystem_list:
                        logger.info(f"Checking subsystem ... ok")
                    else:
                        logger.info(f"Checking subsystem: ... not found")
                        passed = False

                    set_device_health_check(cluster_id, device, passed)
                    if device.status == NVMeDevice.STATUS_ONLINE:
                        node_devices_check &= passed

                logger.info(f"Node remote device: {len(snode.remote_devices)}")

                for remote_device in snode.remote_devices:
                    org_dev = db_controller.get_storage_device_by_id(remote_device.get_id())
                    org_node =  db_controller.get_storage_node_by_id(remote_device.node_id)
                    if org_dev.status == NVMeDevice.STATUS_ONLINE and org_node.status == StorageNode.STATUS_ONLINE:
                        if remote_device.remote_bdev in node_bdev_names:
                            logger.info(f"Checking bdev: {remote_device.remote_bdev} ... ok")
                            connected_devices.append(remote_device.get_id())
                            ret = True
                        else:
                            logger.info(f"Checking bdev: {remote_device.remote_bdev} ... not found")
                            if not org_dev.alceml_bdev:
                                logger.error(f"device alceml bdev not found!, {org_dev.get_id()}")
                                continue
                            name = f"remote_{org_dev.alceml_bdev}"
                            logger.info(f"Connecting {name} to {snode.get_id()}")
                            ret = rpc_client.bdev_nvme_attach_controller_tcp(
                                name, org_dev.nvmf_nqn, org_dev.nvmf_ip, org_dev.nvmf_port)
                            if ret:
                                logger.info(f"Successfully connected to device: {org_dev.get_id()}")
                                connected_devices.append(org_dev.get_id())
                                sn = db_controller.get_storage_node_by_id(snode.get_id())
                                for d in sn.remote_devices:
                                    if d.get_id() == remote_device.get_id():
                                        d.status = NVMeDevice.STATUS_ONLINE
                                        sn.write_to_db()
                                        break

                                distr_controller.send_dev_status_event(org_dev, NVMeDevice.STATUS_ONLINE, snode)
                            else:
                                logger.error(f"Failed to connect to device: {org_dev.get_id()}")

                        node_remote_devices_check &= bool(ret)

                # for node in db_controller.get_storage_nodes_by_cluster_id(snode.cluster_id):
                #     if node.status != StorageNode.STATUS_ONLINE or node.get_id() == snode.get_id():
                #         continue
                #     for dev in node.nvme_devices:
                #         if dev.status == NVMeDevice.STATUS_ONLINE:
                #             if dev.get_id() not in connected_devices:
                #                 if not dev.alceml_bdev:
                #                     logger.error(f"device alceml bdev not found!, {dev.get_id()}")
                #                     continue
                #                 logger.info(f"connecting to online device: {dev.get_id()}")
                #                 name = f"remote_{dev.alceml_bdev}"
                #                 bdev_name = f"{name}n1"
                #                 if rpc_client.bdev_nvme_controller_list(name):
                #                     logger.info(f"detaching {name} from {snode.get_id()}")
                #                     rpc_client.bdev_nvme_detach_controller(name)
                #                     time.sleep(1)
                #
                #                 logger.info(f"Connecting {name} to {snode.get_id()}")
                #                 ret = rpc_client.bdev_nvme_attach_controller_tcp(
                #                     name, dev.nvmf_nqn, dev.nvmf_ip,
                #                     dev.nvmf_port)
                #                 if ret:
                #                     logger.info(f"Successfully connected to device: {dev.get_id()}")
                #                     dev.remote_bdev = bdev_name
                #                     snode = db_controller.get_storage_node_by_id(snode.get_id())
                #                     snode.remote_devices.append(dev)
                #                     snode.write_to_db()
                #                     distr_controller.send_dev_status_event(dev, NVMeDevice.STATUS_ONLINE, snode)
                #                 else:
                #                     logger.error(f"Failed to connect to device: {dev.get_id()}")

                connected_jms = []
                if snode.jm_device and snode.jm_device.get_id():
                    jm_device = snode.jm_device
                    logger.info(f"Node JM: {jm_device.get_id()}")
                    if jm_device.jm_bdev in node_bdev_names:
                        logger.info(f"Checking jm bdev: {jm_device.jm_bdev} ... ok")
                        connected_jms.append(jm_device.get_id())
                    else:
                        logger.info(f"Checking jm bdev: {jm_device.jm_bdev} ... not found")

                    # node_devices_check &= ret

                if snode.enable_ha_jm:
                    logger.info(f"Node remote JMs: {len(snode.remote_jm_devices)}")
                    for remote_device in snode.remote_jm_devices:
                        if remote_device.remote_bdev in node_bdev_names:
                            logger.info(f"Checking bdev: {remote_device.remote_bdev} ... ok")
                            connected_jms.append(remote_device.get_id())
                        else:
                            logger.info(f"Checking bdev: {remote_device.remote_bdev} ... not found")

                    for jm_id in snode.jm_ids:
                        if jm_id not in connected_jms:
                            node_remote_devices_check = False
                            break
                    if snode.lvstore_stack_secondary_1:
                        primary_node = db_controller.get_storage_node_by_id(snode.lvstore_stack_secondary_1)
                        if primary_node:
                            for jm_id in primary_node.jm_ids:
                                if jm_id not in connected_jms:
                                    node_remote_devices_check = False
                                    break

                    if not node_remote_devices_check and cluster.status in [
                        Cluster.STATUS_ACTIVE, Cluster.STATUS_DEGRADED, Cluster.STATUS_READONLY]:
                        storage_node_ops._connect_to_remote_jm_devs(snode)

                lvstore_check = True
<<<<<<< HEAD
                if snode.lvstore_status == "ready":
                    # node = db_controller.get_storage_node_by_id(snode.lvstore_stack_secondary_1)
                    # if node and node.status == StorageNode.STATUS_ONLINE and node.lvstore_status == "ready":
                    #     logger.info(f"Checking stack from node : {node.get_id()}")
                    #     lvstore_check &= health_controller._check_node_lvstore(node.lvstore_stack, snode, auto_fix=True)
                    #     lvol_port_check = False
                    #     if node_api_check:
                    #         lvol_port_check = health_controller._check_port_on_node(snode, node.lvol_subsys_port)
                    #         logger.info(
                    #             f"Check: node {snode.mgmt_ip}, port: {node.lvol_subsys_port} ... {lvol_port_check}")
                    #         if not lvol_port_check:
                    #             if snode.get_id() in nodes_ports_blocked:
                    #                 nodes_ports_blocked[snode.get_id()].append(node.lvol_subsys_port)
                    #             else:
                    #                 nodes_ports_blocked[snode.get_id()] = [node.lvol_subsys_port]

                    if not snode.is_secondary_node:
=======
                if snode.lvstore_status != "in_creation":
                    if snode.is_secondary_node:
                        for node in db_controller.get_primary_storage_nodes_by_secondary_node_id(snode.get_id()):
                            if node and node.status == StorageNode.STATUS_ONLINE and node.lvstore_status == "ready":
                                logger.info(f"Checking stack from node : {node.get_id()}")
                                lvstore_check &= health_controller._check_node_lvstore(
                                    node.lvstore_stack, snode, auto_fix=True, node_bdev_names=node_bdev_names)
                                lvol_port_check = False
                                if node_api_check:
                                    lvol_port_check = health_controller._check_port_on_node(snode, node.lvol_subsys_port)
                                    logger.info(
                                        f"Check: node {snode.mgmt_ip}, port: {node.lvol_subsys_port} ... {lvol_port_check}")
                                    if not lvol_port_check:
                                        if snode.get_id() in nodes_ports_blocked:
                                            nodes_ports_blocked[snode.get_id()].append(node.lvol_subsys_port)
                                        else:
                                            nodes_ports_blocked[snode.get_id()] = [node.lvol_subsys_port]

                    else:
>>>>>>> 76e74407
                        lvstore_stack = snode.lvstore_stack
                        lvstore_check &= health_controller._check_node_lvstore(
                            lvstore_stack, snode, auto_fix=True, node_bdev_names=node_bdev_names)
                        if snode.secondary_node_id:
                            second_node_1 = db_controller.get_storage_node_by_id(snode.secondary_node_id)
                            if second_node_1 and second_node_1.status == StorageNode.STATUS_ONLINE:
                                lvstore_check &= health_controller._check_node_lvstore(lvstore_stack, second_node_1,
                                                                                       auto_fix=True, stack_src_node=snode)

                        lvol_port_check = False
                        if node_api_check:
                            lvol_port_check = health_controller._check_port_on_node(snode, snode.lvol_subsys_port)
                            logger.info(
                                f"Check: node {snode.mgmt_ip}, port: {snode.lvol_subsys_port} ... {lvol_port_check}")
                            if not lvol_port_check:
                                if snode.get_id() in nodes_ports_blocked:
                                    nodes_ports_blocked[snode.get_id()].append(snode.lvol_subsys_port)
                                else:
                                    nodes_ports_blocked[snode.get_id()] = [snode.lvol_subsys_port]
                            if snode.secondary_node_id:
                                second_node_1 = db_controller.get_storage_node_by_id(snode.secondary_node_id)
                                if second_node_1 and second_node_1.status == StorageNode.STATUS_ONLINE:
                                    lvol_port_check = health_controller._check_port_on_node(
                                        second_node_1, snode.lvol_subsys_port)
                                    logger.info(f"Check: node {second_node_1.mgmt_ip}, port: {snode.lvol_subsys_port} "
                                                f"... {lvol_port_check}")


                health_check_status = is_node_online and node_devices_check and node_remote_devices_check and lvstore_check
            set_node_health_check(snode, health_check_status)

    time.sleep(constants.HEALTH_CHECK_INTERVAL_SEC)

    for node_id in nodes_ports_blocked:
        snode = db_controller.get_storage_node_by_id(node_id)
        snode_api = SNodeClient(f"{snode.mgmt_ip}:5000", timeout=3, retry=2)
        if nodes_ports_blocked[node_id]:
            for port in nodes_ports_blocked[node_id]:
                if port:
                    logger.info(f"Allow port {port} on node {node_id}")
                    snode_api.firewall_set_port(port, "tcp", "allow", snode.rpc_port)
                    tcp_ports_events.port_allowed(snode, port)

    nodes_ports_blocked = {}
<|MERGE_RESOLUTION|>--- conflicted
+++ resolved
@@ -254,12 +254,12 @@
                         storage_node_ops._connect_to_remote_jm_devs(snode)
 
                 lvstore_check = True
-<<<<<<< HEAD
-                if snode.lvstore_status == "ready":
+                if snode.lvstore_status != "in_creation":
                     # node = db_controller.get_storage_node_by_id(snode.lvstore_stack_secondary_1)
                     # if node and node.status == StorageNode.STATUS_ONLINE and node.lvstore_status == "ready":
                     #     logger.info(f"Checking stack from node : {node.get_id()}")
-                    #     lvstore_check &= health_controller._check_node_lvstore(node.lvstore_stack, snode, auto_fix=True)
+                    #     lvstore_check &= health_controller._check_node_lvstore(
+                    #                node.lvstore_stack, snode, auto_fix=True, node_bdev_names=node_bdev_names)
                     #     lvol_port_check = False
                     #     if node_api_check:
                     #         lvol_port_check = health_controller._check_port_on_node(snode, node.lvol_subsys_port)
@@ -272,27 +272,6 @@
                     #                 nodes_ports_blocked[snode.get_id()] = [node.lvol_subsys_port]
 
                     if not snode.is_secondary_node:
-=======
-                if snode.lvstore_status != "in_creation":
-                    if snode.is_secondary_node:
-                        for node in db_controller.get_primary_storage_nodes_by_secondary_node_id(snode.get_id()):
-                            if node and node.status == StorageNode.STATUS_ONLINE and node.lvstore_status == "ready":
-                                logger.info(f"Checking stack from node : {node.get_id()}")
-                                lvstore_check &= health_controller._check_node_lvstore(
-                                    node.lvstore_stack, snode, auto_fix=True, node_bdev_names=node_bdev_names)
-                                lvol_port_check = False
-                                if node_api_check:
-                                    lvol_port_check = health_controller._check_port_on_node(snode, node.lvol_subsys_port)
-                                    logger.info(
-                                        f"Check: node {snode.mgmt_ip}, port: {node.lvol_subsys_port} ... {lvol_port_check}")
-                                    if not lvol_port_check:
-                                        if snode.get_id() in nodes_ports_blocked:
-                                            nodes_ports_blocked[snode.get_id()].append(node.lvol_subsys_port)
-                                        else:
-                                            nodes_ports_blocked[snode.get_id()] = [node.lvol_subsys_port]
-
-                    else:
->>>>>>> 76e74407
                         lvstore_stack = snode.lvstore_stack
                         lvstore_check &= health_controller._check_node_lvstore(
                             lvstore_stack, snode, auto_fix=True, node_bdev_names=node_bdev_names)
