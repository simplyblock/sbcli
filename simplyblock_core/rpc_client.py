--- conflicted
+++ resolved
@@ -697,18 +697,11 @@
         params = {"storage_ID": storage_ID}
         return self._request("distr_migration_to_primary_start", params)
 
-<<<<<<< HEAD
     def distr_migration_status(self, vuid=None):
         params = {}
         if vuid is not None:
             params["vuid"] = vuid
         return self._request("distr_migration_status", params)
-=======
-    def distr_migration_status(self, migration_id=None):
-        params = {}
-        if migration_id is not None:
-            params["migration_id"] = migration_id
-        return self._request("distr_migration_status", params)
 
     def bdev_distrib_permanent_failure_migration(self, name, storage_ID):
         params = {
@@ -722,5 +715,4 @@
             "name": name,
             "storage_ID": storage_ID
         }
-        return self._request("bdev_distrib_migration_status", params)
->>>>>>> 86b28513
+        return self._request("bdev_distrib_migration_status", params)