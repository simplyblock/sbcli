--- conflicted
+++ resolved
@@ -138,22 +138,16 @@
         params = {
             "trtype": trtype,
             "max_io_qpairs_per_ctrlr": qpair_count,
-<<<<<<< HEAD
-            "max_queue_depth": 512,
-            "abort_timeout_sec": 2,
-            "ack_timeout": 512,
-=======
             "max_queue_depth": 2048,
             "abort_timeout_sec": 5,
             "ack_timeout": 2048,
->>>>>>> 1aa7dcd8
             "zcopy": True,
             "in_capsule_data_size": 4096,
             "max_io_size": 131072,
             "io_unit_size": 8192,
             "max_aq_depth": 128,
             "num_shared_buffers": 8192,
-            "buf_cache_size": 512,
+            "buf_cache_size": 32,
             "dif_insert_or_strip": False,
             "c2h_success": True,
             "sock_priority": 0
@@ -486,7 +480,8 @@
             "name": name,
             "raid_level": raid_level,
             "strip_size_kb": strip_size_kb,
-            "base_bdevs": bdevs_list
+            "base_bdevs": bdevs_list,
+            "io_unmap_limit": 100
         }
         if raid_level == "1":
             params["strip_size_kb"] = 0
@@ -600,19 +595,14 @@
     def bdev_nvme_set_options(self):
         params = {
             # "action_on_timeout": "abort",
-<<<<<<< HEAD
-            "bdev_retry_count": 0,
-            "transport_retry_count": 0,
-=======
             "bdev_retry_count": 3,
             "transport_retry_count": 5,
->>>>>>> 1aa7dcd8
             "ctrlr_loss_timeout_sec": 1,
             "fast_io_fail_timeout_sec": 0,
             "reconnect_delay_sec": 1,
-            "keep_alive_timeout_ms": 1000,
-            "transport_ack_timeout": 3,
-            "timeout_us": 200000
+            "keep_alive_timeout_ms": 10000,
+            "transport_ack_timeout": 10,
+            "timeout_us": constants.NVME_TIMEOUT_US
         }
         return self._request("bdev_nvme_set_options", params)
 
