--- conflicted
+++ resolved
@@ -889,8 +889,6 @@
         }
         return self._request("jc_explicit_synchronization", params)
 
-<<<<<<< HEAD
-=======
     def listeners_del(self, nqn, trtype, traddr, trsvcid):
         """"
             nqn: Subsystem NQN.
@@ -946,7 +944,6 @@
         }
         return self._request("nvmf_subsystem_get_controllers", params)
 
->>>>>>> 012c09b6
     def lvol_crypto_key_delete(self, name):
         params = {
             "key_name": name
