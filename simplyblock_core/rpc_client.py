import json

import requests

from simplyblock_core import constants, utils
from requests.adapters import HTTPAdapter
from urllib3 import Retry

logger = utils.get_logger()


def print_dict(d):
    print(json.dumps(d, indent=2))


def print_json(s):
    print(json.dumps(s, indent=2).strip('"'))


class RPCException(Exception):
    def __init__(self, message):
        self.message = message


class RPCClient:

    # ref: https://spdk.io/doc/jsonrpc.html
    DEFAULT_ALLOWED_METHODS = ["HEAD", "GET", "PUT", "DELETE", "OPTIONS", "TRACE", "POST"]

    def __init__(self, ip_address, port, username, password, timeout=180, retry=3):
        self.ip_address = ip_address
        self.port = port
        self.url = 'http://%s:%s/' % (self.ip_address, self.port)
        self.username = username
        self.password = password
        self.timeout = timeout
        self.session = requests.session()
        self.session.auth = (self.username, self.password)
        self.session.verify = False
        retries = Retry(total=retry, backoff_factor=1, connect=retry, read=retry,
                        allowed_methods=self.DEFAULT_ALLOWED_METHODS)
        self.session.mount("http://", HTTPAdapter(max_retries=retries))
        self.session.timeout = self.timeout

    def _request(self, method, params=None):
        ret, _ = self._request2(method, params)
        return ret

    def _request2(self, method, params=None):
        payload = {'id': 1, 'method': method}
        if params:
            payload['params'] = params
        try:
            logger.debug("Requesting method: %s, params: %s", method, params)
            response = self.session.post(self.url, data=json.dumps(payload), timeout=self.timeout)
        except Exception as e:
            logger.error(e)
            return False, str(e)

        ret_code = response.status_code
        ret_content = response.content
        logger.debug("Response: status_code: %s", ret_code)

        result = None
        error = None
        if ret_code == 200:
            try:
                data = response.json()
                if method != "bdev_get_bdevs":
                    logger.debug("Response json: %s", json.dumps(data))
            except Exception:
                logger.debug("Response ret_content: %s", ret_content)
                return ret_content, None

            if 'result' in data:
                result = data['result']
            if 'error' in data:
                error = data['error']
            if result is not None or error is not None:
                return result, error
            else:
                return data, None

        else:
            logger.error("Invalid http status : %s", ret_code)

        return None, None

    def get_version(self):
        return self._request("spdk_get_version")

    def subsystem_list(self, nqn_name=None):
        data = self._request("nvmf_get_subsystems")
        if data and nqn_name:
            for d in data:
                if d['nqn'] == nqn_name:
                    return [d]
            return []
        else:
            return data

    def subsystem_delete(self, nqn):
        return self._request("nvmf_delete_subsystem", params={'nqn': nqn})

    def subsystem_create(self, nqn, serial_number, model_number, min_cntlid=1):
        params = {
            "nqn": nqn,
            "serial_number": serial_number,
            "allow_any_host": True,
            "min_cntlid": min_cntlid,
            "ana_reporting": True,
            "model_number": model_number}
        return self._request("nvmf_create_subsystem", params)

    def subsystem_add_host(self, nqn, host):
        params = {"nqn": nqn, "host": host}
        return self._request("nvmf_subsystem_add_host", params)

    def transport_list(self, trtype=None):
        params = None
        if trtype:
            params = {"trtype": trtype}
        return self._request("nvmf_get_transports", params)

    def transport_create(self, trtype, qpair_count=256):
        """
            [{'trtype': 'TCP', 'max_queue_depth': 128,
               'max_io_qpairs_per_ctrlr': 127, 'in_capsule_data_size': 4096,
               'max_io_size': 131072, 'io_unit_size': 131072, 'max_aq_depth': 128,
               'num_shared_buffers': 511, 'buf_cache_size': 4294967295,
               'dif_insert_or_strip': False, 'zcopy': False, 'c2h_success': True,
               'sock_priority': 0, 'abort_timeout_sec': 1}]
            The output above is the default values of nvmf_get_transports
            Failing of creating more than 127 lvols is because of max_io_qpairs_per_ctrlr
            Currently, we set it to 256 and the max now is 246 lvols, because of bdev_io_pool_size
            TODO, investigate what is the best configuration for the parameters above and bdev_io_pool_size
        """
        params = {
            "trtype": trtype,
            "max_io_qpairs_per_ctrlr": qpair_count,
            "max_queue_depth": 512,
            "abort_timeout_sec": 5,
            "ack_timeout": 2048,
            "zcopy": True,
            "in_capsule_data_size": 4096,
            "max_io_size": 131072,
            "io_unit_size": 8192,
            "max_aq_depth": 128,
            "num_shared_buffers": 8192,
            "buf_cache_size": 32,
            "dif_insert_or_strip": False,
            "c2h_success": True,
            "sock_priority": 0

        }
        return self._request("nvmf_create_transport", params)

    def transport_create_caching(self, trtype):
        params = {
            "trtype": trtype,
        }
        return self._request("nvmf_create_transport", params)

    def listeners_list(self, nqn):
        params = {"nqn": nqn}
        return self._request("nvmf_subsystem_get_listeners", params)

    def listeners_create(self, nqn, trtype, traddr, trsvcid, ana_state=None):
        """"
            nqn: Subsystem NQN.
            trtype: Transport type ("RDMA").
            traddr: Transport address.
            trsvcid: Transport service ID (required for RDMA or TCP).
        """
        params = {
            "nqn": nqn,
            "listen_address": {
                "trtype": trtype,
                "adrfam": "IPv4",
                "traddr": traddr,
                "trsvcid": str(trsvcid)
            }
        }
        if ana_state:
            params["ana_state"] = ana_state
        return self._request("nvmf_subsystem_add_listener", params)

    def bdev_nvme_controller_list(self, name=None):
        params = None
        if name:
            params = {"name": name}
        return self._request("bdev_nvme_get_controllers", params)

    def bdev_nvme_controller_attach(self, name, pci_addr):
        params = {"name": name, "trtype": "pcie", "traddr": pci_addr}
        return self._request2("bdev_nvme_attach_controller", params)

    def alloc_bdev_controller_attach(self, name, pci_addr):
        params = {"traddr": pci_addr, "ns_id": 1, "label": name}
        return self._request2("ultra21_alloc_ns_mount", params)

    def bdev_nvme_detach_controller(self, name):
        params = {"name": name}
        return self._request2("bdev_nvme_detach_controller", params)

    def ultra21_alloc_ns_init(self, pci_addr):
        params = {
            "traddr": pci_addr,
            "ns_id": 1,
            "label": "SYSVMS84-x86",
            "desc": "A volume to keep OpenVMS/VAX/Alpha/IA64/x86 operation system data",
            "pagesz": 16384
        }
        return self._request2("ultra21_alloc_ns_init", params)

    def nvmf_subsystem_add_ns(self, nqn, dev_name, uuid=None, nguid=None):
        params = {
            "nqn": nqn,
            "namespace": {
                "bdev_name": dev_name
            }
        }

        if uuid:
            params['namespace']['uuid'] = uuid

        if nguid:
            params['namespace']['nguid'] = nguid

        return self._request("nvmf_subsystem_add_ns", params)

    def nvmf_subsystem_remove_ns(self, nqn, nsid):
        params = {
            "nqn": nqn,
            "nsid": nsid}
        return self._request("nvmf_subsystem_remove_ns", params)

    def nvmf_subsystem_listener_set_ana_state(self, nqn, ip, port, is_optimized=True, ana=None):
        params = {
            "nqn": nqn,
            "listen_address": {
                "trtype": "tcp",
                "adrfam": "ipv4",
                "traddr": ip,
                "trsvcid": str(port)
            },
        }
        if is_optimized:
            params['ana_state'] = "optimized"
        else:
            params['ana_state'] = "non_optimized"

        if ana:
            params['ana_state'] = ana

        return self._request("nvmf_subsystem_listener_set_ana_state", params)

    def get_device_stats(self, uuid):
        params = {"name": uuid}
        return self._request("bdev_get_iostat", params)

    def reset_device(self, device_name):
        params = {"name": device_name}
        return self._request("bdev_nvme_reset_controller", params)

    def create_lvstore(self, name, bdev_name, cluster_sz, clear_method, num_md_pages_per_cluster_ratio):
        params = {
            "bdev_name": bdev_name,
            "lvs_name": name,
            "cluster_sz": cluster_sz,
            "clear_method": clear_method,
            "num_md_pages_per_cluster_ratio": num_md_pages_per_cluster_ratio,
        }
        return self._request("bdev_lvol_create_lvstore", params)

    def create_lvol(self, name, size_in_mib, lvs_name, lvol_priority_class=0):
        params = {
            "lvol_name": name,
            "size_in_mib": size_in_mib,
            "lvs_name": lvs_name,
            "thin_provision": True,
            "clear_method": "unmap",
        }
        if lvol_priority_class:
            params["lvol_priority_class"] = lvol_priority_class
        return self._request("bdev_lvol_create", params)

    def delete_lvol(self, name):
        params = {"name": name}
        return self._request("bdev_lvol_delete", params)

    def get_bdevs(self, name=None):
        params = None
        if name:
            params = {"name": name}
        return self._request("bdev_get_bdevs", params)

    def resize_lvol(self, lvol_bdev, blockcnt):
        params = {
            "lvol_bdev": lvol_bdev,
            "blockcnt": blockcnt
        }
        return self._request("ultra21_lvol_set", params)

    def resize_clone(self, clone_bdev, blockcnt):
        params = {
            "clone_bdev": clone_bdev,
            "blockcnt": blockcnt
        }
        return self._request("ultra21_lvol_set", params)

    def lvol_read_only(self, name):
        params = {"name": name}
        return self._request("bdev_lvol_set_read_only", params)

    def lvol_create_snapshot(self, lvol_id, snapshot_name):
        params = {
            "lvol_name": lvol_id,
            "snapshot_name": snapshot_name}
        return self._request("bdev_lvol_snapshot", params)

    def lvol_clone(self, snapshot_name, clone_name):
        params = {
            "snapshot_name": snapshot_name,
            "clone_name": clone_name}
        return self._request("bdev_lvol_clone", params)

    def lvol_compress_create(self, base_bdev_name, pm_path):
        params = {
            "base_bdev_name": base_bdev_name,
            "pm_path": pm_path
        }
        return self._request("bdev_compress_create", params)

    def lvol_crypto_create(self, name, base_name, key_name):
        params = {
            "base_bdev_name": base_name,
            "name": name,
            "key_name": key_name,
        }
        return self._request("bdev_crypto_create", params)

    def lvol_crypto_key_create(self, name, key, key2):
        # todo: mask the keys so that they don't show up in logs
        params = {
            "cipher": "AES_XTS",
            "key": key,
            "key2": key2,
            "name": name
        }
        return self._request("accel_crypto_key_create", params)

    def lvol_crypto_delete(self, name):
        params = {"name": name}
        return self._request("bdev_crypto_delete", params)

    def lvol_compress_delete(self, name):
        params = {"name": name}
        return self._request("bdev_compress_delete", params)

    def ultra21_bdev_pass_create(self, base_bdev, vuid, pt_name):
        params = {
            "base_bdev": base_bdev,
            "vuid": vuid,
            "pt_bdev": pt_name
        }
        return self._request2("ultra21_bdev_pass_create", params)

    def ultra21_bdev_pass_delete(self, name):
        params = {"name": name}
        return self._request2("ultra21_bdev_pass_delete", params)

    def qos_vbdev_create(self, qos_bdev, base_bdev_name, inflight_io_threshold):
        params = {
            "base_bdev_name": base_bdev_name,
            "name": qos_bdev,
            "max_num_queues": 2,
            "standard_queue_weight": 3,
            "low_priority_3_queue_weight": 1,
            "inflight_io_threshold": inflight_io_threshold or 12
        }

        return self._request("qos_vbdev_create", params)

    def qos_vbdev_delete(self, name):
        params = {"name": name}
        return self._request2("qos_vbdev_delete", params)

    def bdev_alceml_create(self, alceml_name, nvme_name, uuid, pba_init_mode=3,
                           alceml_cpu_mask="", alceml_worker_cpu_mask=""):
        params = {
            "name": alceml_name,
            "cntr_path": nvme_name,
            "num_blocks": 0,
            "block_size": 0,
            "num_blocks_reported": 0,
            "md_size": 0,
            "use_ram": False,
            "pba_init_mode": pba_init_mode,
            "pba_page_size": 2097152,
            "uuid": uuid,
            # "use_scheduling": True,
            "use_optimized": True,
            "pba_nbalign": 4096,
            "use_map_whole_page_on_1st_write": False
        }
        if alceml_cpu_mask:
            params["bdb_lcpu_mask"] = int(alceml_cpu_mask, 16)
        if alceml_worker_cpu_mask:
            params["bdb_lcpu_mask_alt_workers"] = int(alceml_worker_cpu_mask, 16)
        return self._request("bdev_alceml_create", params)

    def bdev_distrib_create(self, name, vuid, ndcs, npcs, num_blocks, block_size, jm_names,
                            chunk_size, ha_comm_addrs=None, ha_inode_self=None, pba_page_size=2097152,
                            distrib_cpu_mask="", ha_is_non_leader=True, jm_vuid=0):
        """"
            // Optional (not specified = no HA)
            // Comma-separated communication addresses, for each node, e.g. "192.168.10.1:45001,192.168.10.1:32768".
            // Number of addresses in the list is exactly the number of nodes in HA group,
            //  this must be common among all DISTRIB instances in the group.
          "ha_comm_addrs": "192.168.10.1:45001,192.168.10.1:32768"

            // Optional, default = 0
            //  This node (device) number, in the group, defined by ha_comm_addrs.
          "ha_inode_self": 1
        """
        try:
            ret = self.get_bdevs(name)
            if ret:
                return ret
        except:
            pass
        params = {
            "name": name,
            "jm_names": ",".join(jm_names),
            "vuid": vuid,
            "ndcs": ndcs,
            "npcs": npcs,
            "num_blocks": num_blocks,
            "block_size": block_size,
            "chunk_size": chunk_size,
            "pba_page_size": pba_page_size,
        }
        if jm_vuid > 0:
            params["jm_vuid"] = jm_vuid
            params["ha_is_non_leader"] = ha_is_non_leader

        if ha_comm_addrs:
            params['ha_comm_addrs'] = ha_comm_addrs
            params['ha_inode_self'] = ha_inode_self
        if distrib_cpu_mask:
            params["bdb_lcpu_mask"] = int(distrib_cpu_mask, 16)

        return self._request("bdev_distrib_create", params)

    def bdev_lvol_delete_lvstore(self, name):
        params = {"lvs_name": name}
        return self._request2("bdev_lvol_delete_lvstore", params)

    def bdev_distrib_delete(self, name):
        params = {"name": name}
        return self._request2("bdev_distrib_delete", params)

    def bdev_alceml_delete(self, name):
        params = {"name": name}
        return self._request2("bdev_alceml_delete", params)

    def get_lvol_stats(self, uuid):
        params = {"name": uuid}
        return self._request("bdev_get_iostat", params)

    def bdev_raid_create(self, name, bdevs_list, raid_level="0", strip_size_kb=4):
        try:
            ret = self.get_bdevs(name)
            if ret:
                return ret
        except:
            pass
        params = {
            "name": name,
            "raid_level": raid_level,
            "strip_size_kb": strip_size_kb,
            "base_bdevs": bdevs_list,
            "io_unmap_limit": 100
        }
        if raid_level == "1":
            params["strip_size_kb"] = 0
        return self._request("bdev_raid_create", params)

    def bdev_raid_delete(self, name):
        params = {
            "name": name
        }
        return self._request("bdev_raid_delete", params)

    def bdev_set_qos_limit(self, name, rw_ios_per_sec, rw_mbytes_per_sec, r_mbytes_per_sec, w_mbytes_per_sec):
        params = {
            "name": name
        }
        if rw_ios_per_sec is not None and rw_ios_per_sec >= 0:
            params['rw_ios_per_sec'] = rw_ios_per_sec
        if rw_mbytes_per_sec is not None and rw_mbytes_per_sec >= 0:
            params['rw_mbytes_per_sec'] = rw_mbytes_per_sec
        if r_mbytes_per_sec is not None and r_mbytes_per_sec >= 0:
            params['r_mbytes_per_sec'] = r_mbytes_per_sec
        if w_mbytes_per_sec is not None and w_mbytes_per_sec >= 0:
            params['w_mbytes_per_sec'] = w_mbytes_per_sec
        return self._request("bdev_set_qos_limit", params)

    def distr_send_cluster_map(self, params):
        return self._request("distr_send_cluster_map", params)

    def distr_get_cluster_map(self, name):
        params = {"name": name}
        return self._request("distr_dump_cluster_map", params)

    def distr_add_nodes(self, params):
        return self._request("distr_add_nodes", params)

    def distr_add_devices(self, params):
        return self._request("distr_add_devices", params)

    def distr_status_events_update(self, params):
        # ultra/DISTR_v2/src_code_app_spdk/specs/message_format_rpcs__distrib__v5.txt#L396C1-L396C27
        return self._request("distr_status_events_update", params)

    def bdev_nvme_attach_controller_tcp(self, name, nqn, ip, port):
        params = {
            "name": name,
            "trtype": "tcp",
            "traddr": ip,
            "adrfam": "ipv4",
            "trsvcid": str(port),
            "subnqn": nqn,
            "fabrics_connect_timeout_us": 100000,
            # "fast_io_fail_timeout_sec": 1,
            "num_io_queues": 16384,
            # "ctrlr_loss_timeout_sec": 1,
            "multipath":"disable",
            # "reconnect_delay_sec":1
        }
        return self._request("bdev_nvme_attach_controller", params)

    def bdev_nvme_attach_controller_tcp_caching(self, name, nqn, ip, port):
        params = {
            "name": name,
            "trtype": "tcp",
            "traddr": ip,
            "adrfam": "ipv4",
            "trsvcid": str(port),
            "subnqn": nqn
        }
        return self._request("bdev_nvme_attach_controller", params)

    def bdev_split(self, base_bdev, split_count):
        params = {
            "base_bdev": base_bdev,
            "split_count": split_count
        }
        return self._request("bdev_split_create", params)

    def bdev_PT_NoExcl_create(self, name, base_bdev_name):
        params = {
            "name": name,
            "base_bdev_name": base_bdev_name
        }
        return self._request("bdev_ptnonexcl_create", params)

    def bdev_PT_NoExcl_delete(self, name):
        params = {
            "name": name
        }
        return self._request("bdev_ptnonexcl_delete", params)

    def bdev_passtest_create(self, name, base_name):
        params = {
            "base_name": base_name,
            "pt_name": name
        }
        return self._request("bdev_passtest_create", params)

    def bdev_passtest_mode(self, name, mode):
        params = {
            "pt_name": name,
            "mode": mode
        }
        return self._request("bdev_passtest_mode", params)

    def bdev_passtest_delete(self, name):
        params = {
            "pt_name": name
        }
        return self._request("bdev_passtest_delete", params)

    def bdev_nvme_set_options(self):
        params = {
            # "action_on_timeout": "abort",
            "bdev_retry_count": 0,
            "transport_retry_count": 3,
            "ctrlr_loss_timeout_sec": 1,
            "fast_io_fail_timeout_sec": 0,
            "reconnect_delay_sec": 1,
            "keep_alive_timeout_ms": 10000,
            "transport_ack_timeout": 10,
            "timeout_us": constants.NVME_TIMEOUT_US
        }
        return self._request("bdev_nvme_set_options", params)

    def bdev_set_options(self, bdev_io_pool_size, bdev_io_cache_size, iobuf_small_cache_size, iobuf_large_cache_size):
        params = {"bdev_auto_examine": False}
        if bdev_io_pool_size > 0:
            params['bdev_io_pool_size'] = bdev_io_pool_size
        if bdev_io_cache_size > 0:
            params['bdev_io_cache_size'] = bdev_io_cache_size
        if iobuf_small_cache_size > 0:
            params['iobuf_small_cache_size'] = iobuf_small_cache_size
        if iobuf_small_cache_size > 0:
            params['iobuf_large_cache_size'] = iobuf_large_cache_size
        if params:
            return self._request("bdev_set_options", params)
        else:
            return False

    def iobuf_set_options(self, small_pool_count, large_pool_count, small_bufsize, large_bufsize):
        params = {}
        if small_pool_count > 0:
            params['small_pool_count'] = small_pool_count
        if large_pool_count > 0:
            params['large_pool_count'] = large_pool_count
        if small_bufsize > 0:
            params['small_bufsize'] = small_bufsize
        if large_bufsize > 0:
            params['large_bufsize'] = large_bufsize
        if params:
            return self._request("iobuf_set_options", params)
        else:
            return False

    def accel_set_options(self):
        params = {"small_cache_size": 512,
                   "large_cache_size": 64}
        return self._request("accel_set_options", params)

    def distr_status_events_get(self):
        return self._request("distr_status_events_get")

    def distr_status_events_discard_then_get(self, nev_discard, nev_read):
        params = {
            "nev_discard": nev_discard,
            "nev_read": nev_read,
        }
        return self._request("distr_status_events_discard_then_get", params)

    def alceml_get_capacity(self, name):
        params = {"name": name}
        return self._request("alceml_get_pages_usage", params)

    def bdev_ocf_create(self, name, mode, cache_name, core_name):
        params = {
            "name": name,
            "mode": mode,
            "cache_bdev_name": cache_name,
            "core_bdev_name": core_name}
        return self._request("bdev_ocf_create", params)

    def bdev_ocf_delete(self, name):
        params = {"name": name}
        return self._request("bdev_ocf_delete", params)

    def bdev_malloc_create(self, name, block_size, num_blocks):
        params = {
            "name": name,
            "block_size": block_size,
            "num_blocks": num_blocks,
        }
        return self._request("bdev_malloc_create", params)

    def ultra21_lvol_bmap_init(self, bdev_name, num_blocks, block_len, page_len, max_num_blocks):
        params = {
            "base_bdev": bdev_name,
            "blockcnt": num_blocks,
            "blocklen": block_len,
            "pagelen": page_len,
            "maxblockcnt": max_num_blocks
        }
        return self._request("ultra21_lvol_bmap_init", params)

    def ultra21_lvol_mount_snapshot(self, snapshot_name, lvol_bdev, base_bdev):
        params = {
            "modus": "SNAPSHOT",
            "lvol_bdev": lvol_bdev,
            "base_bdev": base_bdev,
            "snapshot_bdev": snapshot_name
        }
        return self._request("ultra21_lvol_mount", params)

    def ultra21_lvol_mount_lvol(self, lvol_name, base_bdev):
        params = {
            "modus": "BASE",
            "lvol_bdev": lvol_name,
            "base_bdev": base_bdev
        }
        return self._request("ultra21_lvol_mount", params)

    def ultra21_lvol_dismount(self, lvol_name):
        params = {
            "lvol_bdev": lvol_name
        }
        return self._request("ultra21_lvol_dismount", params)

    def bdev_jm_create(self, name, name_storage1, block_size=4096, jm_cpu_mask=""):
        params = {
            "name": name,
            "name_storage1": name_storage1,
            "block_size": block_size
        }
        if jm_cpu_mask:
            params["bdb_lcpu_mask"] = int(jm_cpu_mask, 16)
        return self._request("bdev_jm_create", params)

    def bdev_jm_delete(self, name, safe_removal=False):
        params = {"name": name}
        if safe_removal is True:
            params["safe_removal"] = True
        return self._request("bdev_jm_delete", params)

    def ultra21_util_get_malloc_stats(self):
        params = {"socket_id": 0}
        return self._request("ultra21_util_get_malloc_stats", params)

    def ultra21_lvol_mount_clone(self, clone_name, snap_bdev, base_bdev, blockcnt):
        params = {
            "modus": "CLONE",
            "clone_bdev": clone_name,
            "base_bdev": base_bdev,
            "lvol_bdev": snap_bdev,
            "blockcnt": blockcnt,
        }
        return self._request("ultra21_lvol_mount", params)

    def alceml_unmap_vuid(self, name, vuid):
        params = {"name": name, "vuid": vuid}
        return self._request("alceml_unmap_vuid", params)

    def jm_delete(self):
        params = {"name": 0, "vuid": 0}
        return self._request("jm_delete", params)

    def framework_start_init(self):
        return self._request("framework_start_init")

    def bdev_examine(self, name):
        params = {"name": name}
        return self._request("bdev_examine", params)

    def bdev_wait_for_examine(self):
        return self._request("bdev_wait_for_examine")

    def nbd_start_disk(self, bdev_name, nbd_device="/dev/nbd0"):
        params = {
            "bdev_name": bdev_name,
            "nbd_device": nbd_device,
        }
        return self._request("nbd_start_disk", params)

    def nbd_stop_disk(self, nbd_device):
        params = {
            "nbd_device": nbd_device
        }
        return self._request("nbd_stop_disk", params)

    def bdev_jm_unmap_vuid(self, name, vuid):
        params = {"name": name, "vuid": vuid}
        return self._request("bdev_jm_unmap_vuid", params)

    def sock_impl_set_options(self):
        method = "sock_impl_set_options"
        params = {"impl_name": "posix", "enable_quickack": True,
                  "enable_zerocopy_send_server": True,
                  "enable_zerocopy_send_client": True}
        return self._request(method, params)

    def nvmf_set_config(self, poll_groups_mask):
        params = {"poll_groups_mask": poll_groups_mask}
        return self._request("nvmf_set_config", params)

    def jc_set_hint_lcpu_mask(self, jc_singleton_mask):
        params = {"hint_lcpu_mask": int(jc_singleton_mask, 16)}
        return self._request("jc_set_hint_lcpu_mask", params)


    def thread_get_stats(self):
        return self._request("thread_get_stats")

    def thread_set_cpumask(self, app_thread_process_id, app_thread_mask):
        params = {"id": app_thread_process_id, "cpumask": app_thread_mask}
        return self._request("thread_set_cpumask", params)

    def distr_migration_to_primary_start(self, storage_ID, name, qos_high_priority=False):
        params = {
            "name": name,
            "storage_ID": storage_ID,
        }
        # if qos_high_priority:
        #     params["qos_high_priority"] = qos_high_priority
        return self._request("distr_migration_to_primary_start", params)

    def distr_migration_status(self, name):
        params = {"name": name}
        return self._request("distr_migration_status", params)

    def distr_migration_failure_start(self, name, storage_ID, qos_high_priority=False):
        params = {
            "name": name,
            "storage_ID": storage_ID,
        }
        # if qos_high_priority:
        #     params["qos_high_priority"] = qos_high_priority
        return self._request("distr_migration_failure_start", params)

    def distr_migration_expansion_start(self, name, qos_high_priority=False):
        params = {
            "name": name,
        }
        # if qos_high_priority:
        #     params["qos_high_priority"] = qos_high_priority
        return self._request("distr_migration_expansion_start", params)

    def bdev_raid_add_base_bdev(self, raid_bdev, base_bdev):
        params = {
            "raid_bdev": raid_bdev,
            "base_bdev": base_bdev,
        }
        return self._request("bdev_raid_add_base_bdev", params)

    def bdev_raid_remove_base_bdev(self, raid_bdev, base_bdev):
        params = {
            "raid_bdev": raid_bdev,
            "base_bdev": base_bdev,
        }
        return self._request("bdev_raid_remove_base_bdev", params)

    def bdev_lvol_get_lvstores(self, name):
        params = {"lvs_name": name}
        _, err = self._request2("bdev_lvol_get_lvstores", params)
        if err:
            return False
        return True

    def bdev_lvol_resize(self, name, size_in_mib):
        params = {
            "name": name,
            "size_in_mib": size_in_mib
        }
        return self._request("bdev_lvol_resize", params)

    def bdev_lvol_inflate(self, name):
        params = {"name": name}
        return self._request("bdev_lvol_inflate", params)

    def bdev_distrib_toggle_cluster_full(self, name, cluster_full=False):
        params = {
            "name": name,
            "cluster_full": cluster_full,
        }
        return self._request("bdev_distrib_toggle_cluster_full", params)

    def log_set_print_level(self, level):
        params = {
            "level": level
        }
        return self._request("log_set_print_level", params)

    def bdev_lvs_dump(self, lvs_name, file):
        params = {
            "lvs_name": lvs_name,
            "file": file,
        }
        return self._request("bdev_lvs_dump", params)

    def jc_explicit_synchronization(self, jm_vuid):
        params = {
            "jm_vuid": jm_vuid
        }
        return self._request("jc_explicit_synchronization", params)

    def listeners_del(self, nqn, trtype, traddr, trsvcid):
        """"
            nqn: Subsystem NQN.
            trtype: Transport type ("RDMA").
            traddr: Transport address.
            trsvcid: Transport service ID (required for RDMA or TCP).
        """
        params = {
            "nqn": nqn,
            "listen_address": {
                "trtype": trtype,
                "adrfam": "IPv4",
                "traddr": traddr,
                "trsvcid": str(trsvcid)
            }
        }
        return self._request("nvmf_subsystem_remove_listener", params)


    def bdev_distrib_force_to_non_leader(self, jm_vuid=0):
        params = None
        if jm_vuid:
            params = {"jm_vuid": jm_vuid}
        return self._request("bdev_distrib_force_to_non_leader", params)

    def bdev_lvol_set_leader(self, is_leader=False, uuid=None, lvs_name=None, bs_nonleadership=False):
        params = {
            "leadership": is_leader,
        }
        if uuid:
            params["uuid"] = uuid
        elif lvs_name:
            params["lvs_name"] = lvs_name

        # params["bs_nonleadership"] = bs_nonleadership

        return self._request("bdev_lvol_set_leader_all", params)

    def bdev_lvol_register(self, name, lvs_name, registered_uuid, blobid, priority_class=0):
        params = {
            "lvol_name": name,
            "lvs_name": lvs_name,
            "thin_provision": True,
            "clear_method": "unmap",
            "blobid": blobid,
            "registered_uuid": registered_uuid,
        }
        if priority_class:
            params["lvol_priority_class"] = priority_class
        return self._request("bdev_lvol_register", params)

    def nvmf_subsystem_get_controllers(self, nqn):
        params = {
            "nqn": nqn
        }
        return self._request("nvmf_subsystem_get_controllers", params)

    def lvol_crypto_key_delete(self, name):
        params = {
            "key_name": name
        }
        return self._request("accel_crypto_key_destroy", params)

    def bdev_lvol_snapshot_register(self, lvol_name, snapshot_name, registered_uuid, blobid):
        params = {
            "lvol_name": lvol_name,
            "snapshot_name": snapshot_name,
            "blobid": blobid,
            "registered_uuid": registered_uuid,
        }
        return self._request("bdev_lvol_snapshot_register", params)

    def bdev_lvol_clone_register(self, clone_name, snapshot_name, registered_uuid, blobid):
        params = {
            "snapshot_name": snapshot_name,
            "clone_name": clone_name,
            "blobid": blobid,
            "registered_uuid": registered_uuid,
        }
        return self._request("bdev_lvol_clone_register", params)

    def distr_replace_id_in_map_prob(self, storage_ID_from, storage_ID_to):
        params = {
            "storage_ID_from": storage_ID_from,
            "storage_ID_to": storage_ID_to,
        }
        return self._request("distr_replace_id_in_map_prob", params)

    def nvmf_set_max_subsystems(self, max_subsystems):
        params = {
            "max_subsystems": max_subsystems,
        }
        return self._request("nvmf_set_max_subsystems", params)

<<<<<<< HEAD
    def bdev_lvol_set_lvs_ops(self, lvs_name, groupid, subsystem_port=4420):
=======
    def bdev_lvol_set_lvs_ops(self, lvs_name, groupid, subsystem_port=9090):
>>>>>>> 2c7e401c
        params = {
            "groupid": groupid,
            "lvs_name": lvs_name,
            "subsystem_port": subsystem_port,
        }
        return self._request("bdev_lvol_set_lvs_op", params)<|MERGE_RESOLUTION|>--- conflicted
+++ resolved
@@ -978,11 +978,7 @@
         }
         return self._request("nvmf_set_max_subsystems", params)
 
-<<<<<<< HEAD
-    def bdev_lvol_set_lvs_ops(self, lvs_name, groupid, subsystem_port=4420):
-=======
     def bdev_lvol_set_lvs_ops(self, lvs_name, groupid, subsystem_port=9090):
->>>>>>> 2c7e401c
         params = {
             "groupid": groupid,
             "lvs_name": lvs_name,
