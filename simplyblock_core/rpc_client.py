--- conflicted
+++ resolved
@@ -142,11 +142,7 @@
             "abort_timeout_sec": 5,
             "ack_timeout": 2048,
             "zcopy": True,
-<<<<<<< HEAD
-            "in_capsule_data_size": 4096,
-=======
             "in_capsule_data_size": 8192,
->>>>>>> 6f1845d0
             "max_io_size": 131072,
             "io_unit_size": 8192,
             "max_aq_depth": 128,
