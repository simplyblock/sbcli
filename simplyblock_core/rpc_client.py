import json
from json import JSONDecodeError
from typing import Any, Optional

import requests
from requests.exceptions import ConnectionError, HTTPError, Timeout, TooManyRedirects
import jsonschema
from jsonschema.exceptions import ValidationError

from simplyblock_core import utils
from requests.adapters import HTTPAdapter
from urllib3 import Retry

logger = utils.get_logger()


_response_schema = {
    "$schema": "http://json-schema.org/draft-07/schema#",
    "title": "JSON-RPC 2.0 Response",
    "description": "A JSON-RPC 2.0 response object",
    "type": "object",
    "required": ["jsonrpc"],
    "properties": {
        "jsonrpc": {
            "type": "string",
            "enum": ["2.0"],
            "description": "JSON-RPC version string",
        },
        "result": {
            "description": "The result of the RPC call if successful",
        },
        "error": {
            "description": "Error information if an error occurred",
            "$ref": "#/definitions/error",
        },
        "id": {
            "description": "Identifier matching the request",
            "oneOf": [
                { "type": "string" },
                { "type": "number" },
                { "type": "null" },
            ],
        },
    },
    "oneOf": [
        { "required": ["result", "id"] },
        { "required": ["error", "id"] },
    ],
    "additionalProperties": False,
    "definitions": {
        "error": {
            "type": "object",
            "required": ["code", "message"],
            "properties": {
                "code": {
                    "type": "integer",
                    "description": "Error code",
                },
                "message": {
                    "type": "string",
                    "description": "Error message",
                },
                "data": {
                    "description": "Additional error information",
                },
            },
            "additionalProperties": False
        },
    },
}


class RPCException(Exception):
    def __init__(self, message: str, code: Optional[int] = None, data: Any = None):
        super().__init__(message, code, data)
        self.code = code
        self.message = message
        self.data = data


_response_validator = jsonschema.validators.validator_for(_response_schema)(_response_schema)  # type: ignore[call-arg]


class RPCClient:

    # ref: https://spdk.io/doc/jsonrpc.html
    DEFAULT_ALLOWED_METHODS = ["HEAD", "GET", "PUT", "DELETE", "OPTIONS", "TRACE", "POST"]

    def __init__(self, ip_address, port, username, password, timeout=180, retry=3):
        self.ip_address = ip_address
        self.port = port
        self.url = 'http://%s:%s/' % (self.ip_address, self.port)
        self.username = username
        self.password = password
        self.timeout = timeout
        self.session = requests.session()
        self.session.auth = (self.username, self.password)
        self.session.verify = False
        retries = Retry(total=retry, backoff_factor=1, connect=retry, read=retry,
                        allowed_methods=self.DEFAULT_ALLOWED_METHODS)
        self.session.mount("http://", HTTPAdapter(max_retries=retries))

    def _request(self, method, params=None):
        ret, _ = self._request2(method, params)
        return ret

    def _request2(self, method, params=None):
        payload = {'id': 1, 'method': method}
        if params:
            payload['params'] = params
        try:
            logger.debug("Requesting method: %s, params: %s", method, params)
            response = self.session.post(self.url, data=json.dumps(payload), timeout=self.timeout)
        except Exception as e:
            logger.error(e)
            return False, str(e)

        ret_code = response.status_code
        ret_content = response.content
        logger.debug("Response: status_code: %s", ret_code)

        result = None
        error = None
        if ret_code == 200:
            try:
                data = response.json()
                if method != "bdev_get_bdevs":
                    logger.debug("Response json: %s", json.dumps(data))
            except Exception:
                logger.debug("Response ret_content: %s", ret_content)
                return ret_content, None

            if 'result' in data:
                result = data['result']
            if 'error' in data:
                error = data['error']
            if result is not None or error is not None:
                return result, error
            else:
                return data, None

        else:
            logger.error("Invalid http status : %s", ret_code)

        return None, None

    def _request3(self, method: str, **kwargs):
        logger.debug("Requesting method: %s, params: %s", method, kwargs)
        try:
            response = self.session.post(self.url, data=json.dumps({
                'id': 1,
                'method': method,
                'params': kwargs,
            }), timeout=self.timeout)
            response.raise_for_status()
            data = response.json()
            _response_validator.validate(data)
        except (
                ConnectionError, Timeout, TooManyRedirects, HTTPError,  # requests
                JSONDecodeError,  # json
                ValidationError,  # jsonschema
        ) as e:
            raise RPCException('Request failed') from e

        if (error := data.get('error')) is not None:
            raise RPCException(**error)

        return data['result']


    def get_version(self):
        return self._request("spdk_get_version")

    def subsystem_list(self, nqn_name=None):
        data = self._request("nvmf_get_subsystems")
        if data and nqn_name:
            for d in data:
                if d['nqn'] == nqn_name:
                    return [d]
            return []
        else:
            return data

    def subsystem_delete(self, nqn):
        return self._request("nvmf_delete_subsystem", params={'nqn': nqn})

    def subsystem_create(self, nqn, serial_number, model_number, min_cntlid=1, max_namespaces=32):
        params = {
            "nqn": nqn,
            "serial_number": serial_number,
            "allow_any_host": True,
            "min_cntlid": min_cntlid,
            "ana_reporting": True,
            "max_namespaces": max_namespaces,
            "model_number": model_number}
        return self._request("nvmf_create_subsystem", params)

    def subsystem_add_host(self, nqn, host):
        params = {"nqn": nqn, "host": host}
        return self._request("nvmf_subsystem_add_host", params)

    def transport_list(self, trtype=None):
        params = None
        if trtype:
            params = {"trtype": trtype}
        return self._request("nvmf_get_transports", params)

    def transport_create(self, trtype, qpair_count=6,shared_bufs=24576):
        """
            [{'trtype': 'TCP', 'max_queue_depth': 128,
               'max_io_qpairs_per_ctrlr': 127, 'in_capsule_data_size': 4096,
               'max_io_size': 131072, 'io_unit_size': 131072, 'max_aq_depth': 128,
               'num_shared_buffers': 511, 'buf_cache_size': 4294967295,
               'dif_insert_or_strip': False, 'zcopy': False, 'c2h_success': True,
               'sock_priority': 0, 'abort_timeout_sec': 1}]
            The output above is the default values of nvmf_get_transports
            Failing of creating more than 127 lvols is because of max_io_qpairs_per_ctrlr
            Currently, we set it to 256 and the max now is 246 lvols, because of bdev_io_pool_size
            TODO, investigate what is the best configuration for the parameters above and bdev_io_pool_size
        """
        params = {
            "trtype": trtype,
            "max_io_qpairs_per_ctrlr": constants.QPAIR_COUNT,
            "max_queue_depth": 256,
            "abort_timeout_sec": 5,
            "zcopy": True,
            "in_capsule_data_size": 8192,
            "max_io_size": 131072,
            "io_unit_size": 8192,
            "max_aq_depth": 128,
            "num_shared_buffers": shared_bufs,
            "buf_cache_size": 512,
            "dif_insert_or_strip": False,
            "ack_timeout": 8000,
        }
        if trtype=="TCP":
            params.update({"c2h_success": True,"sock_priority": 0})
        return self._request("nvmf_create_transport", params)

    def sock_impl_set_options(self):
        method = "sock_impl_set_options"
        params = {"impl_name": "posix", "enable_quickack": True,
                  "enable_zerocopy_send_server": True,
                  "enable_zerocopy_send_client": True}
        return self._request(method, params)

    def transport_create_caching(self, trtype):
        params = {
            "trtype": trtype,
        }
        return self._request("nvmf_create_transport", params)

    def listeners_list(self, nqn):
        params = {"nqn": nqn}
        return self._request("nvmf_subsystem_get_listeners", params)

    def listeners_create(self, nqn, trtype, traddr, trsvcid, ana_state=None):
        """"
            nqn: Subsystem NQN.
            trtype: Transport type ("RDMA").
            traddr: Transport address.
            trsvcid: Transport service ID (required for RDMA or TCP).
        """
        params = {
            "nqn": nqn,
            "listen_address": {
                "trtype": trtype,
                "adrfam": "IPv4",
                "traddr": traddr,
                "trsvcid": str(trsvcid)
            }}

        if ana_state:
            params["ana_state"] = ana_state
        return self._request("nvmf_subsystem_add_listener", params)

    def bdev_nvme_controller_list(self, name=None):
        params = None
        if name:
            params = {"name": name}
        return self._request("bdev_nvme_get_controllers", params)

    def bdev_nvme_controller_attach(self, name, pci_addr):
        return self._request3(
                "bdev_nvme_attach_controller", 
                name=name,
                trtype='pcie',
                traddr=pci_addr,
        )

    def alloc_bdev_controller_attach(self, name, pci_addr):
        params = {"traddr": pci_addr, "ns_id": 1, "label": name}
        return self._request2("ultra21_alloc_ns_mount", params)

    def bdev_nvme_detach_controller(self, name):
        params = {"name": name}
        return self._request2("bdev_nvme_detach_controller", params)

    def ultra21_alloc_ns_init(self, pci_addr):
        params = {
            "traddr": pci_addr,
            "ns_id": 1,
            "label": "SYSVMS84-x86",
            "desc": "A volume to keep OpenVMS/VAX/Alpha/IA64/x86 operation system data",
            "pagesz": 16384
        }
        return self._request2("ultra21_alloc_ns_init", params)

    def nvmf_subsystem_add_ns(self, nqn, dev_name, uuid=None, nguid=None, nsid=None):
        params = {
            "nqn": nqn,
            "namespace": {
                "bdev_name": dev_name
            }
        }

        if uuid:
            params['namespace']['uuid'] = uuid

        if nguid:
            params['namespace']['nguid'] = nguid

        if nsid:
            params['namespace']['nsid'] = nsid

        return self._request("nvmf_subsystem_add_ns", params)

    def nvmf_subsystem_remove_ns(self, nqn, nsid):
        params = {
            "nqn": nqn,
            "nsid": nsid}
        return self._request("nvmf_subsystem_remove_ns", params)

    def nvmf_subsystem_listener_set_ana_state(self, nqn, ip, port, trype="TCP", is_optimized=True, ana=None):
        params = {
            "nqn": nqn,
            "listen_address": {
                "trtype": trtype,
                "adrfam": "ipv4",
                "traddr": ip,
                "trsvcid": str(port)
            },
        }

        if is_optimized:
            params['ana_state'] = "optimized"
        else:
            params['ana_state'] = "non_optimized"

        if ana:
            params['ana_state'] = ana

        return self._request("nvmf_subsystem_listener_set_ana_state", params)

    def get_device_stats(self, uuid):
        params = {"name": uuid}
        return self._request("bdev_get_iostat", params)

    def reset_device(self, device_name):
        params = {"name": device_name}
        return self._request("bdev_nvme_reset_controller", params)

    def create_lvstore(self, name, bdev_name, cluster_sz, clear_method, num_md_pages_per_cluster_ratio=50):
        params = {
            "bdev_name": bdev_name,
            "lvs_name": name,
            "cluster_sz": cluster_sz,
            "clear_method": clear_method,
            "num_md_pages_per_cluster_ratio": num_md_pages_per_cluster_ratio,
        }
        return self._request("bdev_lvol_create_lvstore", params)

    def create_lvol(self, name, size_in_mib, lvs_name, lvol_priority_class=0):
        params = {
            "lvol_name": name,
            "size_in_mib": size_in_mib,
            "lvs_name": lvs_name,
            "thin_provision": True,
            "clear_method": "unmap",
            "lvol_priority_class": lvol_priority_class,
        }
        return self._request("bdev_lvol_create", params)

    def delete_lvol(self, name, del_async=False):
        params = {"name": name,
                  "sync": del_async}
        return self._request("bdev_lvol_delete", params)

    def get_bdevs(self, name=None):
        params = None
        if name:
            params = {"name": name}
        return self._request("bdev_get_bdevs", params)

    def resize_lvol(self, lvol_bdev, blockcnt):
        params = {
            "lvol_bdev": lvol_bdev,
            "blockcnt": blockcnt
        }
        return self._request("ultra21_lvol_set", params)

    def resize_clone(self, clone_bdev, blockcnt):
        params = {
            "clone_bdev": clone_bdev,
            "blockcnt": blockcnt
        }
        return self._request("ultra21_lvol_set", params)

    def lvol_read_only(self, name):
        params = {"name": name}
        return self._request("bdev_lvol_set_read_only", params)

    def lvol_create_snapshot(self, lvol_id, snapshot_name):
        params = {
            "lvol_name": lvol_id,
            "snapshot_name": snapshot_name}
        return self._request("bdev_lvol_snapshot", params)

    def lvol_clone(self, snapshot_name, clone_name):
        params = {
            "snapshot_name": snapshot_name,
            "clone_name": clone_name}
        return self._request("bdev_lvol_clone", params)

    def lvol_compress_create(self, base_bdev_name, pm_path):
        params = {
            "base_bdev_name": base_bdev_name,
            "pm_path": pm_path
        }
        return self._request("bdev_compress_create", params)

    def lvol_crypto_create(self, name, base_name, key_name):
        params = {
            "base_bdev_name": base_name,
            "name": name,
            "key_name": key_name,
        }
        return self._request("bdev_crypto_create", params)

    def lvol_crypto_key_create(self, name, key, key2):
        # todo: mask the keys so that they don't show up in logs
        params = {
            "cipher": "AES_XTS",
            "key": key,
            "key2": key2,
            "name": name
        }
        return self._request("accel_crypto_key_create", params)

    def lvol_crypto_delete(self, name):
        params = {"name": name}
        return self._request("bdev_crypto_delete", params)

    def lvol_compress_delete(self, name):
        params = {"name": name}
        return self._request("bdev_compress_delete", params)

    def ultra21_bdev_pass_create(self, base_bdev, vuid, pt_name):
        params = {
            "base_bdev": base_bdev,
            "vuid": vuid,
            "pt_bdev": pt_name
        }
        return self._request2("ultra21_bdev_pass_create", params)

    def ultra21_bdev_pass_delete(self, name):
        params = {"name": name}
        return self._request2("ultra21_bdev_pass_delete", params)

    def qos_vbdev_create(self, qos_bdev, base_bdev_name, inflight_io_threshold):
        params = {
            "base_bdev_name": base_bdev_name,
            "name": qos_bdev,
            "max_num_queues": 2,
            "standard_queue_weight": 3,
            "low_priority_3_queue_weight": 1,
            "inflight_io_threshold": inflight_io_threshold or 12
        }

        return self._request("qos_vbdev_create", params)

    def qos_vbdev_delete(self, name):
        params = {"name": name}
        return self._request2("qos_vbdev_delete", params)

    def bdev_alceml_create(self, alceml_name, nvme_name, uuid, pba_init_mode=3,
                           alceml_cpu_mask="", alceml_worker_cpu_mask="", pba_page_size=2097152,
                           write_protection=False, full_page_unmap=True):
        params = {
            "name": alceml_name,
            "cntr_path": nvme_name,
            "num_blocks": 0,
            "block_size": 0,
            "num_blocks_reported": 0,
            "md_size": 0,
            "use_ram": False,
            "pba_init_mode": pba_init_mode,
            "pba_page_size": pba_page_size,
            "uuid": uuid,
            # "use_scheduling": True,
            "use_optimized": True,
            "pba_nbalign": 4096
        }
        if alceml_cpu_mask:
            params["bdb_lcpu_mask"] = int(alceml_cpu_mask, 16)
        if alceml_worker_cpu_mask:
            params["bdb_lcpu_mask_alt_workers"] = int(alceml_worker_cpu_mask, 16)
        if write_protection:
            params["write_protection"] = True
        if full_page_unmap:
            params["use_map_whole_page_on_1st_write"] = True
        return self._request("bdev_alceml_create", params)
       
    def bdev_distrib_create(self, name, vuid, ndcs, npcs, num_blocks, block_size, jm_names,
                            chunk_size, ha_comm_addrs=None, ha_inode_self=None, pba_page_size=2097152,
                            distrib_cpu_mask="", ha_is_non_leader=True, jm_vuid=0, write_protection=False,
                            full_page_unmap=True):
        """"
            // Optional (not specified = no HA)
            // Comma-separated communication addresses, for each node, e.g. "192.168.10.1:45001,192.168.10.1:32768".
            // Number of addresses in the list is exactly the number of nodes in HA group,
            //  this must be common among all DISTRIB instances in the group.
          "ha_comm_addrs": "192.168.10.1:45001,192.168.10.1:32768"

            // Optional, default = 0
            //  This node (device) number, in the group, defined by ha_comm_addrs.
          "ha_inode_self": 1
        """
        try:
            ret = self.get_bdevs(name)
            if ret:
                return ret
        except Exception:
            pass
        params = {
            "name": name,
            "jm_names": ",".join(jm_names),
            "vuid": vuid,
            "ndcs": ndcs,
            "npcs": npcs,
            "num_blocks": num_blocks,
            "block_size": block_size,
            "chunk_size": chunk_size,
            "pba_page_size": pba_page_size,
        }
        if jm_vuid > 0:
            params["jm_vuid"] = jm_vuid
            params["ha_is_non_leader"] = ha_is_non_leader

        if ha_comm_addrs:
            params['ha_comm_addrs'] = ha_comm_addrs
            params['ha_inode_self'] = ha_inode_self
        if distrib_cpu_mask:
            params["bdb_lcpu_mask"] = int(distrib_cpu_mask, 16)
        if write_protection:
            params["write_protection"] = True
        if full_page_unmap:
            params["use_map_whole_page_on_1st_write"] = True
        return self._request("bdev_distrib_create", params)

    def bdev_lvol_delete_lvstore(self, name):
        params = {"lvs_name": name}
        return self._request2("bdev_lvol_delete_lvstore", params)

    def bdev_distrib_delete(self, name):
        params = {"name": name}
        return self._request2("bdev_distrib_delete", params)

    def bdev_alceml_delete(self, name):
        params = {"name": name}
        return self._request2("bdev_alceml_delete", params)

    def get_lvol_stats(self, uuid=""):
        params = {}
        if uuid:
            params["uuid"] = uuid
        return self._request("bdev_get_iostat", params)

    def bdev_raid_create(self, name, bdevs_list, raid_level="0", strip_size_kb=4):
        try:
            ret = self.get_bdevs(name)
            if ret:
                return ret
        except Exception:
            pass
        params = {
            "name": name,
            "raid_level": raid_level,
            "strip_size_kb": strip_size_kb,
            "base_bdevs": bdevs_list,
            "io_unmap_limit": 100
        }
        if raid_level == "1":
            params["strip_size_kb"] = 0
        return self._request("bdev_raid_create", params)

    def bdev_raid_delete(self, name):
        params = {
            "name": name
        }
        return self._request("bdev_raid_delete", params)

    def bdev_set_qos_limit(self, name, rw_ios_per_sec, rw_mbytes_per_sec, r_mbytes_per_sec, w_mbytes_per_sec):
        params = {
            "name": name
        }
        if rw_ios_per_sec is not None and rw_ios_per_sec >= 0:
            params['rw_ios_per_sec'] = rw_ios_per_sec
        if rw_mbytes_per_sec is not None and rw_mbytes_per_sec >= 0:
            params['rw_mbytes_per_sec'] = rw_mbytes_per_sec
        if r_mbytes_per_sec is not None and r_mbytes_per_sec >= 0:
            params['r_mbytes_per_sec'] = r_mbytes_per_sec
        if w_mbytes_per_sec is not None and w_mbytes_per_sec >= 0:
            params['w_mbytes_per_sec'] = w_mbytes_per_sec
        return self._request("bdev_set_qos_limit", params)

    def bdev_lvol_add_to_group(self, group_id, lvol_name_list):
        return True
        # params = {
        #     "bdev_group_id": group_id ,
        #     "lvol_vbdev_list": lvol_name_list
        # }
        # return self._request("bdev_lvol_add_to_group", params)

    def bdev_lvol_set_qos_limit(self, bdev_group_id, rw_ios_per_sec, rw_mbytes_per_sec, r_mbytes_per_sec, w_mbytes_per_sec):
        return True
        # params = {
        #     "bdev_group_id": bdev_group_id,
        #     "rw_ios_per_sec": rw_ios_per_sec,
        #     "rw_mbytes_per_sec": rw_mbytes_per_sec,
        #     "r_mbytes_per_sec": r_mbytes_per_sec,
        #     "w_mbytes_per_sec": w_mbytes_per_sec
        # }
        # return self._request("bdev_lvol_set_qos_limit", params)

    def distr_send_cluster_map(self, params):
        return self._request("distr_send_cluster_map", params)

    def distr_get_cluster_map(self, name):
        params = {"name": name}
        return self._request("distr_dump_cluster_map", params)

    def distr_add_nodes(self, params):
        return self._request("distr_add_nodes", params)

    def distr_add_devices(self, params):
        return self._request("distr_add_devices", params)

    def distr_status_events_update(self, params):
        # ultra/DISTR_v2/src_code_app_spdk/specs/message_format_rpcs__distrib__v5.txt#L396C1-L396C27
        return self._request("distr_status_events_update", params)

    def bdev_nvme_attach_controller(self, name, nqn, traddr, trsvcid, trtype, multipath=False):
        params = {
            "name": name,
            "trtype": trtype,
            "traddr": traddr,
            "trsvcid": str(trsvcid),
            "subnqn": nqn,
            "fabrics_connect_timeout_us": 100000
        }
        if trtype=="TCP":
            params.update({"adrfam": "ipv4"})
        if multipath:
            params["multipath"] = "failover"
        else:
            params["multipath"] = "disable"
        return self._request("bdev_nvme_attach_controller", params)

    def bdev_split(self, base_bdev, split_count):
        params = {
            "base_bdev": base_bdev,
            "split_count": split_count
        }
        return self._request("bdev_split_create", params)

    def bdev_PT_NoExcl_create(self, name, base_bdev_name):
        params = {
            "name": name,
            "base_bdev_name": base_bdev_name
        }
        return self._request("bdev_ptnonexcl_create", params)

    def bdev_PT_NoExcl_delete(self, name):
        params = {
            "name": name
        }
        return self._request("bdev_ptnonexcl_delete", params)

    def bdev_passtest_create(self, name, base_name):
        params = {
            "base_name": base_name,
            "pt_name": name
        }
        return self._request("bdev_passtest_create", params)

    def bdev_passtest_mode(self, name, mode):
        params = {
            "pt_name": name,
            "mode": mode
        }
        return self._request("bdev_passtest_mode", params)

    def bdev_passtest_delete(self, name):
        params = {
            "pt_name": name
        }
        return self._request("bdev_passtest_delete", params)

    def bdev_nvme_set_options(self):
        params = {
            # "action_on_timeout": "abort",
<<<<<<< HEAD
            "bdev_retry_count": constants.BDEV_RETRY,
            "transport_retry_count": constants.TRANSPORT_RETRY,
            "ctrlr_loss_timeout_sec": constants.CTRL_LOSS_TO,
            "fast_io_fail_timeout_sec" : constants.FAST_FAIL_TO,
            "reconnect_delay_sec": constants.RECONNECT_DELAY_CLUSTER,
            "keep_alive_timeout_ms": constants.KATO,
            "timeout_us": constants.NVME_TIMEOUT_US,
            "transport_ack_timeout": constants.ACK_TO
=======
            "bdev_retry_count": 0,
            "transport_retry_count": 3,
            "ctrlr_loss_timeout_sec": 1,
            "fast_io_fail_timeout_sec" : 0,
            "reconnect_delay_sec": 1,
            "keep_alive_timeout_ms": 10000,
            "timeout_us": 4000000,
            "transport_ack_timeout": 11,
>>>>>>> fb550f71
        }
        return self._request("bdev_nvme_set_options", params)

    def bdev_set_options(self, bdev_io_pool_size, bdev_io_cache_size, iobuf_small_cache_size, iobuf_large_cache_size):
        params = {"bdev_auto_examine": False}
        if bdev_io_pool_size > 0:
            params['bdev_io_pool_size'] = bdev_io_pool_size
        if bdev_io_cache_size > 0:
            params['bdev_io_cache_size'] = bdev_io_cache_size
        if iobuf_small_cache_size > 0:
            params['iobuf_small_cache_size'] = iobuf_small_cache_size
        if iobuf_small_cache_size > 0:
            params['iobuf_large_cache_size'] = iobuf_large_cache_size
        if params:
            return self._request("bdev_set_options", params)
        else:
            return False

    def iobuf_set_options(self, small_pool_count, large_pool_count, small_bufsize, large_bufsize):
        params = {}
        if small_pool_count > 0:
            params['small_pool_count'] = small_pool_count
        if large_pool_count > 0:
            params['large_pool_count'] = large_pool_count
        if small_bufsize > 0:
            params['small_bufsize'] = small_bufsize
        if large_bufsize > 0:
            params['large_bufsize'] = large_bufsize
        if params:
            return self._request("iobuf_set_options", params)
        else:
            return False

    def accel_set_options(self):
        params = {"small_cache_size": 512,
                   "large_cache_size": 64}
        return self._request("accel_set_options", params)

    def distr_status_events_get(self):
        return self._request("distr_status_events_get")

    def distr_status_events_discard_then_get(self, nev_discard, nev_read):
        params = {
            "nev_discard": nev_discard,
            "nev_read": nev_read,
        }
        return self._request("distr_status_events_discard_then_get", params)

    def alceml_get_capacity(self, name):
        params = {"name": name}
        return self._request("alceml_get_pages_usage", params)

    def bdev_ocf_create(self, name, mode, cache_name, core_name):
        params = {
            "name": name,
            "mode": mode,
            "cache_bdev_name": cache_name,
            "core_bdev_name": core_name}
        return self._request("bdev_ocf_create", params)

    def bdev_ocf_delete(self, name):
        params = {"name": name}
        return self._request("bdev_ocf_delete", params)

    def bdev_malloc_create(self, name, block_size, num_blocks):
        params = {
            "name": name,
            "block_size": block_size,
            "num_blocks": num_blocks,
        }
        return self._request("bdev_malloc_create", params)

    def ultra21_lvol_bmap_init(self, bdev_name, num_blocks, block_len, page_len, max_num_blocks):
        params = {
            "base_bdev": bdev_name,
            "blockcnt": num_blocks,
            "blocklen": block_len,
            "pagelen": page_len,
            "maxblockcnt": max_num_blocks
        }
        return self._request("ultra21_lvol_bmap_init", params)

    def ultra21_lvol_mount_snapshot(self, snapshot_name, lvol_bdev, base_bdev):
        params = {
            "modus": "SNAPSHOT",
            "lvol_bdev": lvol_bdev,
            "base_bdev": base_bdev,
            "snapshot_bdev": snapshot_name
        }
        return self._request("ultra21_lvol_mount", params)

    def ultra21_lvol_mount_lvol(self, lvol_name, base_bdev):
        params = {
            "modus": "BASE",
            "lvol_bdev": lvol_name,
            "base_bdev": base_bdev
        }
        return self._request("ultra21_lvol_mount", params)

    def ultra21_lvol_dismount(self, lvol_name):
        params = {
            "lvol_bdev": lvol_name
        }
        return self._request("ultra21_lvol_dismount", params)

    def bdev_jm_create(self, name, name_storage1, block_size=4096, jm_cpu_mask=""):
        params = {
            "name": name,
            "name_storage1": name_storage1,
            "block_size": block_size
        }
        if jm_cpu_mask:
            params["bdb_lcpu_mask"] = int(jm_cpu_mask, 16)
        return self._request("bdev_jm_create", params)

    def bdev_jm_delete(self, name, safe_removal=False):
        params = {"name": name}
        if safe_removal is True:
            params["safe_removal"] = True
        return self._request("bdev_jm_delete", params)

    def ultra21_util_get_malloc_stats(self):
        params = {"socket_id": 0}
        return self._request("ultra21_util_get_malloc_stats", params)

    def ultra21_lvol_mount_clone(self, clone_name, snap_bdev, base_bdev, blockcnt):
        params = {
            "modus": "CLONE",
            "clone_bdev": clone_name,
            "base_bdev": base_bdev,
            "lvol_bdev": snap_bdev,
            "blockcnt": blockcnt,
        }
        return self._request("ultra21_lvol_mount", params)

    def alceml_unmap_vuid(self, name, vuid):
        params = {"name": name, "vuid": vuid}
        return self._request("alceml_unmap_vuid", params)

    def jm_delete(self):
        params = {"name": 0, "vuid": 0}
        return self._request("jm_delete", params)

    def framework_start_init(self):
        return self._request("framework_start_init")

    def bdev_examine(self, name):
        params = {"name": name}
        return self._request("bdev_examine", params)

    def bdev_wait_for_examine(self):
        return self._request("bdev_wait_for_examine")

    def nbd_start_disk(self, bdev_name, nbd_device="/dev/nbd0"):
        params = {
            "bdev_name": bdev_name,
            "nbd_device": nbd_device,
        }
        return self._request("nbd_start_disk", params)

    def nbd_stop_disk(self, nbd_device):
        params = {
            "nbd_device": nbd_device
        }
        return self._request("nbd_stop_disk", params)

    def bdev_jm_unmap_vuid(self, name, vuid):
        params = {"name": name, "vuid": vuid}
        return self._request("bdev_jm_unmap_vuid", params)

    def nvmf_set_config(self, poll_groups_mask):
        params = {"poll_groups_mask": poll_groups_mask}
        return self._request("nvmf_set_config", params)

    def jc_set_hint_lcpu_mask(self, jc_singleton_mask):
        params = {"hint_lcpu_mask": int(jc_singleton_mask, 16)}
        return self._request("jc_set_hint_lcpu_mask", params)


    def thread_get_stats(self):
        return self._request("thread_get_stats")

    def framework_get_reactors(self):
        return self._request("framework_get_reactors")

    def thread_set_cpumask(self, app_thread_process_id, app_thread_mask):
        params = {"id": app_thread_process_id, "cpumask": app_thread_mask}
        return self._request("thread_set_cpumask", params)

    def distr_migration_to_primary_start(self, storage_ID, name, qos_high_priority=False):
        params = {
            "name": name,
            "storage_ID": storage_ID,
        }
        if qos_high_priority:
            params["qos_high_priority"] = qos_high_priority
        return self._request("distr_migration_to_primary_start", params)

    def distr_migration_status(self, name):
        params = {"name": name}
        return self._request("distr_migration_status", params)

    def distr_migration_failure_start(self, name, storage_ID, qos_high_priority=False):
        params = {
            "name": name,
            "storage_ID": storage_ID,
        }
        if qos_high_priority:
            params["qos_high_priority"] = qos_high_priority
        return self._request("distr_migration_failure_start", params)

    def distr_migration_expansion_start(self, name, qos_high_priority=False):
        params = {
            "name": name,
        }
        if qos_high_priority:
            params["qos_high_priority"] = qos_high_priority
        return self._request("distr_migration_expansion_start", params)

    def bdev_raid_add_base_bdev(self, raid_bdev, base_bdev):
        params = {
            "raid_bdev": raid_bdev,
            "base_bdev": base_bdev,
        }
        return self._request("bdev_raid_add_base_bdev", params)

    def bdev_raid_remove_base_bdev(self, raid_bdev, base_bdev):
        params = {
            "raid_bdev": raid_bdev,
            "base_bdev": base_bdev,
        }
        return self._request("bdev_raid_remove_base_bdev", params)

    def bdev_lvol_get_lvstores(self, name):
        params = {"lvs_name": name}
        return self._request("bdev_lvol_get_lvstores", params)

    def bdev_lvol_resize(self, name, size_in_mib):
        params = {
            "name": name,
            "size_in_mib": size_in_mib
        }
        return self._request("bdev_lvol_resize", params)

    def bdev_lvol_inflate(self, name):
        params = {"name": name}
        return self._request("bdev_lvol_inflate", params)

    def bdev_distrib_toggle_cluster_full(self, name, cluster_full=False):
        params = {
            "name": name,
            "cluster_full": cluster_full,
        }
        return self._request("bdev_distrib_toggle_cluster_full", params)

    def log_set_print_level(self, level):
        params = {
            "level": level
        }
        return self._request("log_set_print_level", params)

    def bdev_lvs_dump(self, lvs_name, file):
        params = {
            "lvs_name": lvs_name,
            "file": file,
        }
        return self._request("bdev_lvs_dump", params)

    def jc_explicit_synchronization(self, jm_vuid):
        params = {
            "jm_vuid": jm_vuid
        }
        return self._request("jc_explicit_synchronization", params)

    def listeners_del(self, nqn, trtype, traddr, trsvcid):
        """"
            nqn: Subsystem NQN.
            trtype: Transport type ("RDMA").
            traddr: Transport address.
            trsvcid: Transport service ID (required for RDMA or TCP).
        """
        params = {
            "nqn": nqn,
            "listen_address": {
                "trtype": trtype,
                "adrfam": "IPv4",
                "traddr": traddr,
                "trsvcid": str(trsvcid)
            }
        }

        return self._request("nvmf_subsystem_remove_listener", params)


    def bdev_distrib_force_to_non_leader(self, jm_vuid=0):
        params = None
        if jm_vuid:
            params = {"jm_vuid": jm_vuid}
        return self._request("bdev_distrib_force_to_non_leader", params)

    def bdev_lvol_set_leader(self, lvs, *, leader=False, bs_nonleadership=False):
        return self._request("bdev_lvol_set_leader_all", {
            "uuid" if utils.UUID_PATTERN.match(lvs) else "lvs_name": lvs,
            "lvs_leadership": leader,
            "bs_nonleadership": bs_nonleadership,
        })

    def bdev_lvol_register(self, name, lvs_name, registered_uuid, blobid, priority_class=0):
        params = {
            "lvol_name": name,
            "lvs_name": lvs_name,
            "thin_provision": True,
            "clear_method": "unmap",
            "blobid": blobid,
            "registered_uuid": registered_uuid,
        }
        if priority_class:
            params["lvol_priority_class"] = priority_class
        return self._request("bdev_lvol_register", params)

    def nvmf_subsystem_get_controllers(self, nqn):
        params = {
            "nqn": nqn
        }
        return self._request("nvmf_subsystem_get_controllers", params)

    def lvol_crypto_key_delete(self, name):
        params = {
            "key_name": name
        }
        return self._request("accel_crypto_key_destroy", params)

    def bdev_lvol_snapshot_register(self, lvol_name, snapshot_name, registered_uuid, blobid):
        params = {
            "lvol_name": lvol_name,
            "snapshot_name": snapshot_name,
            "blobid": blobid,
            "registered_uuid": registered_uuid,
        }
        return self._request("bdev_lvol_snapshot_register", params)

    def bdev_lvol_clone_register(self, clone_name, snapshot_name, registered_uuid, blobid):
        params = {
            "snapshot_name": snapshot_name,
            "clone_name": clone_name,
            "blobid": blobid,
            "registered_uuid": registered_uuid,
        }
        return self._request("bdev_lvol_clone_register", params)

    def distr_replace_id_in_map_prob(self, storage_ID_from, storage_ID_to):
        params = {
            "storage_ID_from": storage_ID_from,
            "storage_ID_to": storage_ID_to,
        }
        return self._request("distr_replace_id_in_map_prob", params)

    def nvmf_set_max_subsystems(self, max_subsystems):
        params = {
            "max_subsystems": max_subsystems,
        }
        return self._request("nvmf_set_max_subsystems", params)

    def bdev_lvol_set_lvs_opts(self, lvs, *, groupid, subsystem_port=9090, primary=False, secondary=False):
        """Set lvstore options

        `lvs` must be either an ID or the lvstore name.
        """

        return self._request('bdev_lvol_set_lvs_opts', {
            "uuid" if utils.UUID_PATTERN.match(lvs) else "lvs_name": lvs,
            "groupid": groupid,
            "subsystem_port": subsystem_port,
            "primary": primary,
            "secondary": secondary,
        })

    def bdev_lvol_get_lvol_delete_status(self, name):
        """
            https://docs.google.com/spreadsheets/d/1cQ1MkCRVRJUTXeO35erFaQc7CF0mV5t52jTIzZsARyY/edit?gid=0#gid=0
        """
        params = {
            "name": name
        }
        return self._request("bdev_lvol_get_lvol_delete_status", params)

    def bdev_lvol_set_lvs_read_only(self, lvs_name, read_only=False):
        params = {
            "lvs_name": lvs_name,
            "read_only": read_only,
        }
        return self._request("bdev_lvol_set_lvs_read_only", params)

    def bdev_lvol_create_hublvol(self, lvs):
        return self._request('bdev_lvol_create_hublvol', {
            "uuid" if utils.UUID_PATTERN.match(lvs) else "lvs_name": lvs,
        })

    def bdev_lvol_delete_hublvol(self, lvs):
        return self._request('bdev_lvol_delete_hublvol', {
            "uuid" if utils.UUID_PATTERN.match(lvs) else "lvs_name": lvs,
        })

    def bdev_lvol_connect_hublvol(self, lvs, bdev):
        return self._request('bdev_lvol_connect_hublvol', {
            "uuid" if utils.UUID_PATTERN.match(lvs) else "lvs_name": lvs,
            "remote_bdev": bdev,
        })

    def jc_suspend_compression(self, jm_vuid, suspend=False):
        params = {
            "jm_vuid": jm_vuid,
            "suspend": suspend,
        }
        return self._request("jc_suspend_compression", params)

    def nvmf_subsystem_add_listener(self, nqn, trtype, traddr, trsvcid, ana_state=None):
        params = {
            "nqn": nqn,
            "listen_address": {
                "trtype": trtype,
                "adrfam": "IPv4",
                "traddr": traddr,
                "trsvcid": str(trsvcid)
            }
        }
        if ana_state:
            params["ana_state"] = ana_state
        return self._request2("nvmf_subsystem_add_listener", params)

    def bdev_nvme_set_multipath_policy(self, name, policy):  # policy: active_active or active_passive
        params = {
            "name": name,
            "policy": policy,
        }
        return self._request("bdev_nvme_set_multipath_policy", params)

    def jc_get_jm_status(self, jm_vuid):
        """
        Returns :-
            { 'jm1': True, 'remote_jm2': True, 'remote_jm3': False}
        If the state is False, it means JM is not ready, or it has an active replication task.
        """
        params = {
            "jm_vuid": jm_vuid,
        }
        return self._request("jc_get_jm_status", params)

    def bdev_distrib_check_inflight_io(self, jm_vuid):
        """
        output: boolean value
            'True': It means we have in-flight IOs in the target distrib group
            'False': there is no in-flight IO
        """
        params = {
            "jm_vuid": jm_vuid,
        }
        return self._request("bdev_distrib_check_inflight_io", params)<|MERGE_RESOLUTION|>--- conflicted
+++ resolved
@@ -710,7 +710,6 @@
     def bdev_nvme_set_options(self):
         params = {
             # "action_on_timeout": "abort",
-<<<<<<< HEAD
             "bdev_retry_count": constants.BDEV_RETRY,
             "transport_retry_count": constants.TRANSPORT_RETRY,
             "ctrlr_loss_timeout_sec": constants.CTRL_LOSS_TO,
@@ -719,16 +718,6 @@
             "keep_alive_timeout_ms": constants.KATO,
             "timeout_us": constants.NVME_TIMEOUT_US,
             "transport_ack_timeout": constants.ACK_TO
-=======
-            "bdev_retry_count": 0,
-            "transport_retry_count": 3,
-            "ctrlr_loss_timeout_sec": 1,
-            "fast_io_fail_timeout_sec" : 0,
-            "reconnect_delay_sec": 1,
-            "keep_alive_timeout_ms": 10000,
-            "timeout_us": 4000000,
-            "transport_ack_timeout": 11,
->>>>>>> fb550f71
         }
         return self._request("bdev_nvme_set_options", params)
 
