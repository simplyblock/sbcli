
import json

import requests
import logging

from requests.adapters import HTTPAdapter
from urllib3 import Retry

logger = logging.getLogger()


def print_dict(d):
    print(json.dumps(d, indent=2))


def print_json(s):
    print(json.dumps(s, indent=2).strip('"'))


class RPCException(Exception):
    def __init__(self, message):
        self.message = message


class RPCClient:

    # ref: https://spdk.io/doc/jsonrpc.html

<<<<<<< HEAD
    def __init__(self, ip_address, port, username, password, timeout=50, retry=3):
=======
    def __init__(self, ip_address, port, username, password, timeout=60, retry=3):
>>>>>>> 6078e882
        self.ip_address = ip_address
        self.port = port
        self.url = 'http://%s:%s/' % (self.ip_address, self.port)
        self.username = username
        self.password = password
        self.timeout = timeout
        self.session = requests.session()
        self.session.auth = (self.username, self.password)
        self.session.verify = False
        retries = Retry(total=retry, backoff_factor=1, connect=retry, read=retry)
        self.session.mount("http://", HTTPAdapter(max_retries=retries))
        self.session.timeout = self.timeout

    def _request(self, method, params=None):
        ret, _ = self._request2(method, params)
        return ret

    def _request2(self, method, params=None):
        payload = {'id': 1, 'method': method}
        if params:
            payload['params'] = params
        try:
            logger.debug("Requesting method: %s, params: %s", method, params)
            response = self.session.post(self.url, data=json.dumps(payload), timeout=self.timeout)
        except Exception as e:
            logger.error(e)
            return False, str(e)

        logger.debug("Response: status_code: %s, content: %s",
                     response.status_code, response.content)
        ret_code = response.status_code

        result = None
        error = None
        if ret_code == 200:
            try:
                data = response.json()
            except Exception:
                return response.content, None

            if 'result' in data:
                result = data['result']
            if 'error' in data:
                error = data['error']
            if result is not None or error is not None:
                return result, error
            else:
                return data, None

        if ret_code in [500, 400]:
            raise RPCException("Invalid http status: %s" % ret_code)
        logger.error("Unknown http status: %s", ret_code)
        return None, None

    def get_version(self):
        return self._request("spdk_get_version")

    def subsystem_list(self, nqn_name=None):
        data = self._request("nvmf_get_subsystems")
        if data and nqn_name:
            for d in data:
                if d['nqn'] == nqn_name:
                    return [d]
            return []
        else:
            return data

    def subsystem_delete(self, nqn):
        return self._request("nvmf_delete_subsystem", params={'nqn': nqn})

    def subsystem_create(self, nqn, serial_number, model_number):
        params = {
            "nqn": nqn,
            "serial_number": serial_number,
            "allow_any_host": True,
            "ana_reporting": True,
            "model_number": model_number}
        return self._request("nvmf_create_subsystem", params)

    def subsystem_add_host(self, nqn, host):
        params = {"nqn": nqn, "host": host}
        return self._request("nvmf_subsystem_add_host", params)

    def transport_list(self, trtype=None):
        params = None
        if trtype:
            params = {"trtype": trtype}
        return self._request("nvmf_get_transports", params)

    def transport_create(self, trtype):
        """
            [{'trtype': 'TCP', 'max_queue_depth': 128,
               'max_io_qpairs_per_ctrlr': 127, 'in_capsule_data_size': 4096,
               'max_io_size': 131072, 'io_unit_size': 131072, 'max_aq_depth': 128,
               'num_shared_buffers': 511, 'buf_cache_size': 4294967295,
               'dif_insert_or_strip': False, 'zcopy': False, 'c2h_success': True,
               'sock_priority': 0, 'abort_timeout_sec': 1}]
            The output above is the default values of nvmf_get_transports
            Failing of creating more than 127 lvols is because of max_io_qpairs_per_ctrlr
            Currently, we set it to 256 and the max now is 246 lvols, because of bdev_io_pool_size
            TODO, investigate what is the best configuration for the parameters above and bdev_io_pool_size
        """
        params = {
            "trtype": trtype,
            "max_io_qpairs_per_ctrlr": 256
        }
        return self._request("nvmf_create_transport", params)

    def listeners_list(self, nqn):
        params = {"nqn": nqn}
        return self._request("nvmf_subsystem_get_listeners", params)

    def listeners_create(self, nqn, trtype, traddr, trsvcid):
        """"
            nqn: Subsystem NQN.
            trtype: Transport type ("RDMA").
            traddr: Transport address.
            trsvcid: Transport service ID (required for RDMA or TCP).
        """
        params = {
            "nqn": nqn,
            "listen_address": {
                "trtype": trtype,
                "adrfam": "IPv4",
                "traddr": traddr,
                "trsvcid": trsvcid
            }
        }
        return self._request("nvmf_subsystem_add_listener", params)

    def bdev_nvme_controller_list(self, name=None):
        params = None
        if name:
            params = {"name": name}
        return self._request("bdev_nvme_get_controllers", params)

    def bdev_nvme_controller_attach(self, name, pci_addr):
        params = {"name": name, "trtype": "pcie", "traddr": pci_addr}
        return self._request2("bdev_nvme_attach_controller", params)

    def alloc_bdev_controller_attach(self, name, pci_addr):
        params = {"traddr": pci_addr, "ns_id": 1, "label": name}
        return self._request2("ultra21_alloc_ns_mount", params)

    def bdev_nvme_detach_controller(self, name):
        params = {"name": name}
        return self._request2("bdev_nvme_detach_controller", params)

    def ultra21_alloc_ns_init(self, pci_addr):
        params = {
            "traddr": pci_addr,
            "ns_id": 1,
            "label": "SYSVMS84-x86",
            "desc": "A volume to keep OpenVMS/VAX/Alpha/IA64/x86 operation system data",
            "pagesz": 16384
        }
        return self._request2("ultra21_alloc_ns_init", params)

    def nvmf_subsystem_add_ns(self, nqn, dev_name, uuid=None, nguid=None):
        params = {
            "nqn": nqn,
            "namespace": {
                "bdev_name": dev_name
            }
        }

        if uuid:
            params['namespace']['uuid'] = uuid

        if nguid:
            params['namespace']['nguid'] = nguid

        return self._request("nvmf_subsystem_add_ns", params)

    def nvmf_subsystem_remove_ns(self, nqn, nsid):
        params = {
            "nqn": nqn,
            "nsid": nsid}
        return self._request("nvmf_subsystem_remove_ns", params)

    def nvmf_subsystem_listener_set_ana_state(self, nqn, ip, port, is_optimized=True):
        params = {
            "nqn": nqn,
            "listen_address": {
                "trtype": "tcp",
                "adrfam": "ipv4",
                "traddr": ip,
                "trsvcid": str(port)
            },
        }
        if is_optimized:
            params['ana_state'] = "optimized"
        else:
            params['ana_state'] = "non_optimized"

        return self._request("nvmf_subsystem_listener_set_ana_state", params)

    def get_device_stats(self, uuid):
        params = {"name": uuid}
        return self._request("bdev_get_iostat", params)

    def reset_device(self, device_name):
        params = {"name": device_name}
        return self._request("bdev_nvme_reset_controller", params)

    def create_lvstore(self, name, bdev_name, cluster_sz, clear_method, num_md_pages_per_cluster_ratio):
        params = {
            "bdev_name": bdev_name,
            "lvs_name": name,
            "cluster_sz": cluster_sz,
            "clear_method": clear_method,
            "num_md_pages_per_cluster_ratio": num_md_pages_per_cluster_ratio,
        }
        return self._request("bdev_lvol_create_lvstore", params)

    def create_lvol(self, name, size_in_mib, lvs_name):
        params = {
            "lvol_name": name,
            "size_in_mib": size_in_mib,
            "lvs_name": lvs_name,
            "thin_provision": True,
            "clear_method": "unmap",
        }
        return self._request("bdev_lvol_create", params)

    def delete_lvol(self, name):
        params = {"name": name}
        return self._request("bdev_lvol_delete", params)

    def get_bdevs(self, name=None):
        params = None
        if name:
            params = {"name": name}
        return self._request("bdev_get_bdevs", params)

    def resize_lvol(self, lvol_bdev, blockcnt):
        params = {
            "lvol_bdev": lvol_bdev,
            "blockcnt": blockcnt
        }
        return self._request("ultra21_lvol_set", params)

    def resize_clone(self, clone_bdev, blockcnt):
        params = {
            "clone_bdev": clone_bdev,
            "blockcnt": blockcnt
        }
        return self._request("ultra21_lvol_set", params)

    def lvol_read_only(self, name):
        params = {"name": name}
        return self._request("bdev_lvol_set_read_only", params)

    def lvol_create_snapshot(self, lvol_id, snapshot_name):
        params = {
            "lvol_name": lvol_id,
            "snapshot_name": snapshot_name}
        return self._request("bdev_lvol_snapshot", params)

    def lvol_clone(self, snapshot_name, clone_name):
        params = {
            "snapshot_name": snapshot_name,
            "clone_name": clone_name}
        return self._request("bdev_lvol_clone", params)

    def lvol_compress_create(self, base_bdev_name, pm_path):
        params = {
            "base_bdev_name": base_bdev_name,
            "pm_path": pm_path
        }
        return self._request("bdev_compress_create", params)

    def lvol_crypto_create(self, name, base_name, key_name):
        params = {
            "base_bdev_name": base_name,
            "name": name,
            "key_name": key_name,
        }
        return self._request("bdev_crypto_create", params)

    def lvol_crypto_key_create(self, name, key, key2):
        # todo: mask the keys so that they don't show up in logs
        params = {
            "cipher": "AES_XTS",
            "key": key,
            "key2": key2,
            "name": name
        }
        return self._request("accel_crypto_key_create", params)

    def lvol_crypto_delete(self, name):
        params = {"name": name}
        return self._request("bdev_crypto_delete", params)

    def lvol_compress_delete(self, name):
        params = {"name": name}
        return self._request("bdev_compress_delete", params)

    def ultra21_bdev_pass_create(self, base_bdev, vuid, pt_name):
        params = {
            "base_bdev": base_bdev,
            "vuid": vuid,
            "pt_bdev": pt_name
        }
        return self._request2("ultra21_bdev_pass_create", params)

    def ultra21_bdev_pass_delete(self, name):
        params = {"name": name}
        return self._request2("ultra21_bdev_pass_delete", params)

    def bdev_alceml_create(self, alceml_name, nvme_name, uuid, pba_init_mode=3,
                           alceml_cpu_mask="", alceml_worker_cpu_mask=""):
        params = {
            "name": alceml_name,
            "cntr_path": nvme_name,
            "num_blocks": 0,
            "block_size": 0,
            "num_blocks_reported": 0,
            "md_size": 0,
            "use_ram": False,
            "pba_init_mode": pba_init_mode,
            "pba_page_size": 2097152,
            "uuid": uuid,
            # "use_scheduling": True,
            "use_optimized": True,
            "pba_nbalign": 4096
        }
        if alceml_cpu_mask:
            params["bdb_lcpu_mask"] = int(alceml_cpu_mask, 16)
        if alceml_worker_cpu_mask:
            params["bdb_lcpu_mask_alt_workers"] = int(alceml_worker_cpu_mask,16)
        return self._request("bdev_alceml_create", params)

    def bdev_distrib_create(self, name, vuid, ndcs, npcs, num_blocks, block_size, jm_names,
                            chunk_size, ha_comm_addrs=None, ha_inode_self=None, pba_page_size=2097152,
                            distrib_cpu_mask=""):
        """"
            // Optional (not specified = no HA)
            // Comma-separated communication addresses, for each node, e.g. "192.168.10.1:45001,192.168.10.1:32768".
            // Number of addresses in the list is exactly the number of nodes in HA group,
            //  this must be common among all DISTRIB instances in the group.
          "ha_comm_addrs": "192.168.10.1:45001,192.168.10.1:32768"

            // Optional, default = 0
            //  This node (device) number, in the group, defined by ha_comm_addrs.
          "ha_inode_self": 1
        """
        params = {
            "name": name,
            "jm_names": ",".join(jm_names),
            "vuid": vuid,
            "ndcs": ndcs,
            "npcs": npcs,
            "num_blocks": num_blocks,
            "block_size": block_size,
            "chunk_size": chunk_size,
            "pba_page_size": pba_page_size
        }
        if ha_comm_addrs:
            params['ha_comm_addrs'] = ha_comm_addrs
            params['ha_inode_self'] = ha_inode_self
        if distrib_cpu_mask:
            params["bdb_lcpu_mask"] = int(distrib_cpu_mask, 16)

        return self._request("bdev_distrib_create", params)

    def bdev_lvol_delete_lvstore(self, name):
        params = {"lvs_name": name}
        return self._request2("bdev_lvol_delete_lvstore", params)

    def bdev_distrib_delete(self, name):
        params = {"name": name}
        return self._request2("bdev_distrib_delete", params)

    def bdev_alceml_delete(self, name):
        params = {"name": name}
        return self._request2("bdev_alceml_delete", params)

    def get_lvol_stats(self, uuid):
        params = {"name": uuid}
        return self._request("bdev_get_iostat", params)

    def bdev_raid_create(self, name, bdevs_list, raid_level="0"):
        params = {
            "name": name,
            "raid_level": raid_level,
            "strip_size_kb": 4,
            "base_bdevs": bdevs_list
        }
        if raid_level == "1":
            params["strip_size_kb"] = 0
        return self._request("bdev_raid_create", params)

    def bdev_raid_delete(self, name):
        params = {
            "name": name
        }
        return self._request("bdev_raid_delete", params)

    def bdev_set_qos_limit(self, name, rw_ios_per_sec, rw_mbytes_per_sec, r_mbytes_per_sec, w_mbytes_per_sec):
        params = {
            "name": name
        }
        if rw_ios_per_sec is not None and rw_ios_per_sec >= 0:
            params['rw_ios_per_sec'] = rw_ios_per_sec
        if rw_mbytes_per_sec is not None and rw_mbytes_per_sec >= 0:
            params['rw_mbytes_per_sec'] = rw_mbytes_per_sec
        if r_mbytes_per_sec is not None and r_mbytes_per_sec >= 0:
            params['r_mbytes_per_sec'] = r_mbytes_per_sec
        if w_mbytes_per_sec is not None and w_mbytes_per_sec >= 0:
            params['w_mbytes_per_sec'] = w_mbytes_per_sec
        return self._request("bdev_set_qos_limit", params)

    def distr_send_cluster_map(self, params):
        return self._request("distr_send_cluster_map", params)

    def distr_get_cluster_map(self, name):
        params = {"name": name}
        return self._request("distr_dump_cluster_map", params)

    def distr_add_nodes(self, params):
        return self._request("distr_add_nodes", params)

    def distr_status_events_update(self, params):
        # ultra/DISTR_v2/src_code_app_spdk/specs/message_format_rpcs__distrib__v5.txt#L396C1-L396C27
        return self._request("distr_status_events_update", params)

    def bdev_nvme_attach_controller_tcp(self, name, nqn, ip, port):
        params = {
            "name": name,
            "trtype": "tcp",
            "traddr": ip,
            "adrfam": "ipv4",
            "trsvcid": str(port),
            "subnqn": nqn,
            "fabrics_connect_timeout_us": 100000,
            "fast_io_fail_timeout_sec": 1,
            "num_io_queues": 16384,
            "ctrlr_loss_timeout_sec": 2,
        }
        return self._request("bdev_nvme_attach_controller", params)

    def bdev_nvme_attach_controller_tcp_caching(self, name, nqn, ip, port):
        params = {
            "name": name,
            "trtype": "tcp",
            "traddr": ip,
            "adrfam": "ipv4",
            "trsvcid": str(port),
            "subnqn": nqn
        }
        return self._request("bdev_nvme_attach_controller", params)

    def bdev_split(self, base_bdev, split_count):
        params = {
            "base_bdev": base_bdev,
            "split_count": split_count
        }
        return self._request("bdev_split_create", params)

    def bdev_PT_NoExcl_create(self, name, base_bdev_name):
        params = {
            "name": name,
            "base_bdev_name": base_bdev_name
        }
        return self._request("bdev_ptnonexcl_create", params)

    def bdev_PT_NoExcl_delete(self, name):
        params = {
            "name": name
        }
        return self._request("bdev_ptnonexcl_delete", params)

    def bdev_passtest_create(self, name, base_name):
        params = {
            "base_name": base_name,
            "pt_name": name
        }
        return self._request("bdev_passtest_create", params)

    def bdev_passtest_mode(self, name, mode):
        params = {
            "pt_name": name,
            "mode": mode
        }
        return self._request("bdev_passtest_mode", params)

    def bdev_passtest_delete(self, name):
        params = {
            "pt_name": name
        }
        return self._request("bdev_passtest_delete", params)

    def bdev_nvme_set_options(self):
        params = {
            "bdev_retry_count": 0,
            "transport_retry_count": 0,
            "ctrlr_loss_timeout_sec": 2,
            "fast_io_fail_timeout_sec": 1,
            "reconnect_delay_sec": 1,
            "keep_alive_timeout_ms": 200,
            "transport_ack_timeout": 7,
            "timeout_us": 100000
        }
        return self._request("bdev_nvme_set_options", params)

    def bdev_set_options(self, bdev_io_pool_size, bdev_io_cache_size, iobuf_small_cache_size, iobuf_large_cache_size):
        params = {"bdev_auto_examine": False}
        if bdev_io_pool_size > 0:
            params['bdev_io_pool_size'] = bdev_io_pool_size
        if bdev_io_cache_size > 0:
            params['bdev_io_cache_size'] = bdev_io_cache_size
        if iobuf_small_cache_size > 0:
            params['iobuf_small_cache_size'] = iobuf_small_cache_size
        if iobuf_small_cache_size > 0:
            params['iobuf_large_cache_size'] = iobuf_large_cache_size
        if params:
            return self._request("bdev_set_options", params)
        else:
            return False

    def iobuf_set_options(self, small_pool_count, large_pool_count, small_bufsize, large_bufsize):
        params = {}
        if small_pool_count > 0:
            params['small_pool_count'] = small_pool_count
        if large_pool_count > 0:
            params['large_pool_count'] = large_pool_count
        if small_bufsize > 0:
            params['small_bufsize'] = small_bufsize
        if large_bufsize > 0:
            params['large_bufsize'] = large_bufsize
        if params:
            return self._request("iobuf_set_options", params)
        else:
            return False

    def distr_status_events_get(self):
        return self._request("distr_status_events_get")

    def distr_status_events_discard_then_get(self, nev_discard, nev_read):
        params = {
            "nev_discard": nev_discard,
            "nev_read": nev_read,
        }
        return self._request("distr_status_events_discard_then_get", params)

    def alceml_get_capacity(self, name):
        params = {"name": name}
        return self._request("alceml_get_pages_usage", params)

    def bdev_ocf_create(self, name, mode, cache_name, core_name):
        params = {
            "name": name,
            "mode": mode,
            "cache_bdev_name": cache_name,
            "core_bdev_name": core_name}
        return self._request("bdev_ocf_create", params)

    def bdev_ocf_delete(self, name):
        params = {"name": name}
        return self._request("bdev_ocf_delete", params)

    def bdev_malloc_create(self, name, block_size, num_blocks):
        params = {
            "name": name,
            "block_size": block_size,
            "num_blocks": num_blocks,
        }
        return self._request("bdev_malloc_create", params)

    def ultra21_lvol_bmap_init(self, bdev_name, num_blocks, block_len, page_len, max_num_blocks):
        params = {
            "base_bdev": bdev_name,
            "blockcnt": num_blocks,
            "blocklen": block_len,
            "pagelen": page_len,
            "maxblockcnt": max_num_blocks
        }
        return self._request("ultra21_lvol_bmap_init", params)

    def ultra21_lvol_mount_snapshot(self, snapshot_name, lvol_bdev, base_bdev):
        params = {
            "modus": "SNAPSHOT",
            "lvol_bdev": lvol_bdev,
            "base_bdev": base_bdev,
            "snapshot_bdev": snapshot_name
        }
        return self._request("ultra21_lvol_mount", params)

    def ultra21_lvol_mount_lvol(self, lvol_name, base_bdev):
        params = {
            "modus": "BASE",
            "lvol_bdev": lvol_name,
            "base_bdev": base_bdev
        }
        return self._request("ultra21_lvol_mount", params)

    def ultra21_lvol_dismount(self, lvol_name):
        params = {
            "lvol_bdev": lvol_name
        }
        return self._request("ultra21_lvol_dismount", params)

    def bdev_jm_create(self, name, name_storage1, block_size=4096, jm_cpu_mask=""):
        params = {
            "name": name,
            "name_storage1": name_storage1,
            "block_size": block_size
        }
        if jm_cpu_mask:
            params["bdb_lcpu_mask"] = int(jm_cpu_mask, 16)
        return self._request("bdev_jm_create", params)

    def bdev_jm_delete(self, name):
        params = {"name": name}
        return self._request("bdev_jm_delete", params)

    def ultra21_util_get_malloc_stats(self):
        params = {"socket_id": 0}
        return self._request("ultra21_util_get_malloc_stats", params)

    def ultra21_lvol_mount_clone(self, clone_name, snap_bdev, base_bdev, blockcnt):
        params = {
            "modus": "CLONE",
            "clone_bdev": clone_name,
            "base_bdev": base_bdev,
            "lvol_bdev": snap_bdev,
            "blockcnt": blockcnt,
        }
        return self._request("ultra21_lvol_mount", params)

    def alceml_unmap_vuid(self, name, vuid):
        params = {"name": name, "vuid": vuid}
        return self._request("alceml_unmap_vuid", params)

    def jm_delete(self):
        params = {"name": 0, "vuid": 0}
        return self._request("jm_delete", params)

    def framework_start_init(self):
        return self._request("framework_start_init")

    def bdev_examine(self, name):
        params = {"name": name}
        return self._request("bdev_examine", params)

    def bdev_wait_for_examine(self):
        return self._request("bdev_wait_for_examine")


    def nbd_start_disk(self, bdev_name, nbd_device="/dev/nbd0"):
        params = {
            "bdev_name": bdev_name,
            "nbd_device": nbd_device,
        }
        return self._request("nbd_start_disk", params)

    def nbd_stop_disk(self, nbd_device):
        params = {
            "nbd_device": nbd_device
        }
        return self._request("nbd_stop_disk", params)


    def bdev_jm_unmap_vuid(self, name, vuid):
        params = {"name": name, "vuid": vuid}
        return self._request("bdev_jm_unmap_vuid", params)

    def sock_impl_set_options(self):
        method = "sock_impl_set_options"
        params = {"impl_name": "posix", "enable_quickack": True,
                  "enable_zerocopy_send_server": True,
                  "enable_zerocopy_send_client": True}
        return self._request(method, params)

    def nvmf_set_config(self, poll_groups_mask):
        params = {"poll_groups_mask": poll_groups_mask}
        return self._request("nvmf_set_config", params)

    def thread_get_stats(self):
        return self._request("thread_get_stats")

    def thread_set_cpumask(self, app_thread_process_id, app_thread_mask):
        params = {"id": app_thread_process_id, "cpumask": app_thread_mask}
        return self._request("thread_set_cpumask", params)

    def distr_migration_to_primary_start(self, storage_ID, name):
        params = {
            "name": name,
            "storage_ID": storage_ID,
        }
        return self._request("distr_migration_to_primary_start", params)

    def distr_migration_status(self, name):
        params = {"name": name}
        return self._request("distr_migration_status", params)

    def distr_migration_failure_start(self, name, storage_ID):
        params = {
            "name": name,
            "storage_ID": storage_ID
        }
        return self._request("distr_migration_failure_start", params)

    def distr_migration_expansion_start(self, name):
        params = {
            "name": name,
        }
        return self._request("distr_migration_expansion_start", params)

    def bdev_raid_add_base_bdev(self, raid_bdev, base_bdev):
        params = {
            "raid_bdev": raid_bdev,
            "base_bdev": base_bdev,
        }
        return self._request("bdev_raid_add_base_bdev", params)

    def bdev_raid_remove_base_bdev(self, raid_bdev, base_bdev):
        params = {
            "raid_bdev": raid_bdev,
            "base_bdev": base_bdev,
        }
        return self._request("bdev_raid_add_base_bdev", params)

    def bdev_lvol_get_lvstores(self, name):
        params = {"lvs_name": name}
        _, err = self._request2("bdev_lvol_get_lvstores", params)
        if err:
            return False
        return True

    def bdev_lvol_resize(self, name, size_in_mib):
        params = {
            "name": name,
            "size_in_mib": size_in_mib
        }
        return self._request("bdev_lvol_resize", params)

    def bdev_lvol_inflate(self, name):
        params = {"name": name}
        return self._request("bdev_lvol_inflate", params)<|MERGE_RESOLUTION|>--- conflicted
+++ resolved
@@ -27,11 +27,7 @@
 
     # ref: https://spdk.io/doc/jsonrpc.html
 
-<<<<<<< HEAD
-    def __init__(self, ip_address, port, username, password, timeout=50, retry=3):
-=======
     def __init__(self, ip_address, port, username, password, timeout=60, retry=3):
->>>>>>> 6078e882
         self.ip_address = ip_address
         self.port = port
         self.url = 'http://%s:%s/' % (self.ip_address, self.port)
@@ -681,7 +677,6 @@
     def bdev_wait_for_examine(self):
         return self._request("bdev_wait_for_examine")
 
-
     def nbd_start_disk(self, bdev_name, nbd_device="/dev/nbd0"):
         params = {
             "bdev_name": bdev_name,
