import json
from json import JSONDecodeError
from typing import Any, Optional

import requests
from requests.exceptions import ConnectionError, HTTPError, Timeout, TooManyRedirects
import jsonschema
from jsonschema.exceptions import ValidationError

from simplyblock_core import utils, constants
from requests.adapters import HTTPAdapter
from urllib3 import Retry

logger = utils.get_logger()


_response_schema = {
    "$schema": "http://json-schema.org/draft-07/schema#",
    "title": "JSON-RPC 2.0 Response",
    "description": "A JSON-RPC 2.0 response object",
    "type": "object",
    "required": ["jsonrpc"],
    "properties": {
        "jsonrpc": {
            "type": "string",
            "enum": ["2.0"],
            "description": "JSON-RPC version string",
        },
        "result": {
            "description": "The result of the RPC call if successful",
        },
        "error": {
            "description": "Error information if an error occurred",
            "$ref": "#/definitions/error",
        },
        "id": {
            "description": "Identifier matching the request",
            "oneOf": [
                { "type": "string" },
                { "type": "number" },
                { "type": "null" },
            ],
        },
    },
    "oneOf": [
        { "required": ["result", "id"] },
        { "required": ["error", "id"] },
    ],
    "additionalProperties": False,
    "definitions": {
        "error": {
            "type": "object",
            "required": ["code", "message"],
            "properties": {
                "code": {
                    "type": "integer",
                    "description": "Error code",
                },
                "message": {
                    "type": "string",
                    "description": "Error message",
                },
                "data": {
                    "description": "Additional error information",
                },
            },
            "additionalProperties": False
        },
    },
}


class RPCException(Exception):
    def __init__(self, message: str, code: Optional[int] = None, data: Any = None):
        super().__init__(message, code, data)
        self.code = code
        self.message = message
        self.data = data


_response_validator = jsonschema.validators.validator_for(_response_schema)(_response_schema)  # type: ignore[call-arg]


class RPCClient:

    # ref: https://spdk.io/doc/jsonrpc.html
    DEFAULT_ALLOWED_METHODS = ["HEAD", "GET", "PUT", "DELETE", "OPTIONS", "TRACE", "POST"]

    def __init__(self, ip_address, port, username, password, timeout=180, retry=3):
        self.ip_address = ip_address
        self.port = port
        self.url = 'http://%s:%s/' % (self.ip_address, self.port)
        self.username = username
        self.password = password
        self.timeout = timeout
        self.session = requests.session()
        self.session.auth = (self.username, self.password)
        self.session.verify = False
        retries = Retry(total=retry, backoff_factor=1, connect=retry, read=retry,
                        allowed_methods=self.DEFAULT_ALLOWED_METHODS)
        self.session.mount("http://", HTTPAdapter(max_retries=retries))

    def _request(self, method, params=None):
        ret, _ = self._request2(method, params)
        return ret

    def _request2(self, method, params=None):
        payload = {'id': 1, 'method': method}
        if params:
            payload['params'] = params
        try:
            logger.debug("Requesting method: %s, params: %s", method, params)
            response = self.session.post(self.url, data=json.dumps(payload), timeout=self.timeout)
        except Exception as e:
            logger.error(e)
            return False, str(e)

        ret_code = response.status_code
        ret_content = response.content
        logger.debug("Response: status_code: %s", ret_code)

        result = None
        error = None
        if ret_code == 200:
            try:
                data = response.json()
                if method != "bdev_get_bdevs":
                    logger.debug("Response json: %s", json.dumps(data))
            except Exception:
                logger.debug("Response ret_content: %s", ret_content)
                return ret_content, None

            if 'result' in data:
                result = data['result']
            if 'error' in data:
                error = data['error']
            if result is not None or error is not None:
                return result, error
            else:
                return data, None

        else:
            logger.error("Invalid http status : %s", ret_code)

        return None, None

    def _request3(self, method: str, **kwargs):
        logger.debug("Requesting method: %s, params: %s", method, kwargs)
        try:
            response = self.session.post(self.url, data=json.dumps({
                'id': 1,
                'method': method,
                'params': kwargs,
            }), timeout=self.timeout)
            response.raise_for_status()
            data = response.json()
            _response_validator.validate(data)
        except (
                ConnectionError, Timeout, TooManyRedirects, HTTPError,  # requests
                JSONDecodeError,  # json
                ValidationError,  # jsonschema
        ) as e:
            raise RPCException('Request failed') from e

        if (error := data.get('error')) is not None:
            raise RPCException(**error)

        return data['result']


    def get_version(self):
        return self._request("spdk_get_version")

    def subsystem_list(self, nqn_name=None):
        data = self._request("nvmf_get_subsystems")
        if data and nqn_name:
            for d in data:
                if d['nqn'] == nqn_name:
                    return [d]
            return []
        else:
            return data

    def subsystem_delete(self, nqn):
        return self._request("nvmf_delete_subsystem", params={'nqn': nqn})

    def subsystem_create(self, nqn, serial_number, model_number, min_cntlid=1, max_namespaces=32):
        params = {
            "nqn": nqn,
            "serial_number": serial_number,
            "allow_any_host": True,
            "min_cntlid": min_cntlid,
            "ana_reporting": True,
            "max_namespaces": max_namespaces,
            "model_number": model_number}
        return self._request("nvmf_create_subsystem", params)

    def subsystem_add_host(self, nqn, host):
        params = {"nqn": nqn, "host": host}
        return self._request("nvmf_subsystem_add_host", params)

    def transport_list(self, trtype=None):
        params = None
        if trtype:
            params = {"trtype": trtype}
        return self._request("nvmf_get_transports", params)

    def transport_create(self, trtype, qpair_count=6, shared_bufs=24576):
        """
            [{'trtype': 'TCP', 'max_queue_depth': 128,
               'max_io_qpairs_per_ctrlr': 127, 'in_capsule_data_size': 4096,
               'max_io_size': 131072, 'io_unit_size': 131072, 'max_aq_depth': 128,
               'num_shared_buffers': 511, 'buf_cache_size': 4294967295,
               'dif_insert_or_strip': False, 'zcopy': False, 'c2h_success': True,
               'sock_priority': 0, 'abort_timeout_sec': 1}]
            The output above is the default values of nvmf_get_transports
            Failing of creating more than 127 lvols is because of max_io_qpairs_per_ctrlr
            Currently, we set it to 256 and the max now is 246 lvols, because of bdev_io_pool_size
            TODO, investigate what is the best configuration for the parameters above and bdev_io_pool_size
        """
        params = {
            "trtype": trtype,
<<<<<<< HEAD
            "max_io_qpairs_per_ctrlr": constants.QPAIR_COUNT,
=======
            "max_io_qpairs_per_ctrlr": qpair_count,  # depends on how many cores on the client,
>>>>>>> 083e7228
            "max_queue_depth": 256,
            "abort_timeout_sec": 5,
            "zcopy": True,
            "in_capsule_data_size": 8192,
            "max_io_size": 131072,
            "io_unit_size": 8192,
            "max_aq_depth": 128,
            "num_shared_buffers": shared_bufs,
            "buf_cache_size": 512,
            "dif_insert_or_strip": False,
            "ack_timeout": 8000,
        }
        if trtype=="TCP":
            params.update({"c2h_success": True,"sock_priority": 0})
        return self._request("nvmf_create_transport", params)

    def sock_impl_set_options(self):
        method = "sock_impl_set_options"
        params = {"impl_name": "posix", "enable_quickack": True,
                  "enable_zerocopy_send_server": True,
                  "enable_zerocopy_send_client": True}
        return self._request(method, params)

    def transport_create_caching(self, trtype):
        params = {
            "trtype": trtype,
        }
        return self._request("nvmf_create_transport", params)

    def listeners_list(self, nqn):
        params = {"nqn": nqn}
        return self._request("nvmf_subsystem_get_listeners", params)

    def listeners_create(self, nqn, trtype, traddr, trsvcid, ana_state=None):
        """"
            nqn: Subsystem NQN.
            trtype: Transport type ("RDMA").
            traddr: Transport address.
            trsvcid: Transport service ID (required for RDMA or TCP).
        """
        params = {
            "nqn": nqn,
            "listen_address": {
                "trtype": trtype,
                "adrfam": "IPv4",
                "traddr": traddr,
                "trsvcid": str(trsvcid)
            }}

        if ana_state:
            params["ana_state"] = ana_state
        return self._request("nvmf_subsystem_add_listener", params)

    def bdev_nvme_controller_list(self, name=None):
        params = None
        if name:
            params = {"name": name}
        return self._request("bdev_nvme_get_controllers", params)

    def bdev_nvme_controller_attach(self, name, pci_addr):
        return self._request3(
                "bdev_nvme_attach_controller", 
                name=name,
                trtype='pcie',
                traddr=pci_addr,
        )

    def alloc_bdev_controller_attach(self, name, pci_addr):
        params = {"traddr": pci_addr, "ns_id": 1, "label": name}
        return self._request2("ultra21_alloc_ns_mount", params)

    def bdev_nvme_detach_controller(self, name):
        params = {"name": name}
        return self._request2("bdev_nvme_detach_controller", params)

    def ultra21_alloc_ns_init(self, pci_addr):
        params = {
            "traddr": pci_addr,
            "ns_id": 1,
            "label": "SYSVMS84-x86",
            "desc": "A volume to keep OpenVMS/VAX/Alpha/IA64/x86 operation system data",
            "pagesz": 16384
        }
        return self._request2("ultra21_alloc_ns_init", params)

    def nvmf_subsystem_add_ns(self, nqn, dev_name, uuid=None, nguid=None, nsid=None):
        params = {
            "nqn": nqn,
            "namespace": {
                "bdev_name": dev_name
            }
        }

        if uuid:
            params['namespace']['uuid'] = uuid

        if nguid:
            params['namespace']['nguid'] = nguid

        if nsid:
            params['namespace']['nsid'] = nsid

        return self._request("nvmf_subsystem_add_ns", params)

    def nvmf_subsystem_remove_ns(self, nqn, nsid):
        params = {
            "nqn": nqn,
            "nsid": nsid}
        return self._request("nvmf_subsystem_remove_ns", params)

    def nvmf_subsystem_listener_set_ana_state(self, nqn, ip, port, trtype="TCP", is_optimized=True, ana=None):
        params = {
            "nqn": nqn,
            "listen_address": {
                "trtype": trtype,
                "adrfam": "ipv4",
                "traddr": ip,
                "trsvcid": str(port)
            },
        }

        if is_optimized:
            params['ana_state'] = "optimized"
        else:
            params['ana_state'] = "non_optimized"

        if ana:
            params['ana_state'] = ana

        return self._request("nvmf_subsystem_listener_set_ana_state", params)

    def get_device_stats(self, uuid):
        params = {"name": uuid}
        return self._request("bdev_get_iostat", params)

    def reset_device(self, device_name):
        params = {"name": device_name}
        return self._request("bdev_nvme_reset_controller", params)

    def create_lvstore(self, name, bdev_name, cluster_sz, clear_method, num_md_pages_per_cluster_ratio=50):
        params = {
            "bdev_name": bdev_name,
            "lvs_name": name,
            "cluster_sz": cluster_sz,
            "clear_method": clear_method,
            "num_md_pages_per_cluster_ratio": num_md_pages_per_cluster_ratio,
        }
        return self._request("bdev_lvol_create_lvstore", params)

    def create_lvol(self, name, size_in_mib, lvs_name, lvol_priority_class=0):
        params = {
            "lvol_name": name,
            "size_in_mib": size_in_mib,
            "lvs_name": lvs_name,
            "thin_provision": True,
            "clear_method": "unmap",
            "lvol_priority_class": lvol_priority_class,
        }
        return self._request("bdev_lvol_create", params)

    def delete_lvol(self, name, del_async=False):
        params = {"name": name,
                  "sync": del_async}
        return self._request("bdev_lvol_delete", params)

    def get_bdevs(self, name=None):
        params = None
        if name:
            params = {"name": name}
        return self._request("bdev_get_bdevs", params)

    def resize_lvol(self, lvol_bdev, blockcnt):
        params = {
            "lvol_bdev": lvol_bdev,
            "blockcnt": blockcnt
        }
        return self._request("ultra21_lvol_set", params)

    def resize_clone(self, clone_bdev, blockcnt):
        params = {
            "clone_bdev": clone_bdev,
            "blockcnt": blockcnt
        }
        return self._request("ultra21_lvol_set", params)

    def lvol_read_only(self, name):
        params = {"name": name}
        return self._request("bdev_lvol_set_read_only", params)

    def lvol_create_snapshot(self, lvol_id, snapshot_name):
        params = {
            "lvol_name": lvol_id,
            "snapshot_name": snapshot_name}
        return self._request("bdev_lvol_snapshot", params)

    def lvol_clone(self, snapshot_name, clone_name):
        params = {
            "snapshot_name": snapshot_name,
            "clone_name": clone_name}
        return self._request("bdev_lvol_clone", params)

    def lvol_compress_create(self, base_bdev_name, pm_path):
        params = {
            "base_bdev_name": base_bdev_name,
            "pm_path": pm_path
        }
        return self._request("bdev_compress_create", params)

    def lvol_crypto_create(self, name, base_name, key_name):
        params = {
            "base_bdev_name": base_name,
            "name": name,
            "key_name": key_name,
        }
        return self._request("bdev_crypto_create", params)

    def lvol_crypto_key_create(self, name, key, key2):
        # todo: mask the keys so that they don't show up in logs
        params = {
            "cipher": "AES_XTS",
            "key": key,
            "key2": key2,
            "name": name
        }
        return self._request("accel_crypto_key_create", params)

    def lvol_crypto_delete(self, name):
        params = {"name": name}
        return self._request("bdev_crypto_delete", params)

    def lvol_compress_delete(self, name):
        params = {"name": name}
        return self._request("bdev_compress_delete", params)

    def ultra21_bdev_pass_create(self, base_bdev, vuid, pt_name):
        params = {
            "base_bdev": base_bdev,
            "vuid": vuid,
            "pt_bdev": pt_name
        }
        return self._request2("ultra21_bdev_pass_create", params)

    def ultra21_bdev_pass_delete(self, name):
        params = {"name": name}
        return self._request2("ultra21_bdev_pass_delete", params)

    def qos_vbdev_create(self, qos_bdev, base_bdev_name, inflight_io_threshold):
        params = {
            "base_bdev_name": base_bdev_name,
            "name": qos_bdev,
            "max_num_queues": 2,
            "standard_queue_weight": 3,
            "low_priority_3_queue_weight": 1,
            "inflight_io_threshold": inflight_io_threshold or 12
        }

        return self._request("qos_vbdev_create", params)

    def qos_vbdev_delete(self, name):
        params = {"name": name}
        return self._request2("qos_vbdev_delete", params)

    def bdev_alceml_create(self, alceml_name, nvme_name, uuid, pba_init_mode=3,
                           alceml_cpu_mask="", alceml_worker_cpu_mask="", pba_page_size=2097152,
                           write_protection=False, full_page_unmap=True):
        params = {
            "name": alceml_name,
            "cntr_path": nvme_name,
            "num_blocks": 0,
            "block_size": 0,
            "num_blocks_reported": 0,
            "md_size": 0,
            "use_ram": False,
            "pba_init_mode": pba_init_mode,
            "pba_page_size": pba_page_size,
            "uuid": uuid,
            # "use_scheduling": True,
            "use_optimized": True,
            "pba_nbalign": 4096
        }
        if alceml_cpu_mask:
            params["bdb_lcpu_mask"] = int(alceml_cpu_mask, 16)
        if alceml_worker_cpu_mask:
            params["bdb_lcpu_mask_alt_workers"] = int(alceml_worker_cpu_mask, 16)
        if write_protection:
            params["write_protection"] = True
        if full_page_unmap:
            params["use_map_whole_page_on_1st_write"] = True
        return self._request("bdev_alceml_create", params)
       
    def bdev_distrib_create(self, name, vuid, ndcs, npcs, num_blocks, block_size, jm_names,
                            chunk_size, ha_comm_addrs=None, ha_inode_self=None, pba_page_size=2097152,
                            distrib_cpu_mask="", ha_is_non_leader=True, jm_vuid=0, write_protection=False,
                            full_page_unmap=True):
        """"
            // Optional (not specified = no HA)
            // Comma-separated communication addresses, for each node, e.g. "192.168.10.1:45001,192.168.10.1:32768".
            // Number of addresses in the list is exactly the number of nodes in HA group,
            //  this must be common among all DISTRIB instances in the group.
          "ha_comm_addrs": "192.168.10.1:45001,192.168.10.1:32768"

            // Optional, default = 0
            //  This node (device) number, in the group, defined by ha_comm_addrs.
          "ha_inode_self": 1
        """
        try:
            ret = self.get_bdevs(name)
            if ret:
                return ret
        except Exception:
            pass
        params = {
            "name": name,
            "jm_names": ",".join(jm_names),
            "vuid": vuid,
            "ndcs": ndcs,
            "npcs": npcs,
            "num_blocks": num_blocks,
            "block_size": block_size,
            "chunk_size": chunk_size,
            "pba_page_size": pba_page_size,
        }
        if jm_vuid > 0:
            params["jm_vuid"] = jm_vuid
            params["ha_is_non_leader"] = ha_is_non_leader

        if ha_comm_addrs:
            params['ha_comm_addrs'] = ha_comm_addrs
            params['ha_inode_self'] = ha_inode_self
        if distrib_cpu_mask:
            params["bdb_lcpu_mask"] = int(distrib_cpu_mask, 16)
        if write_protection:
            params["write_protection"] = True
        if full_page_unmap:
            params["use_map_whole_page_on_1st_write"] = True
        return self._request("bdev_distrib_create", params)

    def bdev_lvol_delete_lvstore(self, name):
        params = {"lvs_name": name}
        return self._request2("bdev_lvol_delete_lvstore", params)

    def bdev_distrib_delete(self, name):
        params = {"name": name}
        return self._request2("bdev_distrib_delete", params)

    def bdev_alceml_delete(self, name):
        params = {"name": name}
        return self._request2("bdev_alceml_delete", params)

    def get_lvol_stats(self, uuid=""):
        params = {}
        if uuid:
            params["uuid"] = uuid
        return self._request("bdev_get_iostat", params)

    def bdev_raid_create(self, name, bdevs_list, raid_level="0", strip_size_kb=4):
        try:
            ret = self.get_bdevs(name)
            if ret:
                return ret
        except Exception:
            pass
        params = {
            "name": name,
            "raid_level": raid_level,
            "strip_size_kb": strip_size_kb,
            "base_bdevs": bdevs_list,
            "io_unmap_limit": 100
        }
        if raid_level == "1":
            params["strip_size_kb"] = 0
        return self._request("bdev_raid_create", params)

    def bdev_raid_delete(self, name):
        params = {
            "name": name
        }
        return self._request("bdev_raid_delete", params)

    def bdev_set_qos_limit(self, name, rw_ios_per_sec, rw_mbytes_per_sec, r_mbytes_per_sec, w_mbytes_per_sec):
        params = {
            "name": name
        }
        if rw_ios_per_sec is not None and rw_ios_per_sec >= 0:
            params['rw_ios_per_sec'] = rw_ios_per_sec
        if rw_mbytes_per_sec is not None and rw_mbytes_per_sec >= 0:
            params['rw_mbytes_per_sec'] = rw_mbytes_per_sec
        if r_mbytes_per_sec is not None and r_mbytes_per_sec >= 0:
            params['r_mbytes_per_sec'] = r_mbytes_per_sec
        if w_mbytes_per_sec is not None and w_mbytes_per_sec >= 0:
            params['w_mbytes_per_sec'] = w_mbytes_per_sec
        return self._request("bdev_set_qos_limit", params)

    def bdev_lvol_add_to_group(self, group_id, lvol_name_list):
        return True
        # params = {
        #     "bdev_group_id": group_id ,
        #     "lvol_vbdev_list": lvol_name_list
        # }
        # return self._request("bdev_lvol_add_to_group", params)

    def bdev_lvol_set_qos_limit(self, bdev_group_id, rw_ios_per_sec, rw_mbytes_per_sec, r_mbytes_per_sec, w_mbytes_per_sec):
        return True
        # params = {
        #     "bdev_group_id": bdev_group_id,
        #     "rw_ios_per_sec": rw_ios_per_sec,
        #     "rw_mbytes_per_sec": rw_mbytes_per_sec,
        #     "r_mbytes_per_sec": r_mbytes_per_sec,
        #     "w_mbytes_per_sec": w_mbytes_per_sec
        # }
        # return self._request("bdev_lvol_set_qos_limit", params)

    def distr_send_cluster_map(self, params):
        return self._request("distr_send_cluster_map", params)

    def distr_get_cluster_map(self, name):
        params = {"name": name}
        return self._request("distr_dump_cluster_map", params)

    def distr_add_nodes(self, params):
        return self._request("distr_add_nodes", params)

    def distr_add_devices(self, params):
        return self._request("distr_add_devices", params)

    def distr_status_events_update(self, params):
        # ultra/DISTR_v2/src_code_app_spdk/specs/message_format_rpcs__distrib__v5.txt#L396C1-L396C27
        return self._request("distr_status_events_update", params)

    def bdev_nvme_attach_controller(self, name, nqn, traddr, trsvcid, trtype, multipath=False):
        params = {
            "name": name,
            "trtype": trtype,
            "traddr": traddr,
            "trsvcid": str(trsvcid),
            "subnqn": nqn,
            "fabrics_connect_timeout_us": 100000
        }
        if trtype=="TCP":
            params.update({"adrfam": "ipv4"})
        if multipath:
            params["multipath"] = "failover"
        else:
            params["multipath"] = "disable"
        return self._request("bdev_nvme_attach_controller", params)

    def bdev_split(self, base_bdev, split_count):
        params = {
            "base_bdev": base_bdev,
            "split_count": split_count
        }
        return self._request("bdev_split_create", params)

    def bdev_PT_NoExcl_create(self, name, base_bdev_name):
        params = {
            "name": name,
            "base_bdev_name": base_bdev_name
        }
        return self._request("bdev_ptnonexcl_create", params)

    def bdev_PT_NoExcl_delete(self, name):
        params = {
            "name": name
        }
        return self._request("bdev_ptnonexcl_delete", params)

    def bdev_passtest_create(self, name, base_name):
        params = {
            "base_name": base_name,
            "pt_name": name
        }
        return self._request("bdev_passtest_create", params)

    def bdev_passtest_mode(self, name, mode):
        params = {
            "pt_name": name,
            "mode": mode
        }
        return self._request("bdev_passtest_mode", params)

    def bdev_passtest_delete(self, name):
        params = {
            "pt_name": name
        }
        return self._request("bdev_passtest_delete", params)

    def bdev_nvme_set_options(self):
        params = {
            # "action_on_timeout": "abort",
            "bdev_retry_count": constants.BDEV_RETRY,
            "transport_retry_count": constants.TRANSPORT_RETRY,
            "ctrlr_loss_timeout_sec": constants.CTRL_LOSS_TO,
            "fast_io_fail_timeout_sec" : constants.FAST_FAIL_TO,
            "reconnect_delay_sec": constants.RECONNECT_DELAY_CLUSTER,
            "keep_alive_timeout_ms": constants.KATO,
            "timeout_us": constants.NVME_TIMEOUT_US,
            "transport_ack_timeout": constants.ACK_TO
        }
        return self._request("bdev_nvme_set_options", params)

    def bdev_set_options(self, bdev_io_pool_size, bdev_io_cache_size, iobuf_small_cache_size, iobuf_large_cache_size):
        params = {"bdev_auto_examine": False}
        if bdev_io_pool_size > 0:
            params['bdev_io_pool_size'] = bdev_io_pool_size
        if bdev_io_cache_size > 0:
            params['bdev_io_cache_size'] = bdev_io_cache_size
        if iobuf_small_cache_size > 0:
            params['iobuf_small_cache_size'] = iobuf_small_cache_size
        if iobuf_small_cache_size > 0:
            params['iobuf_large_cache_size'] = iobuf_large_cache_size
        if params:
            return self._request("bdev_set_options", params)
        else:
            return False

    def iobuf_set_options(self, small_pool_count, large_pool_count, small_bufsize, large_bufsize):
        params = {}
        if small_pool_count > 0:
            params['small_pool_count'] = small_pool_count
        if large_pool_count > 0:
            params['large_pool_count'] = large_pool_count
        if small_bufsize > 0:
            params['small_bufsize'] = small_bufsize
        if large_bufsize > 0:
            params['large_bufsize'] = large_bufsize
        if params:
            return self._request("iobuf_set_options", params)
        else:
            return False

    def accel_set_options(self):
        params = {"small_cache_size": 512,
                   "large_cache_size": 64}
        return self._request("accel_set_options", params)

    def distr_status_events_get(self):
        return self._request("distr_status_events_get")

    def distr_status_events_discard_then_get(self, nev_discard, nev_read):
        params = {
            "nev_discard": nev_discard,
            "nev_read": nev_read,
        }
        return self._request("distr_status_events_discard_then_get", params)

    def alceml_get_capacity(self, name):
        params = {"name": name}
        return self._request("alceml_get_pages_usage", params)

    def bdev_ocf_create(self, name, mode, cache_name, core_name):
        params = {
            "name": name,
            "mode": mode,
            "cache_bdev_name": cache_name,
            "core_bdev_name": core_name}
        return self._request("bdev_ocf_create", params)

    def bdev_ocf_delete(self, name):
        params = {"name": name}
        return self._request("bdev_ocf_delete", params)

    def bdev_malloc_create(self, name, block_size, num_blocks):
        params = {
            "name": name,
            "block_size": block_size,
            "num_blocks": num_blocks,
        }
        return self._request("bdev_malloc_create", params)

    def ultra21_lvol_bmap_init(self, bdev_name, num_blocks, block_len, page_len, max_num_blocks):
        params = {
            "base_bdev": bdev_name,
            "blockcnt": num_blocks,
            "blocklen": block_len,
            "pagelen": page_len,
            "maxblockcnt": max_num_blocks
        }
        return self._request("ultra21_lvol_bmap_init", params)

    def ultra21_lvol_mount_snapshot(self, snapshot_name, lvol_bdev, base_bdev):
        params = {
            "modus": "SNAPSHOT",
            "lvol_bdev": lvol_bdev,
            "base_bdev": base_bdev,
            "snapshot_bdev": snapshot_name
        }
        return self._request("ultra21_lvol_mount", params)

    def ultra21_lvol_mount_lvol(self, lvol_name, base_bdev):
        params = {
            "modus": "BASE",
            "lvol_bdev": lvol_name,
            "base_bdev": base_bdev
        }
        return self._request("ultra21_lvol_mount", params)

    def ultra21_lvol_dismount(self, lvol_name):
        params = {
            "lvol_bdev": lvol_name
        }
        return self._request("ultra21_lvol_dismount", params)

    def bdev_jm_create(self, name, name_storage1, block_size=4096, jm_cpu_mask=""):
        params = {
            "name": name,
            "name_storage1": name_storage1,
            "block_size": block_size
        }
        if jm_cpu_mask:
            params["bdb_lcpu_mask"] = int(jm_cpu_mask, 16)
        return self._request("bdev_jm_create", params)

    def bdev_jm_delete(self, name, safe_removal=False):
        params = {"name": name}
        if safe_removal is True:
            params["safe_removal"] = True
        return self._request("bdev_jm_delete", params)

    def ultra21_util_get_malloc_stats(self):
        params = {"socket_id": 0}
        return self._request("ultra21_util_get_malloc_stats", params)

    def ultra21_lvol_mount_clone(self, clone_name, snap_bdev, base_bdev, blockcnt):
        params = {
            "modus": "CLONE",
            "clone_bdev": clone_name,
            "base_bdev": base_bdev,
            "lvol_bdev": snap_bdev,
            "blockcnt": blockcnt,
        }
        return self._request("ultra21_lvol_mount", params)

    def alceml_unmap_vuid(self, name, vuid):
        params = {"name": name, "vuid": vuid}
        return self._request("alceml_unmap_vuid", params)

    def jm_delete(self):
        params = {"name": 0, "vuid": 0}
        return self._request("jm_delete", params)

    def framework_start_init(self):
        return self._request("framework_start_init")

    def bdev_examine(self, name):
        params = {"name": name}
        return self._request("bdev_examine", params)

    def bdev_wait_for_examine(self):
        return self._request("bdev_wait_for_examine")

    def nbd_start_disk(self, bdev_name, nbd_device="/dev/nbd0"):
        params = {
            "bdev_name": bdev_name,
            "nbd_device": nbd_device,
        }
        return self._request("nbd_start_disk", params)

    def nbd_stop_disk(self, nbd_device):
        params = {
            "nbd_device": nbd_device
        }
        return self._request("nbd_stop_disk", params)

    def bdev_jm_unmap_vuid(self, name, vuid):
        params = {"name": name, "vuid": vuid}
        return self._request("bdev_jm_unmap_vuid", params)

    def nvmf_set_config(self, poll_groups_mask):
        params = {"poll_groups_mask": poll_groups_mask}
        return self._request("nvmf_set_config", params)

    def jc_set_hint_lcpu_mask(self, jc_singleton_mask):
        params = {"hint_lcpu_mask": int(jc_singleton_mask, 16)}
        return self._request("jc_set_hint_lcpu_mask", params)


    def thread_get_stats(self):
        return self._request("thread_get_stats")

    def framework_get_reactors(self):
        return self._request("framework_get_reactors")

    def thread_set_cpumask(self, app_thread_process_id, app_thread_mask):
        params = {"id": app_thread_process_id, "cpumask": app_thread_mask}
        return self._request("thread_set_cpumask", params)

    def distr_migration_to_primary_start(self, storage_ID, name, qos_high_priority=False):
        params = {
            "name": name,
            "storage_ID": storage_ID,
        }
        if qos_high_priority:
            params["qos_high_priority"] = qos_high_priority
        return self._request("distr_migration_to_primary_start", params)

    def distr_migration_status(self, name):
        params = {"name": name}
        return self._request("distr_migration_status", params)

    def distr_migration_failure_start(self, name, storage_ID, qos_high_priority=False):
        params = {
            "name": name,
            "storage_ID": storage_ID,
        }
        if qos_high_priority:
            params["qos_high_priority"] = qos_high_priority
        return self._request("distr_migration_failure_start", params)

    def distr_migration_expansion_start(self, name, qos_high_priority=False):
        params = {
            "name": name,
        }
        if qos_high_priority:
            params["qos_high_priority"] = qos_high_priority
        return self._request("distr_migration_expansion_start", params)

    def bdev_raid_add_base_bdev(self, raid_bdev, base_bdev):
        params = {
            "raid_bdev": raid_bdev,
            "base_bdev": base_bdev,
        }
        return self._request("bdev_raid_add_base_bdev", params)

    def bdev_raid_remove_base_bdev(self, raid_bdev, base_bdev):
        params = {
            "raid_bdev": raid_bdev,
            "base_bdev": base_bdev,
        }
        return self._request("bdev_raid_remove_base_bdev", params)

    def bdev_lvol_get_lvstores(self, name):
        params = {"lvs_name": name}
        return self._request("bdev_lvol_get_lvstores", params)

    def bdev_lvol_resize(self, name, size_in_mib):
        params = {
            "name": name,
            "size_in_mib": size_in_mib
        }
        return self._request("bdev_lvol_resize", params)

    def bdev_lvol_inflate(self, name):
        params = {"name": name}
        return self._request("bdev_lvol_inflate", params)

    def bdev_distrib_toggle_cluster_full(self, name, cluster_full=False):
        params = {
            "name": name,
            "cluster_full": cluster_full,
        }
        return self._request("bdev_distrib_toggle_cluster_full", params)

    def log_set_print_level(self, level):
        params = {
            "level": level
        }
        return self._request("log_set_print_level", params)

    def bdev_lvs_dump(self, lvs_name, file):
        params = {
            "lvs_name": lvs_name,
            "file": file,
        }
        return self._request("bdev_lvs_dump", params)

    def jc_explicit_synchronization(self, jm_vuid):
        params = {
            "jm_vuid": jm_vuid
        }
        return self._request("jc_explicit_synchronization", params)

    def listeners_del(self, nqn, trtype, traddr, trsvcid):
        """"
            nqn: Subsystem NQN.
            trtype: Transport type ("RDMA").
            traddr: Transport address.
            trsvcid: Transport service ID (required for RDMA or TCP).
        """
        params = {
            "nqn": nqn,
            "listen_address": {
                "trtype": trtype,
                "adrfam": "IPv4",
                "traddr": traddr,
                "trsvcid": str(trsvcid)
            }
        }

        return self._request("nvmf_subsystem_remove_listener", params)


    def bdev_distrib_force_to_non_leader(self, jm_vuid=0):
        params = None
        if jm_vuid:
            params = {"jm_vuid": jm_vuid}
        return self._request("bdev_distrib_force_to_non_leader", params)

    def bdev_lvol_set_leader(self, lvs, *, leader=False, bs_nonleadership=False):
        return self._request("bdev_lvol_set_leader_all", {
            "uuid" if utils.UUID_PATTERN.match(lvs) else "lvs_name": lvs,
            "lvs_leadership": leader,
            "bs_nonleadership": bs_nonleadership,
        })

    def bdev_lvol_register(self, name, lvs_name, registered_uuid, blobid, priority_class=0):
        params = {
            "lvol_name": name,
            "lvs_name": lvs_name,
            "thin_provision": True,
            "clear_method": "unmap",
            "blobid": blobid,
            "registered_uuid": registered_uuid,
        }
        if priority_class:
            params["lvol_priority_class"] = priority_class
        return self._request("bdev_lvol_register", params)

    def nvmf_subsystem_get_controllers(self, nqn):
        params = {
            "nqn": nqn
        }
        return self._request("nvmf_subsystem_get_controllers", params)

    def lvol_crypto_key_delete(self, name):
        params = {
            "key_name": name
        }
        return self._request("accel_crypto_key_destroy", params)

    def bdev_lvol_snapshot_register(self, lvol_name, snapshot_name, registered_uuid, blobid):
        params = {
            "lvol_name": lvol_name,
            "snapshot_name": snapshot_name,
            "blobid": blobid,
            "registered_uuid": registered_uuid,
        }
        return self._request("bdev_lvol_snapshot_register", params)

    def bdev_lvol_clone_register(self, clone_name, snapshot_name, registered_uuid, blobid):
        params = {
            "snapshot_name": snapshot_name,
            "clone_name": clone_name,
            "blobid": blobid,
            "registered_uuid": registered_uuid,
        }
        return self._request("bdev_lvol_clone_register", params)

    def distr_replace_id_in_map_prob(self, storage_ID_from, storage_ID_to):
        params = {
            "storage_ID_from": storage_ID_from,
            "storage_ID_to": storage_ID_to,
        }
        return self._request("distr_replace_id_in_map_prob", params)

    def nvmf_set_max_subsystems(self, max_subsystems):
        params = {
            "max_subsystems": max_subsystems,
        }
        return self._request("nvmf_set_max_subsystems", params)

    def bdev_lvol_set_lvs_opts(self, lvs, *, groupid, subsystem_port=9090, primary=False, secondary=False):
        """Set lvstore options

        `lvs` must be either an ID or the lvstore name.
        """

        return self._request('bdev_lvol_set_lvs_opts', {
            "uuid" if utils.UUID_PATTERN.match(lvs) else "lvs_name": lvs,
            "groupid": groupid,
            "subsystem_port": subsystem_port,
            "primary": primary,
            "secondary": secondary,
        })

    def bdev_lvol_get_lvol_delete_status(self, name):
        """
            https://docs.google.com/spreadsheets/d/1cQ1MkCRVRJUTXeO35erFaQc7CF0mV5t52jTIzZsARyY/edit?gid=0#gid=0
        """
        params = {
            "name": name
        }
        return self._request("bdev_lvol_get_lvol_delete_status", params)

    def bdev_lvol_set_lvs_read_only(self, lvs_name, read_only=False):
        params = {
            "lvs_name": lvs_name,
            "read_only": read_only,
        }
        return self._request("bdev_lvol_set_lvs_read_only", params)

    def bdev_lvol_create_hublvol(self, lvs):
        return self._request('bdev_lvol_create_hublvol', {
            "uuid" if utils.UUID_PATTERN.match(lvs) else "lvs_name": lvs,
        })

    def bdev_lvol_delete_hublvol(self, lvs):
        return self._request('bdev_lvol_delete_hublvol', {
            "uuid" if utils.UUID_PATTERN.match(lvs) else "lvs_name": lvs,
        })

    def bdev_lvol_connect_hublvol(self, lvs, bdev):
        return self._request('bdev_lvol_connect_hublvol', {
            "uuid" if utils.UUID_PATTERN.match(lvs) else "lvs_name": lvs,
            "remote_bdev": bdev,
        })

    def jc_suspend_compression(self, jm_vuid, suspend=False):
        params = {
            "jm_vuid": jm_vuid,
            "suspend": suspend,
        }
        return self._request("jc_suspend_compression", params)

    def nvmf_subsystem_add_listener(self, nqn, trtype, traddr, trsvcid, ana_state=None):
        params = {
            "nqn": nqn,
            "listen_address": {
                "trtype": trtype,
                "adrfam": "IPv4",
                "traddr": traddr,
                "trsvcid": str(trsvcid)
            }
        }
        if ana_state:
            params["ana_state"] = ana_state
        return self._request2("nvmf_subsystem_add_listener", params)

    def bdev_nvme_set_multipath_policy(self, name, policy):  # policy: active_active or active_passive
        params = {
            "name": name,
            "policy": policy,
        }
        return self._request("bdev_nvme_set_multipath_policy", params)

    def jc_get_jm_status(self, jm_vuid):
        """
        Returns :-
            { 'jm1': True, 'remote_jm2': True, 'remote_jm3': False}
        If the state is False, it means JM is not ready, or it has an active replication task.
        """
        params = {
            "jm_vuid": jm_vuid,
        }
        return self._request("jc_get_jm_status", params)

    def bdev_distrib_check_inflight_io(self, jm_vuid):
        """
        output: boolean value
            'True': It means we have in-flight IOs in the target distrib group
            'False': there is no in-flight IO
        """
        params = {
            "jm_vuid": jm_vuid,
        }
        return self._request("bdev_distrib_check_inflight_io", params)<|MERGE_RESOLUTION|>--- conflicted
+++ resolved
@@ -220,11 +220,7 @@
         """
         params = {
             "trtype": trtype,
-<<<<<<< HEAD
             "max_io_qpairs_per_ctrlr": constants.QPAIR_COUNT,
-=======
-            "max_io_qpairs_per_ctrlr": qpair_count,  # depends on how many cores on the client,
->>>>>>> 083e7228
             "max_queue_depth": 256,
             "abort_timeout_sec": 5,
             "zcopy": True,
