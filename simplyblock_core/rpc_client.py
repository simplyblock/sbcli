
import json

import requests
import logging

from requests.adapters import HTTPAdapter
from urllib3 import Retry

logger = logging.getLogger()


def print_dict(d):
    print(json.dumps(d, indent=2))


def print_json(s):
    print(json.dumps(s, indent=2).strip('"'))


class RPCException(Exception):
    def __init__(self, message):
        self.message = message


class RPCClient:

    # ref: https://spdk.io/doc/jsonrpc.html

    def __init__(self, ip_address, port, username, password, timeout=60, retry=10):
        self.ip_address = ip_address
        self.port = port
        self.url = 'http://%s:%s/' % (self.ip_address, self.port)
        self.username = username
        self.password = password
        self.timeout = timeout
        self.session = requests.session()
        self.session.auth = (self.username, self.password)
        self.session.verify = False
        retries = Retry(total=retry, backoff_factor=1, connect=retry, read=retry)
        self.session.mount("http://", HTTPAdapter(max_retries=retries))
        self.session.timeout = self.timeout

    def _request(self, method, params=None):
        ret, _ = self._request2(method, params)
        return ret

    def _request2(self, method, params=None):
        payload = {'id': 1, 'method': method}
        if params:
            payload['params'] = params
        try:
            logger.debug("Requesting method: %s, params: %s", method, params)
            response = self.session.post(self.url, data=json.dumps(payload), timeout=self.timeout)
        except Exception as e:
            logger.error(e)
            return False, str(e)

        logger.debug("Response: status_code: %s, content: %s",
                     response.status_code, response.content)
        ret_code = response.status_code

        result = None
        error = None
        if ret_code == 200:
            try:
                data = response.json()
            except Exception:
                return response.content, None

            if 'result' in data:
                result = data['result']
            if 'error' in data:
                error = data['error']
            if result is not None or error is not None:
                return result, error
            else:
                return data, None

        if ret_code in [500, 400]:
            raise RPCException("Invalid http status: %s" % ret_code)
        logger.error("Unknown http status: %s", ret_code)
        return None, None

    def get_version(self):
        return self._request("spdk_get_version")

    def subsystem_list(self, nqn_name=None):
        data = self._request("nvmf_get_subsystems")
        if data and nqn_name:
            for d in data:
                if d['nqn'] == nqn_name:
                    return [d]
            return []
        else:
            return data

    def subsystem_delete(self, nqn):
        return self._request("nvmf_delete_subsystem", params={'nqn': nqn})

    def subsystem_create(self, nqn, serial_number, model_number):
        params = {
            "nqn": nqn,
            "serial_number": serial_number,
            "allow_any_host": True,
            "ana_reporting": True,
            "model_number": model_number}
        return self._request("nvmf_create_subsystem", params)

    def subsystem_add_host(self, nqn, host):
        params = {"nqn": nqn, "host": host}
        return self._request("nvmf_subsystem_add_host", params)

    def transport_list(self, trtype=None):
        params = None
        if trtype:
            params = {"trtype": trtype}
        return self._request("nvmf_get_transports", params)

    def transport_create(self, trtype):
        params = {"trtype": trtype}
        return self._request("nvmf_create_transport", params)

    def listeners_list(self, nqn):
        params = {"nqn": nqn}
        return self._request("nvmf_subsystem_get_listeners", params)

    def listeners_create(self, nqn, trtype, traddr, trsvcid):
        """"
            nqn: Subsystem NQN.
            trtype: Transport type ("RDMA").
            traddr: Transport address.
            trsvcid: Transport service ID (required for RDMA or TCP).
        """
        params = {
            "nqn": nqn,
            "listen_address": {
                "trtype": trtype,
                "adrfam": "IPv4",
                "traddr": traddr,
                "trsvcid": trsvcid
            }
        }
        return self._request("nvmf_subsystem_add_listener", params)

    def bdev_nvme_controller_list(self, name=None):
        params = None
        if name:
            params = {"name": name}
        return self._request("bdev_nvme_get_controllers", params)

    def bdev_nvme_controller_attach(self, name, pci_addr):
        params = {"name": name, "trtype": "pcie", "traddr": pci_addr}
        return self._request2("bdev_nvme_attach_controller", params)

    def alloc_bdev_controller_attach(self, name, pci_addr):
        params = {"traddr": pci_addr, "ns_id": 1, "label": name}
        return self._request2("ultra21_alloc_ns_mount", params)

    def bdev_nvme_detach_controller(self, name):
        params = {"name": name}
        return self._request2("bdev_nvme_detach_controller", params)

    def ultra21_alloc_ns_init(self, pci_addr):
        params = {
            "traddr": pci_addr,
            "ns_id": 1,
            "label": "SYSVMS84-x86",
            "desc": "A volume to keep OpenVMS/VAX/Alpha/IA64/x86 operation system data",
            "pagesz": 16384
        }
        return self._request2("ultra21_alloc_ns_init", params)

    def create_nvme_partitions(self, params):
        # this is not implemented in the spdk side, will not issue a request.
        # TODO: implement
        return params

    def allocate_bdev(self, name, sn):
        # this is not implemented in the spdk side, will not issue a request.
        # TODO: implement
        return name, sn

    def nvmf_subsystem_add_ns(self, nqn, dev_name, uuid=None, nguid=None):
        params = {
            "nqn": nqn,
            "namespace": {
                "bdev_name": dev_name
            }
        }

        if uuid:
            params['namespace']['uuid'] = uuid

        if nguid:
            params['namespace']['nguid'] = nguid

        return self._request("nvmf_subsystem_add_ns", params)

    def nvmf_subsystem_remove_ns(self, nqn, nsid):
        params = {
            "nqn": nqn,
            "nsid": nsid}
        return self._request("nvmf_subsystem_remove_ns", params)

    def nvmf_subsystem_listener_set_ana_state(self, nqn, ip, port, is_optimized=True):
        params = {
            "nqn": nqn,
            "listen_address": {
                "trtype": "tcp",
                "adrfam": "ipv4",
                "traddr": ip,
                "trsvcid": str(port)
            },
        }
        if is_optimized:
            params['ana_state'] = "optimized"
        else:
            params['ana_state'] = "non_optimized"

        return self._request("nvmf_subsystem_listener_set_ana_state", params)

    def get_device_status(self, device_name):
        # TODO: to be implemented
        return {
            "jsonrpc": "2.0",
            "id": 1,
            "result": {
                'name': device_name,
                'status': 'live'
            }
        }

    def get_device_stats(self, uuid):
        params = {"name": uuid}
        return self._request("bdev_get_iostat", params)

    def shutdown_node(self, node_id):
        # TODO: to be implemented
        return {
            "jsonrpc": "2.0",
            "id": 1,
            "result": True
        }

    def suspend_node(self, node_id):
        # TODO: to be implemented
        return {
            "jsonrpc": "2.0",
            "id": 1,
            "result": True
        }

    def resume_node(self, node_id):
        # TODO: to be implemented
        return {
            "jsonrpc": "2.0",
            "id": 1,
            "result": True
        }

    def reset_device(self, device_name):
        params = {"name": device_name}
        return self._request("bdev_nvme_reset_controller", params)

    def create_lvstore(self, name, bdev_name):
        params = {"bdev_name": bdev_name, "lvs_name": name}
        return self._request("bdev_lvol_create_lvstore", params)

    def create_lvol(self, name, size, lvs_name):
        params = {
            "lvol_name": name,
            "size": size,
            "lvs_name": lvs_name,
            "thin_provision": True,
        }
        return self._request("bdev_lvol_create", params)

    def delete_lvol(self, name):
        params = {"name": name}
        return self._request("bdev_lvol_delete", params)

    def get_bdevs(self, name=None):
        params = None
        if name:
            params = {"name": name}
        return self._request("bdev_get_bdevs", params)

    def resize_lvol(self, name, new_size_mb):
        params = {
            "name": name,
            "size_in_mib": new_size_mb
        }
        return self._request("bdev_lvol_resize", params)

    def lvol_read_only(self, name):
        params = {"name": name}
        return self._request("bdev_lvol_set_read_only", params)

    def lvol_create_snapshot(self, lvol_id, snapshot_name):
        params = {
            "lvol_name": lvol_id,
            "snapshot_name": snapshot_name}
        return self._request("bdev_lvol_snapshot", params)

    def lvol_clone(self, snapshot_name, clone_name):
        params = {
            "snapshot_name": snapshot_name,
            "clone_name": clone_name}
        return self._request("bdev_lvol_clone", params)

    def lvol_compress_create(self, base_bdev_name, pm_path):
        params = {
            "base_bdev_name": base_bdev_name,
            "pm_path": pm_path
        }
        return self._request("bdev_compress_create", params)

    def lvol_crypto_create(self, name, base_name, key_name):
        params = {
            "base_bdev_name": base_name,
            "name": name,
            "key_name": key_name,
        }
        return self._request("bdev_crypto_create", params)

    def lvol_crypto_key_create(self, name, key, key2):
        # todo: mask the keys so that they don't show up in logs
        params = {
            "cipher": "AES_XTS",
            "key": key,
            "key2": key2,
            "name": name
        }
        return self._request("accel_crypto_key_create", params)

    def lvol_crypto_delete(self, name):
        params = {"name": name}
        return self._request("bdev_crypto_delete", params)

    def lvol_compress_delete(self, name):
        params = {"name": name}
        return self._request("bdev_compress_delete", params)

    def ultra21_bdev_pass_create(self, base_bdev, vuid, pt_name):
        params = {
            "base_bdev": base_bdev,
            "vuid": vuid,
            "pt_bdev": pt_name
        }
        return self._request2("ultra21_bdev_pass_create", params)

    def ultra21_bdev_pass_delete(self, name):
        params = {"name": name}
        return self._request2("ultra21_bdev_pass_delete", params)

    def bdev_alceml_create(self, alceml_name, nvme_name, uuid, pba_init_mode=3):
        params = {
            "name": alceml_name,
            "cntr_path": nvme_name,
            "num_blocks": 0,
            "block_size": 0,
            "num_blocks_reported": 0,
            "md_size": 0,
            "use_ram": False,
            "pba_init_mode": pba_init_mode,
            "pba_page_size": 2097152,
            "uuid": uuid,
            # "use_scheduling": True,
            "use_optimized": True,
            "pba_nbalign": 4096
        }
        return self._request("bdev_alceml_create", params)

    def bdev_distrib_create(self, name, vuid, ndcs, npcs, num_blocks, block_size, jm_names,
                            chunk_size, ha_comm_addrs=None, ha_inode_self=None, pba_page_size=2097152):
        """"
            // Optional (not specified = no HA)
            // Comma-separated communication addresses, for each node, e.g. "192.168.10.1:45001,192.168.10.1:32768".
            // Number of addresses in the list is exactly the number of nodes in HA group,
            //  this must be common among all DISTRIB instances in the group.
          "ha_comm_addrs": "192.168.10.1:45001,192.168.10.1:32768"

            // Optional, default = 0
            //  This node (device) number, in the group, defined by ha_comm_addrs.
          "ha_inode_self": 1
        """
        params = {
            "name": name,
            "jm_names": ",".join(jm_names),
            "vuid": vuid,
            "ndcs": ndcs,
            "npcs": npcs,
            "num_blocks": num_blocks,
            "block_size": block_size,
            "chunk_size": chunk_size,
            "pba_page_size": pba_page_size
        }
        if ha_comm_addrs:
            params['ha_comm_addrs'] = ha_comm_addrs
            params['ha_inode_self'] = ha_inode_self

        return self._request("bdev_distrib_create", params)

    def bdev_lvol_delete_lvstore(self, name):
        params = {"lvs_name": name}
        return self._request2("bdev_lvol_delete_lvstore", params)

    def bdev_distrib_delete(self, name):
        params = {"name": name}
        return self._request2("bdev_distrib_delete", params)

    def bdev_alceml_delete(self, name):
        params = {"name": name}
        return self._request2("bdev_alceml_delete", params)

    def get_lvol_stats(self, uuid):
        params = {"name": uuid}
        return self._request("bdev_get_iostat", params)

    def bdev_raid_create(self, name, bdevs_list):
        params = {
            "name": name,
            "raid_level": "0",
            "strip_size_kb": 4,
            "base_bdevs": bdevs_list
        }
        return self._request("bdev_raid_create", params)

    def bdev_set_qos_limit(self, name, rw_ios_per_sec, rw_mbytes_per_sec, r_mbytes_per_sec, w_mbytes_per_sec):
        params = {
            "name": name
        }
        if rw_ios_per_sec is not None and rw_ios_per_sec >= 0:
            params['rw_ios_per_sec'] = rw_ios_per_sec
        if rw_mbytes_per_sec is not None and rw_mbytes_per_sec >= 0:
            params['rw_mbytes_per_sec'] = rw_mbytes_per_sec
        if r_mbytes_per_sec is not None and r_mbytes_per_sec >= 0:
            params['r_mbytes_per_sec'] = r_mbytes_per_sec
        if w_mbytes_per_sec is not None and w_mbytes_per_sec >= 0:
            params['w_mbytes_per_sec'] = w_mbytes_per_sec
        return self._request("bdev_set_qos_limit", params)

    def distr_send_cluster_map(self, params):
        return self._request("distr_send_cluster_map", params)

    def distr_get_cluster_map(self, name):
        params = {"name": name}
        return self._request("distr_dump_cluster_map", params)

    def distr_add_nodes(self, params):
        return self._request("distr_add_nodes", params)

    def distr_status_events_update(self, params):
        # ultra/DISTR_v2/src_code_app_spdk/specs/message_format_rpcs__distrib__v5.txt#L396C1-L396C27
        return self._request("distr_status_events_update", params)

    def bdev_nvme_attach_controller_tcp(self, name, nqn, ip, port):
        params = {
            "name": name,
            "trtype": "tcp",
            "traddr": ip,
            "adrfam": "ipv4",
            "trsvcid": str(port),
            "subnqn": nqn,
            "fabrics_connect_timeout_us": 100000,
            "fast_io_fail_timeout_sec": 0,
        }
        return self._request("bdev_nvme_attach_controller", params)

    def bdev_split(self, base_bdev, split_count):
        params = {
            "base_bdev": base_bdev,
            "split_count": split_count
        }
        return self._request("bdev_split_create", params)

    def bdev_PT_NoExcl_create(self, name, base_bdev_name):
        params = {
            "name": name,
            "base_bdev_name": base_bdev_name
        }
        return self._request("bdev_ptnonexcl_create", params)

    def bdev_PT_NoExcl_delete(self, name):
        params = {
            "name": name
        }
        return self._request("bdev_ptnonexcl_delete", params)

    def bdev_passtest_create(self, name, base_name):
        params = {
            "base_name": base_name,
            "pt_name": name
        }
        return self._request("bdev_passtest_create", params)

    def bdev_passtest_mode(self, name, mode):
        params = {
            "pt_name": name,
            "mode": mode
        }
        return self._request("bdev_passtest_mode", params)

    def bdev_passtest_delete(self, name):
        params = {
            "pt_name": name
        }
        return self._request("bdev_passtest_delete", params)

    def bdev_nvme_set_options(self):
        params = {
            "bdev_retry_count": 0,
            "transport_retry_count": 0,
            "ctrlr_loss_timeout_sec": -1,
            "fast_io_fail_timeout_sec": 5,
            "reconnect_delay_sec": 5,
        }
        return self._request("bdev_nvme_set_options", params)

    def bdev_set_options(self, bdev_io_pool_size, bdev_io_cache_size, iobuf_small_cache_size, iobuf_large_cache_size):
        params = {}
        if bdev_io_pool_size > 0:
            params['bdev_io_pool_size'] = bdev_io_pool_size
        if bdev_io_cache_size > 0:
            params['bdev_io_cache_size'] = bdev_io_cache_size
        if iobuf_small_cache_size > 0:
            params['iobuf_small_cache_size'] = iobuf_small_cache_size
        if iobuf_small_cache_size > 0:
            params['iobuf_large_cache_size'] = iobuf_large_cache_size
        if params:
            return self._request("bdev_set_options", params)
        else:
            return False

    def iobuf_set_options(self, small_pool_count, large_pool_count, small_bufsize, large_bufsize):
        params = {}
        if small_pool_count > 0:
            params['small_pool_count'] = small_pool_count
        if large_pool_count > 0:
            params['large_pool_count'] = large_pool_count
        if small_bufsize > 0:
            params['small_bufsize'] = small_bufsize
        if large_bufsize > 0:
            params['large_bufsize'] = large_bufsize
        if params:
            return self._request("iobuf_set_options", params)
        else:
            return False


    def distr_status_events_get(self):
        return self._request("distr_status_events_get")

    def alceml_get_capacity(self, name):
        params = {"name": name}
        return self._request("alceml_get_pages_usage", params)

    def bdev_ocf_create(self, name, mode, cache_name, core_name):
        params = {
            "name": name,
            "mode": mode,
            "cache_bdev_name": cache_name,
            "core_bdev_name": core_name}
        return self._request("bdev_ocf_create", params)

    def bdev_ocf_delete(self, name):
        params = {"name": name}
        return self._request("bdev_ocf_delete", params)

    def bdev_malloc_create(self, name, block_size, num_blocks):
        params = {
            "name": name,
            "block_size": block_size,
            "num_blocks": num_blocks,
        }
        return self._request("bdev_malloc_create", params)

    def ultra21_lvol_bmap_init(self, bdev_name, num_blocks, block_len, page_len, max_num_blocks):
        params = {
            "base_bdev": bdev_name,
            "blockcnt": num_blocks,
            "blocklen": block_len,
            "pagelen": page_len,
            "maxblockcnt": max_num_blocks
        }
        return self._request("ultra21_lvol_bmap_init", params)

    def ultra21_lvol_mount_snapshot(self, snapshot_name, lvol_bdev, base_bdev):
        params = {
            "modus": "SNAPSHOT",
            "lvol_bdev": lvol_bdev,
            "base_bdev": base_bdev,
            "snapshot_bdev": snapshot_name
        }
        return self._request("ultra21_lvol_mount", params)

    def ultra21_lvol_mount_lvol(self, lvol_name, base_bdev, label, desc):
        params = {
            "modus": "BASE",
            "lvol_bdev": lvol_name,
            "base_bdev": base_bdev,
            # "label": label,
            # "desc": desc
        }
        return self._request("ultra21_lvol_mount", params)

    def ultra21_lvol_dismount(self, lvol_name):
        params = {
            "lvol_bdev": lvol_name
        }
        return self._request("ultra21_lvol_dismount", params)

    def bdev_jm_create(self, name, name_storage1, block_size=4096):
        params = {
            "name": name,
            "name_storage1": name_storage1,
            "block_size": block_size
        }
        return self._request("bdev_jm_create", params)

    def bdev_jm_delete(self, name):
        params = {"name": name}
        return self._request("bdev_jm_delete", params)

    def ultra21_util_get_malloc_stats(self):
        params = {"socket_id": 0}
        return self._request("ultra21_util_get_malloc_stats", params)

    def ultra21_lvol_mount_clone(self, clone_name, snap_bdev, base_bdev):
        params = {
            "modus": "CLONE",
            "lvol_bdev": clone_name,
            "base_bdev": base_bdev,
            "snapshot_bdev": snap_bdev
        }
        return self._request("ultra21_lvol_mount", params)

    def alceml_unmap_vuid(self, name, vuid):
        params = {"name": name, "vuid": vuid}
        return self._request("alceml_unmap_vuid", params)

    def jm_delete(self):
        params = {"name": 0, "vuid": 0}
        return self._request("jm_delete", params)

    def framework_start_init(self):
<<<<<<< HEAD
        return self._request("framework_start_init")
=======
        return self._request("framework_start_init")

    def bdev_examine(self, name):
        params = {"name": name}
        return self._request("bdev_examine", params)

    def nbd_start_disk(self, bdev_name, nbd_device="/dev/nbd0"):
        params = {
            "bdev_name": bdev_name,
            "nbd_device": nbd_device,
        }
        return self._request("nbd_start_disk", params)

    def nbd_stop_disk(self, nbd_device):
        params = {
            "nbd_device": nbd_device
        }
        return self._request("nbd_stop_disk", params)
>>>>>>> 4fb200e5
<|MERGE_RESOLUTION|>--- conflicted
+++ resolved
@@ -645,9 +645,6 @@
         return self._request("jm_delete", params)
 
     def framework_start_init(self):
-<<<<<<< HEAD
-        return self._request("framework_start_init")
-=======
         return self._request("framework_start_init")
 
     def bdev_examine(self, name):
@@ -666,4 +663,3 @@
             "nbd_device": nbd_device
         }
         return self._request("nbd_stop_disk", params)
->>>>>>> 4fb200e5
