# coding=utf-8
import datetime
import json
import logging
import os
import re
import tempfile
import shutil
import subprocess
import time
import uuid
from tracemalloc import Snapshot

import docker
import requests
from jinja2 import Environment, FileSystemLoader

from simplyblock_core import utils, scripts, constants, mgmt_node_ops, storage_node_ops, distr_controller, shell_utils
from simplyblock_core.controllers import cluster_events, device_controller, storage_events, pool_controller, \
    lvol_controller
from simplyblock_core.db_controller import DBController
from simplyblock_core.models.cluster import Cluster
from simplyblock_core.models.job_schedule import JobSchedule
from simplyblock_core.models.lvol_model import LVol
from simplyblock_core.models.mgmt_node import MgmtNode
from simplyblock_core.models.pool import Pool
from simplyblock_core.models.snapshot import SnapShot
from simplyblock_core.models.stats import StatsObject
from simplyblock_core.rpc_client import RPCClient
from simplyblock_core.models.nvme_device import NVMeDevice
from simplyblock_core.models.storage_node import StorageNode

logger = logging.getLogger()
TOP_DIR = os.path.dirname(os.path.dirname(os.path.realpath(__file__)))

db_controller = DBController()

def _create_update_user(cluster_id, grafana_url, grafana_secret, user_secret, update_secret=False):
    session = requests.session()
    session.auth = ("admin", grafana_secret)
    headers = {
        'X-Requested-By': '',
        'Content-Type': 'application/json',
    }
    retries = 5
    if update_secret:
        url = f"{grafana_url}/api/users/lookup?loginOrEmail={cluster_id}"
        response = session.request("GET", url, headers=headers)
        userid = response.json().get("id")
        
        payload = json.dumps({
            "password": user_secret
        })
        
        url = f"{grafana_url}/api/admin/users/{userid}/password"

        while retries > 0:
            response = session.request("PUT", url, headers=headers, data=payload)
            if response.status_code == 200:
                logger.debug(f"user create/update {cluster_id} succeeded")
                return response.status_code == 200
            logger.debug(response.status_code)
            logger.debug("waiting for grafana api to come up")
            retries -= 1
            time.sleep(3)

    else:
        payload = json.dumps({
            "name": cluster_id,
            "login": cluster_id,
            "password": user_secret
        })
        url = f"{grafana_url}/api/admin/users"
        while retries > 0:
            response = session.request("POST", url, headers=headers, data=payload)
            if response.status_code == 200:
                logger.debug(f"user create/update {cluster_id} succeeded")
                return response.status_code == 200
            logger.debug(response.status_code)
            logger.debug("waiting for grafana api to come up")
            retries -= 1
            time.sleep(3)


def _add_graylog_input(cluster_ip, password):
    url = f"http://{cluster_ip}/graylog/api/system/inputs"
    payload = json.dumps({
        "title": "spdk log input",
        "type": "org.graylog2.inputs.gelf.tcp.GELFTCPInput",
        "configuration": {
            "bind_address": "0.0.0.0",
            "port": 12201,
            "recv_buffer_size": 262144,
            "number_worker_threads": 2,
            "override_source": None,
            "charset_name": "UTF-8",
            "decompress_size_limit": 8388608
        },
        "global": True
    })
    headers = {
        'X-Requested-By': '',
        'Content-Type': 'application/json',
    }
    session = requests.session()
    session.auth = ("admin", password)
    response = session.request("POST", url, headers=headers, data=payload)
    logger.debug(response.text)
    return response.status_code == 201

def _set_max_result_window(cluster_ip, max_window=100000):
    url_existing_indices = f"http://{cluster_ip}:9200/_all/_settings"
    payload_existing = json.dumps({
        "settings": {
            "index.max_result_window": max_window
        }
    })
    headers = {
        'Content-Type': 'application/json',
    }
    response = requests.put(url_existing_indices, headers=headers, data=payload_existing)
    if response.status_code == 200:
        logger.info("Settings updated for existing indices.")
    else:
        logger.error(f"Failed to update settings for existing indices: {response.text}")
        return False
    
    url_template = f"http://{cluster_ip}:9200/_template/all_indices_template"
    payload_template = json.dumps({
        "index_patterns": ["*"],
        "settings": {
            "index.max_result_window": max_window
        }
    })
    response_template = requests.put(url_template, headers=headers, data=payload_template)
    if response_template.status_code == 200:
        logger.info("Template created for future indices.")
        return True
    else:
        logger.error(f"Failed to create template for future indices: {response_template.text}")
        return False

def create_cluster(blk_size, page_size_in_blocks, cli_pass,
                   cap_warn, cap_crit, prov_cap_warn, prov_cap_crit, ifname, log_del_interval, metrics_retention_period,
                   contact_point, grafana_endpoint, distr_ndcs, distr_npcs, distr_bs, distr_chunk_bs, ha_type,
                   enable_node_affinity, qpair_count, max_queue_size, inflight_io_threshold, enable_qos, strict_node_anti_affinity):

    logger.info("Installing dependencies...")
    ret = scripts.install_deps()
    logger.info("Installing dependencies > Done")

    if not ifname:
        ifname = "eth0"

    DEV_IP = utils.get_iface_ip(ifname)
    if not DEV_IP:
        logger.error(f"Error getting interface ip: {ifname}")
        return False

    logger.info(f"Node IP: {DEV_IP}")
    ret = scripts.configure_docker(DEV_IP)

    db_connection = f"{utils.generate_string(8)}:{utils.generate_string(32)}@{DEV_IP}:4500"
    ret = scripts.set_db_config(db_connection)

    logger.info("Configuring docker swarm...")
    c = docker.DockerClient(base_url=f"tcp://{DEV_IP}:2375", version="auto")
    try:
        if c.swarm.attrs and "ID" in c.swarm.attrs:
            logger.info("Docker swarm found, leaving swarm now")
            c.swarm.leave(force=True)
            try:
                c.volumes.get("monitoring_grafana_data").remove(force=True)
            except:
                pass
            time.sleep(3)

        c.swarm.init(DEV_IP)
        logger.info("Configuring docker swarm > Done")
    except Exception as e:
        print(e)

    if not cli_pass:
        cli_pass = utils.generate_string(10)

    # validate cluster duplicate
    logger.info("Adding new cluster object")
    c = Cluster()
    c.uuid = str(uuid.uuid4())
    c.blk_size = blk_size
    c.page_size_in_blocks = page_size_in_blocks
    c.nqn = f"{constants.CLUSTER_NQN}:{c.uuid}"
    c.cli_pass = cli_pass
    c.secret = utils.generate_string(20)
    c.grafana_secret = c.secret
    c.db_connection = db_connection
    if cap_warn and cap_warn > 0:
        c.cap_warn = cap_warn
    if cap_crit and cap_crit > 0:
        c.cap_crit = cap_crit
    if prov_cap_warn and prov_cap_warn > 0:
        c.prov_cap_warn = prov_cap_warn
    if prov_cap_crit and prov_cap_crit > 0:
        c.prov_cap_crit = prov_cap_crit
    if distr_ndcs == 0 and distr_npcs == 0:
        c.distr_ndcs = 1
        c.distr_npcs = 1
    else:
        c.distr_ndcs = distr_ndcs
        c.distr_npcs = distr_npcs
    c.distr_bs = distr_bs
    c.distr_chunk_bs = distr_chunk_bs
    c.ha_type = ha_type
    if grafana_endpoint:
        c.grafana_endpoint = grafana_endpoint
    else:
        c.grafana_endpoint = f"http://{DEV_IP}/grafana"
    c.enable_node_affinity = enable_node_affinity
    c.qpair_count = qpair_count or constants.QPAIR_COUNT

    c.max_queue_size = max_queue_size
    c.inflight_io_threshold = inflight_io_threshold
    c.enable_qos = enable_qos
    c.strict_node_anti_affinity = strict_node_anti_affinity

    alerts_template_folder = os.path.join(TOP_DIR, "simplyblock_core/scripts/alerting/")
    alert_resources_file = "alert_resources.yaml"

    env = Environment(loader=FileSystemLoader(alerts_template_folder), trim_blocks=True, lstrip_blocks=True)
    template = env.get_template(f'{alert_resources_file}.j2')

    slack_pattern = re.compile(r"https://hooks\.slack\.com/services/\S+")
    email_pattern = re.compile(r"^[a-zA-Z0-9._%+-]+@[a-zA-Z0-9.-]+\.[a-zA-Z]{2,}$")

    if slack_pattern.match(contact_point):
        ALERT_TYPE = "slack"
    elif email_pattern.match(contact_point):
        ALERT_TYPE = "email"
    else:
        ALERT_TYPE = "slack"
        contact_point = 'https://hooks.slack.com/services/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'

    values = {
        'CONTACT_POINT': contact_point,
        'GRAFANA_ENDPOINT': c.grafana_endpoint,
        'ALERT_TYPE': ALERT_TYPE,
    }

    temp_dir = tempfile.mkdtemp()

    temp_file_path = os.path.join(temp_dir, alert_resources_file)
    with open(temp_file_path, 'w') as file:
        file.write(template.render(values))

    destination_file_path = os.path.join(alerts_template_folder, alert_resources_file)
    try:
        subprocess.run(['sudo', '-v'], check=True)  # sudo -v checks if the current user has sudo permissions
        subprocess.run(['sudo', 'mv', temp_file_path, destination_file_path], check=True)
        print(f"File moved to {destination_file_path} successfully.")
    except subprocess.CalledProcessError as e:
        print(f"An error occurred: {e}")
    shutil.rmtree(temp_dir)

    logger.info("Deploying swarm stack ...")
    log_level = "DEBUG" if constants.LOG_WEB_DEBUG else "INFO"
    ret = scripts.deploy_stack(cli_pass, DEV_IP, constants.SIMPLY_BLOCK_DOCKER_IMAGE, c.secret, c.uuid,
                               log_del_interval, metrics_retention_period, log_level, c.grafana_endpoint)
    logger.info("Deploying swarm stack > Done")

    if ret == 0:
        logger.info("deploying swarm stack succeeded")
    else:
        logger.error("deploying swarm stack failed")

    logger.info("Configuring DB...")
    out = scripts.set_db_config_single()
    logger.info("Configuring DB > Done")

    _set_max_result_window(DEV_IP)

    _add_graylog_input(DEV_IP, c.secret)

    _create_update_user(c.uuid, c.grafana_endpoint, c.grafana_secret, c.secret)

    c.status = Cluster.STATUS_UNREADY
    c.create_dt = str(datetime.datetime.now())
    db_controller = DBController()
    c.write_to_db(db_controller.kv_store)

    cluster_events.cluster_create(c)

    mgmt_node_ops.add_mgmt_node(DEV_IP, c.uuid)

    logger.info("New Cluster has been created")
    logger.info(c.uuid)
    return c.uuid

def parse_nvme_list_output(output, target_model):
    lines = output.splitlines()
    for line in lines:
        if target_model in line:
            return line.split()[0]
    raise Exception(f"Device with model {target_model} not found in nvme list")

def cleanup_nvme(mount_point, nqn_value):
    if not nqn_value:
        logger.error("NQN value is empty. Skipping disconnect.")
        return False
    
    logger.info(f"Starting cleanup for NVMe device with NQN: {nqn_value}")

    # Unmount the filesystem
    try:
        subprocess.run(["sudo", "umount", mount_point], check=True)
        logger.info(f"Unmounted {mount_point}")
    except subprocess.CalledProcessError:
        logger.warning(f"Failed to unmount {mount_point}, continuing...")
        return False

    # Disconnect NVMe device
    try:
        subprocess.run(["sudo", "nvme", "disconnect", "-n", nqn_value], check=True)
        logger.info(f"Disconnected NVMe device: {nqn_value}")
    except subprocess.CalledProcessError:
        logger.error(f"Failed to disconnect NVMe device: {nqn_value}")
        return False

    # Remove the mount point directory
    try:
        subprocess.run(["sudo", "rm", "-rf", mount_point], check=True)
        logger.info(f"Removed mount point: {mount_point}")
    except subprocess.CalledProcessError:
        logger.warning(f"Failed to remove mount point {mount_point}")
        return False

    return True

def run_fio(mount_point):

    if not mount_point:
        raise ValueError("Mount point cannot be empty.")

    if not os.path.exists(mount_point):
        os.makedirs(mount_point, exist_ok=True)
    
    fio_config = f"""
[test]
ioengine=aiolib
direct=1
iodepth=4
readwrite=randrw
bs=4K
nrfiles=4
size=1G
verify=md5
numjobs=3
directory={mount_point}
"""
    config_file = "fio.cfg"
    with open(config_file, "w") as f:
        f.write(fio_config)
    
    try:
        result = subprocess.run(["sudo", "fio", config_file], check=True, text=True, capture_output=True)
        logger.info(result.stdout)
    except subprocess.CalledProcessError as e:
        logger.error(f"Error running fio: {e.stderr}")
    finally:
        if os.path.exists(config_file):
            os.remove(config_file)
            logger.info("fio configuration file removed.")
    

def deploy_cluster(storage_nodes,test,ha_type,distr_ndcs,distr_npcs,enable_qos,ifname,blk_size, page_size_in_blocks, cli_pass,
                   cap_warn, cap_crit, prov_cap_warn, prov_cap_crit, log_del_interval, metrics_retention_period,
                   contact_point, grafana_endpoint, distr_bs, distr_chunk_bs,
                   enable_node_affinity, qpair_count, max_queue_size, inflight_io_threshold, strict_node_anti_affinity,
                   data_nics,spdk_image,spdk_debug,small_bufsize,large_bufsize,num_partitions_per_dev,jm_percent,
                   spdk_cpu_mask,max_lvol,max_snap,max_prov,number_of_devices,enable_test_device,enable_ha_jm,
                   ha_jm_count, number_of_distribs,namespace,secondary_nodes,partition_size,
                   lvol_name, lvol_size, lvol_ha_type, pool_name, pool_max, host_id, comp, crypto, distr_vuid, max_rw_iops,
                   max_rw_mbytes, max_r_mbytes, max_w_mbytes, with_snapshot, max_size, crypto_key1, crypto_key2,
                   lvol_priority_class, fstype):
    logger.info("run deploy-cleaner")
    
    storage_node_ops.deploy_cleaner()
    
    logger.info("creating cluster")
    cluster_uuid = create_cluster(
            blk_size, page_size_in_blocks,
            cli_pass, cap_warn, cap_crit, prov_cap_warn, prov_cap_crit,
            ifname, log_del_interval, metrics_retention_period, contact_point, grafana_endpoint,
            distr_ndcs, distr_npcs, distr_bs, distr_chunk_bs, ha_type, enable_node_affinity,
            qpair_count, max_queue_size, inflight_io_threshold, enable_qos, strict_node_anti_affinity)
    
    time.sleep(5)

    storage_nodes_list=storage_nodes.split(",")
    for node in storage_nodes_list:
        node_ip = node.strip()
        dev_ip=f"{node_ip}:5000"
        add_node_status=storage_node_ops.add_node(cluster_uuid,dev_ip,ifname,data_nics,max_lvol,max_snap,max_prov,spdk_image,spdk_debug,
                                  small_bufsize,large_bufsize,spdk_cpu_mask,num_partitions_per_dev,jm_percent,number_of_devices,
                                  enable_test_device,namespace,number_of_distribs,enable_ha_jm,False,False,partition_size,ha_jm_count)
        
        
        if not add_node_status:
            logger.error("Could not add storage node successfully")
            return False

        time.sleep(5)
    
    if secondary_nodes:
        secondary_nodes_list = secondary_nodes.split(",")
        for node in secondary_nodes_list:
            node_ip = node.strip()
            dev_ip=f"{node_ip}:5000"
            add_node_status=storage_node_ops.add_node(cluster_uuid,dev_ip,ifname,data_nics,max_lvol,max_snap,max_prov,spdk_image,spdk_debug,
                                    small_bufsize,large_bufsize,spdk_cpu_mask,num_partitions_per_dev,jm_percent,number_of_devices,
                                    enable_test_device,namespace,number_of_distribs,enable_ha_jm,True,False,partition_size,ha_jm_count)
                    
            if not add_node_status:
                logger.error("Could not add storage node successfully")
                return False

        time.sleep(5)
    
    activated = cluster_activate(cluster_uuid)
    if not activated:
        logger.error("cluster failed to activate")
    
    if test:
        if not pool_name:
            logger.error("Pool name is empty!")
            return False        
        pool_id=pool_controller.add_pool(pool_name,pool_max,max_size,
                            max_rw_iops,max_rw_mbytes,max_r_mbytes,max_w_mbytes,None,cluster_uuid)
        
        if not pool_id:
            logger.error("pool did not create successfully")
            return False 

        if not lvol_name or lvol_size:
            logger.error("lvol name or size is empty!")
            return False   
            
        lvol_uuid, msg = lvol_controller.add_lvol_ha(
                    lvol_name, lvol_size, host_id, lvol_ha_type, pool_id, comp, crypto,
                    distr_vuid,
                    max_rw_iops=max_rw_iops,
                    max_rw_mbytes=max_rw_mbytes,
                    max_r_mbytes=max_r_mbytes,
                    max_w_mbytes=max_w_mbytes,
                    with_snapshot=with_snapshot,
                    max_size=max_size,
                    crypto_key1=crypto_key1,
                    crypto_key2=crypto_key2,
                    lvol_priority_class=lvol_priority_class,
                    uid=None, pvc_name=None, namespace=None)

        if not lvol_uuid:
            logger.error(f"lvol creation failed {msg}")
        
        
        time.sleep(5)
        
        subprocess.run("sudo modprobe nvme-tcp", shell=True, check=True)

        connect=lvol_controller.connect_lvol(lvol_uuid)
        
        if not connect:
            logger.error("connect command generation failed")

        for entry in connect:
            connect_string = entry.get("connect")
                
            subprocess.run(connect_string, shell=True, check=True)
        
        nvme_list_command = "sudo nvme list"
        logger.info(f"Executing NVMe list command: {nvme_list_command}")
        result = subprocess.run(nvme_list_command, shell=True, check=True, capture_output=True, text=True)

        nvme_output = result.stdout
        device_name = parse_nvme_list_output(nvme_output, lvol_uuid)
        
        mkfs_command = f"sudo mkfs.{fstype} {device_name}"
        subprocess.run(mkfs_command, shell=True, check=True)
        
        
        mount_point = os.path.join(os.path.expanduser("~"), lvol_uuid)
        os.makedirs(mount_point, exist_ok=True)
        mount_command = f"sudo mount {device_name} {mount_point}"
        
        subprocess.run(mount_command, shell=True, check=True)

        logger.info(f"running fio on mount point {mount_point}")

        run_fio(mount_point)
        
        match = re.search(r'--nqn=([^\s]+)', connect_string)
        nqn_value = match.group(1)
        
        cleaned = cleanup_nvme(mount_point, nqn_value)
        if not cleaned:
            return False

        status=lvol_controller.delete_lvol(lvol_uuid)
        
        pool_controller.delete_pool(pool_id)
        return True
    else:
        return True
                    
def add_cluster(blk_size, page_size_in_blocks, cap_warn, cap_crit, prov_cap_warn, prov_cap_crit,
                distr_ndcs, distr_npcs, distr_bs, distr_chunk_bs, ha_type, enable_node_affinity, qpair_count,
                max_queue_size, inflight_io_threshold, enable_qos, strict_node_anti_affinity):
    db_controller = DBController()
    clusters = db_controller.get_clusters()
    if not clusters:
        logger.error("No previous clusters found!")
        return False

    logger.info("Adding new cluster")
    cluster = Cluster()
    cluster.uuid = str(uuid.uuid4())
    cluster.blk_size = blk_size
    cluster.page_size_in_blocks = page_size_in_blocks
    cluster.nqn = f"{constants.CLUSTER_NQN}:{cluster.uuid}"
    cluster.secret = utils.generate_string(20)
    cluster.strict_node_anti_affinity = strict_node_anti_affinity

    default_cluster = clusters[0]
    cluster.db_connection = default_cluster.db_connection
    cluster.grafana_secret = default_cluster.grafana_secret
    cluster.grafana_endpoint = default_cluster.grafana_endpoint

    _create_update_user(cluster.uuid, cluster.grafana_endpoint, cluster.grafana_secret, cluster.secret)

    if distr_ndcs == 0 and distr_npcs == 0:
        cluster.distr_ndcs = 2
        cluster.distr_npcs = 1
    else:
        cluster.distr_ndcs = distr_ndcs
        cluster.distr_npcs = distr_npcs
    cluster.distr_bs = distr_bs
    cluster.distr_chunk_bs = distr_chunk_bs
    cluster.ha_type = ha_type
    cluster.enable_node_affinity = enable_node_affinity
    cluster.qpair_count = qpair_count or constants.QPAIR_COUNT
    cluster.max_queue_size = max_queue_size
    cluster.inflight_io_threshold = inflight_io_threshold
    cluster.enable_qos = enable_qos
    if cap_warn and cap_warn > 0:
        cluster.cap_warn = cap_warn
    if cap_crit and cap_crit > 0:
        cluster.cap_crit = cap_crit
    if prov_cap_warn and prov_cap_warn > 0:
        cluster.prov_cap_warn = prov_cap_warn
    if prov_cap_crit and prov_cap_crit > 0:
        cluster.prov_cap_crit = prov_cap_crit

    cluster.status = Cluster.STATUS_UNREADY
    cluster.create_dt = str(datetime.datetime.now())
    cluster.write_to_db(db_controller.kv_store)
    cluster_events.cluster_create(cluster)

    return cluster.get_id()


def cluster_activate(cl_id, force=False, force_lvstore_create=False):
    db_controller = DBController()
    cluster = db_controller.get_cluster_by_id(cl_id)
    if not cluster:
        logger.error(f"Cluster not found {cl_id}")
        return False
    if cluster.status == Cluster.STATUS_ACTIVE:
        logger.warning("Cluster is ACTIVE")
        if not force:
            logger.warning(f"Failed to activate cluster, Cluster is in an ACTIVE state, use --force to reactivate")
            return False

    ols_status = cluster.status
    if ols_status == Cluster.STATUS_IN_ACTIVATION:
        ols_status = Cluster.STATUS_UNREADY
    else:
        set_cluster_status(cl_id, Cluster.STATUS_IN_ACTIVATION)
    snodes = db_controller.get_storage_nodes_by_cluster_id(cl_id)
    online_nodes = []
    dev_count = 0

    for node in snodes:
        if node.is_secondary_node:  # pass
            continue
        if node.status == node.STATUS_ONLINE:
            online_nodes.append(node)
            for dev in node.nvme_devices:
                if dev.status == dev.STATUS_ONLINE:
                    dev_count += 1
    minimum_devices = cluster.distr_ndcs + cluster.distr_npcs + 1
    if dev_count < minimum_devices:
        logger.error(f"Failed to activate cluster, No enough online device.. Minimum is {minimum_devices}")
        set_cluster_status(cl_id, ols_status)
        return False

    records = db_controller.get_cluster_capacity(cluster)
    max_size = records[0]['size_total']

    used_nodes_as_sec = []
    snodes = db_controller.get_storage_nodes_by_cluster_id(cl_id)
    if cluster.ha_type == "ha":
        for snode in snodes:
            if snode.is_secondary_node:  # pass
                continue
            if snode.secondary_node_id:
                sec_node = db_controller.get_storage_node_by_id(snode.secondary_node_id)
                sec_node.lvstore_stack_secondary_1 = snode.get_id()
                sec_node.write_to_db()
                used_nodes_as_sec.append(snode.secondary_node_id)
                continue
            secondary_nodes = storage_node_ops.get_secondary_nodes(snode)
            if not secondary_nodes:
                logger.error(f"Failed to activate cluster, No enough secondary nodes")
                set_cluster_status(cl_id, ols_status)
                return False
            snode = db_controller.get_storage_node_by_id(snode.get_id())
            snode.secondary_node_id = secondary_nodes[0]
            snode.write_to_db()
            sec_node = db_controller.get_storage_node_by_id(snode.secondary_node_id)
            sec_node.lvstore_stack_secondary_1 = snode.get_id()
            sec_node.write_to_db()
            used_nodes_as_sec.append(snode.secondary_node_id)

    snodes = db_controller.get_storage_nodes_by_cluster_id(cl_id)
    for snode in snodes:
        if snode.is_secondary_node:  # pass
            continue
        if snode.status != StorageNode.STATUS_ONLINE:
            continue
        if snode.lvstore and force_lvstore_create is False:
            logger.warning(f"Node {snode.get_id()} already has lvstore {snode.lvstore}")
            ret = storage_node_ops.recreate_lvstore(snode)
        else:
            ret = storage_node_ops.create_lvstore(snode, cluster.distr_ndcs, cluster.distr_npcs, cluster.distr_bs,
                                              cluster.distr_chunk_bs, cluster.page_size_in_blocks, max_size)
        snode = db_controller.get_storage_node_by_id(snode.get_id())
        if ret:
            snode.lvstore_status = "ready"
            snode.write_to_db()

        else:
            snode.lvstore_status = "failed"
            snode.write_to_db()
            logger.error(f"Failed to restore lvstore on node {snode.get_id()}")
            if not force:
                logger.error("Failed to activate cluster")
                set_cluster_status(cl_id, ols_status)
                return False


    if not cluster.cluster_max_size:
        cluster = db_controller.get_cluster_by_id(cl_id)
        cluster.cluster_max_size = max_size
        cluster.cluster_max_devices = dev_count
        cluster.cluster_max_nodes = len(online_nodes)
        cluster.write_to_db(db_controller.kv_store)
    set_cluster_status(cl_id, Cluster.STATUS_ACTIVE)
    logger.info("Cluster activated successfully")
    return True


def get_cluster_status(cl_id, is_json=False):
    db_controller = DBController()
    cluster = db_controller.get_cluster_by_id(cl_id)
    if not cluster:
        logger.error(f"Cluster not found {cl_id}")
        return False

    st = db_controller.get_storage_nodes_by_cluster_id(cl_id)
    data = []
    for node in st:
        for dev in node.nvme_devices:
            data.append({
                "UUID": dev.get_id(),
                "Storage ID": dev.cluster_device_order,
                "Physical label": dev.physical_label,
                "Size": utils.humanbytes(dev.size),
                "Hostname": node.hostname,
                "Status": dev.status,
                "IO Error": dev.io_error,
                "Health": dev.health_check
            })
    data = sorted(data, key=lambda x: x["Storage ID"])
    if is_json:
        return json.dumps(data, indent=2)
    else:
        return utils.print_table(data)


def set_cluster_status(cl_id, status):
    db_controller = DBController()
    cluster = db_controller.get_cluster_by_id(cl_id)
    if not cluster:
        logger.error(f"Cluster not found {cl_id}")
        return False

    if cluster.status == status:
        return True

    old_status = cluster.status
    cluster.status = status
    cluster.write_to_db(db_controller.kv_store)
    cluster_events.cluster_status_change(cluster, cluster.status, old_status)
    return True


def suspend_cluster(cl_id):
    return set_cluster_status(cl_id, Cluster.STATUS_SUSPENDED)


def unsuspend_cluster(cl_id):
    return set_cluster_status(cl_id, Cluster.STATUS_ACTIVE)


def degrade_cluster(cl_id):
    return set_cluster_status(cl_id, Cluster.STATUS_DEGRADED)


def cluster_set_read_only(cl_id):
    db_controller = DBController()
    cluster = db_controller.get_cluster_by_id(cl_id)
    if not cluster:
        logger.error(f"Cluster not found {cl_id}")
        return False

    if cluster.status == Cluster.STATUS_READONLY:
        return True

    ret = set_cluster_status(cl_id, Cluster.STATUS_READONLY)
    if ret:
        st = db_controller.get_storage_nodes_by_cluster_id(cl_id)
        for node in st:
            if node.status not in [StorageNode.STATUS_ONLINE, StorageNode.STATUS_SUSPENDED, StorageNode.STATUS_DOWN]:
                continue

            rpc_client = RPCClient(
                node.mgmt_ip, node.rpc_port,
                node.rpc_username, node.rpc_password, timeout=3, retry=2)

            if node.lvstore:
                rpc_client.bdev_lvol_set_lvs_read_only(node.lvstore, True)
                if node.secondary_node_id:
                    sec_node = db_controller.get_storage_node_by_id(node.secondary_node_id)
                    if sec_node:
                        sec_rpc_client = RPCClient(
                            sec_node.mgmt_ip, sec_node.rpc_port,
                            sec_node.rpc_username, sec_node.rpc_password, timeout=3, retry=2)
                        sec_rpc_client.bdev_lvol_set_lvs_read_only(node.lvstore, True)

    return True


def cluster_set_active(cl_id):
    db_controller = DBController()
    cluster = db_controller.get_cluster_by_id(cl_id)
    if not cluster:
        logger.error(f"Cluster not found {cl_id}")
        return False

    if cluster.status == Cluster.STATUS_ACTIVE:
        return True

    ret = set_cluster_status(cl_id, Cluster.STATUS_ACTIVE)
    if ret:
        st = db_controller.get_storage_nodes_by_cluster_id(cl_id)
        for node in st:
            if node.status not in [StorageNode.STATUS_ONLINE, StorageNode.STATUS_SUSPENDED, StorageNode.STATUS_DOWN]:
                continue

            rpc_client = RPCClient(
                node.mgmt_ip, node.rpc_port,
                node.rpc_username, node.rpc_password, timeout=3, retry=2)

            if node.lvstore:
                rpc_client.bdev_lvol_set_lvs_read_only(node.lvstore, False)
                if node.secondary_node_id:
                    sec_node = db_controller.get_storage_node_by_id(node.secondary_node_id)
                    if sec_node:
                        sec_rpc_client = RPCClient(
                            sec_node.mgmt_ip, sec_node.rpc_port,
                            sec_node.rpc_username, sec_node.rpc_password, timeout=3, retry=2)
                        sec_rpc_client.bdev_lvol_set_lvs_read_only(node.lvstore, False)
    return True


def list():
    db_controller = DBController()
    cls = db_controller.get_clusters()
    mt = db_controller.get_mgmt_nodes()

    data = []
    for cl in cls:
        st = db_controller.get_storage_nodes_by_cluster_id(cl.get_id())
        status = cl.status
        if cl.is_re_balancing and status in [Cluster.STATUS_ACTIVE, Cluster.STATUS_DEGRADED]:
            status = f"{status} - ReBalancing"
        data.append({
            "UUID": cl.get_id(),
            "NQN": cl.nqn,
            "ha_type": cl.ha_type,
            "#mgmt": len(mt),
            "#storage": len(st),
            "Mod": f"{cl.distr_ndcs}x{cl.distr_npcs}",
            "Status": status.upper(),
        })
    return utils.print_table(data)



def list_all_info(cluster_id):
    db_controller = DBController()
    cl = db_controller.get_cluster_by_id(cluster_id)
    if not cl:
        logger.error(f"Cluster not found {cluster_id}")
        return False

    mt = db_controller.get_mgmt_nodes()
    mt_online = [m for m in mt if m.status == MgmtNode.STATUS_ONLINE]

    data = []

    st = db_controller.get_storage_nodes_by_cluster_id(cl.get_id())
    st_online = [s for s in st if s.status == StorageNode.STATUS_ONLINE]

    pools = db_controller.get_pools(cluster_id)
    p_online = [p for p in pools if p.status == Pool.STATUS_ACTIVE]

    lvols = db_controller.get_lvols(cluster_id)
    lv_online = [p for p in lvols if p.status == LVol.STATUS_ONLINE]

    snaps = [sn for sn in db_controller.get_snapshots() if sn.cluster_id == cluster_id]

    devs = []
    devs_online = []
    for n in st:
        for dev in n.nvme_devices:
            devs.append(dev)
            if dev.status == NVMeDevice.STATUS_ONLINE:
                devs_online.append(dev)

    records = db_controller.get_cluster_capacity(cl, 1)
    if records:
        rec = records[0]
    else:
        rec = StatsObject()

    task_total = 0
    task_running = 0
    task_pending = 0
    for task in db_controller.get_job_tasks(cl.get_id()):
        task_total += 1
        if task.status == JobSchedule.STATUS_RUNNING:
            task_running += 1
        elif task.status in [JobSchedule.STATUS_NEW, JobSchedule.STATUS_SUSPENDED]:
            task_pending += 1

    status = cl.status
    if cl.is_re_balancing and status in [Cluster.STATUS_ACTIVE, Cluster.STATUS_DEGRADED]:
        status = f"{status} - ReBalancing"
    data.append({
        "Cluster UUID": cl.get_id(),
        "Type": cl.ha_type.upper(),
        "Mod": f"{cl.distr_ndcs}x{cl.distr_npcs}",

        "Mgmt Nodes": f"{len(mt)}/{len(mt_online)}",
        "Storage Nodes": f"{len(st)}/{len(st_online)}",
        "Devices": f"{len(devs)}/{len(devs_online)}",
        "Pools": f"{len(pools)}/{len(p_online)}",
        "Lvols": f"{len(lvols)}/{len(lv_online)}",
        "Snaps": f"{len(snaps)}",

        "Tasks total": f"{task_total}",
        "Tasks running": f"{task_running}",
        "Tasks pending": f"{task_pending}",
        #
        # "Size total": f"{utils.humanbytes(rec.size_total)}",
        # "Size Used": f"{utils.humanbytes(rec.size_used)}",
        # "Size prov": f"{utils.humanbytes(rec.size_prov)}",
        # "Size util": f"{rec.size_util}%",
        # "Size prov util": f"{rec.size_prov_util}%",
        "Status": status.upper(),

    })

    out = utils.print_table(data, title="Cluster Info")
    out += "\n"

    data = []

    data.append({
        "Cluster UUID": cl.uuid,
        # "Type": "Cluster Object",
        # "Devices": f"{len(devs)}/{len(devs_online)}",
        # "Lvols": f"{len(lvols)}/{len(lv_online)}",

        "Size prov": f"{utils.humanbytes(rec.size_prov)}",
        "Size Used": f"{utils.humanbytes(rec.size_used)}",
        "Size free": f"{utils.humanbytes(rec.size_free)}",
        "Size %": f"{rec.size_util}%",
        "Size prov %": f"{rec.size_prov_util}%",

        "Read BW/s": f"{utils.humanbytes(rec.read_bytes_ps)}",
        "Write BW/s": f"{utils.humanbytes(rec.write_bytes_ps)}",
        "Read IOP/s": f"{rec.read_io_ps}",
        "Write IOP/s": f"{rec.write_io_ps}",

        "Health": "True",
        "Status": status.upper(),

    })

    out += "\n"
    out += utils.print_table(data, title="Cluster Stats")
    out += "\n"

    data = []

    dev_data = []

    for node in st:
        records = db_controller.get_node_capacity(node, 1)
        if records:
            rec = records[0]
        else:
            rec = StatsObject()

        lvs = db_controller.get_lvols_by_node_id(node.get_id()) or []
        total_devices = len(node.nvme_devices)
        online_devices = 0
        for dev in node.nvme_devices:
            if dev.status == NVMeDevice.STATUS_ONLINE:
                online_devices += 1

        data.append({
            "Storage node UUID": node.uuid,
            "Devices": f"{total_devices}/{online_devices}",
            "LVols": f"{len(lvs)}",

            "Size prov": f"{utils.humanbytes(rec.size_total)}",
            "Size Used": f"{utils.humanbytes(rec.size_used)}",
            "Size free": f"{utils.humanbytes(rec.size_free)}",
            "Size %": f"{rec.size_util}%",
            "Size prov %": f"{rec.size_prov_util}%",

            "Read BW/s": f"{utils.humanbytes(rec.read_bytes_ps)}",
            "Write BW/s": f"{utils.humanbytes(rec.write_bytes_ps)}",
            "Read IOP/s": f"{rec.read_io_ps}",
            "Write IOP/s": f"{rec.write_io_ps}",

            "Status": node.status,

        })

        for dev in node.nvme_devices:
            records = db_controller.get_device_capacity(dev)
            if records:
                rec = records[0]
            else:
                rec = StatsObject()

            dev_data.append({
                "Device UUID": dev.uuid,
                "StorgeID": dev.cluster_device_order,

                "Size total": f"{utils.humanbytes(rec.size_total)}",
                "Size Used": f"{utils.humanbytes(rec.size_used)}",
                "Size free": f"{utils.humanbytes(rec.size_free)}",
                "Size %": f"{rec.size_util}%",
                # "Size prov %": f"{rec.size_prov_util}%",

                "Read BW/s": f"{utils.humanbytes(rec.read_bytes_ps)}",
                "Write BW/s": f"{utils.humanbytes(rec.write_bytes_ps)}",
                "Read IOP/s": f"{rec.read_io_ps}",
                "Write IOP/s": f"{rec.write_io_ps}",

                "Health": dev.health_check,
                "Status": dev.status,

            })

    out += "\n"
    if data:
        out +=  utils.print_table(data, title="Storage Nodes Stats")
        out += "\n"

    out += "\n"
    if dev_data:
        out +=  utils.print_table(dev_data, title="Storage Devices Stats")
        out += "\n"

    lvol_data = []
    for lvol in db_controller.get_lvols(cluster_id):
        records = db_controller.get_lvol_stats(lvol, 1)
        if records:
            rec = records[0]
        else:
            rec = StatsObject()

        lvol_data.append({
            "LVol UUID": lvol.uuid,

            "Size prov": f"{utils.humanbytes(rec.size_total)}",
            "Size Used": f"{utils.humanbytes(rec.size_used)}",
            "Size free": f"{utils.humanbytes(rec.size_free)}",
            "Size %": f"{rec.size_util}%",
            # "Size prov %": f"{rec.size_prov_util}%",

            "Read BW/s": f"{utils.humanbytes(rec.read_bytes_ps)}",
            "Write BW/s": f"{utils.humanbytes(rec.write_bytes_ps)}",
            "Read IOP/s": f"{rec.read_io_ps}",
            "Write IOP/s": f"{rec.write_io_ps}",

            "Connections": f"{rec.connected_clients}",
            "Health": lvol.health_check,
            "Status": lvol.status,

        })

    out += "\n"
    if lvol_data:
        out += utils.print_table(lvol_data, title="LVol Stats")
        out += "\n"

    return out


def get_capacity(cluster_id, history, records_count=20, is_json=False):
    db_controller = DBController()
    cluster = db_controller.get_cluster_by_id(cluster_id)
    if not cluster:
        logger.error(f"Cluster not found {cluster_id}")
        return False

    if history:
        records_number = utils.parse_history_param(history)
        if not records_number:
            logger.error(f"Error parsing history string: {history}")
            return False
    else:
        records_number = 20

    records = db_controller.get_cluster_capacity(cluster, records_number)

    cap_stats_keys = [
        "date",
        "size_total",
        "size_prov",
        "size_used",
        "size_free",
        "size_util",
        "size_prov_util",
    ]
    new_records = utils.process_records(records, records_count, keys=cap_stats_keys)

    if is_json:
        return json.dumps(new_records, indent=2)

    out = []
    for record in new_records:
        out.append({
            "Date": time.strftime("%Y-%m-%d %H:%M:%S", time.gmtime(record['date'])),
            "Absolut": utils.humanbytes(record['size_total']),
            "Provisioned": utils.humanbytes(record['size_prov']),
            "Used": utils.humanbytes(record['size_used']),
            "Free": utils.humanbytes(record['size_free']),
            "Util %": f"{record['size_util']}%",
            "Prov Util %": f"{record['size_prov_util']}%",
        })
    return out


def get_iostats_history(cluster_id, history_string, records_count=20, parse_sizes=True, with_sizes=False):
    db_controller = DBController()
    cluster = db_controller.get_cluster_by_id(cluster_id)
    if not cluster:
        logger.warning(f"Cluster not found {cluster_id}")
        return False

    nodes = db_controller.get_storage_nodes_by_cluster_id(cluster_id)
    if not nodes:
        logger.warning("no nodes found")
        return False

    if history_string:
        records_number = utils.parse_history_param(history_string)
        if not records_number:
            logger.error(f"Error parsing history string: {history_string}")
            return False
    else:
        records_number = 20

    records = db_controller.get_cluster_stats(cluster, records_number)

    io_stats_keys = [
        "date",
        "read_bytes",
        "read_bytes_ps",
        "read_io_ps",
        "read_io",
        "read_latency_ps",
        "write_bytes",
        "write_bytes_ps",
        "write_io",
        "write_io_ps",
        "write_latency_ps",
    ]
    if with_sizes:
        io_stats_keys.extend(
            [
                "size_total",
                "size_prov",
                "size_used",
                "size_free",
                "size_util",
                "size_prov_util",
                "read_latency_ticks",
                "record_duration",
                "record_end_time",
                "record_start_time",
                "unmap_bytes",
                "unmap_bytes_ps",
                "unmap_io",
                "unmap_io_ps",
                "unmap_latency_ps",
                "unmap_latency_ticks",
                "write_bytes_ps",
                "write_latency_ticks",
            ]
        )
    # combine records
    new_records = utils.process_records(records, records_count, keys=io_stats_keys)

    if not parse_sizes:
        return new_records

    out = []
    for record in new_records:
        out.append({
            "Date": time.strftime("%Y-%m-%d %H:%M:%S", time.gmtime(record['date'])),
            "Read speed": utils.humanbytes(record['read_bytes_ps']),
            "Read IOPS": record["read_io_ps"],
            "Read lat": record["read_latency_ps"],
            "Write speed": utils.humanbytes(record["write_bytes_ps"]),
            "Write IOPS": record["write_io_ps"],
            "Write lat": record["write_latency_ps"],
        })
    return out


def get_ssh_pass(cluster_id):
    db_controller = DBController()
    cluster = db_controller.get_cluster_by_id(cluster_id)
    if not cluster:
        logger.error(f"Cluster not found {cluster_id}")
        return False
    return cluster.cli_pass


def get_secret(cluster_id):
    db_controller = DBController()
    cluster = db_controller.get_cluster_by_id(cluster_id)
    if not cluster:
        logger.error(f"Cluster not found {cluster_id}")
        return False
    return cluster.secret


def set_secret(cluster_id, secret):
    
    db_controller = DBController()

    cluster = db_controller.get_cluster_by_id(cluster_id)
    if not cluster:
        logger.error(f"Cluster not found {cluster_id}")
        return False

    secret = secret.strip()
    if len(secret) < 20:
        return "Secret must be at least 20 char"
    
    _create_update_user(cluster_id, cluster.grafana_endpoint, cluster.grafana_secret, secret, update_secret=True)
    
    cluster.secret = secret
    cluster.write_to_db(db_controller.kv_store)
    
    return "Done"


def get_logs(cluster_id, is_json=False):
    db_controller = DBController()
    cluster = db_controller.get_cluster_by_id(cluster_id)
    if not cluster:
        logger.error(f"Cluster not found {cluster_id}")
        return False

    events = db_controller.get_events(cluster_id)
    out = []
    for record in events:
        logger.debug(record)
        Storage_ID = None
        if 'storage_ID' in record.object_dict:
            Storage_ID = record.object_dict['storage_ID']

        elif 'cluster_device_order' in record.object_dict:
            Storage_ID = record.object_dict['cluster_device_order']

        vuid = None
        if 'vuid' in record.object_dict:
            vuid = record.object_dict['vuid']

        msg =  record.message
        if record.event in ["device_status", "node_status"]:
            msg = msg+f" ({record.count})"

        out.append({
            "Date": record.get_date_string(),
            "NodeId": record.node_id,
            "Event": record.event,
            "Level": record.event_level,
            "Message":msg,
            "Storage_ID": str(Storage_ID),
            "VUID": str(vuid),
            "Status": record.status,
        })
    if is_json:
        return json.dumps(out, indent=2)
    else:
        return utils.print_table(out)


def get_cluster(cl_id):
    db_controller = DBController()
    cluster = db_controller.get_cluster_by_id(cl_id)
    if not cluster:
        logger.error(f"Cluster not found {cl_id}")
        return False

    return json.dumps(cluster.get_clean_dict(), indent=2, sort_keys=True)


def update_cluster(cl_id, mgmt_only=False, restart_cluster=False):
    db_controller = DBController()
    cluster = db_controller.get_cluster_by_id(cl_id)
    if not cluster:
        logger.error(f"Cluster not found {cl_id}")
        return False

<<<<<<< HEAD
    if cluster.status != Cluster.STATUS_ACTIVE:
        logger.error(f"Cluster is not active")
        if restart_cluster:
            return False

=======
>>>>>>> e167f42b
    try:
        sbcli=constants.SIMPLY_BLOCK_CLI_NAME
        out, _, ret_code = shell_utils.run_command(f"pip install {sbcli} --upgrade")
        if ret_code == 0:
            logger.info(f"{sbcli} upgraded")
    except Exception as e:
        logger.error(e)

    try:
        logger.info("Updating mgmt cluster")
        cluster_docker = utils.get_docker_client(cl_id)
        logger.info(f"Pulling image {constants.SIMPLY_BLOCK_DOCKER_IMAGE}")
        cluster_docker.images.pull(constants.SIMPLY_BLOCK_DOCKER_IMAGE)
        image_without_tag = constants.SIMPLY_BLOCK_DOCKER_IMAGE.split(":")[0]
        image_without_tag = image_without_tag.split("/")[-1]
        for service in cluster_docker.services.list():
            if image_without_tag in service.attrs['Spec']['Labels']['com.docker.stack.image']:
                logger.info(f"Updating service {service.name}")
                service.update(image=constants.SIMPLY_BLOCK_DOCKER_IMAGE, force_update=True)
        logger.info("Done updating mgmt cluster")
    except Exception as e:
        print(e)

    if not mgmt_only:
        set_cluster_status(cl_id, Cluster.STATUS_SUSPENDED)
        logger.info("updating storage nodes")
        for node in db_controller.get_storage_nodes_by_cluster_id(cl_id):
            if node.status in [StorageNode.STATUS_ONLINE, StorageNode.STATUS_SUSPENDED]:
                try:
                    storage_node_ops.start_storage_node_api_container(node.mgmt_ip)
                except Exception as e:
                    logger.error(e)

        if restart_cluster:
            logger.info("Restarting cluster")
            ret = cluster_grace_shutdown(cl_id)
            if ret:
                cluster_grace_startup(cl_id)

    logger.info("Done")
    return True


def cluster_grace_startup(cl_id, clear_data=False, spdk_image=None):
    db_controller = DBController()
    cluster = db_controller.get_cluster_by_id(cl_id)
    if not cluster:
        logger.error(f"Cluster not found {cl_id}")
        return False
    # logger.info(f"Unsuspending cluster: {cl_id}")
    # unsuspend_cluster(cl_id)

    st = db_controller.get_storage_nodes_by_cluster_id(cl_id)
    for node in st:
        logger.info(f"Restarting node: {node.get_id()}")
        storage_node_ops.restart_storage_node(node.get_id(), clear_data=clear_data, force=True, spdk_image=spdk_image)
        # time.sleep(5)
        get_node = db_controller.get_storage_node_by_id(node.get_id())
        if get_node.status != StorageNode.STATUS_ONLINE:
            logger.error("failed to restart node")

    return True


def cluster_grace_shutdown(cl_id):
    db_controller = DBController()
    cluster = db_controller.get_cluster_by_id(cl_id)
    if not cluster:
        logger.error(f"Cluster not found {cl_id}")
        return False

    st = db_controller.get_storage_nodes_by_cluster_id(cl_id)
    for node in st:
        if node.status == StorageNode.STATUS_ONLINE:
            logger.info(f"Suspending node: {node.get_id()}")
            storage_node_ops.suspend_storage_node(node.get_id())
            logger.info(f"Shutting down node: {node.get_id()}")
            storage_node_ops.shutdown_storage_node(node.get_id())

    return True


def delete_cluster(cl_id):
    db_controller = DBController()
    cluster = db_controller.get_cluster_by_id(cl_id)
    if not cluster:
        logger.error(f"Cluster not found {cl_id}")
        return False

    nodes = db_controller.get_storage_nodes_by_cluster_id(cl_id)
    if nodes:
        logger.error("Can only remove Empty cluster, Storage nodes found")
        return False

    pools = db_controller.get_pools(cl_id)
    if pools:
        logger.error("Can only remove Empty cluster, Pools found")
        return False

    if len(db_controller.get_clusters()) == 1 :
        logger.error("Can not remove the last cluster!")
        return False

    logger.info(f"Deleting Cluster {cl_id}")
    cluster_events.cluster_delete(cluster)
    cluster.remove(db_controller.kv_store)
    logger.info("Done")

def open_db_from_zip(fip_path):
    import boto3
    s3 = boto3.client('s3')


    out = '/tmp/fdb.zip'
    try:
        os.remove(out)
    except:
        pass

    buket_name = 'simplyblock-e2e-test-logs'
    file_name = ""
    if fip_path.startswith('s3://'):
        # s3://simplyblock-e2e-test-logs/12220160320/mgmt/fdb.zip
        buket_name = fip_path.split("/")[2]
        file_name = "/".join(fip_path.split("/")[3:])


    elif len(fip_path.split('/'))<=3:
        # /12220160320/mgmt/fdb.zip
        file_name = fip_path

    elif fip_path.startswith('https://'):
        #https://simplyblock-e2e-test-logs.s3.us-east-2.amazonaws.com/12220160320/mgmt/fdb.zip
        buket_name = fip_path.split("/")[2]
        buket_name = buket_name.split(".")[0]
        file_name = "/".join(fip_path.split("/")[3:])
    else:
        file_name = fip_path

    try:
        ret = s3.download_file(buket_name, file_name, out)
    except Exception as e:
        logger.error(e)

    if os.path.exists(out):
        scripts.deploy_fdb_from_file_service(out)



def cluster_reset():
    """


set -x

CMD=$(ls ~/.local/bin/sbcli-* | awk '{n=split($0,a,"/"); print a[n]}')
cl=$($CMD cluster list | tail -n -3 | awk '{print $2}')

#$CMD cluster graceful-shutdown $cl

for sn_id in $($CMD sn list | grep / | awk '{print $2}'); do
  $CMD -d sn shutdown --force $sn_id
done

sudo mv /etc/foundationdb/fdb.cluster /etc/foundationdb/fdb.cluster.bck
for service_id in $(docker service ls | grep / | awk '{print $1}'); do
  docker service update "$service_id" --force --detach
done

# restore
fdb_cont=$(sudo docker ps | grep "app_fdb-server" | awk '{print $1}')
sudo docker rm --force $fdb_cont
sudo rm -rf /etc/foundationdb/data/*
fdbcli --exec "configure new single ssd ; writemode on ; clearrange \"\" \\xff" -C /etc/foundationdb/fdb.cluster.bck
BF=$(fdbbackup list -b file:///etc/foundationdb/backup/)
fdbrestore start -r "$BF" --dest-cluster-file /etc/foundationdb/fdb.cluster.bck -t fresh_deploy

sudo mv /etc/foundationdb/fdb.cluster.bck /etc/foundationdb/fdb.cluster

for service_id in $(docker service ls | grep / | awk '{print $1}'); do
  docker service update "$service_id" --force --detach
done

sleep 30
for sn_id in $($CMD sn list | grep / | awk '{print $2}'); do
  $CMD -d sn shutdown --force $sn_id
done

sleep 5
$CMD -d cluster graceful-startup $cl  --clear-data

$CMD -d cluster activate $cl

    """<|MERGE_RESOLUTION|>--- conflicted
+++ resolved
@@ -1254,14 +1254,6 @@
         logger.error(f"Cluster not found {cl_id}")
         return False
 
-<<<<<<< HEAD
-    if cluster.status != Cluster.STATUS_ACTIVE:
-        logger.error(f"Cluster is not active")
-        if restart_cluster:
-            return False
-
-=======
->>>>>>> e167f42b
     try:
         sbcli=constants.SIMPLY_BLOCK_CLI_NAME
         out, _, ret_code = shell_utils.run_command(f"pip install {sbcli} --upgrade")
