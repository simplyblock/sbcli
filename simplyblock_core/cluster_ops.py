--- conflicted
+++ resolved
@@ -186,7 +186,7 @@
     if not reachable:
         logger.error(f"Failed to update settings for existing indices: {response.text}")
         return False
-    
+
     url_template = f"http://{cluster_ip}/opensearch/_template/all_indices_template"
     payload_template = json.dumps({
         "index_patterns": ["*"],
@@ -202,23 +202,16 @@
         logger.error(f"Failed to create template for future indices: {response_template.text}")
         return False
 
-   
+
 def create_cluster(blk_size, page_size_in_blocks, cli_pass,
-<<<<<<< HEAD
-                   cap_warn, cap_crit, prov_cap_warn, prov_cap_crit, ifname, log_del_interval, metrics_retention_period,
-                   contact_point, grafana_endpoint, distr_ndcs, distr_npcs, distr_bs, distr_chunk_bs, ha_type,
-                   enable_node_affinity, qpair_count, max_queue_size, inflight_io_threshold, enable_qos, disable_monitoring,
-                   strict_node_anti_affinity, jm_device_per_node=1) -> str:
-=======
                    cap_warn, cap_crit, prov_cap_warn, prov_cap_crit, ifname, mgmt_ip, log_del_interval, metrics_retention_period,
                    contact_point, grafana_endpoint, distr_ndcs, distr_npcs, distr_bs, distr_chunk_bs, ha_type, mode,
-                   enable_node_affinity, qpair_count, max_queue_size, inflight_io_threshold, enable_qos, disable_monitoring, strict_node_anti_affinity, name, 
-                   tls_secret, ingress_host_source, dns_name) -> str:
->>>>>>> e3555990
+                   enable_node_affinity, qpair_count, max_queue_size, inflight_io_threshold, enable_qos, disable_monitoring, strict_node_anti_affinity, name,
+                   tls_secret, ingress_host_source, dns_name, jm_device_per_node) -> str:
 
     if distr_ndcs == 0 and distr_npcs == 0:
         raise ValueError("both distr_ndcs and distr_npcs cannot be 0")
-        
+
     if ingress_host_source == "dns":
         if not dns_name:
             raise ValueError("--dns-name is required when --ingress-host-source is dns")
@@ -227,7 +220,7 @@
     scripts.install_deps(mode)
     logger.info("Installing dependencies > Done")
 
-    if mode == "docker": 
+    if mode == "docker":
         if not ifname:
             ifname = "eth0"
 
@@ -252,7 +245,7 @@
 
         c.swarm.init(dev_ip)
         logger.info("Configuring docker swarm > Done")
-        
+
         hostname = socket.gethostname()
         current_node = next((node for node in c.nodes.list() if node.attrs["Description"]["Hostname"] == hostname), None)
         if current_node:
@@ -262,7 +255,7 @@
             current_spec["Labels"] = current_labels
 
             current_node.update(current_spec)
-            
+
             logger.info(f"Labeled node '{hostname}' with app=graylog")
         else:
             logger.warning("Could not find current node for labeling")
@@ -317,13 +310,10 @@
     cluster.strict_node_anti_affinity = strict_node_anti_affinity
     cluster.contact_point = contact_point
     cluster.disable_monitoring = disable_monitoring
-<<<<<<< HEAD
     cluster.jm_device_per_node = jm_device_per_node
-=======
     cluster.mode = mode
->>>>>>> e3555990
-
-    if mode == "docker": 
+
+    if mode == "docker":
         if not disable_monitoring:
             utils.render_and_deploy_alerting_configs(contact_point, cluster.grafana_endpoint, cluster.uuid, cluster.secret)
 
@@ -335,18 +325,18 @@
 
     elif mode == "kubernetes":
         if not contact_point:
-            contact_point = 'https://hooks.slack.com/services/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' 
+            contact_point = 'https://hooks.slack.com/services/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'
 
         if not tls_secret:
             tls_secret = ''
-        
+
         if not dns_name:
             dns_name= ''
-            
+
         logger.info("Deploying helm stack ...")
         log_level = "DEBUG" if constants.LOG_WEB_DEBUG else "INFO"
         scripts.deploy_k8s_stack(cli_pass, dev_ip, constants.SIMPLY_BLOCK_DOCKER_IMAGE, cluster.secret, cluster.uuid,
-                                log_del_interval, metrics_retention_period, log_level, cluster.grafana_endpoint, contact_point, db_connection, constants.K8S_NAMESPACE, 
+                                log_del_interval, metrics_retention_period, log_level, cluster.grafana_endpoint, contact_point, db_connection, constants.K8S_NAMESPACE,
                                 str(disable_monitoring), tls_secret, ingress_host_source, dns_name)
         logger.info("Deploying helm stack > Done")
 
@@ -430,11 +420,7 @@
 
 def add_cluster(blk_size, page_size_in_blocks, cap_warn, cap_crit, prov_cap_warn, prov_cap_crit,
                 distr_ndcs, distr_npcs, distr_bs, distr_chunk_bs, ha_type, enable_node_affinity, qpair_count,
-<<<<<<< HEAD
-                max_queue_size, inflight_io_threshold, enable_qos, strict_node_anti_affinity, jm_device_per_node=1) -> str:
-=======
-                max_queue_size, inflight_io_threshold, enable_qos, strict_node_anti_affinity, name) -> str:
->>>>>>> e3555990
+                max_queue_size, inflight_io_threshold, enable_qos, strict_node_anti_affinity, name, jm_device_per_node=1) -> str:
     db_controller = DBController()
     clusters = db_controller.get_clusters()
     if not clusters:
@@ -1139,7 +1125,7 @@
     logger.info(f"{sbcli} upgraded")
 
     logger.info("Updating mgmt cluster")
-    if cluster.mode == "docker": 
+    if cluster.mode == "docker":
         cluster_docker = utils.get_docker_client(cluster_id)
         logger.info(f"Pulling image {constants.SIMPLY_BLOCK_DOCKER_IMAGE}")
         pull_docker_image_with_retry(cluster_docker, constants.SIMPLY_BLOCK_DOCKER_IMAGE)
@@ -1155,10 +1141,10 @@
                 logger.info(f"Updating service {service.name}")
                 service.update(image=service_image, force_update=True)
 
-    elif cluster.mode == "kubernetes": 
+    elif cluster.mode == "kubernetes":
         k8s_config.load_kube_config()
         apps_v1 = k8s_client.AppsV1Api()
-        
+
         image_without_tag = constants.SIMPLY_BLOCK_DOCKER_IMAGE.split(":")[0]
         image_parts = "/".join(image_without_tag.split("/")[-2:])
         service_image = mgmt_image or constants.SIMPLY_BLOCK_DOCKER_IMAGE
@@ -1201,7 +1187,7 @@
     if mgmt_only:
         return
 
-    if cluster.mode == "docker": 
+    if cluster.mode == "docker":
         logger.info("Updating spdk image on storage nodes")
         for node in db_controller.get_storage_nodes_by_cluster_id(cluster_id):
             if node.status in [StorageNode.STATUS_ONLINE, StorageNode.STATUS_SUSPENDED, StorageNode.STATUS_DOWN]:
