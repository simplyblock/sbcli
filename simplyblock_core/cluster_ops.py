--- conflicted
+++ resolved
@@ -1001,24 +1001,11 @@
 
 
 def get_capacity(cluster_id, history, records_count=20) -> t.List[dict]:
-<<<<<<< HEAD
     try:
         _ = db_controller.get_cluster_by_id(cluster_id)
     except KeyError:
         logger.error(f"Cluster not found: {cluster_id}")
         return []
-=======
-    cluster = db_controller.get_cluster_by_id(cluster_id)
-
-    if history:
-        records_number = utils.parse_history_param(history)
-        if not records_number:
-            raise ValueError(f"Error parsing history string: {history}")
-    else:
-        records_number = records_count
-
-    records = db_controller.get_cluster_capacity(cluster, records_number)
->>>>>>> 1ebaa3de
 
     cap_stats_keys = [
         "date",
@@ -1035,24 +1022,11 @@
 
 
 def get_iostats_history(cluster_id, history_string, records_count=20, with_sizes=False) -> t.List[dict]:
-<<<<<<< HEAD
     try:
         _ = db_controller.get_cluster_by_id(cluster_id)
     except KeyError:
         logger.error(f"Cluster not found: {cluster_id}")
         return []
-=======
-    cluster = db_controller.get_cluster_by_id(cluster_id)
-
-    if history_string:
-        records_number = utils.parse_history_param(history_string)
-        if not records_number:
-            raise ValueError(f"Error parsing history string: {history_string}")
-    else:
-        records_number = records_count
-
-    records = db_controller.get_cluster_stats(cluster, records_number)
->>>>>>> 1ebaa3de
 
     io_stats_keys = [
         "date",
