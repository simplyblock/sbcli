--- conflicted
+++ resolved
@@ -222,11 +222,8 @@
                    cap_warn, cap_crit, prov_cap_warn, prov_cap_crit, ifname, mgmt_ip, log_del_interval, metrics_retention_period,
                    contact_point, grafana_endpoint, distr_ndcs, distr_npcs, distr_bs, distr_chunk_bs, ha_type, mode,
                    enable_node_affinity, qpair_count, max_queue_size, inflight_io_threshold, enable_qos, disable_monitoring, strict_node_anti_affinity, name, 
-<<<<<<< HEAD
-                   tls_secret, ingress_host_source, dns_name, fabric) -> str:
-=======
-                   tls_secret, ingress_host_source, dns_name, is_single_node) -> str:
->>>>>>> fb550f71
+                   tls_secret, ingress_host_source, dns_name, fabric, is_single_node) -> str:
+                   tls_secret, ingress_host_source, dns_name) -> str:
 
     if distr_ndcs == 0 and distr_npcs == 0:
         raise ValueError("both distr_ndcs and distr_npcs cannot be 0")
@@ -316,13 +313,10 @@
     cluster.distr_bs = distr_bs
     cluster.distr_chunk_bs = distr_chunk_bs
     cluster.ha_type = ha_type
-<<<<<<< HEAD
     protocols = parse_protocols(fabric)
     cluster.tcp = protocols["tcp"]
     cluster.rdma = protocols["rdma"]
-=======
     cluster.is_single_node = is_single_node
->>>>>>> fb550f71
     if grafana_endpoint:
         cluster.grafana_endpoint = grafana_endpoint
     else:
