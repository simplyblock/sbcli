# coding=utf-8
import datetime
import json
import os
import socket
import subprocess
import time
import uuid
import textwrap
import typing as t

import docker
from kubernetes import client as k8s_client, config as k8s_config
import requests

from docker.errors import DockerException
from simplyblock_core import utils, scripts, constants, mgmt_node_ops, storage_node_ops
from simplyblock_core.controllers import cluster_events, device_controller
from simplyblock_core.db_controller import DBController
from simplyblock_core.models.cluster import Cluster
from simplyblock_core.models.job_schedule import JobSchedule
from simplyblock_core.models.lvol_model import LVol
from simplyblock_core.models.mgmt_node import MgmtNode
from simplyblock_core.models.pool import Pool
from simplyblock_core.models.stats import LVolStatObject, ClusterStatObject, NodeStatObject, DeviceStatObject
from simplyblock_core.models.nvme_device import NVMeDevice
from simplyblock_core.models.storage_node import StorageNode
from simplyblock_core.utils import pull_docker_image_with_retry

logger = utils.get_logger(__name__)

db_controller = DBController()

def _create_update_user(cluster_id, grafana_url, grafana_secret, user_secret, update_secret=False):
    session = requests.session()
    session.auth = ("admin", grafana_secret)
    headers = {
        'X-Requested-By': '',
        'Content-Type': 'application/json',
    }
    retries = 5
    if update_secret:
        url = f"{grafana_url}/api/users/lookup?loginOrEmail={cluster_id}"
        response = session.request("GET", url, headers=headers)
        userid = response.json().get("id")

        payload = json.dumps({
            "password": user_secret
        })

        url = f"{grafana_url}/api/admin/users/{userid}/password"

        while retries > 0:
            response = session.request("PUT", url, headers=headers, data=payload)
            if response.status_code == 200:
                logger.debug(f"user create/update {cluster_id} succeeded")
                return response.status_code == 200
            logger.debug(response.status_code)
            logger.debug("waiting for grafana api to come up")
            retries -= 1
            time.sleep(3)

    else:
        payload = json.dumps({
            "name": cluster_id,
            "login": cluster_id,
            "password": user_secret
        })
        url = f"{grafana_url}/api/admin/users"
        while retries > 0:
            response = session.request("POST", url, headers=headers, data=payload)
            if response.status_code == 200:
                logger.debug(f"user create/update {cluster_id} succeeded")
                return response.status_code == 200
            logger.debug(response.status_code)
            logger.debug("waiting for grafana api to come up")
            retries -= 1
            time.sleep(3)


def _add_graylog_input(cluster_ip, password):
    url = f"http://{cluster_ip}/graylog/api/system/inputs"

    retries = 30
    reachable=False
    while retries > 0:

        payload = json.dumps({
            "title": "spdk log input",
            "type": "org.graylog2.inputs.gelf.tcp.GELFTCPInput",
            "configuration": {
                "bind_address": "0.0.0.0",
                "port": 12201,
                "recv_buffer_size": 262144,
                "number_worker_threads": 2,
                "override_source": None,
                "charset_name": "UTF-8",
                "decompress_size_limit": 8388608
            },
            "global": True
        })
        headers = {
            'X-Requested-By': '',
            'Content-Type': 'application/json',
        }
        session = requests.session()
        session.auth = ("admin", password)
        response = session.request("POST", url, headers=headers, data=payload)
        if response.status_code == 201:
            logger.info("Graylog input created...")
            reachable=True
            break

        logger.debug(response.text)
        retries -= 1
        time.sleep(5)
    if not reachable:
        logger.error(f"Failed to create graylog input: {response.text}")
        return False

    return response.status_code == 201

def _set_max_result_window(cluster_ip, max_window=100000):

    url_existing_indices = f"http://{cluster_ip}:9200/_all/_settings"

    retries = 30
    reachable=False
    while retries > 0:
        payload_existing = json.dumps({
            "settings": {
                "index.max_result_window": max_window
            }
        })
        headers = {
            'Content-Type': 'application/json',
        }
        response = requests.put(url_existing_indices, headers=headers, data=payload_existing)
        if response.status_code == 200:
            logger.info("Settings updated for existing indices.")
            reachable=True
            break
        logger.debug(response.status_code)
        logger.debug("waiting for opensearch cluster to come up")
        retries -= 1
        time.sleep(5)

    if not reachable:
        logger.error(f"Failed to update settings for existing indices: {response.text}")
        return False
    
    url_template = f"http://{cluster_ip}:9200/_template/all_indices_template"
    payload_template = json.dumps({
        "index_patterns": ["*"],
        "settings": {
            "index.max_result_window": max_window
        }
    })
    response_template = requests.put(url_template, headers=headers, data=payload_template)
    if response_template.status_code == 200:
        logger.info("Template created for future indices.")
        return True
    else:
        logger.error(f"Failed to create template for future indices: {response_template.text}")
        return False

   
def create_cluster(blk_size, page_size_in_blocks, cli_pass,
                   cap_warn, cap_crit, prov_cap_warn, prov_cap_crit, ifname, log_del_interval, metrics_retention_period,
<<<<<<< HEAD
                   contact_point, grafana_endpoint, distr_ndcs, distr_npcs, distr_bs, distr_chunk_bs, ha_type, mode,
                   enable_node_affinity, qpair_count, max_queue_size, inflight_io_threshold, enable_qos, disable_monitoring, strict_node_anti_affinity) -> str:
=======
                   contact_point, grafana_endpoint, distr_ndcs, distr_npcs, distr_bs, distr_chunk_bs, ha_type,
                   enable_node_affinity, qpair_count, max_queue_size, inflight_io_threshold, enable_qos, disable_monitoring,
                   strict_node_anti_affinity, name) -> str:
>>>>>>> 7c067400

    if distr_ndcs == 0 and distr_npcs == 0:
        raise ValueError("both distr_ndcs and distr_npcs cannot be 0")

    logger.info("Installing dependencies...")
    scripts.install_deps(mode)
    logger.info("Installing dependencies > Done")

    if not ifname:
        ifname = "eth0"

    dev_ip = utils.get_iface_ip(ifname)
    if not dev_ip:
        raise ValueError(f"Error getting interface ip: {ifname}")

    db_connection = f"{utils.generate_string(8)}:{utils.generate_string(32)}@{dev_ip}:4500"
    scripts.set_db_config(db_connection)

    if mode == "docker": 
        logger.info(f"Node IP: {dev_ip}")
        scripts.configure_docker(dev_ip)
        logger.info("Configuring docker swarm...")
        c = docker.DockerClient(base_url=f"tcp://{dev_ip}:2375", version="auto")
        if c.swarm.attrs and "ID" in c.swarm.attrs:
            logger.info("Docker swarm found, leaving swarm now")
            c.swarm.leave(force=True)
            try:
                c.volumes.get("monitoring_grafana_data").remove(force=True)
            except docker.DockerException:
                pass
            time.sleep(3)

        c.swarm.init(dev_ip)
        logger.info("Configuring docker swarm > Done")
        
        hostname = socket.gethostname()
        current_node = next((node for node in c.nodes.list() if node.attrs["Description"]["Hostname"] == hostname), None)
        if current_node:
            current_spec = current_node.attrs["Spec"]
            current_labels = current_spec.get("Labels", {})
            current_labels["app"] = "graylog"
            current_spec["Labels"] = current_labels

            current_node.update(current_spec)
            
            logger.info(f"Labeled node '{hostname}' with app=graylog")
        else:
            logger.warning("Could not find current node for labeling")

    if not cli_pass:
        cli_pass = utils.generate_string(10)

    # validate cluster duplicate
    logger.info("Adding new cluster object")
    cluster = Cluster()
    cluster.uuid = str(uuid.uuid4())
    cluster.cluster_name = name
    cluster.blk_size = blk_size
    cluster.page_size_in_blocks = page_size_in_blocks
    cluster.nqn = f"{constants.CLUSTER_NQN}:{cluster.uuid}"
    cluster.cli_pass = cli_pass
    cluster.secret = utils.generate_string(20)
    cluster.grafana_secret = cluster.secret
    cluster.db_connection = db_connection
    if cap_warn and cap_warn > 0:
        cluster.cap_warn = cap_warn
    if cap_crit and cap_crit > 0:
        cluster.cap_crit = cap_crit
    if prov_cap_warn and prov_cap_warn > 0:
        cluster.prov_cap_warn = prov_cap_warn
    if prov_cap_crit and prov_cap_crit > 0:
        cluster.prov_cap_crit = prov_cap_crit
    cluster.distr_ndcs = distr_ndcs
    cluster.distr_npcs = distr_npcs
    cluster.distr_bs = distr_bs
    cluster.distr_chunk_bs = distr_chunk_bs
    cluster.ha_type = ha_type
    if grafana_endpoint:
        cluster.grafana_endpoint = grafana_endpoint
    else:
        cluster.grafana_endpoint = f"http://{dev_ip}/grafana"
    cluster.enable_node_affinity = enable_node_affinity
    cluster.qpair_count = qpair_count or constants.QPAIR_COUNT

    cluster.max_queue_size = max_queue_size
    cluster.inflight_io_threshold = inflight_io_threshold
    cluster.enable_qos = enable_qos
    cluster.strict_node_anti_affinity = strict_node_anti_affinity
    cluster.contact_point = contact_point
    cluster.disable_monitoring = disable_monitoring
    cluster.mode = mode

    if mode == "docker": 
        if not disable_monitoring:
            utils.render_and_deploy_alerting_configs(contact_point, cluster.grafana_endpoint, cluster.uuid, cluster.secret)

        logger.info("Deploying swarm stack ...")
        log_level = "DEBUG" if constants.LOG_WEB_DEBUG else "INFO"
        scripts.deploy_stack(cli_pass, dev_ip, constants.SIMPLY_BLOCK_DOCKER_IMAGE, cluster.secret, cluster.uuid,
                                log_del_interval, metrics_retention_period, log_level, cluster.grafana_endpoint, str(disable_monitoring))
        logger.info("Deploying swarm stack > Done")

    elif mode == "kubernetes":
        if not contact_point:
            contact_point = 'https://hooks.slack.com/services/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' 

        logger.info("Deploying helm stack ...")
        log_level = "DEBUG" if constants.LOG_WEB_DEBUG else "INFO"
        scripts.deploy_k8s_stack(cli_pass, dev_ip, constants.SIMPLY_BLOCK_DOCKER_IMAGE, cluster.secret, cluster.uuid,
                                log_del_interval, metrics_retention_period, log_level, cluster.grafana_endpoint, contact_point, constants.K8S_NAMESPACE, str(disable_monitoring))
        logger.info("Deploying helm stack > Done")

    logger.info("Configuring DB...")
    scripts.set_db_config_single()
    logger.info("Configuring DB > Done")

    if not disable_monitoring:
        _set_max_result_window(dev_ip)

        _add_graylog_input(dev_ip, cluster.secret)

        _create_update_user(cluster.uuid, cluster.grafana_endpoint, cluster.grafana_secret, cluster.secret)

    cluster.status = Cluster.STATUS_UNREADY
    cluster.create_dt = str(datetime.datetime.now())
    db_controller = DBController()
    cluster.write_to_db(db_controller.kv_store)

    cluster_events.cluster_create(cluster)

    mgmt_node_ops.add_mgmt_node(dev_ip, cluster.uuid)

    logger.info("New Cluster has been created")
    logger.info(cluster.uuid)
    return cluster.uuid

def parse_nvme_list_output(output, target_model):
    lines = output.splitlines()
    for line in lines:
        if target_model in line:
            return line.split()[0]

    raise ValueError(f"Device with model {target_model} not found in nvme list")


def _cleanup_nvme(mount_point, nqn_value) -> None:
    logger.info(f"Starting cleanup for NVMe device with NQN: {nqn_value}")

    # Unmount the filesystem
    subprocess.check_call(["sudo", "umount", mount_point])
    logger.info(f"Unmounted {mount_point}")

    # Disconnect NVMe device
    subprocess.check_call(["sudo", "nvme", "disconnect", "-n", nqn_value])
    logger.info(f"Disconnected NVMe device: {nqn_value}")

    # Remove the mount point directory
    subprocess.check_call(["sudo", "rm", "-rf", mount_point])
    logger.info(f"Removed mount point: {mount_point}")


def _run_fio(mount_point) -> None:
    if not os.path.exists(mount_point):
        os.makedirs(mount_point, exist_ok=True)

    try:
        fio_config = textwrap.dedent(f"""
            [test]
            ioengine=aiolib
            direct=1
            iodepth=4
            readwrite=randrw
            bs=4K
            nrfiles=4
            size=1G
            verify=md5
            numjobs=3
            directory={mount_point}
        """).strip()
        config_file = "fio.cfg"
        with open(config_file, "w") as f:
            f.write(fio_config)

        logger.info(subprocess.check_output(["sudo", "fio", config_file], text=True))
    finally:
        if os.path.exists(config_file):
            os.remove(config_file)
            logger.info("fio configuration file removed.")


def add_cluster(blk_size, page_size_in_blocks, cap_warn, cap_crit, prov_cap_warn, prov_cap_crit,
                distr_ndcs, distr_npcs, distr_bs, distr_chunk_bs, ha_type, enable_node_affinity, qpair_count,
                max_queue_size, inflight_io_threshold, enable_qos, strict_node_anti_affinity, name) -> str:
    db_controller = DBController()
    clusters = db_controller.get_clusters()
    if not clusters:
        raise ValueError("No previous clusters found!")

    if distr_ndcs == 0 and distr_npcs == 0:
        raise ValueError("both distr_ndcs and distr_npcs cannot be 0")

    logger.info("Adding new cluster")
    cluster = Cluster()
    cluster.uuid = str(uuid.uuid4())
    cluster.cluster_name = name
    cluster.blk_size = blk_size
    cluster.page_size_in_blocks = page_size_in_blocks
    cluster.nqn = f"{constants.CLUSTER_NQN}:{cluster.uuid}"
    cluster.secret = utils.generate_string(20)
    cluster.strict_node_anti_affinity = strict_node_anti_affinity

    default_cluster = clusters[0]
    cluster.db_connection = default_cluster.db_connection
    cluster.grafana_secret = default_cluster.grafana_secret
    cluster.grafana_endpoint = default_cluster.grafana_endpoint

    _create_update_user(cluster.uuid, cluster.grafana_endpoint, cluster.grafana_secret, cluster.secret)

    cluster.distr_ndcs = distr_ndcs
    cluster.distr_npcs = distr_npcs
    cluster.distr_bs = distr_bs
    cluster.distr_chunk_bs = distr_chunk_bs
    cluster.ha_type = ha_type
    cluster.enable_node_affinity = enable_node_affinity
    cluster.qpair_count = qpair_count or constants.QPAIR_COUNT
    cluster.max_queue_size = max_queue_size
    cluster.inflight_io_threshold = inflight_io_threshold
    cluster.enable_qos = enable_qos
    if cap_warn and cap_warn > 0:
        cluster.cap_warn = cap_warn
    if cap_crit and cap_crit > 0:
        cluster.cap_crit = cap_crit
    if prov_cap_warn and prov_cap_warn > 0:
        cluster.prov_cap_warn = prov_cap_warn
    if prov_cap_crit and prov_cap_crit > 0:
        cluster.prov_cap_crit = prov_cap_crit

    cluster.status = Cluster.STATUS_UNREADY
    cluster.create_dt = str(datetime.datetime.now())
    cluster.write_to_db(db_controller.kv_store)
    cluster_events.cluster_create(cluster)

    return cluster.get_id()


def cluster_activate(cl_id, force=False, force_lvstore_create=False) -> None:
    db_controller = DBController()
    cluster = db_controller.get_cluster_by_id(cl_id)

    if cluster.status == Cluster.STATUS_ACTIVE:
        logger.warning("Cluster is ACTIVE")
        if not force:
            raise ValueError("Failed to activate cluster, Cluster is in an ACTIVE state, use --force to reactivate")

    ols_status = cluster.status
    if ols_status == Cluster.STATUS_IN_ACTIVATION:
        ols_status = Cluster.STATUS_UNREADY
    else:
        set_cluster_status(cl_id, Cluster.STATUS_IN_ACTIVATION)
    snodes = db_controller.get_storage_nodes_by_cluster_id(cl_id)
    online_nodes = []
    dev_count = 0

    for node in snodes:
        if node.is_secondary_node:  # pass
            continue
        if node.status == node.STATUS_ONLINE:
            online_nodes.append(node)
            for dev in node.nvme_devices:
                if dev.status in [NVMeDevice.STATUS_ONLINE, NVMeDevice.STATUS_READONLY,
                                  NVMeDevice.STATUS_CANNOT_ALLOCATE]:
                    dev_count += 1
    minimum_devices = cluster.distr_ndcs + cluster.distr_npcs + 1
    if dev_count < minimum_devices:
        set_cluster_status(cl_id, ols_status)
        raise ValueError(f"Failed to activate cluster, No enough online device.. Minimum is {minimum_devices}")

    records = db_controller.get_cluster_capacity(cluster)
    max_size = records[0]['size_total']

    used_nodes_as_sec = []
    snodes = db_controller.get_storage_nodes_by_cluster_id(cl_id)
    if cluster.ha_type == "ha":
        for snode in snodes:
            if snode.is_secondary_node:  # pass
                continue
            if snode.secondary_node_id:
                sec_node = db_controller.get_storage_node_by_id(snode.secondary_node_id)
                sec_node.lvstore_stack_secondary_1 = snode.get_id()
                sec_node.write_to_db()
                used_nodes_as_sec.append(snode.secondary_node_id)
                continue
            secondary_nodes = storage_node_ops.get_secondary_nodes(snode)
            if not secondary_nodes:
                set_cluster_status(cl_id, ols_status)
                raise ValueError("Failed to activate cluster, No enough secondary nodes")

            snode = db_controller.get_storage_node_by_id(snode.get_id())
            snode.secondary_node_id = secondary_nodes[0]
            snode.write_to_db()
            sec_node = db_controller.get_storage_node_by_id(snode.secondary_node_id)
            sec_node.lvstore_stack_secondary_1 = snode.get_id()
            sec_node.write_to_db()
            used_nodes_as_sec.append(snode.secondary_node_id)

    snodes = db_controller.get_storage_nodes_by_cluster_id(cl_id)
    for snode in snodes:
        if snode.is_secondary_node:  # pass
            continue
        if snode.status != StorageNode.STATUS_ONLINE:
            continue
        if snode.lvstore and force_lvstore_create is False:
            logger.warning(f"Node {snode.get_id()} already has lvstore {snode.lvstore}")
            try:
                ret = storage_node_ops.recreate_lvstore(snode)
            except Exception as e:
                logger.error(e)
                set_cluster_status(cl_id, ols_status)
                raise ValueError("Failed to activate cluster")
        else:
            ret = storage_node_ops.create_lvstore(snode, cluster.distr_ndcs, cluster.distr_npcs, cluster.distr_bs,
                                              cluster.distr_chunk_bs, cluster.page_size_in_blocks, max_size)
        snode = db_controller.get_storage_node_by_id(snode.get_id())
        if ret:
            snode.lvstore_status = "ready"
            snode.write_to_db()

        else:
            snode.lvstore_status = "failed"
            snode.write_to_db()
            logger.error(f"Failed to restore lvstore on node {snode.get_id()}")
            if not force:
                set_cluster_status(cl_id, ols_status)
                raise ValueError("Failed to activate cluster")

    snodes = db_controller.get_storage_nodes_by_cluster_id(cl_id)
    for snode in snodes:
        if snode.status != StorageNode.STATUS_ONLINE:
            continue

        if not snode.is_secondary_node:
            continue

        logger.info(f"recreating secondary node {snode.get_id()}")
        ret = storage_node_ops.recreate_lvstore_on_sec(snode)

        snode = db_controller.get_storage_node_by_id(snode.get_id())
        if ret:
            snode.lvstore_status = "ready"
            snode.write_to_db()

        else:
            snode.lvstore_status = "failed"
            snode.write_to_db()
            logger.error(f"Failed to restore lvstore on node {snode.get_id()}")
            if not force:
                logger.error("Failed to activate cluster")
                set_cluster_status(cl_id, ols_status)
                raise ValueError("Failed to activate cluster")


    if not cluster.cluster_max_size:
        cluster = db_controller.get_cluster_by_id(cl_id)
        cluster.cluster_max_size = max_size
        cluster.cluster_max_devices = dev_count
        cluster.cluster_max_nodes = len(online_nodes)
        cluster.write_to_db(db_controller.kv_store)
    set_cluster_status(cl_id, Cluster.STATUS_ACTIVE)
    logger.info("Cluster activated successfully")


def cluster_expand(cl_id) -> None:
    db_controller = DBController()
    cluster = db_controller.get_cluster_by_id(cl_id)

    if cluster.status not in [Cluster.STATUS_ACTIVE, Cluster.STATUS_IN_EXPANSION,
                              Cluster.STATUS_READONLY, Cluster.STATUS_DEGRADED]:
        raise ValueError(f"Cluster status is not expected: {cluster.status}")

    ols_status = cluster.status
    set_cluster_status(cl_id, Cluster.STATUS_IN_EXPANSION)

    records = db_controller.get_cluster_capacity(cluster)
    max_size = records[0]['size_total']

    snodes = db_controller.get_storage_nodes_by_cluster_id(cl_id)
    for snode in snodes:
        if snode.status != StorageNode.STATUS_ONLINE or snode.lvstore:  # pass
            continue

        if cluster.ha_type == "ha" and not snode.secondary_node_id:

            secondary_nodes = storage_node_ops.get_secondary_nodes(snode)
            if not secondary_nodes:
                set_cluster_status(cl_id, ols_status)
                raise ValueError("A minimum of 2 new nodes are required to expand cluster")

            snode = db_controller.get_storage_node_by_id(snode.get_id())
            snode.secondary_node_id = secondary_nodes[0]
            snode.write_to_db()

            sec_node = db_controller.get_storage_node_by_id(snode.secondary_node_id)
            sec_node.lvstore_stack_secondary_1 = snode.get_id()
            sec_node.write_to_db()

        ret = storage_node_ops.create_lvstore(snode, cluster.distr_ndcs, cluster.distr_npcs, cluster.distr_bs,
                                              cluster.distr_chunk_bs, cluster.page_size_in_blocks, max_size)
        snode = db_controller.get_storage_node_by_id(snode.get_id())
        if ret:
            snode.lvstore_status = "ready"
            snode.write_to_db()

        else:
            snode.lvstore_status = "failed"
            snode.write_to_db()
            set_cluster_status(cl_id, ols_status)
            raise ValueError("Failed to expand cluster")

    set_cluster_status(cl_id, Cluster.STATUS_ACTIVE)
    logger.info("Cluster expanded successfully")


def get_cluster_status(cl_id) -> t.List[dict]:
    db_controller = DBController()
    db_controller.get_cluster_by_id(cl_id)  # ensure exists

    return sorted([
        {
            "UUID": dev.get_id(),
            "Storage ID": dev.cluster_device_order,
            "Physical label": dev.physical_label,
            "Size": utils.humanbytes(dev.size),
            "Hostname": node.hostname,
            "Status": dev.status,
            "IO Error": dev.io_error,
            "Health": dev.health_check
        }
        for node in db_controller.get_storage_nodes_by_cluster_id(cl_id)
        for dev in node.nvme_devices
    ], key=lambda x: x["Storage ID"])


def set_cluster_status(cl_id, status) -> None:
    db_controller = DBController()
    cluster = db_controller.get_cluster_by_id(cl_id)

    if cluster.status == status:
        return

    old_status = cluster.status
    cluster.status = status
    cluster.write_to_db(db_controller.kv_store)
    cluster_events.cluster_status_change(cluster, cluster.status, old_status)


def cluster_set_read_only(cl_id) -> None:
    db_controller = DBController()
    cluster = db_controller.get_cluster_by_id(cl_id)

    if cluster.status == Cluster.STATUS_READONLY:
        return

    set_cluster_status(cl_id, Cluster.STATUS_READONLY)
    st = db_controller.get_storage_nodes_by_cluster_id(cl_id)
    for node in st:
        if node.status not in [StorageNode.STATUS_ONLINE, StorageNode.STATUS_SUSPENDED, StorageNode.STATUS_DOWN]:
            continue
        for dev in node.nvme_devices:
            if dev.status == NVMeDevice.STATUS_ONLINE:
                # dev_stat = db_controller.get_device_stats(dev, 1)
                # if dev_stat and dev_stat[0].size_util >= cluster.cap_crit:
                device_controller.device_set_state(dev.get_id(), NVMeDevice.STATUS_CANNOT_ALLOCATE)


def cluster_set_active(cl_id) -> None:
    db_controller = DBController()
    cluster = db_controller.get_cluster_by_id(cl_id)

    if cluster.status == Cluster.STATUS_ACTIVE:
        return

    set_cluster_status(cl_id, Cluster.STATUS_ACTIVE)
    st = db_controller.get_storage_nodes_by_cluster_id(cl_id)
    for node in st:
        if node.status not in [StorageNode.STATUS_ONLINE, StorageNode.STATUS_SUSPENDED, StorageNode.STATUS_DOWN]:
            continue

        for dev in node.nvme_devices:
            if dev.status in [NVMeDevice.STATUS_CANNOT_ALLOCATE, NVMeDevice.STATUS_READONLY]:
                dev_stat = db_controller.get_device_stats(dev, 1)
                if dev_stat and dev_stat[0].size_util < cluster.cap_crit:
                    device_controller.device_set_online(dev.get_id())


def list() -> t.List[dict]:
    db_controller = DBController()
    cls = db_controller.get_clusters()
    mt = db_controller.get_mgmt_nodes()

    data = []
    for cl in cls:
        st = db_controller.get_storage_nodes_by_cluster_id(cl.get_id())
        status = cl.status
        if cl.is_re_balancing and status in [Cluster.STATUS_ACTIVE, Cluster.STATUS_DEGRADED]:
            status = f"{status} - ReBalancing"
        data.append({
            "UUID": cl.get_id(),
            "Name": cl.cluster_name if cl.cluster_name is not None else "-",
            "NQN": cl.nqn,
            "ha_type": cl.ha_type,
            "#mgmt": len(mt),
            "#storage": len(st),
            "Mod": f"{cl.distr_ndcs}x{cl.distr_npcs}",
            "Status": status.upper(),
        })
    return data



def list_all_info(cluster_id) -> str:
    db_controller = DBController()
    cl = db_controller.get_cluster_by_id(cluster_id)

    mt = db_controller.get_mgmt_nodes()
    mt_online = [m for m in mt if m.status == MgmtNode.STATUS_ONLINE]

    data = []

    st = db_controller.get_storage_nodes_by_cluster_id(cl.get_id())
    st_online = [s for s in st if s.status == StorageNode.STATUS_ONLINE]

    pools = db_controller.get_pools(cluster_id)
    p_online = [p for p in pools if p.status == Pool.STATUS_ACTIVE]

    lvols = db_controller.get_lvols(cluster_id)
    lv_online = [p for p in lvols if p.status == LVol.STATUS_ONLINE]

    snaps = [sn for sn in db_controller.get_snapshots() if sn.cluster_id == cluster_id]

    devs = []
    devs_online = []
    for n in st:
        for dev in n.nvme_devices:
            devs.append(dev)
            if dev.status == NVMeDevice.STATUS_ONLINE:
                devs_online.append(dev)

    records = db_controller.get_cluster_capacity(cl, 1)
    if records:
        rec = records[0]
    else:
        rec = ClusterStatObject()

    task_total = 0
    task_running = 0
    task_pending = 0
    for task in db_controller.get_job_tasks(cl.get_id()):
        task_total += 1
        if task.status == JobSchedule.STATUS_RUNNING:
            task_running += 1
        elif task.status in [JobSchedule.STATUS_NEW, JobSchedule.STATUS_SUSPENDED]:
            task_pending += 1

    status = cl.status
    if cl.is_re_balancing and status in [Cluster.STATUS_ACTIVE, Cluster.STATUS_DEGRADED]:
        status = f"{status} - ReBalancing"
    data.append({
        "Cluster UUID": cl.get_id(),
        "Type": cl.ha_type.upper(),
        "Mod": f"{cl.distr_ndcs}x{cl.distr_npcs}",

        "Mgmt Nodes": f"{len(mt)}/{len(mt_online)}",
        "Storage Nodes": f"{len(st)}/{len(st_online)}",
        "Devices": f"{len(devs)}/{len(devs_online)}",
        "Pools": f"{len(pools)}/{len(p_online)}",
        "Lvols": f"{len(lvols)}/{len(lv_online)}",
        "Snaps": f"{len(snaps)}",

        "Tasks total": f"{task_total}",
        "Tasks running": f"{task_running}",
        "Tasks pending": f"{task_pending}",
        #
        # "Size total": f"{utils.humanbytes(rec.size_total)}",
        # "Size Used": f"{utils.humanbytes(rec.size_used)}",
        # "Size prov": f"{utils.humanbytes(rec.size_prov)}",
        # "Size util": f"{rec.size_util}%",
        # "Size prov util": f"{rec.size_prov_util}%",
        "Status": status.upper(),

    })

    out = utils.print_table(data, title="Cluster Info")
    out += "\n"

    data = []

    data.append({
        "Cluster UUID": cl.uuid,
        # "Type": "Cluster Object",
        # "Devices": f"{len(devs)}/{len(devs_online)}",
        # "Lvols": f"{len(lvols)}/{len(lv_online)}",

        "Size prov": f"{utils.humanbytes(rec.size_prov)}",
        "Size Used": f"{utils.humanbytes(rec.size_used)}",
        "Size free": f"{utils.humanbytes(rec.size_free)}",
        "Size %": f"{rec.size_util}%",
        "Size prov %": f"{rec.size_prov_util}%",

        "Read BW/s": f"{utils.humanbytes(rec.read_bytes_ps)}",
        "Write BW/s": f"{utils.humanbytes(rec.write_bytes_ps)}",
        "Read IOP/s": f"{rec.read_io_ps}",
        "Write IOP/s": f"{rec.write_io_ps}",

        "Health": "True",
        "Status": status.upper(),

    })

    out += "\n"
    out += utils.print_table(data, title="Cluster Stats")
    out += "\n"

    data = []

    dev_data = []

    for node in st:
        nodecapacityrecs = db_controller.get_node_capacity(node, 1)
        if nodecapacityrecs:
            nodecapacityrec = nodecapacityrecs[0]
        else:
            nodecapacityrec = NodeStatObject()

        lvs = db_controller.get_lvols_by_node_id(node.get_id()) or []
        total_devices = len(node.nvme_devices)
        online_devices = 0
        for dev in node.nvme_devices:
            if dev.status == NVMeDevice.STATUS_ONLINE:
                online_devices += 1

        data.append({
            "Storage node UUID": node.uuid,

            "Size": f"{utils.humanbytes(nodecapacityrec.size_total)}",
            "Used": f"{utils.humanbytes(nodecapacityrec.size_used)}",
            "Free": f"{utils.humanbytes(nodecapacityrec.size_free)}",
            "Util": f"{nodecapacityrec.size_util}%",

            "Read BW/s": f"{utils.humanbytes(nodecapacityrec.read_bytes_ps)}",
            "Write BW/s": f"{utils.humanbytes(nodecapacityrec.write_bytes_ps)}",
            "Read IOP/s": f"{nodecapacityrec.read_io_ps}",
            "Write IOP/s": f"{nodecapacityrec.write_io_ps}",

            "Size prov": f"{utils.humanbytes(nodecapacityrec.size_prov)}",
            "Util prov": f"{nodecapacityrec.size_prov_util}%",

            "Devices": f"{total_devices}/{online_devices}",
            "LVols": f"{len(lvs)}",
            "Status": node.status,

        })

        for dev in node.nvme_devices:
            devicecapacityrecs = db_controller.get_device_capacity(dev)
            if devicecapacityrecs:
                devicecapacityrec = devicecapacityrecs[0]
            else:
                devicecapacityrec = DeviceStatObject()

            dev_data.append({
                "Device UUID": dev.uuid,
                "Size": f"{utils.humanbytes(devicecapacityrec.size_total)}",
                "Used": f"{utils.humanbytes(devicecapacityrec.size_used)}",
                "Free": f"{utils.humanbytes(devicecapacityrec.size_free)}",
                "Util": f"{devicecapacityrec.size_util}%",
                "Read BW/s": f"{utils.humanbytes(devicecapacityrec.read_bytes_ps)}",
                "Write BW/s": f"{utils.humanbytes(devicecapacityrec.write_bytes_ps)}",
                "Read IOP/s": f"{devicecapacityrec.read_io_ps}",
                "Write IOP/s": f"{devicecapacityrec.write_io_ps}",
                "StorgeID": dev.cluster_device_order,
                "Health": dev.health_check,
                "Status": dev.status,
            })

    out += "\n"
    if data:
        out +=  utils.print_table(data, title="Storage Nodes Stats")
        out += "\n"

    out += "\n"
    if dev_data:
        out +=  utils.print_table(dev_data, title="Storage Devices Stats")
        out += "\n"

    lvol_data = []
    for lvol in db_controller.get_lvols(cluster_id):
        lvolstatsrecs = db_controller.get_lvol_stats(lvol, 1)
        if lvolstatsrecs:
            lvolstatsrec = lvolstatsrecs[0]
        else:
            lvolstatsrec = LVolStatObject()

        lvol_data.append({
            "LVol UUID": lvol.uuid,
            "Size": f"{utils.humanbytes(lvolstatsrec.size_total)}",
            "Used": f"{utils.humanbytes(lvolstatsrec.size_used)}",
            "Free": f"{utils.humanbytes(lvolstatsrec.size_free)}",
            "Util": f"{lvolstatsrec.size_util}%",
            "Read BW/s": f"{utils.humanbytes(lvolstatsrec.read_bytes_ps)}",
            "Write BW/s": f"{utils.humanbytes(lvolstatsrec.write_bytes_ps)}",
            "Read IOP/s": f"{lvolstatsrec.read_io_ps}",
            "Write IOP/s": f"{lvolstatsrec.write_io_ps}",
            "Health": lvol.health_check,
            "Status": lvol.status,
        })

    out += "\n"
    if lvol_data:
        out += utils.print_table(lvol_data, title="LVol Stats")
        out += "\n"

    return out


def get_capacity(cluster_id, history, records_count=20) -> t.List[dict]:
    db_controller = DBController()
    cluster = db_controller.get_cluster_by_id(cluster_id)

    if history:
        records_number = utils.parse_history_param(history)
        if not records_number:
            raise ValueError(f"Error parsing history string: {history}")
    else:
        records_number = 20

    records = db_controller.get_cluster_capacity(cluster, records_number)

    cap_stats_keys = [
        "date",
        "size_total",
        "size_prov",
        "size_used",
        "size_free",
        "size_util",
        "size_prov_util",
    ]
    return utils.process_records(records, records_count, keys=cap_stats_keys)


def get_iostats_history(cluster_id, history_string, records_count=20, with_sizes=False) -> t.List[dict]:
    db_controller = DBController()
    cluster = db_controller.get_cluster_by_id(cluster_id)

    if history_string:
        records_number = utils.parse_history_param(history_string)
        if not records_number:
            raise ValueError(f"Error parsing history string: {history_string}")
    else:
        records_number = 20

    records = db_controller.get_cluster_stats(cluster, records_number)

    io_stats_keys = [
        "date",
        "read_bytes",
        "read_bytes_ps",
        "read_io_ps",
        "read_io",
        "read_latency_ps",
        "write_bytes",
        "write_bytes_ps",
        "write_io",
        "write_io_ps",
        "write_latency_ps",
    ]
    if with_sizes:
        io_stats_keys.extend(
            [
                "size_total",
                "size_prov",
                "size_used",
                "size_free",
                "size_util",
                "size_prov_util",
                "read_latency_ticks",
                "record_duration",
                "record_end_time",
                "record_start_time",
                "unmap_bytes",
                "unmap_bytes_ps",
                "unmap_io",
                "unmap_io_ps",
                "unmap_latency_ps",
                "unmap_latency_ticks",
                "write_bytes_ps",
                "write_latency_ticks",
            ]
        )
    # combine records
    return utils.process_records(records, records_count, keys=io_stats_keys)


def get_ssh_pass(cluster_id) -> str:
    db_controller = DBController()
    return db_controller.get_cluster_by_id(cluster_id).cli_pass


def get_secret(cluster_id) -> str:
    db_controller = DBController()
    return db_controller.get_cluster_by_id(cluster_id).secret


def set_secret(cluster_id, secret) -> None:
    db_controller = DBController()

    cluster = db_controller.get_cluster_by_id(cluster_id)

    secret = secret.strip()
    if len(secret) < 20:
        raise ValueError("Secret must be at least 20 char")

    _create_update_user(cluster_id, cluster.grafana_endpoint, cluster.grafana_secret, secret, update_secret=True)

    cluster.secret = secret
    cluster.write_to_db(db_controller.kv_store)


def get_logs(cluster_id, limit=50, **kwargs) -> t.List[dict]:
    db_controller = DBController()
    db_controller.get_cluster_by_id(cluster_id)  # ensure exists

    events = db_controller.get_events(cluster_id, limit=limit, reverse=True)
    out = []
    events.reverse()
    for record in events:
        Storage_ID = None
        if record.storage_id >= 0:
            Storage_ID = record.storage_id

        elif 'cluster_device_order' in record.object_dict:
            Storage_ID = record.object_dict['cluster_device_order']

        vuid = None
        if record.vuid > 0:
            vuid = record.vuid

        msg =  record.message
        if record.event in ["device_status", "node_status"]:
            msg = msg+f" ({record.count})"

        out.append({
            "Date": record.get_date_string(),
            "NodeId": record.node_id,
            "Event": record.event,
            "Level": record.event_level,
            "Message":msg,
            "Storage_ID": str(Storage_ID),
            "VUID": str(vuid),
            "Status": record.status,
        })
    return out


def get_cluster(cl_id) -> dict:
    return DBController().get_cluster_by_id(cl_id).get_clean_dict()


def update_cluster(cluster_id, mgmt_only=False, restart=False, spdk_image=None, mgmt_image=None, **kwargs) -> None:
    db_controller = DBController()
    cluster = db_controller.get_cluster_by_id(cluster_id)  # ensure exists

    sbcli=constants.SIMPLY_BLOCK_CLI_NAME
    subprocess.check_call(f"pip install {sbcli} --upgrade".split(' '))
    logger.info(f"{sbcli} upgraded")

    logger.info("Updating mgmt cluster")
    if cluster.mode == "docker": 
        cluster_docker = utils.get_docker_client(cluster_id)
        logger.info(f"Pulling image {constants.SIMPLY_BLOCK_DOCKER_IMAGE}")
        pull_docker_image_with_retry(cluster_docker, constants.SIMPLY_BLOCK_DOCKER_IMAGE)
        image_without_tag = constants.SIMPLY_BLOCK_DOCKER_IMAGE.split(":")[0]
        image_without_tag = image_without_tag.split("/")
        image_parts = "/".join(image_without_tag[-2:])
        service_image = constants.SIMPLY_BLOCK_DOCKER_IMAGE
        if mgmt_image:
            service_image = mgmt_image
        for service in cluster_docker.services.list():
            if image_parts in service.attrs['Spec']['Labels']['com.docker.stack.image'] or \
            "simplyblock" in service.attrs['Spec']['Labels']['com.docker.stack.image']:
                logger.info(f"Updating service {service.name}")
                service.update(image=service_image, force_update=True)

    elif cluster.mode == "kubernetes": 
        k8s_config.load_kube_config()
        apps_v1 = k8s_client.AppsV1Api()
        
        image_without_tag = constants.SIMPLY_BLOCK_DOCKER_IMAGE.split(":")[0]
        image_parts = "/".join(image_without_tag.split("/")[-2:])
        service_image = mgmt_image or constants.SIMPLY_BLOCK_DOCKER_IMAGE

        # Update Deployments
        deployments = apps_v1.list_namespaced_deployment(namespace=constants.K8S_NAMESPACE)
        for deploy in deployments.items:
            for c in deploy.spec.template.spec.containers:
                if image_parts in c.image:
                    logger.info(f"Updating deployment {deploy.metadata.name} image to {service_image}")
                    c.image = service_image
                    annotations = deploy.spec.template.metadata.annotations or {}
                    annotations["pod.kubernetes.io/restartedAt"] = datetime.datetime.utcnow().isoformat()
                    deploy.spec.template.metadata.annotations = annotations
                    apps_v1.patch_namespaced_deployment(
                        name=deploy.metadata.name,
                        namespace=constants.K8S_NAMESPACE,
                        body={"spec": {"template": deploy.spec.template}}
                    )

        # Update DaemonSets
        daemonsets = apps_v1.list_namespaced_daemon_set(namespace=constants.K8S_NAMESPACE)
        for ds in daemonsets.items:
            for c in ds.spec.template.spec.containers:
                if image_parts in c.image:
                    logger.info(f"Updating daemonset {ds.metadata.name} image to {service_image}")
                    c.image = service_image
                    annotations = ds.spec.template.metadata.annotations or {}
                    annotations["pod.kubernetes.io/restartedAt"] = datetime.datetime.utcnow().isoformat()
                    ds.spec.template.metadata.annotations = annotations
                    apps_v1.patch_namespaced_daemon_set(
                        name=ds.metadata.name,
                        namespace=constants.K8S_NAMESPACE,
                        body={"spec": {"template": ds.spec.template}}
                        )

        logger.info("Done updating mgmt cluster")


    if mgmt_only:
        return

    if cluster.mode == "docker": 
        logger.info("Updating spdk image on storage nodes")
        for node in db_controller.get_storage_nodes_by_cluster_id(cluster_id):
            if node.status in [StorageNode.STATUS_ONLINE, StorageNode.STATUS_SUSPENDED, StorageNode.STATUS_DOWN]:
                node_docker = docker.DockerClient(base_url=f"tcp://{node.mgmt_ip}:2375", version="auto", timeout=60 * 5)
                img = constants.SIMPLY_BLOCK_SPDK_ULTRA_IMAGE
                if spdk_image:
                    img = spdk_image
                logger.info(f"Pulling image {img}")
                pull_docker_image_with_retry(node_docker, img)

    if not restart:
        return

    logger.info("Restarting cluster")
    for node in db_controller.get_storage_nodes_by_cluster_id(cluster_id):
        if node.status == StorageNode.STATUS_ONLINE:
            logger.info(f"Suspending node: {node.get_id()}")
            storage_node_ops.suspend_storage_node(node.get_id())
            logger.info(f"Shutting down node: {node.get_id()}")
            storage_node_ops.shutdown_storage_node(node.get_id(), force=True)

    for node in db_controller.get_storage_nodes_by_cluster_id(cluster_id):
        if node.status == StorageNode.STATUS_OFFLINE:
            if spdk_image:
                logger.info(f"Restarting node: {node.get_id()} with SPDK image: {spdk_image}")
            else:
                logger.info(f"Restarting node: {node.get_id()}")
            storage_node_ops.restart_storage_node(node.get_id(), force=True, spdk_image=spdk_image)

    logger.info("Done")


def cluster_grace_startup(cl_id, clear_data=False, spdk_image=None) -> None:
    db_controller = DBController()
    db_controller.get_cluster_by_id(cl_id)  # ensure exists

    st = db_controller.get_storage_nodes_by_cluster_id(cl_id)
    for node in st:
        logger.info(f"Restarting node: {node.get_id()}")
        storage_node_ops.restart_storage_node(node.get_id(), clear_data=clear_data, force=True, spdk_image=spdk_image)
        # time.sleep(5)
        get_node = db_controller.get_storage_node_by_id(node.get_id())
        if get_node.status != StorageNode.STATUS_ONLINE:
            raise ValueError("failed to restart node")


def cluster_grace_shutdown(cl_id) -> None:
    db_controller = DBController()
    db_controller.get_cluster_by_id(cl_id)  # ensure exists

    st = db_controller.get_storage_nodes_by_cluster_id(cl_id)
    for node in st:
        if node.status == StorageNode.STATUS_ONLINE:
            logger.info(f"Suspending node: {node.get_id()}")
            storage_node_ops.suspend_storage_node(node.get_id())
            logger.info(f"Shutting down node: {node.get_id()}")
            storage_node_ops.shutdown_storage_node(node.get_id())


def delete_cluster(cl_id) -> None:
    db_controller = DBController()
    cluster = db_controller.get_cluster_by_id(cl_id)

    nodes = db_controller.get_storage_nodes_by_cluster_id(cl_id)
    if nodes:
        raise ValueError("Can only remove Empty cluster, Storage nodes found")

    pools = db_controller.get_pools(cl_id)
    if pools:
        raise ValueError("Can only remove Empty cluster, Pools found")

    if len(db_controller.get_clusters()) == 1 :
        raise ValueError("Can not remove the last cluster!")

    logger.info(f"Deleting Cluster {cl_id}")
    cluster_events.cluster_delete(cluster)
    cluster.remove(db_controller.kv_store)
    logger.info("Done")

def set(cl_id, attr, value) -> None:
    db_controller = DBController()
    cluster = db_controller.get_cluster_by_id(cl_id)

    if attr not in cluster.get_attrs_map():
        raise KeyError('Attribute not found')

    value = cluster.get_attrs_map()[attr]['type'](value)
    logger.info(f"Setting {attr} to {value}")
    setattr(cluster, attr, value)
    cluster.write_to_db()<|MERGE_RESOLUTION|>--- conflicted
+++ resolved
@@ -167,14 +167,8 @@
    
 def create_cluster(blk_size, page_size_in_blocks, cli_pass,
                    cap_warn, cap_crit, prov_cap_warn, prov_cap_crit, ifname, log_del_interval, metrics_retention_period,
-<<<<<<< HEAD
                    contact_point, grafana_endpoint, distr_ndcs, distr_npcs, distr_bs, distr_chunk_bs, ha_type, mode,
-                   enable_node_affinity, qpair_count, max_queue_size, inflight_io_threshold, enable_qos, disable_monitoring, strict_node_anti_affinity) -> str:
-=======
-                   contact_point, grafana_endpoint, distr_ndcs, distr_npcs, distr_bs, distr_chunk_bs, ha_type,
-                   enable_node_affinity, qpair_count, max_queue_size, inflight_io_threshold, enable_qos, disable_monitoring,
-                   strict_node_anti_affinity, name) -> str:
->>>>>>> 7c067400
+                   enable_node_affinity, qpair_count, max_queue_size, inflight_io_threshold, enable_qos, disable_monitoring, strict_node_anti_affinity, name) -> str:
 
     if distr_ndcs == 0 and distr_npcs == 0:
         raise ValueError("both distr_ndcs and distr_npcs cannot be 0")
