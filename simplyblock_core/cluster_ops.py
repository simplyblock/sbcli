--- conflicted
+++ resolved
@@ -376,12 +376,7 @@
     logger.info("Node joined the cluster")
 
 
-<<<<<<< HEAD
 def add_cluster(blk_size, page_size_in_blocks, ha_type, cap_warn, cap_crit, prov_cap_warn, prov_cap_crit):
-=======
-def add_cluster(blk_size, page_size_in_blocks, model_ids, tls,
-                auth_hosts_only, dhchap, nqn, iscsi, cli_pass):
->>>>>>> 97bce2f6
     db_controller = DBController()
     clusters = db_controller.get_clusters()
     if not clusters:
@@ -390,7 +385,6 @@
 
     default_cluster = clusters[0]
     logger.info("Adding new cluster")
-<<<<<<< HEAD
     cluster = Cluster()
     cluster.uuid = str(uuid.uuid4())
     cluster.blk_size = blk_size
@@ -415,24 +409,6 @@
     cluster_events.cluster_create(cluster)
 
     return cluster.get_id()
-=======
-    c = Cluster()
-    c.uuid = str(uuid.uuid4())
-    c.blk_size = blk_size
-    c.page_size_in_blocks = page_size_in_blocks
-    c.model_ids = model_ids
-    c.tls = tls
-    c.auth_hosts_only = auth_hosts_only
-    c.nqn = nqn
-    c.iscsi = iscsi
-    c.dhchap = dhchap
-    c.cli_pass = cli_pass
-    c.status = Cluster.STATUS_ACTIVE
-    c.updated_at = int(time.time())
-    c.write_to_db(db_controller.kv_store)
-    logger.info("New Cluster has been created")
-    logger.info(c.uuid)
->>>>>>> 97bce2f6
 
 
 def show_cluster(cl_id, is_json=False):
