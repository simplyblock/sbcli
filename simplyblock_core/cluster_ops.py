# coding=utf-8
import datetime
import json
import os
import socket
import subprocess
import time
import uuid
import textwrap
import typing as t

import docker
from kubernetes import client as k8s_client, config as k8s_config
import requests

from docker.errors import DockerException
from simplyblock_core import utils, scripts, constants, mgmt_node_ops, storage_node_ops
from simplyblock_core.controllers import cluster_events, device_controller
from simplyblock_core.db_controller import DBController
from simplyblock_core.models.cluster import Cluster
from simplyblock_core.models.job_schedule import JobSchedule
from simplyblock_core.models.lvol_model import LVol
from simplyblock_core.models.mgmt_node import MgmtNode
from simplyblock_core.models.pool import Pool
from simplyblock_core.models.stats import LVolStatObject, ClusterStatObject, NodeStatObject, DeviceStatObject
from simplyblock_core.models.nvme_device import NVMeDevice
from simplyblock_core.models.storage_node import StorageNode
from simplyblock_core.utils import pull_docker_image_with_retry

logger = utils.get_logger(__name__)

db_controller = DBController()

def _create_update_user(cluster_id, grafana_url, grafana_secret, user_secret, update_secret=False):
    session = requests.session()
    session.auth = ("admin", grafana_secret)
    headers = {
        'X-Requested-By': '',
        'Content-Type': 'application/json',
    }
    retries = 5
    if update_secret:
        url = f"{grafana_url}/api/users/lookup?loginOrEmail={cluster_id}"
        response = session.request("GET", url, headers=headers)
        userid = response.json().get("id")

        payload = json.dumps({
            "password": user_secret
        })

        url = f"{grafana_url}/api/admin/users/{userid}/password"

        while retries > 0:
            response = session.request("PUT", url, headers=headers, data=payload)
            if response.status_code == 200:
                logger.debug(f"user create/update {cluster_id} succeeded")
                return response.status_code == 200
            logger.debug(response.status_code)
            logger.debug("waiting for grafana api to come up")
            retries -= 1
            time.sleep(3)

    else:
        payload = json.dumps({
            "name": cluster_id,
            "login": cluster_id,
            "password": user_secret
        })
        url = f"{grafana_url}/api/admin/users"
        while retries > 0:
            response = session.request("POST", url, headers=headers, data=payload)
            if response.status_code == 200:
                logger.debug(f"user create/update {cluster_id} succeeded")
                return response.status_code == 200
            logger.debug(response.status_code)
            logger.debug("waiting for grafana api to come up")
            retries -= 1
            time.sleep(3)


def _add_graylog_input(cluster_ip, password):
    base_url = f"http://{cluster_ip}/graylog/api"
    input_url = f"{base_url}/system/inputs"

    retries = 30
    reachable = False
    session = requests.session()
    session.auth = ("admin", password)
    headers = {
        'X-Requested-By': 'setup-script',
        'Content-Type': 'application/json',
    }

    while retries > 0:
        payload = json.dumps({
            "title": "spdk log input",
            "type": "org.graylog2.inputs.gelf.tcp.GELFTCPInput",
            "configuration": {
                "bind_address": "0.0.0.0",
                "port": 12201,
                "recv_buffer_size": 262144,
                "number_worker_threads": 2,
                "override_source": None,
                "charset_name": "UTF-8",
                "decompress_size_limit": 8388608
            },
            "global": True
        })

        response = session.post(input_url, headers=headers, data=payload)
        if response.status_code == 201:
            logger.info("Graylog input created...")
            reachable = True
            break

        logger.debug(response.text)
        retries -= 1
        time.sleep(5)

    if not reachable:
        logger.error(f"Failed to create graylog input: {response.text}")
        return False

    inputs_response = session.get(input_url, headers=headers)
    if inputs_response.status_code != 200:
        logger.error(f"Failed to retrieve inputs: {inputs_response.text}")
        return False

    input_id = None
    for item in inputs_response.json()["inputs"]:
        if item["title"] == "spdk log input":
            input_id = item["id"]
            break

    if not input_id:
        logger.error("Could not find created input to add extractor.")
        return False

    extractor_url = f"{input_url}/{input_id}/extractors"
    extractor_payload = {
        "title": "Extract Kubernetes JSON",
        "extractor_type": "json",
        "converters": [],
        "order": 0,
        "cursor_strategy": "copy",
        "source_field": "message",
        "target_field": "",
        "extractor_config": {},
        "condition_type": "none",
        "condition_value": ""
    }

    extractor_response = session.post(extractor_url, headers=headers, data=json.dumps(extractor_payload))
    if extractor_response.status_code != 201:
        logger.error(f"Failed to add JSON extractor: {extractor_response.text}")
        return False

    logger.info("JSON extractor added successfully.")
    return True

def _set_max_result_window(cluster_ip, max_window=100000):

    url_existing_indices = f"http://{cluster_ip}/opensearch/_all/_settings"

    retries = 30
    reachable=False
    while retries > 0:
        payload_existing = json.dumps({
            "settings": {
                "index.max_result_window": max_window
            }
        })
        headers = {
            'Content-Type': 'application/json',
        }
        response = requests.put(url_existing_indices, headers=headers, data=payload_existing)
        if response.status_code == 200:
            logger.info("Settings updated for existing indices.")
            reachable=True
            break
        logger.debug(response.status_code)
        logger.debug("waiting for opensearch cluster to come up")
        retries -= 1
        time.sleep(5)

    if not reachable:
        logger.error(f"Failed to update settings for existing indices: {response.text}")
        return False

    url_template = f"http://{cluster_ip}/opensearch/_template/all_indices_template"
    payload_template = json.dumps({
        "index_patterns": ["*"],
        "settings": {
            "index.max_result_window": max_window
        }
    })
    response_template = requests.put(url_template, headers=headers, data=payload_template)
    if response_template.status_code == 200:
        logger.info("Template created for future indices.")
        return True
    else:
        logger.error(f"Failed to create template for future indices: {response_template.text}")
        return False


<<<<<<< HEAD
=======
def parse_protocols(input_str: str):
    valid = {"tcp", "rdma"}

    # split by comma, strip whitespace, and lowercase
    parts = {p.strip().lower() for p in input_str.split(",")}

    # validate input
    if not parts.issubset(valid):
        raise ValueError(f"Invalid protocol(s): {parts - valid}")

    return {
        "tcp": "tcp" in parts,
        "rdma": "rdma" in parts,
    }

>>>>>>> a9f91e14
def create_cluster(blk_size, page_size_in_blocks, cli_pass,
                   cap_warn, cap_crit, prov_cap_warn, prov_cap_crit, ifname, mgmt_ip, log_del_interval, metrics_retention_period,
                   contact_point, grafana_endpoint, distr_ndcs, distr_npcs, distr_bs, distr_chunk_bs, ha_type, mode,
                   enable_node_affinity, qpair_count, client_qpair_count, max_queue_size, inflight_io_threshold, enable_qos, disable_monitoring, strict_node_anti_affinity, name,
                   tls_secret, ingress_host_source, dns_name, fabric, is_single_node) -> str:

    if distr_ndcs == 0 and distr_npcs == 0:
        raise ValueError("both distr_ndcs and distr_npcs cannot be 0")

    if ingress_host_source == "dns":
        if not dns_name:
            raise ValueError("--dns-name is required when --ingress-host-source is dns")

    logger.info("Installing dependencies...")
    scripts.install_deps(mode)
    logger.info("Installing dependencies > Done")

    if mode == "docker":
        if not ifname:
            ifname = "eth0"

        dev_ip = utils.get_iface_ip(ifname)
        if not dev_ip:
            raise ValueError(f"Error getting interface ip: {ifname}")

        db_connection = f"{utils.generate_string(8)}:{utils.generate_string(32)}@{dev_ip}:4500"
        scripts.set_db_config(db_connection)
        logger.info(f"Node IP: {dev_ip}")
        scripts.configure_docker(dev_ip)
        logger.info("Configuring docker swarm...")
        c = docker.DockerClient(base_url=f"tcp://{dev_ip}:2375", version="auto")
        if c.swarm.attrs and "ID" in c.swarm.attrs:
            logger.info("Docker swarm found, leaving swarm now")
            c.swarm.leave(force=True)
            try:
                c.volumes.get("monitoring_grafana_data").remove(force=True)
            except DockerException:
                pass
            time.sleep(3)

        c.swarm.init(dev_ip)
        logger.info("Configuring docker swarm > Done")

        hostname = socket.gethostname()
        current_node = next((node for node in c.nodes.list() if node.attrs["Description"]["Hostname"] == hostname), None)
        if current_node:
            current_spec = current_node.attrs["Spec"]
            current_labels = current_spec.get("Labels", {})
            current_labels["app"] = "graylog"
            current_spec["Labels"] = current_labels

            current_node.update(current_spec)

            logger.info(f"Labeled node '{hostname}' with app=graylog")
        else:
            logger.warning("Could not find current node for labeling")
    elif mode == "kubernetes":
        dev_ip = mgmt_ip
        if not dev_ip:
            raise ValueError("Error getting ip: For Kubernetes-based deployments, please supply --mgmt-ip.")

        current_node = utils.get_node_name_by_ip(dev_ip)
        utils.label_node_as_mgmt_plane(current_node)
        db_connection = f"{utils.generate_string(8)}:{utils.generate_string(32)}@{dev_ip}:4500"
        scripts.set_db_config(db_connection)

    if not cli_pass:
        cli_pass = utils.generate_string(10)

    # validate cluster duplicate
    logger.info("Adding new cluster object")
    cluster = Cluster()
    cluster.uuid = str(uuid.uuid4())
    cluster.cluster_name = name
    cluster.blk_size = blk_size
    cluster.page_size_in_blocks = page_size_in_blocks
    cluster.nqn = f"{constants.CLUSTER_NQN}:{cluster.uuid}"
    cluster.cli_pass = cli_pass
    cluster.secret = utils.generate_string(20)
    cluster.grafana_secret = cluster.secret
    cluster.db_connection = db_connection
    if cap_warn and cap_warn > 0:
        cluster.cap_warn = cap_warn
    if cap_crit and cap_crit > 0:
        cluster.cap_crit = cap_crit
    if prov_cap_warn and prov_cap_warn > 0:
        cluster.prov_cap_warn = prov_cap_warn
    if prov_cap_crit and prov_cap_crit > 0:
        cluster.prov_cap_crit = prov_cap_crit
    cluster.distr_ndcs = distr_ndcs
    cluster.distr_npcs = distr_npcs
    cluster.distr_bs = distr_bs
    cluster.distr_chunk_bs = distr_chunk_bs
    cluster.ha_type = ha_type
    protocols = parse_protocols(fabric)
    cluster.fabric_tcp = protocols["tcp"]
    cluster.fabric_rdma = protocols["rdma"]
    cluster.is_single_node = is_single_node
    if grafana_endpoint:
        cluster.grafana_endpoint = grafana_endpoint
    else:
        cluster.grafana_endpoint = f"http://{dev_ip}/grafana"
    cluster.enable_node_affinity = enable_node_affinity
    cluster.qpair_count = qpair_count or constants.QPAIR_COUNT
    cluster.client_qpair_count = client_qpair_count or constants.CLIENT_QPAIR_COUNT

    cluster.max_queue_size = max_queue_size
    cluster.inflight_io_threshold = inflight_io_threshold
    cluster.enable_qos = enable_qos
    cluster.strict_node_anti_affinity = strict_node_anti_affinity
    cluster.contact_point = contact_point
    cluster.disable_monitoring = disable_monitoring
    cluster.mode = mode

    if mode == "docker":
        if not disable_monitoring:
            utils.render_and_deploy_alerting_configs(contact_point, cluster.grafana_endpoint, cluster.uuid, cluster.secret)

        logger.info("Deploying swarm stack ...")
        log_level = "DEBUG" if constants.LOG_WEB_DEBUG else "INFO"
        scripts.deploy_stack(cli_pass, dev_ip, constants.SIMPLY_BLOCK_DOCKER_IMAGE, cluster.secret, cluster.uuid,
                                log_del_interval, metrics_retention_period, log_level, cluster.grafana_endpoint, str(disable_monitoring))
        logger.info("Deploying swarm stack > Done")

    elif mode == "kubernetes":
        if not contact_point:
            contact_point = 'https://hooks.slack.com/services/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'

        if not tls_secret:
            tls_secret = ''

        if not dns_name:
            dns_name= ''

        logger.info("Deploying helm stack ...")
        log_level = "DEBUG" if constants.LOG_WEB_DEBUG else "INFO"
        scripts.deploy_k8s_stack(cli_pass, dev_ip, constants.SIMPLY_BLOCK_DOCKER_IMAGE, cluster.secret, cluster.uuid,
                                log_del_interval, metrics_retention_period, log_level, cluster.grafana_endpoint, contact_point, db_connection, constants.K8S_NAMESPACE,
                                str(disable_monitoring), tls_secret, ingress_host_source, dns_name)
        logger.info("Deploying helm stack > Done")

    logger.info("Configuring DB...")
    scripts.set_db_config_single()
    logger.info("Configuring DB > Done")

    if not disable_monitoring:
        _set_max_result_window(dev_ip)

        _add_graylog_input(dev_ip, cluster.secret)

        _create_update_user(cluster.uuid, cluster.grafana_endpoint, cluster.grafana_secret, cluster.secret)

    cluster.status = Cluster.STATUS_UNREADY
    cluster.create_dt = str(datetime.datetime.now())
    db_controller = DBController()
    cluster.write_to_db(db_controller.kv_store)

    cluster_events.cluster_create(cluster)

    mgmt_node_ops.add_mgmt_node(dev_ip, mode, cluster.uuid)

    logger.info("New Cluster has been created")
    logger.info(cluster.uuid)
    return cluster.uuid

def parse_nvme_list_output(output, target_model):
    lines = output.splitlines()
    for line in lines:
        if target_model in line:
            return line.split()[0]

    raise ValueError(f"Device with model {target_model} not found in nvme list")


def _cleanup_nvme(mount_point, nqn_value) -> None:
    logger.info(f"Starting cleanup for NVMe device with NQN: {nqn_value}")

    # Unmount the filesystem
    subprocess.check_call(["sudo", "umount", mount_point])
    logger.info(f"Unmounted {mount_point}")

    # Disconnect NVMe device
    subprocess.check_call(["sudo", "nvme", "disconnect", "-n", nqn_value])
    logger.info(f"Disconnected NVMe device: {nqn_value}")

    # Remove the mount point directory
    subprocess.check_call(["sudo", "rm", "-rf", mount_point])
    logger.info(f"Removed mount point: {mount_point}")


def _run_fio(mount_point) -> None:
    if not os.path.exists(mount_point):
        os.makedirs(mount_point, exist_ok=True)

    try:
        fio_config = textwrap.dedent(f"""
            [test]
            ioengine=aiolib
            direct=1
            iodepth=4
            readwrite=randrw
            bs=4K
            nrfiles=4
            size=1G
            verify=md5
            numjobs=3
            directory={mount_point}
        """).strip()
        config_file = "fio.cfg"
        with open(config_file, "w") as f:
            f.write(fio_config)

        logger.info(subprocess.check_output(["sudo", "fio", config_file], text=True))
    finally:
        if os.path.exists(config_file):
            os.remove(config_file)
            logger.info("fio configuration file removed.")


def add_cluster(blk_size, page_size_in_blocks, cap_warn, cap_crit, prov_cap_warn, prov_cap_crit,
                distr_ndcs, distr_npcs, distr_bs, distr_chunk_bs, ha_type, enable_node_affinity, qpair_count,
                max_queue_size, inflight_io_threshold, enable_qos, strict_node_anti_affinity, is_single_node, name) -> str:
    db_controller = DBController()
    clusters = db_controller.get_clusters()
    if not clusters:
        raise ValueError("No previous clusters found!")

    if distr_ndcs == 0 and distr_npcs == 0:
        raise ValueError("both distr_ndcs and distr_npcs cannot be 0")

    logger.info("Adding new cluster")
    cluster = Cluster()
    cluster.uuid = str(uuid.uuid4())
    cluster.cluster_name = name
    cluster.blk_size = blk_size
    cluster.page_size_in_blocks = page_size_in_blocks
    cluster.nqn = f"{constants.CLUSTER_NQN}:{cluster.uuid}"
    cluster.secret = utils.generate_string(20)
    cluster.strict_node_anti_affinity = strict_node_anti_affinity

    default_cluster = clusters[0]
    cluster.db_connection = default_cluster.db_connection
    cluster.grafana_secret = default_cluster.grafana_secret
    cluster.grafana_endpoint = default_cluster.grafana_endpoint

    _create_update_user(cluster.uuid, cluster.grafana_endpoint, cluster.grafana_secret, cluster.secret)

    cluster.distr_ndcs = distr_ndcs
    cluster.distr_npcs = distr_npcs
    cluster.distr_bs = distr_bs
    cluster.distr_chunk_bs = distr_chunk_bs
    cluster.ha_type = ha_type
    cluster.is_single_node = is_single_node
    cluster.enable_node_affinity = enable_node_affinity
    cluster.qpair_count = qpair_count or constants.QPAIR_COUNT
    cluster.max_queue_size = max_queue_size
    cluster.inflight_io_threshold = inflight_io_threshold
    cluster.enable_qos = enable_qos
    if cap_warn and cap_warn > 0:
        cluster.cap_warn = cap_warn
    if cap_crit and cap_crit > 0:
        cluster.cap_crit = cap_crit
    if prov_cap_warn and prov_cap_warn > 0:
        cluster.prov_cap_warn = prov_cap_warn
    if prov_cap_crit and prov_cap_crit > 0:
        cluster.prov_cap_crit = prov_cap_crit

    cluster.status = Cluster.STATUS_UNREADY
    cluster.create_dt = str(datetime.datetime.now())
    cluster.write_to_db(db_controller.kv_store)
    cluster_events.cluster_create(cluster)

    return cluster.get_id()


def set_name(cl_id, name) -> Cluster:
    db_controller = DBController()
    cluster = db_controller.get_cluster_by_id(cl_id)
    old_name = cluster.cluster_name
    cluster.cluster_name = name
    cluster.write_to_db(db_controller.kv_store)
    cluster_events.cluster_name_change(cluster, name, old_name)
    return cluster


def cluster_activate(cl_id, force=False, force_lvstore_create=False) -> None:
    db_controller = DBController()
    cluster = db_controller.get_cluster_by_id(cl_id)

    if cluster.status == Cluster.STATUS_ACTIVE:
        logger.warning("Cluster is ACTIVE")
        if not force:
            raise ValueError("Failed to activate cluster, Cluster is in an ACTIVE state, use --force to reactivate")

    ols_status = cluster.status
    if ols_status == Cluster.STATUS_IN_ACTIVATION:
        ols_status = Cluster.STATUS_UNREADY
    else:
        set_cluster_status(cl_id, Cluster.STATUS_IN_ACTIVATION)
    snodes = db_controller.get_storage_nodes_by_cluster_id(cl_id)
    online_nodes = []
    dev_count = 0

    for node in snodes:
        if node.is_secondary_node:  # pass
            continue
        if node.status == node.STATUS_ONLINE:
            online_nodes.append(node)
            for dev in node.nvme_devices:
                if dev.status in [NVMeDevice.STATUS_ONLINE, NVMeDevice.STATUS_READONLY,
                                  NVMeDevice.STATUS_CANNOT_ALLOCATE]:
                    dev_count += 1
    minimum_devices = cluster.distr_ndcs + cluster.distr_npcs + 1
    if dev_count < minimum_devices:
        set_cluster_status(cl_id, ols_status)
        raise ValueError(f"Failed to activate cluster, No enough online device.. Minimum is {minimum_devices}")

    records = db_controller.get_cluster_capacity(cluster)
    max_size = records[0]['size_total']

    used_nodes_as_sec = []
    snodes = db_controller.get_storage_nodes_by_cluster_id(cl_id)
    if cluster.ha_type == "ha":
        for snode in snodes:
            if snode.is_secondary_node:  # pass
                continue
            if snode.secondary_node_id:
                sec_node = db_controller.get_storage_node_by_id(snode.secondary_node_id)
                sec_node.lvstore_stack_secondary_1 = snode.get_id()
                sec_node.write_to_db()
                used_nodes_as_sec.append(snode.secondary_node_id)
                continue
            secondary_nodes = storage_node_ops.get_secondary_nodes(snode)
            if not secondary_nodes:
                set_cluster_status(cl_id, ols_status)
                raise ValueError("Failed to activate cluster, No enough secondary nodes")

            snode = db_controller.get_storage_node_by_id(snode.get_id())
            snode.secondary_node_id = secondary_nodes[0]
            snode.write_to_db()
            sec_node = db_controller.get_storage_node_by_id(snode.secondary_node_id)
            sec_node.lvstore_stack_secondary_1 = snode.get_id()
            sec_node.write_to_db()
            used_nodes_as_sec.append(snode.secondary_node_id)

    snodes = db_controller.get_storage_nodes_by_cluster_id(cl_id)
    for snode in snodes:
        if snode.is_secondary_node:  # pass
            continue
        if snode.status != StorageNode.STATUS_ONLINE:
            continue
        if snode.lvstore and force_lvstore_create is False:
            logger.warning(f"Node {snode.get_id()} already has lvstore {snode.lvstore}")
            try:
                ret = storage_node_ops.recreate_lvstore(snode)
            except Exception as e:
                logger.error(e)
                set_cluster_status(cl_id, ols_status)
                raise ValueError("Failed to activate cluster")
        else:
            ret = storage_node_ops.create_lvstore(snode, cluster.distr_ndcs, cluster.distr_npcs, cluster.distr_bs,
                                              cluster.distr_chunk_bs, cluster.page_size_in_blocks, max_size)
        snode = db_controller.get_storage_node_by_id(snode.get_id())
        if ret:
            snode.lvstore_status = "ready"
            snode.write_to_db()

        else:
            snode.lvstore_status = "failed"
            snode.write_to_db()
            logger.error(f"Failed to restore lvstore on node {snode.get_id()}")
            if not force:
                set_cluster_status(cl_id, ols_status)
                raise ValueError("Failed to activate cluster")

    snodes = db_controller.get_storage_nodes_by_cluster_id(cl_id)
    for snode in snodes:
        if snode.status != StorageNode.STATUS_ONLINE:
            continue

        if not snode.is_secondary_node:
            continue

        logger.info(f"recreating secondary node {snode.get_id()}")
        ret = storage_node_ops.recreate_lvstore_on_sec(snode)

        snode = db_controller.get_storage_node_by_id(snode.get_id())
        if ret:
            snode.lvstore_status = "ready"
            snode.write_to_db()

        else:
            snode.lvstore_status = "failed"
            snode.write_to_db()
            logger.error(f"Failed to restore lvstore on node {snode.get_id()}")
            if not force:
                logger.error("Failed to activate cluster")
                set_cluster_status(cl_id, ols_status)
                raise ValueError("Failed to activate cluster")


    if not cluster.cluster_max_size:
        cluster = db_controller.get_cluster_by_id(cl_id)
        cluster.cluster_max_size = max_size
        cluster.cluster_max_devices = dev_count
        cluster.cluster_max_nodes = len(online_nodes)
        cluster.write_to_db(db_controller.kv_store)
    set_cluster_status(cl_id, Cluster.STATUS_ACTIVE)
    logger.info("Cluster activated successfully")


def cluster_expand(cl_id) -> None:
    db_controller = DBController()
    cluster = db_controller.get_cluster_by_id(cl_id)

    if cluster.status not in [Cluster.STATUS_ACTIVE, Cluster.STATUS_IN_EXPANSION,
                              Cluster.STATUS_READONLY, Cluster.STATUS_DEGRADED]:
        raise ValueError(f"Cluster status is not expected: {cluster.status}")

    ols_status = cluster.status
    set_cluster_status(cl_id, Cluster.STATUS_IN_EXPANSION)

    records = db_controller.get_cluster_capacity(cluster)
    max_size = records[0]['size_total']

    snodes = db_controller.get_storage_nodes_by_cluster_id(cl_id)
    for snode in snodes:
        if snode.status != StorageNode.STATUS_ONLINE or snode.lvstore:  # pass
            continue

        if cluster.ha_type == "ha" and not snode.secondary_node_id:

            secondary_nodes = storage_node_ops.get_secondary_nodes(snode)
            if not secondary_nodes:
                set_cluster_status(cl_id, ols_status)
                raise ValueError("A minimum of 2 new nodes are required to expand cluster")

            snode = db_controller.get_storage_node_by_id(snode.get_id())
            snode.secondary_node_id = secondary_nodes[0]
            snode.write_to_db()

            sec_node = db_controller.get_storage_node_by_id(snode.secondary_node_id)
            sec_node.lvstore_stack_secondary_1 = snode.get_id()
            sec_node.write_to_db()

        ret = storage_node_ops.create_lvstore(snode, cluster.distr_ndcs, cluster.distr_npcs, cluster.distr_bs,
                                              cluster.distr_chunk_bs, cluster.page_size_in_blocks, max_size)
        snode = db_controller.get_storage_node_by_id(snode.get_id())
        if ret:
            snode.lvstore_status = "ready"
            snode.write_to_db()

        else:
            snode.lvstore_status = "failed"
            snode.write_to_db()
            set_cluster_status(cl_id, ols_status)
            raise ValueError("Failed to expand cluster")

    set_cluster_status(cl_id, Cluster.STATUS_ACTIVE)
    logger.info("Cluster expanded successfully")


def get_cluster_status(cl_id) -> t.List[dict]:
    db_controller = DBController()
    db_controller.get_cluster_by_id(cl_id)  # ensure exists

    return sorted([
        {
            "UUID": dev.get_id(),
            "Storage ID": dev.cluster_device_order,
            "Physical label": dev.physical_label,
            "Size": utils.humanbytes(dev.size),
            "Hostname": node.hostname,
            "Status": dev.status,
            "IO Error": dev.io_error,
            "Health": dev.health_check
        }
        for node in db_controller.get_storage_nodes_by_cluster_id(cl_id)
        for dev in node.nvme_devices
    ], key=lambda x: x["Storage ID"])


def set_cluster_status(cl_id, status) -> None:
    db_controller = DBController()
    cluster = db_controller.get_cluster_by_id(cl_id)

    if cluster.status == status:
        return

    old_status = cluster.status
    cluster.status = status
    cluster.write_to_db(db_controller.kv_store)
    cluster_events.cluster_status_change(cluster, cluster.status, old_status)


def cluster_set_read_only(cl_id) -> None:
    db_controller = DBController()
    cluster = db_controller.get_cluster_by_id(cl_id)

    if cluster.status == Cluster.STATUS_READONLY:
        return

    set_cluster_status(cl_id, Cluster.STATUS_READONLY)
    st = db_controller.get_storage_nodes_by_cluster_id(cl_id)
    for node in st:
        if node.status not in [StorageNode.STATUS_ONLINE, StorageNode.STATUS_SUSPENDED, StorageNode.STATUS_DOWN]:
            continue
        for dev in node.nvme_devices:
            if dev.status == NVMeDevice.STATUS_ONLINE:
                # dev_stat = db_controller.get_device_stats(dev, 1)
                # if dev_stat and dev_stat[0].size_util >= cluster.cap_crit:
                device_controller.device_set_state(dev.get_id(), NVMeDevice.STATUS_CANNOT_ALLOCATE)


def cluster_set_active(cl_id) -> None:
    db_controller = DBController()
    cluster = db_controller.get_cluster_by_id(cl_id)

    if cluster.status == Cluster.STATUS_ACTIVE:
        return

    set_cluster_status(cl_id, Cluster.STATUS_ACTIVE)
    st = db_controller.get_storage_nodes_by_cluster_id(cl_id)
    for node in st:
        if node.status not in [StorageNode.STATUS_ONLINE, StorageNode.STATUS_SUSPENDED, StorageNode.STATUS_DOWN]:
            continue

        for dev in node.nvme_devices:
            if dev.status in [NVMeDevice.STATUS_CANNOT_ALLOCATE, NVMeDevice.STATUS_READONLY]:
                dev_stat = db_controller.get_device_stats(dev, 1)
                if dev_stat and dev_stat[0].size_util < cluster.cap_crit:
                    device_controller.device_set_online(dev.get_id())


def list() -> t.List[dict]:
    db_controller = DBController()
    cls = db_controller.get_clusters()
    mt = db_controller.get_mgmt_nodes()

    data = []
    for cl in cls:
        st = db_controller.get_storage_nodes_by_cluster_id(cl.get_id())
        status = cl.status
        if cl.is_re_balancing and status in [Cluster.STATUS_ACTIVE, Cluster.STATUS_DEGRADED]:
            status = f"{status} - ReBalancing"
        data.append({
            "UUID": cl.get_id(),
            "Name": cl.cluster_name if cl.cluster_name is not None else "-",
            "NQN": cl.nqn,
            "ha_type": cl.ha_type,
            "#mgmt": len(mt),
            "#storage": len(st),
            "Mod": f"{cl.distr_ndcs}x{cl.distr_npcs}",
            "Status": status.upper(),
        })
    return data



def list_all_info(cluster_id) -> str:
    db_controller = DBController()
    cl = db_controller.get_cluster_by_id(cluster_id)

    mt = db_controller.get_mgmt_nodes()
    mt_online = [m for m in mt if m.status == MgmtNode.STATUS_ONLINE]

    data = []

    st = db_controller.get_storage_nodes_by_cluster_id(cl.get_id())
    st_online = [s for s in st if s.status == StorageNode.STATUS_ONLINE]

    pools = db_controller.get_pools(cluster_id)
    p_online = [p for p in pools if p.status == Pool.STATUS_ACTIVE]

    lvols = db_controller.get_lvols(cluster_id)
    lv_online = [p for p in lvols if p.status == LVol.STATUS_ONLINE]

    snaps = [sn for sn in db_controller.get_snapshots() if sn.cluster_id == cluster_id]

    devs = []
    devs_online = []
    for n in st:
        for dev in n.nvme_devices:
            devs.append(dev)
            if dev.status == NVMeDevice.STATUS_ONLINE:
                devs_online.append(dev)

    records = db_controller.get_cluster_capacity(cl, 1)
    if records:
        rec = records[0]
    else:
        rec = ClusterStatObject()

    task_total = 0
    task_running = 0
    task_pending = 0
    for task in db_controller.get_job_tasks(cl.get_id()):
        task_total += 1
        if task.status == JobSchedule.STATUS_RUNNING:
            task_running += 1
        elif task.status in [JobSchedule.STATUS_NEW, JobSchedule.STATUS_SUSPENDED]:
            task_pending += 1

    status = cl.status
    if cl.is_re_balancing and status in [Cluster.STATUS_ACTIVE, Cluster.STATUS_DEGRADED]:
        status = f"{status} - ReBalancing"
    data.append({
        "Cluster UUID": cl.get_id(),
        "Type": cl.ha_type.upper(),
        "Mod": f"{cl.distr_ndcs}x{cl.distr_npcs}",

        "Mgmt Nodes": f"{len(mt)}/{len(mt_online)}",
        "Storage Nodes": f"{len(st)}/{len(st_online)}",
        "Devices": f"{len(devs)}/{len(devs_online)}",
        "Pools": f"{len(pools)}/{len(p_online)}",
        "Lvols": f"{len(lvols)}/{len(lv_online)}",
        "Snaps": f"{len(snaps)}",

        "Tasks total": f"{task_total}",
        "Tasks running": f"{task_running}",
        "Tasks pending": f"{task_pending}",
        #
        # "Size total": f"{utils.humanbytes(rec.size_total)}",
        # "Size Used": f"{utils.humanbytes(rec.size_used)}",
        # "Size prov": f"{utils.humanbytes(rec.size_prov)}",
        # "Size util": f"{rec.size_util}%",
        # "Size prov util": f"{rec.size_prov_util}%",
        "Status": status.upper(),

    })

    out = utils.print_table(data, title="Cluster Info")
    out += "\n"

    data = []

    data.append({
        "Cluster UUID": cl.uuid,
        # "Type": "Cluster Object",
        # "Devices": f"{len(devs)}/{len(devs_online)}",
        # "Lvols": f"{len(lvols)}/{len(lv_online)}",

        "Size prov": f"{utils.humanbytes(rec.size_prov)}",
        "Size Used": f"{utils.humanbytes(rec.size_used)}",
        "Size free": f"{utils.humanbytes(rec.size_free)}",
        "Size %": f"{rec.size_util}%",
        "Size prov %": f"{rec.size_prov_util}%",

        "Read BW/s": f"{utils.humanbytes(rec.read_bytes_ps)}",
        "Write BW/s": f"{utils.humanbytes(rec.write_bytes_ps)}",
        "Read IOP/s": f"{rec.read_io_ps}",
        "Write IOP/s": f"{rec.write_io_ps}",

        "Health": "True",
        "Status": status.upper(),

    })

    out += "\n"
    out += utils.print_table(data, title="Cluster Stats")
    out += "\n"

    data = []

    dev_data = []

    for node in st:
        nodecapacityrecs = db_controller.get_node_capacity(node, 1)
        if nodecapacityrecs:
            nodecapacityrec = nodecapacityrecs[0]
        else:
            nodecapacityrec = NodeStatObject()

        lvs = db_controller.get_lvols_by_node_id(node.get_id()) or []
        total_devices = len(node.nvme_devices)
        online_devices = 0
        for dev in node.nvme_devices:
            if dev.status == NVMeDevice.STATUS_ONLINE:
                online_devices += 1

        data.append({
            "Storage node UUID": node.uuid,

            "Size": f"{utils.humanbytes(nodecapacityrec.size_total)}",
            "Used": f"{utils.humanbytes(nodecapacityrec.size_used)}",
            "Free": f"{utils.humanbytes(nodecapacityrec.size_free)}",
            "Util": f"{nodecapacityrec.size_util}%",

            "Read BW/s": f"{utils.humanbytes(nodecapacityrec.read_bytes_ps)}",
            "Write BW/s": f"{utils.humanbytes(nodecapacityrec.write_bytes_ps)}",
            "Read IOP/s": f"{nodecapacityrec.read_io_ps}",
            "Write IOP/s": f"{nodecapacityrec.write_io_ps}",

            "Size prov": f"{utils.humanbytes(nodecapacityrec.size_prov)}",
            "Util prov": f"{nodecapacityrec.size_prov_util}%",

            "Devices": f"{total_devices}/{online_devices}",
            "LVols": f"{len(lvs)}",
            "Status": node.status,

        })

        for dev in node.nvme_devices:
            devicecapacityrecs = db_controller.get_device_capacity(dev)
            if devicecapacityrecs:
                devicecapacityrec = devicecapacityrecs[0]
            else:
                devicecapacityrec = DeviceStatObject()

            dev_data.append({
                "Device UUID": dev.uuid,
                "Size": f"{utils.humanbytes(devicecapacityrec.size_total)}",
                "Used": f"{utils.humanbytes(devicecapacityrec.size_used)}",
                "Free": f"{utils.humanbytes(devicecapacityrec.size_free)}",
                "Util": f"{devicecapacityrec.size_util}%",
                "Read BW/s": f"{utils.humanbytes(devicecapacityrec.read_bytes_ps)}",
                "Write BW/s": f"{utils.humanbytes(devicecapacityrec.write_bytes_ps)}",
                "Read IOP/s": f"{devicecapacityrec.read_io_ps}",
                "Write IOP/s": f"{devicecapacityrec.write_io_ps}",
                "StorgeID": dev.cluster_device_order,
                "Health": dev.health_check,
                "Status": dev.status,
            })

    out += "\n"
    if data:
        out +=  utils.print_table(data, title="Storage Nodes Stats")
        out += "\n"

    out += "\n"
    if dev_data:
        out +=  utils.print_table(dev_data, title="Storage Devices Stats")
        out += "\n"

    lvol_data = []
    for lvol in db_controller.get_lvols(cluster_id):
        lvolstatsrecs = db_controller.get_lvol_stats(lvol, 1)
        if lvolstatsrecs:
            lvolstatsrec = lvolstatsrecs[0]
        else:
            lvolstatsrec = LVolStatObject()

        lvol_data.append({
            "LVol UUID": lvol.uuid,
            "Size": f"{utils.humanbytes(lvolstatsrec.size_total)}",
            "Used": f"{utils.humanbytes(lvolstatsrec.size_used)}",
            "Free": f"{utils.humanbytes(lvolstatsrec.size_free)}",
            "Util": f"{lvolstatsrec.size_util}%",
            "Read BW/s": f"{utils.humanbytes(lvolstatsrec.read_bytes_ps)}",
            "Write BW/s": f"{utils.humanbytes(lvolstatsrec.write_bytes_ps)}",
            "Read IOP/s": f"{lvolstatsrec.read_io_ps}",
            "Write IOP/s": f"{lvolstatsrec.write_io_ps}",
            "Health": lvol.health_check,
            "Status": lvol.status,
        })

    out += "\n"
    if lvol_data:
        out += utils.print_table(lvol_data, title="LVol Stats")
        out += "\n"

    return out


def get_capacity(cluster_id, history, records_count=20) -> t.List[dict]:
    db_controller = DBController()
    cluster = db_controller.get_cluster_by_id(cluster_id)

    if history:
        records_number = utils.parse_history_param(history)
        if not records_number:
            raise ValueError(f"Error parsing history string: {history}")
    else:
        records_number = 20

    records = db_controller.get_cluster_capacity(cluster, records_number)

    cap_stats_keys = [
        "date",
        "size_total",
        "size_prov",
        "size_used",
        "size_free",
        "size_util",
        "size_prov_util",
    ]
    return utils.process_records(records, records_count, keys=cap_stats_keys)


def get_iostats_history(cluster_id, history_string, records_count=20, with_sizes=False) -> t.List[dict]:
    db_controller = DBController()
    cluster = db_controller.get_cluster_by_id(cluster_id)

    if history_string:
        records_number = utils.parse_history_param(history_string)
        if not records_number:
            raise ValueError(f"Error parsing history string: {history_string}")
    else:
        records_number = 20

    records = db_controller.get_cluster_stats(cluster, records_number)

    io_stats_keys = [
        "date",
        "read_bytes",
        "read_bytes_ps",
        "read_io_ps",
        "read_io",
        "read_latency_ps",
        "write_bytes",
        "write_bytes_ps",
        "write_io",
        "write_io_ps",
        "write_latency_ps",
    ]
    if with_sizes:
        io_stats_keys.extend(
            [
                "size_total",
                "size_prov",
                "size_used",
                "size_free",
                "size_util",
                "size_prov_util",
                "read_latency_ticks",
                "record_duration",
                "record_end_time",
                "record_start_time",
                "unmap_bytes",
                "unmap_bytes_ps",
                "unmap_io",
                "unmap_io_ps",
                "unmap_latency_ps",
                "unmap_latency_ticks",
                "write_bytes_ps",
                "write_latency_ticks",
            ]
        )
    # combine records
    return utils.process_records(records, records_count, keys=io_stats_keys)


def get_ssh_pass(cluster_id) -> str:
    db_controller = DBController()
    return db_controller.get_cluster_by_id(cluster_id).cli_pass


def get_secret(cluster_id) -> str:
    db_controller = DBController()
    return db_controller.get_cluster_by_id(cluster_id).secret


def set_secret(cluster_id, secret) -> None:
    db_controller = DBController()

    cluster = db_controller.get_cluster_by_id(cluster_id)

    secret = secret.strip()
    if len(secret) < 20:
        raise ValueError("Secret must be at least 20 char")

    _create_update_user(cluster_id, cluster.grafana_endpoint, cluster.grafana_secret, secret, update_secret=True)

    cluster.secret = secret
    cluster.write_to_db(db_controller.kv_store)


def change_cluster_name(cluster_id, new_name) -> None:
    db_controller = DBController()
    cluster = db_controller.get_cluster_by_id(cluster_id)
    old_name = cluster.cluster_name
    cluster.cluster_name = new_name
    cluster.write_to_db(db_controller.kv_store)
    cluster_events.cluster_name_change(cluster, new_name, old_name)
    logger.info(f"Cluster has been renamed: {old_name} -> {new_name}")


def get_logs(cluster_id, limit=50, **kwargs) -> t.List[dict]:
    db_controller = DBController()
    db_controller.get_cluster_by_id(cluster_id)  # ensure exists

    events = db_controller.get_events(cluster_id, limit=limit, reverse=True)
    out = []
    events.reverse()
    for record in events:
        Storage_ID = None
        if record.storage_id >= 0:
            Storage_ID = record.storage_id

        elif 'cluster_device_order' in record.object_dict:
            Storage_ID = record.object_dict['cluster_device_order']

        vuid = None
        if record.vuid > 0:
            vuid = record.vuid

        msg =  record.message
        if record.event in ["device_status", "node_status"]:
            msg = msg+f" ({record.count})"

        out.append({
            "Date": record.get_date_string(),
            "NodeId": record.node_id,
            "Event": record.event,
            "Level": record.event_level,
            "Message":msg,
            "Storage_ID": str(Storage_ID),
            "VUID": str(vuid),
            "Status": record.status,
        })
    return out


def get_cluster(cl_id) -> dict:
    return DBController().get_cluster_by_id(cl_id).get_clean_dict()


def update_cluster(cluster_id, mgmt_only=False, restart=False, spdk_image=None, mgmt_image=None, **kwargs) -> None:
    db_controller = DBController()
    cluster = db_controller.get_cluster_by_id(cluster_id)  # ensure exists

    sbcli=constants.SIMPLY_BLOCK_CLI_NAME
    subprocess.check_call(f"pip install {sbcli} --upgrade".split(' '))
    logger.info(f"{sbcli} upgraded")

    logger.info("Updating mgmt cluster")
    if cluster.mode == "docker":
        cluster_docker = utils.get_docker_client(cluster_id)
        logger.info(f"Pulling image {constants.SIMPLY_BLOCK_DOCKER_IMAGE}")
        pull_docker_image_with_retry(cluster_docker, constants.SIMPLY_BLOCK_DOCKER_IMAGE)
        image_without_tag = constants.SIMPLY_BLOCK_DOCKER_IMAGE.split(":")[0]
        image_without_tag = image_without_tag.split("/")
        image_parts = "/".join(image_without_tag[-2:])
        service_image = constants.SIMPLY_BLOCK_DOCKER_IMAGE
        if mgmt_image:
            service_image = mgmt_image
        for service in cluster_docker.services.list():
            if image_parts in service.attrs['Spec']['Labels']['com.docker.stack.image'] or \
            "simplyblock" in service.attrs['Spec']['Labels']['com.docker.stack.image']:
                logger.info(f"Updating service {service.name}")
                service.update(image=service_image, force_update=True)

    elif cluster.mode == "kubernetes":
        k8s_config.load_kube_config()
        apps_v1 = k8s_client.AppsV1Api()

        image_without_tag = constants.SIMPLY_BLOCK_DOCKER_IMAGE.split(":")[0]
        image_parts = "/".join(image_without_tag.split("/")[-2:])
        service_image = mgmt_image or constants.SIMPLY_BLOCK_DOCKER_IMAGE

        # Update Deployments
        deployments = apps_v1.list_namespaced_deployment(namespace=constants.K8S_NAMESPACE)
        for deploy in deployments.items:
            for c in deploy.spec.template.spec.containers:
                if image_parts in c.image:
                    logger.info(f"Updating deployment {deploy.metadata.name} image to {service_image}")
                    c.image = service_image
                    annotations = deploy.spec.template.metadata.annotations or {}
                    annotations["pod.kubernetes.io/restartedAt"] = datetime.datetime.utcnow().isoformat()
                    deploy.spec.template.metadata.annotations = annotations
                    apps_v1.patch_namespaced_deployment(
                        name=deploy.metadata.name,
                        namespace=constants.K8S_NAMESPACE,
                        body={"spec": {"template": deploy.spec.template}}
                    )

        # Update DaemonSets
        daemonsets = apps_v1.list_namespaced_daemon_set(namespace=constants.K8S_NAMESPACE)
        for ds in daemonsets.items:
            for c in ds.spec.template.spec.containers:
                if image_parts in c.image:
                    logger.info(f"Updating daemonset {ds.metadata.name} image to {service_image}")
                    c.image = service_image
                    annotations = ds.spec.template.metadata.annotations or {}
                    annotations["pod.kubernetes.io/restartedAt"] = datetime.datetime.utcnow().isoformat()
                    ds.spec.template.metadata.annotations = annotations
                    apps_v1.patch_namespaced_daemon_set(
                        name=ds.metadata.name,
                        namespace=constants.K8S_NAMESPACE,
                        body={"spec": {"template": ds.spec.template}}
                        )

        logger.info("Done updating mgmt cluster")


    if mgmt_only:
        return

    if cluster.mode == "docker":
        logger.info("Updating spdk image on storage nodes")
        for node in db_controller.get_storage_nodes_by_cluster_id(cluster_id):
            if node.status in [StorageNode.STATUS_ONLINE, StorageNode.STATUS_SUSPENDED, StorageNode.STATUS_DOWN]:
                node_docker = docker.DockerClient(base_url=f"tcp://{node.mgmt_ip}:2375", version="auto", timeout=60 * 5)
                img = constants.SIMPLY_BLOCK_SPDK_ULTRA_IMAGE
                if spdk_image:
                    img = spdk_image
                logger.info(f"Pulling image {img}")
                pull_docker_image_with_retry(node_docker, img)

    if not restart:
        return

    logger.info("Restarting cluster")
    for node in db_controller.get_storage_nodes_by_cluster_id(cluster_id):
        if node.status == StorageNode.STATUS_ONLINE:
            logger.info(f"Suspending node: {node.get_id()}")
            storage_node_ops.suspend_storage_node(node.get_id())
            logger.info(f"Shutting down node: {node.get_id()}")
            storage_node_ops.shutdown_storage_node(node.get_id(), force=True)

    for node in db_controller.get_storage_nodes_by_cluster_id(cluster_id):
        if node.status == StorageNode.STATUS_OFFLINE:
            if spdk_image:
                logger.info(f"Restarting node: {node.get_id()} with SPDK image: {spdk_image}")
            else:
                logger.info(f"Restarting node: {node.get_id()}")
            storage_node_ops.restart_storage_node(node.get_id(), force=True, spdk_image=spdk_image)

    logger.info("Done")


def cluster_grace_startup(cl_id, clear_data=False, spdk_image=None) -> None:
    db_controller = DBController()
    db_controller.get_cluster_by_id(cl_id)  # ensure exists

    st = db_controller.get_storage_nodes_by_cluster_id(cl_id)
    for node in st:
        logger.info(f"Restarting node: {node.get_id()}")
        storage_node_ops.restart_storage_node(node.get_id(), clear_data=clear_data, force=True, spdk_image=spdk_image)
        # time.sleep(5)
        get_node = db_controller.get_storage_node_by_id(node.get_id())
        if get_node.status != StorageNode.STATUS_ONLINE:
            raise ValueError("failed to restart node")


def cluster_grace_shutdown(cl_id) -> None:
    db_controller = DBController()
    db_controller.get_cluster_by_id(cl_id)  # ensure exists

    st = db_controller.get_storage_nodes_by_cluster_id(cl_id)
    for node in st:
        if node.status == StorageNode.STATUS_ONLINE:
            logger.info(f"Suspending node: {node.get_id()}")
            storage_node_ops.suspend_storage_node(node.get_id())
            logger.info(f"Shutting down node: {node.get_id()}")
            storage_node_ops.shutdown_storage_node(node.get_id())


def delete_cluster(cl_id) -> None:
    db_controller = DBController()
    cluster = db_controller.get_cluster_by_id(cl_id)

    nodes = db_controller.get_storage_nodes_by_cluster_id(cl_id)
    if nodes:
        raise ValueError("Can only remove Empty cluster, Storage nodes found")

    pools = db_controller.get_pools(cl_id)
    if pools:
        raise ValueError("Can only remove Empty cluster, Pools found")

    if len(db_controller.get_clusters()) == 1 :
        raise ValueError("Can not remove the last cluster!")

    logger.info(f"Deleting Cluster {cl_id}")
    cluster_events.cluster_delete(cluster)
    cluster.remove(db_controller.kv_store)
    logger.info("Done")

def set(cl_id, attr, value) -> None:
    db_controller = DBController()
    cluster = db_controller.get_cluster_by_id(cl_id)

    if attr not in cluster.get_attrs_map():
        raise KeyError('Attribute not found')

    value = cluster.get_attrs_map()[attr]['type'](value)
    logger.info(f"Setting {attr} to {value}")
    setattr(cluster, attr, value)
    cluster.write_to_db()<|MERGE_RESOLUTION|>--- conflicted
+++ resolved
@@ -202,9 +202,6 @@
         logger.error(f"Failed to create template for future indices: {response_template.text}")
         return False
 
-
-<<<<<<< HEAD
-=======
 def parse_protocols(input_str: str):
     valid = {"tcp", "rdma"}
 
@@ -219,8 +216,6 @@
         "tcp": "tcp" in parts,
         "rdma": "rdma" in parts,
     }
-
->>>>>>> a9f91e14
 def create_cluster(blk_size, page_size_in_blocks, cli_pass,
                    cap_warn, cap_crit, prov_cap_warn, prov_cap_crit, ifname, mgmt_ip, log_del_interval, metrics_retention_period,
                    contact_point, grafana_endpoint, distr_ndcs, distr_npcs, distr_bs, distr_chunk_bs, ha_type, mode,
