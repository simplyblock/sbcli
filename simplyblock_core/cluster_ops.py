# coding=utf-8
import json
import logging
import math
import os
import time
import uuid

import docker
import requests

from simplyblock_core import utils, scripts, constants, mgmt_node_ops, storage_node_ops, shell_utils
from simplyblock_core.controllers import cluster_events, device_controller
from simplyblock_core.kv_store import DBController
from simplyblock_core.models.cluster import Cluster
from simplyblock_core.models.nvme_device import NVMeDevice
from simplyblock_core.models.storage_node import StorageNode

logger = logging.getLogger()


def _add_graylog_input(cluster_ip, password):
    url = f"http://{cluster_ip}:9000/api/system/inputs"
    payload = json.dumps({
        "title": "spdk log input",
        "type": "org.graylog2.inputs.gelf.udp.GELFUDPInput",
        "configuration": {
            "bind_address": "0.0.0.0",
            "port": 12201,
            "recv_buffer_size": 262144,
            "number_worker_threads": 2,
            "override_source": None,
            "charset_name": "UTF-8",
            "decompress_size_limit": 8388608
        },
        "global": True
    })
    headers = {
        'X-Requested-By': '',
        'Content-Type': 'application/json',
    }
    session = requests.session()
    session.auth = ("admin", password)
    response = session.request("POST", url, headers=headers, data=payload)
    logger.debug(response.text)
    return response.status_code == 201

def create_cluster(blk_size, page_size_in_blocks, ha_type, tls,
                   auth_hosts_only, cli_pass, model_ids,
                   cap_warn, cap_crit, prov_cap_warn, prov_cap_crit, ifname, log_del_interval, metrics_retention_period):
    logger.info("Installing dependencies...")
    ret = scripts.install_deps()
    logger.info("Installing dependencies > Done")

    if not ifname:
        ifname = "eth0"

    DEV_IP = utils.get_iface_ip(ifname)
    if not DEV_IP:
        logger.error(f"Error getting interface ip: {ifname}")
        return False

    logger.info(f"Node IP: {DEV_IP}")
    ret = scripts.configure_docker(DEV_IP)

    db_connection = f"{utils.generate_string(8)}:{utils.generate_string(32)}@{DEV_IP}:4500"
    ret = scripts.set_db_config(db_connection)

    logger.info("Configuring docker swarm...")
    c = docker.DockerClient(base_url=f"tcp://{DEV_IP}:2375", version="auto")
    try:
        if c.swarm.attrs and "ID" in c.swarm.attrs:
            logger.info("Docker swarm found, leaving swarm now")
            c.swarm.leave(force=True)
            time.sleep(3)

        c.swarm.init()
        logger.info("Configuring docker swarm > Done")
    except Exception as e:
        print(e)

    db_controller = DBController()
    if not cli_pass:
        cli_pass = utils.generate_string(10)

    # validate cluster duplicate
    logger.info("Adding new cluster object")
    c = Cluster()
    c.uuid = str(uuid.uuid4())
    c.blk_size = blk_size
    c.page_size_in_blocks = page_size_in_blocks
    c.model_ids = model_ids
    c.ha_type = ha_type
    c.tls = tls
    c.auth_hosts_only = auth_hosts_only
    c.nqn = f"{constants.CLUSTER_NQN}:{c.uuid}"
    c.cli_pass = cli_pass
    c.secret = utils.generate_string(20)
    c.db_connection = db_connection
    if cap_warn and cap_warn > 0:
        c.cap_warn = cap_warn
    if cap_crit and cap_crit > 0:
        c.cap_crit = cap_crit
    if prov_cap_warn and prov_cap_warn > 0:
        c.prov_cap_warn = prov_cap_warn
    if prov_cap_crit and prov_cap_crit > 0:
        c.prov_cap_crit = prov_cap_crit

    logger.info("Deploying swarm stack ...")
    ret = scripts.deploy_stack(cli_pass, DEV_IP, constants.SIMPLY_BLOCK_DOCKER_IMAGE, c.secret, c.uuid, log_del_interval, metrics_retention_period)
    logger.info("Deploying swarm stack > Done")

    logger.info("Configuring DB...")
    out = scripts.set_db_config_single()
    logger.info("Configuring DB > Done")

    _add_graylog_input(DEV_IP, c.secret)

    c.status = Cluster.STATUS_ACTIVE
    if ha_type == 'ha':
        c.status = Cluster.STATUS_SUSPENDED
    c.updated_at = int(time.time())
    c.write_to_db(db_controller.kv_store)

    cluster_events.cluster_create(c)

    mgmt_node_ops.add_mgmt_node(DEV_IP, c.uuid)

    logger.info("Applying dashboard...")
    ret = scripts.apply_dashboard(c.secret)
    logger.info("Applying dashboard > Done")

    logger.info("New Cluster has been created")
    logger.info(c.uuid)
    return c.uuid


# Deprecated
def deploy_spdk(node_docker, spdk_cpu_mask, spdk_mem):
    nodes = node_docker.containers.list(all=True)
    for node in nodes:
        if node.attrs["Name"] == "/spdk":
            logger.info("spdk container found, skip deploy...")
            return
    container = node_docker.containers.run(
        constants.SIMPLY_BLOCK_SPDK_ULTRA_IMAGE,
        f"/root/scripts/run_distr.sh {spdk_cpu_mask} {spdk_mem}",
        detach=True,
        privileged=True,
        name="spdk",
        network_mode="host",
        volumes=[
            '/var/tmp:/var/tmp',
            '/dev:/dev',
            '/lib/modules/:/lib/modules/',
            '/sys:/sys'],
        restart_policy={"Name": "on-failure", "MaximumRetryCount": 99}
    )
    container2 = node_docker.containers.run(
        constants.SIMPLY_BLOCK_SPDK_ULTRA_IMAGE,
        "python /root/scripts/spdk_http_proxy.py",
        name="spdk_proxy",
        detach=True,
        network_mode="host",
        volumes=[
            '/var/tmp:/var/tmp',
            '/etc/foundationdb:/etc/foundationdb'],
        restart_policy={"Name": "on-failure", "MaximumRetryCount": 99}
    )
    retries = 10
    while retries > 0:
        info = node_docker.containers.get(container.attrs['Id'])
        status = info.attrs['State']["Status"]
        is_running = info.attrs['State']["Running"]
        if not is_running:
            logger.info("Container is not running, waiting...")
            time.sleep(3)
            retries -= 1
        else:
            logger.info(f"Container status: {status}, Is Running: {is_running}")
            break


def join_cluster(cluster_ip, cluster_id, role, ifname, data_nics,  spdk_cpu_mask, spdk_mem):  # role: ["management", "storage"]

    if role not in ["management", "storage", "storage-alloc"]:
        logger.error(f"Unknown role: {role}")
        return False

    try:
        resp = requests.get(f"http://{cluster_ip}/cluster/{cluster_id}")
        resp_json = resp.json()
        cluster_data = resp_json['results'][0]
        logger.info(f"Cluster found! NQN:{cluster_data['nqn']}")
        logger.debug(cluster_data)
    except Exception as e:
        logger.error("Error getting cluster data!")
        logger.error(e)
        return ""

    logger.info("Installing dependencies...")
    ret = scripts.install_deps()
    logger.info("Installing dependencies > Done")

    if not ifname:
        ifname = "eth0"

    DEV_IP = utils.get_iface_ip(ifname)
    if not DEV_IP:
        logger.error(f"Error getting interface ip: {ifname}")
        return False

    logger.info(f"Node IP: {DEV_IP}")
    ret = scripts.configure_docker(DEV_IP)

    db_connection = cluster_data['db_connection']
    ret = scripts.set_db_config(db_connection)

    if role == "storage":
        logger.info("Deploying SPDK")
        node_cpu_count = os.cpu_count()
        if spdk_cpu_mask:
            requested_cpu_count = len(format(int(spdk_cpu_mask, 16), 'b'))
            if requested_cpu_count > node_cpu_count:
                logger.error(f"The requested cpu count: {requested_cpu_count} "
                             f"is larger than the node's cpu count: {node_cpu_count}")
                return False
        else:
            spdk_cpu_mask = hex(int(math.pow(2, node_cpu_count))-1)
        if spdk_mem:
            spdk_mem = int(spdk_mem/(1024*1024))
        else:
            spdk_mem = 4096
        node_docker = docker.DockerClient(base_url=f"tcp://{DEV_IP}:2375", version="auto", timeout=60*5)
        deploy_spdk(node_docker, spdk_cpu_mask, spdk_mem)
        time.sleep(5)

    logger.info("Joining docker swarm...")
    db_controller = DBController()
    nodes = db_controller.get_mgmt_nodes(cluster_id=cluster_id)
    if not nodes:
        logger.error("No mgmt nodes was found in the cluster!")
        exit(1)

    try:
        cluster_docker = utils.get_docker_client(cluster_id)
        docker_ip = cluster_docker.info()["Swarm"]["NodeAddr"]

        if role == 'management':
            join_token = cluster_docker.swarm.attrs['JoinTokens']['Manager']
        else:
            join_token = cluster_docker.swarm.attrs['JoinTokens']['Worker']

        node_docker = docker.DockerClient(base_url=f"tcp://{DEV_IP}:2375", version="auto")
        if node_docker.info()["Swarm"]["LocalNodeState"] == "active":
            logger.info("Node is part of another swarm, leaving swarm")
            try:
                cluster_docker.nodes.get(node_docker.info()["Swarm"]["NodeID"]).remove(force=True)
            except:
                pass
            node_docker.swarm.leave(force=True)
            time.sleep(5)
        node_docker.swarm.join([f"{docker_ip}:2377"], join_token)

        retries = 10
        while retries > 0:
            if node_docker.info()["Swarm"]["LocalNodeState"] == "active":
                break
            logger.info("Waiting for node to be active...")
            retries -= 1
            time.sleep(2)
        logger.info("Joining docker swarm > Done")
        time.sleep(5)

    except Exception as e:
        raise e

    if role == 'management':
        mgmt_node_ops.add_mgmt_node(DEV_IP, cluster_id)
        cluster_obj = db_controller.get_cluster_by_id(cluster_id)
        nodes = db_controller.get_mgmt_nodes(cluster_id=cluster_id)
        if len(nodes) >= 3:
            logger.info("Waiting for FDB container to be active...")
            fdb_cont = None
            retries = 30
            while retries > 0 and fdb_cont is None:
                logger.info("Looking for FDB container...")
                for cont in node_docker.containers.list(all=True):
                    logger.debug(cont.attrs['Name'])
                    if cont.attrs['Name'].startswith("/app_fdb"):
                        fdb_cont = cont
                        break
                if fdb_cont:
                    logger.info("FDB container found")
                    break
                else:
                    retries -= 1
                    time.sleep(5)

            if not fdb_cont:
                logger.warning("FDB container was not found")
            else:
                retries = 10
                while retries > 0:
                    info = node_docker.containers.get(fdb_cont.attrs['Id'])
                    status = info.attrs['State']["Status"]
                    is_running = info.attrs['State']["Running"]
                    if not is_running:
                        logger.info("Container is not running, waiting...")
                        time.sleep(3)
                        retries -= 1
                    else:
                        logger.info(f"Container status: {status}, Is Running: {is_running}")
                    break

            logger.info("Configuring Double DB...")
            time.sleep(3)
            out = scripts.set_db_config_double()
            cluster_obj.ha_type = "ha"
            cluster_obj.write_to_db(db_controller.kv_store)
            logger.info("Configuring DB > Done")

    elif role == "storage":
        # add storage node
        fdb_cont = None
        retries = 30
        while retries > 0 and fdb_cont is None:
            logger.info("Looking for SpdkAppProxy container...")
            for cont in node_docker.containers.list(all=True):
                logger.debug(cont.attrs['Name'])
                if cont.attrs['Name'].startswith("/app_SpdkAppProxy"):
                    fdb_cont = cont
                    break
            if fdb_cont:
                logger.info("SpdkAppProxy container found")
                break
            else:
                retries -= 1
                time.sleep(5)

        if not fdb_cont:
            logger.warning("SpdkAppProxy container was not found")
        else:
            retries = 10
            while retries > 0:
                info = node_docker.containers.get(fdb_cont.attrs['Id'])
                status = info.attrs['State']["Status"]
                is_running = info.attrs['State']["Running"]
                if not is_running:
                    logger.info("Container is not running, waiting...")
                    time.sleep(3)
                    retries -= 1
                else:
                    logger.info(f"Container status: {status}, Is Running: {is_running}")
                break
        storage_node_ops.add_storage_node(cluster_id, ifname, data_nics)

    logger.info("Node joined the cluster")


def add_cluster(blk_size, page_size_in_blocks, model_ids, ha_type, tls,
                auth_hosts_only, dhchap, nqn, iscsi, cli_pass):
    db_controller = DBController()
    logger.info("Adding new cluster")
    c = Cluster()
    c.uuid = str(uuid.uuid4())
    c.blk_size = blk_size
    c.page_size_in_blocks = page_size_in_blocks
    c.model_ids = model_ids
    c.ha_type = ha_type
    c.tls = tls
    c.auth_hosts_only = auth_hosts_only
    c.nqn = nqn
    c.iscsi = iscsi
    c.dhchap = dhchap
    c.cli_pass = cli_pass
    c.status = Cluster.STATUS_ACTIVE
    c.updated_at = int(time.time())
    c.write_to_db(db_controller.kv_store)
    logger.info("New Cluster has been created")
    logger.info(c.uuid)


def show_cluster(cl_id, is_json=False):
    db_controller = DBController()
    cluster = db_controller.get_cluster_by_id(cl_id)
    if not cluster:
        logger.error(f"Cluster not found {cl_id}")
        return False

    st = db_controller.get_storage_nodes()
    data = []
    for node in st:
        for dev in node.nvme_devices:
            data.append({
                "UUID": dev.get_id(),
                "Storage ID": dev.cluster_device_order,
                "Size": utils.humanbytes(dev.size),
                "Hostname": node.hostname,
                "Status": dev.status,
                "IO Error": dev.io_error,
                "Health": dev.health_check
            })
    data = sorted(data, key=lambda x: x["Storage ID"])
    if is_json:
        return json.dumps(data, indent=2)
    else:
        return utils.print_table(data)


def set_cluster_status(cl_id, status):
    db_controller = DBController()
    cluster = db_controller.get_cluster_by_id(cl_id)
    if not cluster:
        logger.error(f"Cluster not found {cl_id}")
        return False

    if cluster.status == status:
        return True

    old_status = cluster.status
    cluster.status = status
    cluster.write_to_db(db_controller.kv_store)
    cluster_events.cluster_status_change(cluster, cluster.status, old_status)
    return True


def suspend_cluster(cl_id):
    return set_cluster_status(cl_id, Cluster.STATUS_SUSPENDED)


def unsuspend_cluster(cl_id):
    return set_cluster_status(cl_id, Cluster.STATUS_ACTIVE)


def degrade_cluster(cl_id):
    return set_cluster_status(cl_id, Cluster.STATUS_DEGRADED)


def cluster_set_read_only(cl_id):
    db_controller = DBController()
    cluster = db_controller.get_cluster_by_id(cl_id)
    if not cluster:
        logger.error(f"Cluster not found {cl_id}")
        return False

    if cluster.status == Cluster.STATUS_READONLY:
        return True

    ret = set_cluster_status(cl_id, Cluster.STATUS_READONLY)
    if ret:
        st = db_controller.get_storage_nodes()
        for node in st:
            for dev in node.nvme_devices:
                if dev.status == NVMeDevice.STATUS_ONLINE:
                    device_controller.device_set_read_only(dev.get_id())
    return True


def cluster_set_active(cl_id):
    db_controller = DBController()
    cluster = db_controller.get_cluster_by_id(cl_id)
    if not cluster:
        logger.error(f"Cluster not found {cl_id}")
        return False

    if cluster.status == Cluster.STATUS_ACTIVE:
        return True

    ret = set_cluster_status(cl_id, Cluster.STATUS_ACTIVE)
    if ret:
        st = db_controller.get_storage_nodes()
        for node in st:
            for dev in node.nvme_devices:
                if dev.status == NVMeDevice.STATUS_READONLY:
                    device_controller.device_set_online(dev.get_id())
    return True


def list():
    db_controller = DBController()
    cls = db_controller.get_clusters()
    st = db_controller.get_storage_nodes()
    mt = db_controller.get_mgmt_nodes()

    data = []
    for cl in cls:
        data.append({
            "UUID": cl.id,
            "NQN": cl.nqn,
            "ha_type": cl.ha_type,
            "tls": cl.tls,
            "mgmt nodes": len(mt),
            "storage nodes": len(st),
            "Status": cl.status,
        })
    return utils.print_table(data)


def get_capacity(cluster_id, history, records_count=20, is_json=False):
    db_controller = DBController()
    cluster = db_controller.get_cluster_by_id(cluster_id)
    if not cluster:
        logger.error(f"Cluster not found {cluster_id}")
        return False

    if history:
        records_number = utils.parse_history_param(history)
        if not records_number:
            logger.error(f"Error parsing history string: {history}")
            return False
    else:
        records_number = 20

    records = db_controller.get_cluster_capacity(cluster, records_number)

    new_records = utils.process_records(records, records_count)

    if is_json:
        return json.dumps(new_records, indent=2)

    out = []
    for record in new_records:
        out.append({
            "Date": time.strftime("%Y-%m-%d %H:%M:%S", time.gmtime(record['date'])),
            "Absolut": utils.humanbytes(record['size_total']),
            "Provisioned": utils.humanbytes(record['size_prov']),
            "Used": utils.humanbytes(record['size_used']),
            "Free": utils.humanbytes(record['size_free']),
            "Util %": f"{record['size_util']}%",
            "Prov Util %": f"{record['size_prov_util']}%",
        })
    return out


def get_iostats_history(cluster_id, history_string, records_count=20, parse_sizes=True):
    db_controller = DBController()
    cluster = db_controller.get_cluster_by_id(cluster_id)
    if not cluster:
        logger.error(f"Cluster not found {cluster_id}")
        return False

    nodes = db_controller.get_storage_nodes_by_cluster_id(cluster_id)
    if not nodes:
        logger.error("no nodes found")
        return False

    if history_string:
        records_number = utils.parse_history_param(history_string)
        if not records_number:
            logger.error(f"Error parsing history string: {history_string}")
            return False
    else:
        records_number = 20

    records = db_controller.get_cluster_stats(cluster, records_number)

    # combine records
    new_records = utils.process_records(records, records_count)

    if not parse_sizes:
        return new_records

    out = []
    for record in new_records:
        out.append({
            "Date": time.strftime("%Y-%m-%d %H:%M:%S", time.gmtime(record['date'])),
            "Read speed": utils.humanbytes(record['read_bytes_ps']),
            "Read IOPS": record["read_io_ps"],
            "Read lat": record["read_latency_ps"],
            "Write speed": utils.humanbytes(record["write_bytes_ps"]),
            "Write IOPS": record["write_io_ps"],
            "Write lat": record["write_latency_ps"],
        })
    return out


def get_ssh_pass(cluster_id):
    db_controller = DBController()
    cluster = db_controller.get_cluster_by_id(cluster_id)
    if not cluster:
        logger.error(f"Cluster not found {cluster_id}")
        return False
    return cluster.cli_pass


def get_secret(cluster_id):
    db_controller = DBController()
    cluster = db_controller.get_cluster_by_id(cluster_id)
    if not cluster:
        logger.error(f"Cluster not found {cluster_id}")
        return False
    return cluster.secret


def set_secret(cluster_id, secret):
    db_controller = DBController()
    cluster = db_controller.get_cluster_by_id(cluster_id)
    if not cluster:
        logger.error(f"Cluster not found {cluster_id}")
        return False

    secret = secret.strip()
    if len(secret) < 20:
        return "Secret must be at least 20 char"

    cluster.secret = secret
    cluster.write_to_db(db_controller.kv_store)
    return "Done"


def get_logs(cluster_id, is_json=False):
    db_controller = DBController()
    cluster = db_controller.get_cluster_by_id(cluster_id)
    if not cluster:
        logger.error(f"Cluster not found {cluster_id}")
        return False

    events = db_controller.get_events(cluster_id)
    out = []
    for record in events:
        logger.debug(record)
        Storage_ID = None
        if 'storage_ID' in record.object_dict:
            Storage_ID = record.object_dict['storage_ID']

        vuid = None
        if 'vuid' in record.object_dict:
            vuid = record.object_dict['vuid']

        out.append({
            "Date": time.strftime("%H:%M:%S, %d/%m/%Y", time.gmtime(record.date)),
            "NodeId": record.node_id,
            "Event": record.event,
            "Level": record.event_level,
            "Message": record.message,
            "Storage_ID": str(Storage_ID),
            "VUID": str(vuid),
            "Status": record.status,
        })
    if is_json:
        return json.dumps(out, indent=2)
    else:
        return utils.print_table(out)


def get_cluster(cl_id):
    db_controller = DBController()
    cluster = db_controller.get_cluster_by_id(cl_id)
    if not cluster:
        logger.error(f"Cluster not found {cl_id}")
        return False

    return json.dumps(cluster.get_clean_dict(), indent=2)


def update_cluster(cl_id):
    db_controller = DBController()
    cluster = db_controller.get_cluster_by_id(cl_id)
    if not cluster:
        logger.error(f"Cluster not found {cl_id}")
        return False

    try:
        out, _, ret_code = shell_utils.run_command("pip install sbcli-dev --upgrade")
        if ret_code == 0:
            logger.info("sbcli-dev is upgraded")
    except Exception as e:
        logger.error(e)

    try:
        logger.info("Updating mgmt cluster")
        cluster_docker = utils.get_docker_client(cl_id)
        logger.info(f"Pulling image {constants.SIMPLY_BLOCK_DOCKER_IMAGE}")
        cluster_docker.images.pull(constants.SIMPLY_BLOCK_DOCKER_IMAGE)
        for service in cluster_docker.services.list():
            if service.attrs['Spec']['Labels']['com.docker.stack.image'] == constants.SIMPLY_BLOCK_DOCKER_IMAGE:
                logger.info(f"Updating service {service.name}")
                service.update(image=constants.SIMPLY_BLOCK_DOCKER_IMAGE, force_update=True)
        logger.info("Done")
    except Exception as e:
        print(e)

    for node in db_controller.get_storage_nodes():
        node_docker = docker.DockerClient(base_url=f"tcp://{node.mgmt_ip}:2375", version="auto")
        logger.info(f"Pulling image {constants.SIMPLY_BLOCK_SPDK_ULTRA_IMAGE}")
        node_docker.images.pull(constants.SIMPLY_BLOCK_SPDK_ULTRA_IMAGE)
        if node.status == StorageNode.STATUS_ONLINE:
            storage_node_ops.shutdown_storage_node(node.get_id(), force=True)
            time.sleep(3)
        storage_node_ops.restart_storage_node(node.get_id())

    logger.info("Done")
    return True


<<<<<<< HEAD
def list_tasks(cluster_id):
    db_controller = DBController()
    cluster = db_controller.get_cluster_by_id(cluster_id)
    if not cluster:
        logger.error("Cluster not found: %s", cluster_id)
        return False

    data = []
    tasks = db_controller.get_job_tasks(cluster_id)
    for task in tasks:
        data.append({
            "UUID": task.uuid,
            "Device": task.device_id,
            "Function": task.function_name,
            "Retry": task.retry,
            "Status": task.status,
            "Result": task.function_result,
            "Date": time.strftime("%Y-%m-%d %H:%M:%S", time.gmtime(task.date)),
        })
    return utils.print_table(data)
=======
def cluster_grace_startup(cl_id):
    db_controller = DBController()
    cluster = db_controller.get_cluster_by_id(cl_id)
    if not cluster:
        logger.error(f"Cluster not found {cl_id}")
        return False
    logger.info(f"Unsuspending cluster: {cl_id}")
    unsuspend_cluster(cl_id)

    st = db_controller.get_storage_nodes()
    for node in st:
        logger.info(f"Restarting node: {node.get_id()}")
        storage_node_ops.restart_storage_node(node.get_id())
        time.sleep(5)
        get_node = db_controller.get_storage_node_by_id(node.get_id())
        if get_node.status != StorageNode.STATUS_ONLINE:
            logger.error("failed to restart node")
    
    return True


def cluster_grace_shutdown(cl_id):
    db_controller = DBController()
    cluster = db_controller.get_cluster_by_id(cl_id)
    if not cluster:
        logger.error(f"Cluster not found {cl_id}")
        return False

    st = db_controller.get_storage_nodes()
    for node in st:
        logger.info(f"Suspending node: {node.get_id()}")
        storage_node_ops.suspend_storage_node(node.get_id())
        logger.info(f"Shutting down node: {node.get_id()}")
        storage_node_ops.shutdown_storage_node(node.get_id())
       
    logger.info(f"Suspending cluster: {cl_id}")
    suspend_cluster(cl_id)
    return True
>>>>>>> fc8ab4ef
<|MERGE_RESOLUTION|>--- conflicted
+++ resolved
@@ -694,7 +694,6 @@
     return True
 
 
-<<<<<<< HEAD
 def list_tasks(cluster_id):
     db_controller = DBController()
     cluster = db_controller.get_cluster_by_id(cluster_id)
@@ -715,7 +714,8 @@
             "Date": time.strftime("%Y-%m-%d %H:%M:%S", time.gmtime(task.date)),
         })
     return utils.print_table(data)
-=======
+
+ 
 def cluster_grace_startup(cl_id):
     db_controller = DBController()
     cluster = db_controller.get_cluster_by_id(cl_id)
@@ -753,5 +753,4 @@
        
     logger.info(f"Suspending cluster: {cl_id}")
     suspend_cluster(cl_id)
-    return True
->>>>>>> fc8ab4ef
+    return True