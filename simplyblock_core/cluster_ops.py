--- conflicted
+++ resolved
@@ -165,15 +165,9 @@
    
 def create_cluster(blk_size, page_size_in_blocks, cli_pass,
                    cap_warn, cap_crit, prov_cap_warn, prov_cap_crit, ifname, log_del_interval, metrics_retention_period,
-<<<<<<< HEAD
                    contact_point, grafana_endpoint, distr_ndcs, distr_npcs, distr_bs, distr_chunk_bs, ha_type, mode,
-                   enable_node_affinity, qpair_count, max_queue_size, inflight_io_threshold, enable_qos, strict_node_anti_affinity) -> str:
- 
-=======
-                   contact_point, grafana_endpoint, distr_ndcs, distr_npcs, distr_bs, distr_chunk_bs, ha_type,
                    enable_node_affinity, qpair_count, max_queue_size, inflight_io_threshold, enable_qos, disable_monitoring, strict_node_anti_affinity) -> str:
 
->>>>>>> 2ca5a89a
     if distr_ndcs == 0 and distr_npcs == 0:
         raise ValueError("both distr_ndcs and distr_npcs cannot be 0")
 
@@ -191,11 +185,9 @@
     db_connection = f"{utils.generate_string(8)}:{utils.generate_string(32)}@{dev_ip}:4500"
     scripts.set_db_config(db_connection)
 
-<<<<<<< HEAD
     if mode == "docker": 
         logger.info(f"Node IP: {dev_ip}")
         scripts.configure_docker(dev_ip)
-
         logger.info("Configuring docker swarm...")
         c = docker.DockerClient(base_url=f"tcp://{dev_ip}:2375", version="auto")
         if c.swarm.attrs and "ID" in c.swarm.attrs:
@@ -209,31 +201,6 @@
 
         c.swarm.init(dev_ip)
         logger.info("Configuring docker swarm > Done")
-=======
-    logger.info("Configuring docker swarm...")
-    c = docker.DockerClient(base_url=f"tcp://{dev_ip}:2375", version="auto")
-    if c.swarm.attrs and "ID" in c.swarm.attrs:
-        logger.info("Docker swarm found, leaving swarm now")
-        c.swarm.leave(force=True)
-        try:
-            c.volumes.get("monitoring_grafana_data").remove(force=True)
-        except DockerException:
-            pass
-        time.sleep(3)
-
-    c.swarm.init(dev_ip)
-    logger.info("Configuring docker swarm > Done")
-    
-    hostname = socket.gethostname()
-    current_node = next((node for node in c.nodes.list() if node.attrs["Description"]["Hostname"] == hostname), None)
-    if current_node:
-        current_spec = current_node.attrs["Spec"]
-        current_labels = current_spec.get("Labels", {})
-        current_labels["app"] = "graylog"
-        current_spec["Labels"] = current_labels
-
-        current_node.update(current_spec)
->>>>>>> 2ca5a89a
         
         hostname = socket.gethostname()
         current_node = next((node for node in c.nodes.list() if node.attrs["Description"]["Hostname"] == hostname), None)
@@ -279,78 +246,6 @@
     if grafana_endpoint:
         cluster.grafana_endpoint = grafana_endpoint
     else:
-<<<<<<< HEAD
-        c.grafana_endpoint = f"http://{dev_ip}/grafana"
-    c.enable_node_affinity = enable_node_affinity
-    c.qpair_count = qpair_count or constants.QPAIR_COUNT
-
-    c.max_queue_size = max_queue_size
-    c.inflight_io_threshold = inflight_io_threshold
-    c.enable_qos = enable_qos
-    c.strict_node_anti_affinity = strict_node_anti_affinity
-    c.mode = mode
-
-    slack_pattern = re.compile(r"https://hooks\.slack\.com/services/\S+")
-    email_pattern = re.compile(r"^[a-zA-Z0-9._%+-]+@[a-zA-Z0-9.-]+\.[a-zA-Z]{2,}$")
-
-    if slack_pattern.match(contact_point):
-        ALERT_TYPE = "slack"
-    elif email_pattern.match(contact_point):
-        ALERT_TYPE = "email"
-    else:
-        ALERT_TYPE = "slack"
-        contact_point = 'https://hooks.slack.com/services/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'
-
-    if mode == "docker": 
-        alerts_template_folder = os.path.join(TOP_DIR, "simplyblock_core/scripts/alerting/")
-        alert_resources_file = "alert_resources.yaml"
-
-        values = {
-            'CONTACT_POINT': contact_point,
-            'GRAFANA_ENDPOINT': c.grafana_endpoint,
-            'ALERT_TYPE': ALERT_TYPE,
-        }
-
-        with tempfile.TemporaryDirectory() as temp_dir:
-            temp_file_path = os.path.join(temp_dir, alert_resources_file)
-            with open(temp_file_path, 'w') as file:
-                file.write(template.render(values))
-
-            destination_file_path = os.path.join(alerts_template_folder, alert_resources_file)
-            subprocess.check_call(['sudo', '-v'])  # sudo -v checks if the current user has sudo permissions
-            subprocess.check_call(['sudo', 'mv', temp_file_path, destination_file_path])
-            print(f"File moved to {destination_file_path} successfully.")
-
-        scripts_folder = os.path.join(TOP_DIR, "simplyblock_core/scripts/")
-        prometheus_file = "prometheus.yml"
-        env = Environment(loader=FileSystemLoader(scripts_folder), trim_blocks=True, lstrip_blocks=True)
-        template = env.get_template(f'{prometheus_file}.j2')
-        values = {
-            'CLUSTER_ID': c.uuid,
-            'CLUSTER_SECRET': c.secret}
-
-        with tempfile.TemporaryDirectory() as temp_dir:
-            file_path = os.path.join(temp_dir, prometheus_file)
-            with open(file_path, 'w') as file:
-                file.write(template.render(values))
-
-            prometheus_file_path = os.path.join(scripts_folder, prometheus_file)
-            subprocess.check_call(['sudo', 'mv', file_path, prometheus_file_path])
-            print(f"File moved to {prometheus_file_path} successfully.")
-
-        logger.info("Deploying swarm stack ...")
-        log_level = "DEBUG" if constants.LOG_WEB_DEBUG else "INFO"
-        scripts.deploy_stack(cli_pass, dev_ip, constants.SIMPLY_BLOCK_DOCKER_IMAGE, c.secret, c.uuid,
-                                log_del_interval, metrics_retention_period, log_level, c.grafana_endpoint)
-        logger.info("Deploying swarm stack > Done")
-
-    elif mode == "kubernetes": 
-        logger.info("Deploying helm stack ...")
-        log_level = "DEBUG" if constants.LOG_WEB_DEBUG else "INFO"
-        scripts.deploy_k8s_stack(cli_pass, dev_ip, constants.SIMPLY_BLOCK_DOCKER_IMAGE, c.secret, c.uuid,
-                                log_del_interval, metrics_retention_period, log_level, c.grafana_endpoint, contact_point, constants.K8S_NAMESPACE)
-        logger.info("Deploying helm stack > Done")
-=======
         cluster.grafana_endpoint = f"http://{dev_ip}/grafana"
     cluster.enable_node_affinity = enable_node_affinity
     cluster.qpair_count = qpair_count or constants.QPAIR_COUNT
@@ -361,16 +256,24 @@
     cluster.strict_node_anti_affinity = strict_node_anti_affinity
     cluster.contact_point = contact_point
     cluster.disable_monitoring = disable_monitoring
-
-    if not disable_monitoring:
-        utils.render_and_deploy_alerting_configs(contact_point, cluster.grafana_endpoint, cluster.uuid, cluster.secret)
-
-    logger.info("Deploying swarm stack ...")
-    log_level = "DEBUG" if constants.LOG_WEB_DEBUG else "INFO"
-    scripts.deploy_stack(cli_pass, dev_ip, constants.SIMPLY_BLOCK_DOCKER_IMAGE, cluster.secret, cluster.uuid,
-                               log_del_interval, metrics_retention_period, log_level, cluster.grafana_endpoint, str(disable_monitoring))
-    logger.info("Deploying swarm stack > Done")
->>>>>>> 2ca5a89a
+    cluster.mode = mode
+
+    if mode == "docker": 
+        if not disable_monitoring:
+            utils.render_and_deploy_alerting_configs(contact_point, cluster.grafana_endpoint, cluster.uuid, cluster.secret)
+
+        logger.info("Deploying swarm stack ...")
+        log_level = "DEBUG" if constants.LOG_WEB_DEBUG else "INFO"
+        scripts.deploy_stack(cli_pass, dev_ip, constants.SIMPLY_BLOCK_DOCKER_IMAGE, cluster.secret, cluster.uuid,
+                                log_del_interval, metrics_retention_period, log_level, cluster.grafana_endpoint, str(disable_monitoring))
+        logger.info("Deploying swarm stack > Done")
+
+    elif mode == "kubernetes": 
+        logger.info("Deploying helm stack ...")
+        log_level = "DEBUG" if constants.LOG_WEB_DEBUG else "INFO"
+        scripts.deploy_k8s_stack(cli_pass, dev_ip, constants.SIMPLY_BLOCK_DOCKER_IMAGE, cluster.secret, cluster.uuid,
+                                log_del_interval, metrics_retention_period, log_level, cluster.grafana_endpoint, contact_point, constants.K8S_NAMESPACE)
+        logger.info("Deploying helm stack > Done")
 
     logger.info("Configuring DB...")
     scripts.set_db_config_single()
@@ -450,115 +353,6 @@
             logger.info("fio configuration file removed.")
 
 
-<<<<<<< HEAD
-def deploy_cluster(storage_nodes,test,ha_type,mode,distr_ndcs,distr_npcs,enable_qos,ifname,blk_size, page_size_in_blocks, cli_pass,
-                   cap_warn, cap_crit, prov_cap_warn, prov_cap_crit, log_del_interval, metrics_retention_period,
-                   contact_point, grafana_endpoint, distr_bs, distr_chunk_bs,
-                   enable_node_affinity, qpair_count, max_queue_size, inflight_io_threshold, strict_node_anti_affinity,
-                   data_nics,spdk_image,spdk_debug,small_bufsize,large_bufsize,num_partitions_per_dev,jm_percent,
-                   max_snap,number_of_devices,enable_test_device,enable_ha_jm,
-                   ha_jm_count,namespace,partition_size,
-                   lvol_name, lvol_size, lvol_ha_type, pool_name, pool_max, host_id, comp, crypto, distr_vuid, max_rw_iops,
-                   max_rw_mbytes, max_r_mbytes, max_w_mbytes, with_snapshot, max_size, crypto_key1, crypto_key2,
-                   lvol_priority_class, id_device_by_nqn, fstype) -> None:
-    logger.info("run deploy-cleaner")
-
-    storage_node_ops.deploy_cleaner()
-
-    logger.info("creating cluster")
-    cluster_uuid = create_cluster(
-            blk_size, page_size_in_blocks,
-            cli_pass, cap_warn, cap_crit, prov_cap_warn, prov_cap_crit,
-            ifname, log_del_interval, metrics_retention_period, contact_point, grafana_endpoint,
-            distr_ndcs, distr_npcs, distr_bs, distr_chunk_bs, ha_type, mode, enable_node_affinity,
-            qpair_count, max_queue_size, inflight_io_threshold, enable_qos, strict_node_anti_affinity)
-
-    time.sleep(5)
-
-    storage_nodes_list=storage_nodes.split(",")
-    for node in storage_nodes_list:
-        node_ip = node.strip()
-        dev_ip=f"{node_ip}:5000"
-        add_node_status=storage_node_ops.add_node(cluster_uuid,dev_ip,ifname,data_nics,max_snap,spdk_image,spdk_debug,
-                                  small_bufsize,large_bufsize,num_partitions_per_dev,jm_percent,number_of_devices,
-                                  enable_test_device,namespace,enable_ha_jm,id_device_by_nqn,partition_size,ha_jm_count)
-
-
-        if not add_node_status:
-            raise ValueError("Could not add storage node successfully")
-
-        time.sleep(5)
-
-    cluster_activate(cluster_uuid)
-
-    if not test:
-        return
-
-    pool_id=pool_controller.add_pool(pool_name,pool_max,max_size,
-                        max_rw_iops,max_rw_mbytes,max_r_mbytes,max_w_mbytes,None,cluster_uuid)
-
-    lvol_uuid, msg = lvol_controller.add_lvol_ha(
-                lvol_name, lvol_size, host_id, lvol_ha_type, pool_id, comp, crypto,
-                distr_vuid,
-                max_rw_iops=max_rw_iops,
-                max_rw_mbytes=max_rw_mbytes,
-                max_r_mbytes=max_r_mbytes,
-                max_w_mbytes=max_w_mbytes,
-                with_snapshot=with_snapshot,
-                max_size=max_size,
-                crypto_key1=crypto_key1,
-                crypto_key2=crypto_key2,
-                lvol_priority_class=lvol_priority_class,
-                uid=None, pvc_name=None, namespace=None)
-
-    if not lvol_uuid:
-        raise ValueError(f"lvol creation failed {msg}")
-
-    time.sleep(5)
-
-    subprocess.run("sudo modprobe nvme-tcp", shell=True, check=True)
-
-    connect = lvol_controller.connect_lvol(lvol_uuid)
-
-    if not connect:
-        raise ValueError("connect command generation failed")
-
-    for entry in connect:
-        connect_string = entry.get("connect")
-        subprocess.check_call(connect_string, shell=True)
-
-    nvme_list_command = "sudo nvme list"
-    logger.info(f"Executing NVMe list command: {nvme_list_command}")
-    device_name = parse_nvme_list_output(
-        subprocess.check_output(nvme_list_command, shell=True, text=True),
-        lvol_uuid
-    )
-
-    mkfs_command = f"sudo mkfs.{fstype} {device_name}"
-    subprocess.run(mkfs_command, shell=True, check=True)
-
-
-    mount_point = os.path.join(os.path.expanduser("~"), lvol_uuid)
-    os.makedirs(mount_point, exist_ok=True)
-    mount_command = f"sudo mount {device_name} {mount_point}"
-
-    subprocess.run(mount_command, shell=True, check=True)
-
-    logger.info(f"running fio on mount point {mount_point}")
-
-    _run_fio(mount_point)
-
-    _cleanup_nvme(mount_point, connect[0]['nqn'])
-
-    status=lvol_controller.delete_lvol(lvol_uuid)
-    if not status:
-        raise ValueError('LVol deletion failed')
-
-    pool_controller.delete_pool(pool_id)
-
-
-=======
->>>>>>> 2ca5a89a
 def add_cluster(blk_size, page_size_in_blocks, cap_warn, cap_crit, prov_cap_warn, prov_cap_crit,
                 distr_ndcs, distr_npcs, distr_bs, distr_chunk_bs, ha_type, enable_node_affinity, qpair_count,
                 max_queue_size, inflight_io_threshold, enable_qos, strict_node_anti_affinity) -> str:
@@ -1231,14 +1025,13 @@
 
 def update_cluster(cluster_id, mgmt_only=False, restart=False, spdk_image=None, mgmt_image=None, **kwargs) -> None:
     db_controller = DBController()
-    db_controller.get_cluster_by_id(cluster_id)  # ensure exists
+    cluster = db_controller.get_cluster_by_id(cluster_id)  # ensure exists
 
     sbcli=constants.SIMPLY_BLOCK_CLI_NAME
     subprocess.check_call(f"pip install {sbcli} --upgrade".split(' '))
     logger.info(f"{sbcli} upgraded")
 
     logger.info("Updating mgmt cluster")
-<<<<<<< HEAD
     if cluster.mode == "docker": 
         cluster_docker = utils.get_docker_client(cluster_id)
         logger.info(f"Pulling image {constants.SIMPLY_BLOCK_DOCKER_IMAGE}")
@@ -1250,7 +1043,8 @@
         if mgmt_image:
             service_image = mgmt_image
         for service in cluster_docker.services.list():
-            if image_parts in service.attrs['Spec']['Labels']['com.docker.stack.image']:
+            if image_parts in service.attrs['Spec']['Labels']['com.docker.stack.image'] or \
+            "simplyblock" in service.attrs['Spec']['Labels']['com.docker.stack.image']:
                 logger.info(f"Updating service {service.name}")
                 service.update(image=service_image, force_update=True)
 
@@ -1296,23 +1090,6 @@
 
         logger.info("Done updating mgmt cluster")
 
-=======
-    cluster_docker = utils.get_docker_client(cluster_id)
-    logger.info(f"Pulling image {constants.SIMPLY_BLOCK_DOCKER_IMAGE}")
-    pull_docker_image_with_retry(cluster_docker, constants.SIMPLY_BLOCK_DOCKER_IMAGE)
-    image_without_tag = constants.SIMPLY_BLOCK_DOCKER_IMAGE.split(":")[0]
-    image_without_tag = image_without_tag.split("/")
-    image_parts = "/".join(image_without_tag[-2:])
-    service_image =  constants.SIMPLY_BLOCK_DOCKER_IMAGE
-    if mgmt_image:
-        service_image = mgmt_image
-    for service in cluster_docker.services.list():
-        if image_parts in service.attrs['Spec']['Labels']['com.docker.stack.image'] or \
-        "simplyblock" in service.attrs['Spec']['Labels']['com.docker.stack.image']:
-            logger.info(f"Updating service {service.name}")
-            service.update(image=service_image, force_update=True)
-    logger.info("Done updating mgmt cluster")
->>>>>>> 2ca5a89a
 
     if mgmt_only:
         return
