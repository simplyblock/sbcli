--- conflicted
+++ resolved
@@ -22,8 +22,6 @@
 
 logger = logging.getLogger()
 TOP_DIR = os.path.dirname(os.path.dirname(os.path.realpath(__file__)))
-<<<<<<< HEAD
-=======
 
 def _add_grafana_dashboards(username, password, cluster_ip):
     url = f"http://{username}:{password}@{cluster_ip}/grafana/api/dashboards/import"
@@ -47,7 +45,6 @@
             ret = False
     return ret
 
->>>>>>> 5f6064fd
 
 def _add_graylog_input(cluster_ip, password):
     url = f"http://{cluster_ip}/graylog/api/system/inputs"
@@ -147,12 +144,8 @@
     elif email_pattern.match(contact_point):
         ALERT_TYPE = "email"
     else:
-<<<<<<< HEAD
-        ALERT_TYPE = "slack" 
-=======
         ALERT_TYPE = "slack"
         contact_point = 'https://hooks.slack.com/services/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'
->>>>>>> 5f6064fd
 
     values = {
         'CONTACT_POINT': contact_point,
