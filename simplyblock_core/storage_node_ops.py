# coding=utf-8
import datetime
import json
import logging as log
import math
import os

import pprint

import time
import uuid

import docker

from simplyblock_core import constants, scripts, distr_controller
from simplyblock_core import utils
from simplyblock_core.controllers import lvol_controller, storage_events, snapshot_controller, device_events, \
    device_controller, tasks_controller, health_controller
from simplyblock_core.db_controller import DBController
from simplyblock_core import shell_utils
from simplyblock_core.models.iface import IFace
from simplyblock_core.models.job_schedule import JobSchedule
from simplyblock_core.models.lvol_model import LVol
from simplyblock_core.models.nvme_device import NVMeDevice, JMDevice
from simplyblock_core.models.storage_node import StorageNode
from simplyblock_core.models.cluster import Cluster
from simplyblock_core.pci_utils import bind_spdk_driver
from simplyblock_core.rpc_client import RPCClient
from simplyblock_core.snode_client import SNodeClient

logger = log.getLogger()


class StorageOpsException(Exception):
    def __init__(self, message):
        self.message = message


def _get_data_nics(data_nics):
    if not data_nics:
        return
    out, _, _ = shell_utils.run_command("ip -j address show")
    data = json.loads(out)
    logger.debug("ifaces")
    logger.debug(pprint.pformat(data))

    def _get_ip4_address(list_of_addr):
        if list_of_addr:
            for data in list_of_addr:
                if data['family'] == 'inet':
                    return data['local']
        return ""

    devices = {i["ifname"]: i for i in data}
    iface_list = []
    for nic in data_nics:
        if nic not in devices:
            continue
        device = devices[nic]
        iface = IFace({
            'uuid': str(uuid.uuid4()),
            'if_name': device['ifname'],
            'ip4_address': _get_ip4_address(device['addr_info']),
            'port_number': 1,  # TODO: check this value
            'status': device['operstate'],
            'net_type': device['link_type']})
        iface_list.append(iface)

    return iface_list


def _get_if_ip_address(ifname):
    out, _, _ = shell_utils.run_command("ip -j address show %s" % ifname)
    data = json.loads(out)
    logger.debug(pprint.pformat(data))
    if data:
        data = data[0]
        if 'addr_info' in data and data['addr_info']:
            address_info = data['addr_info']
            for adr in address_info:
                if adr['family'] == 'inet':
                    return adr['local']
    logger.error("IP not found for interface %s", ifname)
    exit(1)


def addNvmeDevices(snode, devs):
    rpc_client = RPCClient(
        snode.mgmt_ip, snode.rpc_port,
        snode.rpc_username, snode.rpc_password, timeout=60, retry=10)

    devices = []
    ret = rpc_client.bdev_nvme_controller_list()
    ctr_map = {}
    try:
        if ret:
            ctr_map = {i["ctrlrs"][0]['trid']['traddr']: i["name"] for i in ret}
    except:
        pass

    next_physical_label = get_next_physical_device_order()
    for pcie in devs:

        if pcie in ctr_map:
            nvme_controller = ctr_map[pcie]
            nvme_bdevs = []
            for bdev in rpc_client.get_bdevs():
                if bdev['name'].startswith(nvme_controller):
                    nvme_bdevs.append(bdev['name'])
        else:
            pci_st = str(pcie).replace("0", "").replace(":", "").replace(".", "")
            nvme_controller = "nvme_%s" % pci_st
            nvme_bdevs, err = rpc_client.bdev_nvme_controller_attach(nvme_controller, pcie)
            time.sleep(1)

        if not nvme_bdevs:
            continue

        for nvme_bdev in nvme_bdevs:
            rpc_client.bdev_examine(nvme_bdev)
            time.sleep(3)
            ret = rpc_client.get_bdevs(nvme_bdev)
            nvme_dict = ret[0]
            nvme_driver_data = nvme_dict['driver_specific']['nvme'][0]
            model_number = nvme_driver_data['ctrlr_data']['model_number']
            total_size = nvme_dict['block_size'] * nvme_dict['num_blocks']

            devices.append(
                NVMeDevice({
                    'uuid': str(uuid.uuid4()),
                    'device_name': nvme_dict['name'],
                    'size': total_size,
                    'physical_label': next_physical_label,
                    'pcie_address': nvme_driver_data['pci_address'],
                    'model_id': model_number,
                    'serial_number': nvme_driver_data['ctrlr_data']['serial_number'],
                    'nvme_bdev': nvme_bdev,
                    'nvme_controller': nvme_controller,
                    'node_id': snode.get_id(),
                    'cluster_id': snode.cluster_id,
                    'status': NVMeDevice.STATUS_ONLINE
            }))
        next_physical_label += 1
    return devices


def _get_nvme_list(cluster):
    out, err, _ = shell_utils.run_command("sudo nvme list -v -o json")
    data = json.loads(out)
    logger.debug("nvme list:")
    logger.debug(pprint.pformat(data))

    def _get_pcie_controller(ctrl_list):
        if ctrl_list:
            for item in ctrl_list:
                if 'Transport' in item and item['Transport'] == 'pcie':
                    return item

    def _get_size_from_namespaces(namespaces):
        size = 0
        if namespaces:
            for ns in namespaces:
                size += ns['PhysicalSize']
        return size

    sequential_number = 0
    devices = []
    if data and 'Devices' in data:
        for dev in data['Devices'][0]['Subsystems']:
            controller = _get_pcie_controller(dev['Controllers'])
            if not controller:
                continue

            if controller['ModelNumber'] not in cluster.model_ids:
                logger.info("Device model ID is not recognized: %s, skipping device: %s",
                            controller['ModelNumber'], controller['Controller'])
                continue

            size = _get_size_from_namespaces(controller['Namespaces'])
            device_partitions_count = int(size / (cluster.blk_size * cluster.page_size_in_blocks))
            devices.append(
                NVMeDevice({
                    'device_name': controller['Controller'],
                    'sequential_number': sequential_number,
                    'partitions_count': device_partitions_count,
                    'capacity': size,
                    'size': size,
                    'pcie_address': controller['Address'],
                    'model_id': controller['ModelNumber'],
                    'serial_number': controller['SerialNumber'],
                    # 'status': controller['State']
                }))
            sequential_number += device_partitions_count
    return devices


def _run_nvme_smart_log(dev_name):
    out, _, _ = shell_utils.run_command("sudo nvme smart-log /dev/%s -o json" % dev_name)
    data = json.loads(out)
    logger.debug(out)
    return data


def _run_nvme_smart_log_add(dev_name):
    out, _, _ = shell_utils.run_command("sudo nvme intel smart-log-add /dev/%s --json" % dev_name)
    data = json.loads(out)
    logger.debug(out)
    return data


def get_next_cluster_device_order(db_controller, cluster_id):
    max_order = 0
    found = False
    for node in db_controller.get_storage_nodes_by_cluster_id(cluster_id):
        for dev in node.nvme_devices:
            found = True
            max_order = max(max_order, dev.cluster_device_order)
    if found:
        return max_order + 1
    return 0


def get_next_physical_device_order():
    db_controller = DBController()
    max_order = 0
    found = False
    for node in db_controller.get_storage_nodes():
        for dev in node.nvme_devices:
            found = True
            max_order = max(max_order, dev.physical_label)
    if found:
        return max_order + 1
    return 0


def _search_for_partitions(rpc_client, nvme_device):
    partitioned_devices = []
    for bdev in rpc_client.get_bdevs():
        name = bdev['name']
        if name.startswith(f"{nvme_device.nvme_bdev}p"):
            new_dev = NVMeDevice(nvme_device.to_dict())
            new_dev.uuid = str(uuid.uuid4())
            new_dev.device_name = name
            new_dev.nvme_bdev = name
            new_dev.is_partition = True
            new_dev.size = bdev['block_size'] * bdev['num_blocks']
            partitioned_devices.append(new_dev)
    return partitioned_devices


def _create_jm_stack_on_raid(rpc_client, jm_nvme_bdevs, snode, after_restart):
    raid_bdev = f"raid_jm_{snode.get_id()}"
    if len(jm_nvme_bdevs) > 1:
        raid_level = "1"
        ret = rpc_client.bdev_raid_create(raid_bdev, jm_nvme_bdevs, raid_level)
        if not ret:
            logger.error(f"Failed to create raid_jm_{snode.get_id()}")
            return False
    else:
        raid_bdev = jm_nvme_bdevs[0]

    alceml_name = f"alceml_jm_{snode.get_id()}"

    nvme_bdev = raid_bdev
    test_name = ""
    # if snode.enable_test_device:
    #     test_name = f"{raid_bdev}_test"
    #     ret = rpc_client.bdev_passtest_create(test_name, raid_bdev)
    #     if not ret:
    #         logger.error(f"Failed to create passtest bdev {test_name}")
    #         return False
    #     nvme_bdev = test_name
    pba_init_mode = 3
    if after_restart:
        pba_init_mode = 1
    alceml_cpu_mask = ""
    alceml_worker_cpu_mask = ""
    if snode.alceml_cpu_cores:
        alceml_cpu_mask = utils.decimal_to_hex_power_of_2(snode.alceml_cpu_cores[snode.alceml_cpu_index])
        snode.alceml_cpu_index = (snode.alceml_cpu_index + 1) % len(snode.alceml_cpu_cores)
    if snode.alceml_worker_cpu_cores:
        alceml_worker_cpu_mask = utils.decimal_to_hex_power_of_2(snode.alceml_worker_cpu_cores[snode.alceml_worker_cpu_index])
        snode.alceml_worker_cpu_index = (snode.alceml_worker_cpu_index + 1) % len(snode.alceml_worker_cpu_cores)

    ret = rpc_client.bdev_alceml_create(alceml_name, nvme_bdev, str(uuid.uuid4()), pba_init_mode=pba_init_mode,
                                        alceml_cpu_mask=alceml_cpu_mask, alceml_worker_cpu_mask=alceml_worker_cpu_mask)
    if not ret:
        logger.error(f"Failed to create alceml bdev: {alceml_name}")
        return False

    jm_bdev = f"jm_{snode.get_id()}"
    ret = rpc_client.bdev_jm_create(jm_bdev, alceml_name, jm_cpu_mask=snode.jm_cpu_mask)
    if not ret:
        logger.error(f"Failed to create {jm_bdev}")
        return False

    alceml_id = str(uuid.uuid4())
    pt_name = ""
    subsystem_nqn = ""
    IP = ""
    if snode.enable_ha_jm:
        # add pass through
        pt_name = f"{jm_bdev}_PT"
        ret = rpc_client.bdev_PT_NoExcl_create(pt_name, jm_bdev)
        if not ret:
            logger.error(f"Failed to create pt noexcl bdev: {pt_name}")
            return False

        subsystem_nqn = snode.subsystem + ":dev:" + jm_bdev
        logger.info("creating subsystem %s", subsystem_nqn)
        ret = rpc_client.subsystem_create(subsystem_nqn, 'sbcli-cn', jm_bdev)
        IP = None
        for iface in snode.data_nics:
            if iface.ip4_address:
                tr_type = iface.get_transport_type()
                logger.info("adding listener for %s on IP %s" % (subsystem_nqn, iface.ip4_address))
                ana_state = "optimized"
                if after_restart:
                    ana_state = "inaccessible"
                ret = rpc_client.listeners_create(subsystem_nqn, tr_type, iface.ip4_address, "4420", ana_state=ana_state)
                IP = iface.ip4_address
                break
        logger.info(f"add {pt_name} to subsystem")
        ret = rpc_client.nvmf_subsystem_add_ns(subsystem_nqn, pt_name)
        if not ret:
            logger.error(f"Failed to add: {pt_name} to the subsystem: {subsystem_nqn}")
            return False

    ret = rpc_client.get_bdevs(raid_bdev)

    return JMDevice({
        'uuid': snode.get_id(),
        'device_name': jm_bdev,
        'size': ret[0]["block_size"] * ret[0]["num_blocks"],
        'status': JMDevice.STATUS_ONLINE if not after_restart else JMDevice.STATUS_UNAVAILABLE,
        'jm_nvme_bdev_list': jm_nvme_bdevs,
        'raid_bdev': raid_bdev,
        'alceml_bdev': alceml_name,
        'alceml_name': alceml_name,
        'testing_bdev': test_name,
        'jm_bdev': jm_bdev,
        'pt_bdev': pt_name,
        'nvmf_nqn': subsystem_nqn,
        'nvmf_ip': IP,
        'nvmf_port': 4420,
    })


def _create_jm_stack_on_device(rpc_client, nvme, snode, after_restart):
    alceml_id = nvme.get_id()
    alceml_name = device_controller.get_alceml_name(alceml_id)
    logger.info(f"adding {alceml_name}")

    nvme_bdev = nvme.nvme_bdev
    test_name = ""
    if snode.enable_test_device:
        test_name = f"{nvme.nvme_bdev}_test"
        ret = rpc_client.bdev_passtest_create(test_name, nvme.nvme_bdev)
        if not ret:
            logger.error(f"Failed to create passtest bdev {test_name}")
            return False
        nvme_bdev = test_name
    pba_init_mode = 3
    if after_restart:
        pba_init_mode = 1
    alceml_cpu_mask = ""
    alceml_worker_cpu_mask = ""
    if snode.alceml_cpu_cores:
        alceml_cpu_mask = utils.decimal_to_hex_power_of_2(snode.alceml_cpu_cores[snode.alceml_cpu_index])
        snode.alceml_cpu_index = (snode.alceml_cpu_index + 1) % len(snode.alceml_cpu_cores)
    if snode.alceml_worker_cpu_cores:
        alceml_worker_cpu_mask = utils.decimal_to_hex_power_of_2(snode.alceml_worker_cpu_cores[snode.alceml_worker_cpu_index])
        snode.alceml_worker_cpu_index = (snode.alceml_worker_cpu_index + 1) % len(snode.alceml_worker_cpu_cores)

    ret = rpc_client.bdev_alceml_create(alceml_name, nvme_bdev, alceml_id, pba_init_mode=pba_init_mode,
                                            alceml_cpu_mask=alceml_cpu_mask, alceml_worker_cpu_mask=alceml_worker_cpu_mask)

    if not ret:
        logger.error(f"Failed to create alceml bdev: {alceml_name}")
        return False

    jm_bdev = f"jm_{snode.get_id()}"
    ret = rpc_client.bdev_jm_create(jm_bdev, alceml_name, jm_cpu_mask=snode.jm_cpu_mask)
    if not ret:
        logger.error(f"Failed to create {jm_bdev}")
        return False

    pt_name = ""
    subsystem_nqn = ""
    IP = ""
    if snode.enable_ha_jm:
        # add pass through
        pt_name = f"{jm_bdev}_PT"
        ret = rpc_client.bdev_PT_NoExcl_create(pt_name, jm_bdev)
        if not ret:
            logger.error(f"Failed to create pt noexcl bdev: {pt_name}")
            return False

        subsystem_nqn = snode.subsystem + ":dev:" + jm_bdev
        logger.info("creating subsystem %s", subsystem_nqn)
        ret = rpc_client.subsystem_create(subsystem_nqn, 'sbcli-cn', jm_bdev)
        IP = None
        for iface in snode.data_nics:
            if iface.ip4_address:
                tr_type = iface.get_transport_type()
                logger.info("adding listener for %s on IP %s" % (subsystem_nqn, iface.ip4_address))
                ana_state = "optimized"
                if after_restart:
                    ana_state = "inaccessible"
                ret = rpc_client.listeners_create(subsystem_nqn, tr_type, iface.ip4_address, "4420", ana_state=ana_state)
                IP = iface.ip4_address
                break
        logger.info(f"add {pt_name} to subsystem")
        ret = rpc_client.nvmf_subsystem_add_ns(subsystem_nqn, pt_name)
        if not ret:
            logger.error(f"Failed to add: {pt_name} to the subsystem: {subsystem_nqn}")
            return False

    return JMDevice({
        'uuid': alceml_id,
        'device_name': jm_bdev,
        'size': nvme.size,
        'status': JMDevice.STATUS_ONLINE if not after_restart else JMDevice.STATUS_UNAVAILABLE,
        'alceml_bdev': alceml_name,
        'alceml_name': alceml_name,
        'nvme_bdev': nvme.nvme_bdev,
        "serial_number": nvme.serial_number,
        "device_data_dict": nvme.to_dict(),
        'jm_bdev': jm_bdev,
        'testing_bdev': test_name,
        'pt_bdev': pt_name,
        'nvmf_nqn': subsystem_nqn,
        'nvmf_ip': IP,
        'nvmf_port': 4420,
    })


def _create_storage_device_stack(rpc_client, nvme, snode, after_restart):
    db_controller = DBController()
    nvme_bdev = nvme.nvme_bdev
    if snode.enable_test_device:
        test_name = f"{nvme.nvme_bdev}_test"
        ret = rpc_client.bdev_passtest_create(test_name, nvme_bdev)
        if not ret:
            logger.error(f"Failed to create passtest bdev {test_name}")
            return False
        nvme_bdev = test_name
    alceml_id = nvme.get_id()
    alceml_name = device_controller.get_alceml_name(alceml_id)
    logger.info(f"adding {alceml_name}")
    pba_init_mode = 3
    if after_restart and nvme.status != NVMeDevice.STATUS_NEW:
        pba_init_mode = 1
    alceml_cpu_mask = ""
    alceml_worker_cpu_mask = ""

    if snode.alceml_cpu_cores:
        alceml_cpu_mask = utils.decimal_to_hex_power_of_2(snode.alceml_cpu_cores[snode.alceml_cpu_index])
        snode.alceml_cpu_index = (snode.alceml_cpu_index + 1) % len(snode.alceml_cpu_cores)
    if snode.alceml_worker_cpu_cores:
        alceml_worker_cpu_mask = utils.decimal_to_hex_power_of_2(snode.alceml_worker_cpu_cores[snode.alceml_worker_cpu_index])
        snode.alceml_worker_cpu_index = (snode.alceml_worker_cpu_index + 1) % len(snode.alceml_worker_cpu_cores)

    ret = rpc_client.bdev_alceml_create(alceml_name, nvme_bdev, alceml_id, pba_init_mode=pba_init_mode,
                                        alceml_cpu_mask=alceml_cpu_mask, alceml_worker_cpu_mask=alceml_worker_cpu_mask)
    if not ret:
        logger.error(f"Failed to create alceml bdev: {alceml_name}")
        return False
    alceml_bdev = alceml_name
    db_controller = DBController()
    cluster = db_controller.get_cluster_by_id(snode.cluster_id)
    qos_bdev = ""
    # Add qos bdev device
    if cluster.enable_qos:
        max_queue_size = cluster.max_queue_size
        inflight_io_threshold = cluster.inflight_io_threshold
        qos_bdev = f"{alceml_name}_qos"
        ret = rpc_client.qos_vbdev_create(qos_bdev, alceml_name, nvme.nvme_controller, max_queue_size, inflight_io_threshold)
        if not ret:
            logger.error(f"Failed to create qos bdev: {qos_bdev}")
            return False
        alceml_bdev = qos_bdev

    # add pass through
    pt_name = f"{alceml_name}_PT"
    ret = rpc_client.bdev_PT_NoExcl_create(pt_name, alceml_bdev)
    if not ret:
        logger.error(f"Failed to create pt noexcl bdev: {pt_name}")
        return False

    subsystem_nqn = snode.subsystem + ":dev:" + alceml_id
    logger.info("creating subsystem %s", subsystem_nqn)
    ret = rpc_client.subsystem_create(subsystem_nqn, 'sbcli-cn', alceml_id)
    IP = None
    for iface in snode.data_nics:
        if iface.ip4_address:
            tr_type = iface.get_transport_type()
            logger.info("adding listener for %s on IP %s" % (subsystem_nqn, iface.ip4_address))
            ret = rpc_client.listeners_create(subsystem_nqn, tr_type, iface.ip4_address, "4420")
            IP = iface.ip4_address
            break
    logger.info(f"add {pt_name} to subsystem")
    ret = rpc_client.nvmf_subsystem_add_ns(subsystem_nqn, pt_name)
    if not ret:
        logger.error(f"Failed to add: {pt_name} to the subsystem: {subsystem_nqn}")
        return False
    if snode.enable_test_device:
        nvme.testing_bdev = test_name
    nvme.alceml_bdev = alceml_bdev
    nvme.pt_bdev = pt_name
    nvme.qos_bdev = qos_bdev
    nvme.alceml_name = alceml_name
    nvme.nvmf_nqn = subsystem_nqn
    nvme.nvmf_ip = IP
    nvme.nvmf_port = 4420
    nvme.io_error = False
    # if nvme.status != NVMeDevice.STATUS_NEW:
    #     nvme.status = NVMeDevice.STATUS_ONLINE
    return nvme


def _create_device_partitions(rpc_client, nvme, snode, num_partitions_per_dev, jm_percent):
    nbd_device = rpc_client.nbd_start_disk(nvme.nvme_bdev)
    time.sleep(3)
    if not nbd_device:
        logger.error(f"Failed to start nbd dev")
        return False
    snode_api = SNodeClient(snode.api_endpoint)
    result, error = snode_api.make_gpt_partitions(nbd_device, jm_percent, num_partitions_per_dev)
    if error:
        logger.error(f"Failed to make partitions")
        logger.error(error)
        return False
    time.sleep(3)
    rpc_client.nbd_stop_disk(nbd_device)
    time.sleep(1)
    rpc_client.bdev_nvme_detach_controller(nvme.nvme_controller)
    time.sleep(1)
    rpc_client.bdev_nvme_controller_attach(nvme.nvme_controller, nvme.pcie_address)
    time.sleep(1)
    rpc_client.bdev_examine(nvme.nvme_bdev)
    time.sleep(1)
    return True


def _prepare_cluster_devices_partitions(snode, devices):
    db_controller = DBController()
    rpc_client = RPCClient(
        snode.mgmt_ip, snode.rpc_port,
        snode.rpc_username, snode.rpc_password)

    new_devices = []
    jm_devices = []
    dev_order = get_next_cluster_device_order(db_controller, snode.cluster_id)
    bdevs_names = [d['name'] for d in rpc_client.get_bdevs()]
    for index, nvme in enumerate(devices):
        if nvme.status == "not_found":
            continue

        if nvme.status not in [NVMeDevice.STATUS_ONLINE, NVMeDevice.STATUS_NEW]:
            logger.debug(f"Device is skipped: {nvme.get_id()}, status: {nvme.status}")
            new_devices.append(nvme)
            continue

        if nvme.is_partition:
            dev_part = f"{nvme.nvme_bdev[:-2]}p1"
            if dev_part in bdevs_names:
                if dev_part not in jm_devices:
                    jm_devices.append(dev_part)

            new_device = _create_storage_device_stack(rpc_client, nvme, snode, after_restart=True)
            if not new_device:
                logger.error("failed to create dev stack")
                return False
            new_devices.append(new_device)

        else:
            # look for partitions
            partitioned_devices = _search_for_partitions(rpc_client, nvme)
            logger.debug("partitioned_devices")
            logger.debug(partitioned_devices)
            if len(partitioned_devices) == (1 + snode.num_partitions_per_dev):
                logger.info("Partitioned devices found")
            else:
                logger.info(f"Creating partitions for {nvme.nvme_bdev}")
                _create_device_partitions(rpc_client, nvme, snode, snode.num_partitions_per_dev, snode.jm_percent)
                partitioned_devices = _search_for_partitions(rpc_client, nvme)
                if len(partitioned_devices) == (1 + snode.num_partitions_per_dev):
                    logger.info("Device partitions created")
                else:
                    logger.error("Failed to create partitions")
                    return False

            jm_devices.append(partitioned_devices.pop(0).nvme_bdev)

            for dev in partitioned_devices:
                new_device = _create_storage_device_stack(rpc_client, dev, snode, after_restart=False)
                if not new_device:
                    logger.error("failed to create dev stack")
                    return False
                if nvme.status == NVMeDevice.STATUS_NEW:
                    new_device.status = NVMeDevice.STATUS_NEW
                else:
                    new_device.status = NVMeDevice.STATUS_ONLINE
                    new_device.cluster_device_order = dev_order
                    dev_order += 1
                    device_events.device_create(new_device)
                new_devices.append(new_device)

    snode.nvme_devices = new_devices

    if jm_devices:
        jm_device = _create_jm_stack_on_raid(rpc_client, jm_devices, snode, after_restart=False)
        if not jm_device:
            logger.error(f"Failed to create JM device")
            return False

        snode.jm_device = jm_device

    return True


def _prepare_cluster_devices_jm_on_dev(snode, devices):
    db_controller = DBController()
    if not devices:
        return True

    # Set device cluster order
    dev_order = get_next_cluster_device_order(db_controller, snode.cluster_id)
    rpc_client = RPCClient(snode.mgmt_ip, snode.rpc_port, snode.rpc_username, snode.rpc_password)
    new_devices = []
    for index, nvme in enumerate(devices):
        if nvme.status == "not_found":
            continue

        if nvme.status == NVMeDevice.STATUS_JM:
            jm_device = _create_jm_stack_on_device(rpc_client, nvme, snode, after_restart=False)
            if not jm_device:
                logger.error(f"Failed to create JM device")
                return False
            snode.jm_device = jm_device
            continue

        new_devices.append(nvme)
        if nvme.status not in [NVMeDevice.STATUS_ONLINE, NVMeDevice.STATUS_NEW]:
            logger.debug(f"Device is not online : {nvme.get_id()}, status: {nvme.status}")
        else:
            nvme = _create_storage_device_stack(rpc_client, nvme, snode, after_restart=False)
            if not nvme:
                logger.error("failed to create dev stack")
                return False
            if nvme.status == NVMeDevice.STATUS_ONLINE:
                if nvme.cluster_device_order <= 0 :
                    nvme.cluster_device_order = dev_order
                    dev_order += 1
                device_events.device_create(nvme)

    snode.nvme_devices = new_devices
    return True


def _prepare_cluster_devices_on_restart(snode, clear_data=False):
    db_controller = DBController()

    new_devices = []

    rpc_client = RPCClient(
        snode.mgmt_ip, snode.rpc_port,
        snode.rpc_username, snode.rpc_password, timeout=5*60)

    for index, nvme in enumerate(snode.nvme_devices):
        if nvme.status == NVMeDevice.STATUS_JM:
            continue

        new_devices.append(nvme)

        if nvme.status not in [NVMeDevice.STATUS_ONLINE, NVMeDevice.STATUS_UNAVAILABLE,
                               NVMeDevice.STATUS_READONLY, NVMeDevice.STATUS_NEW]:
            logger.debug(f"Device is skipped: {nvme.get_id()}, status: {nvme.status}")
            continue
        dev = _create_storage_device_stack(rpc_client, nvme, snode, after_restart=not clear_data)
        if not dev:
            logger.error(f"Failed to create dev stack {nvme.get_id()}")
            return False
        # if nvme.status == NVMeDevice.STATUS_ONLINE:
        #     device_events.device_restarted(dev)

    snode.nvme_devices = new_devices
    snode.write_to_db()

    # prepare JM device
    jm_device = snode.jm_device
    if jm_device is None or jm_device.status == JMDevice.STATUS_REMOVED:
        return True

    if not jm_device or not jm_device.uuid:
        return True

    jm_device.status = JMDevice.STATUS_UNAVAILABLE

    if jm_device.jm_nvme_bdev_list:
        all_bdevs_found = True
        for bdev_name in jm_device.jm_nvme_bdev_list:
            ret = rpc_client.get_bdevs(bdev_name)
            if not ret:
                logger.error(f"BDev not found: {bdev_name}")
                all_bdevs_found = False
                break

        if all_bdevs_found:
            ret = _create_jm_stack_on_raid(rpc_client, jm_device.jm_nvme_bdev_list, snode, after_restart=not clear_data)
            if not ret:
                logger.error(f"Failed to create JM device")
                return False


    else:
        nvme_bdev = jm_device.nvme_bdev
        if snode.enable_test_device:
            ret = rpc_client.bdev_passtest_create(jm_device.testing_bdev, jm_device.nvme_bdev)
            if not ret:
                logger.error(f"Failed to create passtest bdev {jm_device.testing_bdev}")
                return False
            nvme_bdev = jm_device.testing_bdev
        alceml_cpu_mask = ""
        alceml_worker_cpu_mask = ""
        if snode.alceml_cpu_cores:
            alceml_cpu_mask = utils.decimal_to_hex_power_of_2(snode.alceml_cpu_cores[snode.alceml_cpu_index])
            snode.alceml_cpu_index = (snode.alceml_cpu_index + 1) % len(snode.alceml_cpu_cores)

        if snode.alceml_worker_cpu_cores:
            alceml_worker_cpu_mask = utils.decimal_to_hex_power_of_2(snode.alceml_worker_cpu_cores[snode.alceml_worker_cpu_index])
            snode.alceml_worker_cpu_index = (snode.alceml_worker_cpu_index + 1) % len(snode.alceml_worker_cpu_cores)

        ret = rpc_client.bdev_alceml_create(jm_device.alceml_bdev, nvme_bdev, jm_device.get_id(),
                                                pba_init_mode=1, alceml_cpu_mask=alceml_cpu_mask, alceml_worker_cpu_mask=alceml_worker_cpu_mask)

        if not ret:
            logger.error(f"Failed to create alceml bdev: {jm_device.alceml_bdev}")
            return False

        jm_bdev = f"jm_{snode.get_id()}"
        ret = rpc_client.bdev_jm_create(jm_bdev, jm_device.alceml_bdev, jm_cpu_mask=snode.jm_cpu_mask)
        if not ret:
            logger.error(f"Failed to create {jm_bdev}")
            return False

        if snode.enable_ha_jm:
            # add pass through
            pt_name = f"{jm_bdev}_PT"
            ret = rpc_client.bdev_PT_NoExcl_create(pt_name, jm_bdev)
            if not ret:
                logger.error(f"Failed to create pt noexcl bdev: {pt_name}")
                return False

            cluster = db_controller.get_cluster_by_id(snode.cluster_id)
            subsystem_nqn = snode.subsystem + ":dev:" + jm_bdev
            logger.info("creating subsystem %s", subsystem_nqn)
            ret = rpc_client.subsystem_create(subsystem_nqn, 'sbcli-cn', jm_bdev)
            logger.info(f"add {pt_name} to subsystem")
            ret = rpc_client.nvmf_subsystem_add_ns(subsystem_nqn, pt_name)
            if not ret:
                logger.error(f"Failed to add: {pt_name} to the subsystem: {subsystem_nqn}")
                return False

            for iface in snode.data_nics:
                if iface.ip4_address:
                    tr_type = iface.get_transport_type()
                    logger.info("adding listener for %s on IP %s" % (subsystem_nqn, iface.ip4_address))
                    ret = rpc_client.listeners_create(subsystem_nqn, tr_type, iface.ip4_address, "4420",
                                                      ana_state="inaccessible")
                    break


    return True


def _connect_to_remote_devs(this_node, force_conect_restarting_nodes=False):
    db_controller = DBController()

    rpc_client = RPCClient(
        this_node.mgmt_ip, this_node.rpc_port,
        this_node.rpc_username, this_node.rpc_password, timeout=5, retry=2)

    node_bdevs = rpc_client.get_bdevs()
    if node_bdevs:
        node_bdev_names = [b['name'] for b in node_bdevs]
    else:
        node_bdev_names = []

    remote_devices = []

    if force_conect_restarting_nodes:
        allowed_node_statuses = [StorageNode.STATUS_ONLINE, StorageNode.STATUS_RESTARTING]
        allowed_dev_statuses = [NVMeDevice.STATUS_ONLINE, NVMeDevice.STATUS_UNAVAILABLE]
    else:
        allowed_node_statuses = [StorageNode.STATUS_ONLINE]
        allowed_dev_statuses = [NVMeDevice.STATUS_ONLINE]


    nodes = db_controller.get_storage_nodes_by_cluster_id(this_node.cluster_id)
    # connect to remote devs
    for node_index, node in enumerate(nodes):
        if node.get_id() == this_node.get_id() or node.status not in allowed_node_statuses:
            continue
        logger.info(f"Connecting to node {node.get_id()}")
        for index, dev in enumerate(node.nvme_devices):

            if dev.status not in allowed_dev_statuses:
                logger.debug(f"Device is not online: {dev.get_id()}, status: {dev.status}")
                continue

            if not dev.alceml_bdev:
                logger.error(f"device alceml bdev not found!, {dev.get_id()}")
                continue
            name = f"remote_{dev.alceml_bdev}"
            bdev_name = f"{name}n1"
            if bdev_name in node_bdev_names:
                logger.info(f"bdev found {bdev_name}")
            else:
                if rpc_client.bdev_nvme_controller_list(name):
                    logger.info(f"detaching {name} from {this_node.get_id()}")
                    rpc_client.bdev_nvme_detach_controller(name)
                    time.sleep(1)

                logger.info(f"Connecting {name} to {this_node.get_id()}")
                ret = rpc_client.bdev_nvme_attach_controller_tcp(name, dev.nvmf_nqn, dev.nvmf_ip, dev.nvmf_port)
                if not ret:
                    logger.error(f"Failed to connect to device: {dev.get_id()}")
                    continue
            dev.remote_bdev = bdev_name
            remote_devices.append(dev)
            # distr_controller.send_dev_status_event(dev, dev.status, this_node)
    return remote_devices


def _connect_to_remote_jm_devs(this_node, jm_ids=[]):
    db_controller = DBController()

    rpc_client = RPCClient(
        this_node.mgmt_ip, this_node.rpc_port,
        this_node.rpc_username, this_node.rpc_password, timeout=5, retry=2)

    node_bdevs = rpc_client.get_bdevs()
    if node_bdevs:
        node_bdev_names = [b['name'] for b in node_bdevs]
    else:
        node_bdev_names = []
    remote_devices = []
    if this_node.is_secondary_node:
        for node in db_controller.get_storage_nodes_by_cluster_id(this_node.cluster_id):
            if node.get_id() == this_node.get_id() or node.is_secondary_node:
                continue
            if node.jm_device and node.jm_device.status in [JMDevice.STATUS_ONLINE, JMDevice.STATUS_UNAVAILABLE]:
                remote_devices.append(node.jm_device)
    else:
        if jm_ids:
            for jm_id in jm_ids:
                jm_dev = db_controller.get_jm_device_by_id(jm_id)
                if jm_dev:
                    remote_devices.append(jm_dev)
        elif len(this_node.remote_jm_devices) > 0:
            remote_devices = this_node.remote_jm_devices
        else:
            for node in db_controller.get_storage_nodes_by_cluster_id(this_node.cluster_id):
                if node.get_id() == this_node.get_id() or node.is_secondary_node:
                    continue
                if node.jm_device and node.jm_device.status == JMDevice.STATUS_ONLINE:
                    remote_devices.append(node.jm_device)
                    if len(remote_devices) >= 2 :
                        break

    new_devs = []
    for jm_dev in remote_devices:
        if not jm_dev.jm_bdev:
            continue

        org_dev = db_controller.get_jm_device_by_id(jm_dev.get_id())
        if not org_dev:
            continue

        name = f"remote_{org_dev.jm_bdev}"
        bdev_name = f"{name}n1"
        org_dev.remote_bdev = bdev_name

        if org_dev.status == NVMeDevice.STATUS_ONLINE:
            if bdev_name in node_bdev_names:
                logger.debug(f"bdev found {bdev_name}")
                org_dev.status = JMDevice.STATUS_ONLINE
                new_devs.append(org_dev)
            else:
                if rpc_client.bdev_nvme_controller_list(name):
                    logger.info(f"detaching {name} from {this_node.get_id()}")
                    rpc_client.bdev_nvme_detach_controller(name)
                    time.sleep(1)

                logger.info(f"Connecting {name} to {this_node.get_id()}")
                ret = rpc_client.bdev_nvme_attach_controller_tcp_JM(
                    name, org_dev.nvmf_nqn, org_dev.nvmf_ip, org_dev.nvmf_port)
                if ret:
                    org_dev.status = JMDevice.STATUS_ONLINE
                else:
                    logger.error(f"failed to connect to remote JM {name}")
                    org_dev.status = JMDevice.STATUS_UNAVAILABLE
                new_devs.append(org_dev)

        else:
            # if bdev_name in node_bdev_names:
            #     logger.debug(f"bdev found {bdev_name}")
            #     rpc_client.bdev_nvme_detach_controller(name)

            org_dev.status = JMDevice.STATUS_UNAVAILABLE
            new_devs.append(org_dev)

    return new_devs


def add_node(cluster_id, node_ip, iface_name, data_nics_list,
             max_lvol, max_snap, max_prov, spdk_image=None, spdk_debug=False,
             small_bufsize=0, large_bufsize=0, spdk_cpu_mask=None,
             num_partitions_per_dev=0, jm_percent=0, number_of_devices=0, enable_test_device=False,
             namespace=None, number_of_distribs=2, enable_ha_jm=False, is_secondary_node=False):

    db_controller = DBController()
    kv_store = db_controller.kv_store

    cluster = db_controller.get_cluster_by_id(cluster_id)
    if not cluster:
        logger.error("Cluster not found: %s", cluster_id)
        return False

    if is_secondary_node is True and cluster.ha_type != "ha":
        logger.error("Secondary nodes are allowed to be added to HA cluster only")
        return False

    logger.info(f"Adding Storage node: {node_ip}")
    timeout = 60
    if spdk_image:
        timeout = 5 * 60
    snode_api = SNodeClient(node_ip, timeout=timeout, retry=10)
    node_info, _ = snode_api.info()
    if not node_info:
        logger.error("SNode API is not reachable")
        return False
    logger.info(f"Node found: {node_info['hostname']}")
    # if "cluster_id" in node_info and node_info['cluster_id']:
    #     if node_info['cluster_id'] != cluster_id:
    #         logger.error(f"This node is part of another cluster: {node_info['cluster_id']}")
    #         return False

    cloud_instance = node_info['cloud_instance']
    if not cloud_instance:
        # Create a static cloud instance from node info
        cloud_instance = {"id": node_info['system_id'], "type": "None", "cloud": "None",
                          "ip": node_info['network_interface'][iface_name]["ip"],
                          "public_ip": node_info['network_interface'][iface_name]["ip"]}
    """"
     "cloud_instance": {
          "id": "565979732541",
          "type": "m6id.large",
          "cloud": "google",
          "ip": "10.10.10.10",
          "public_ip": "20.20.20.20",
    }
    """""
    logger.debug(json.dumps(cloud_instance, indent=2))
    logger.info(f"Instance id: {cloud_instance['id']}")
    logger.info(f"Instance cloud: {cloud_instance['cloud']}")
    logger.info(f"Instance type: {cloud_instance['type']}")
    logger.info(f"Instance privateIp: {cloud_instance['ip']}")
    logger.info(f"Instance public_ip: {cloud_instance['public_ip']}")

    for node in db_controller.get_storage_nodes():
        if node.cloud_instance_id and node.cloud_instance_id == cloud_instance['id']:
            logger.error(f"Node already exists, try remove it first: {cloud_instance['id']}")
            return False

    # Tune cpu maks parameters
    cpu_count = node_info["cpu_count"]
    pollers_mask = ""
    app_thread_mask = ""
    jm_cpu_mask = ""
    alceml_cpu_cores = []
    distrib_cpu_cores = []
    alceml_worker_cpu_cores = []

    alceml_cpu_index = 0
    alceml_worker_cpu_index = 0
    distrib_cpu_index = 0
    jc_singleton_mask = ""


    poller_cpu_cores = []

    if not spdk_cpu_mask:
        spdk_cpu_mask = hex(int(math.pow(2, cpu_count))-2)

    spdk_cores = utils.hexa_to_cpu_list(spdk_cpu_mask)
    if cpu_count < spdk_cores[-1]:
        print(f"ERROR: The cpu mask {spdk_cpu_mask} is greater than the total cpus on the system {cpu_count}")
        return False
    if spdk_cores[-1] >= 64:
        print(f"ERROR: The provided cpu mask {spdk_cpu_mask} has values greater than 63, which is not allowed")
        return False
    if len(spdk_cores) >= 4:
        app_thread_core, jm_cpu_core, poller_cpu_cores, alceml_cpu_cores, alceml_worker_cpu_cores, distrib_cpu_cores, jc_singleton_core = utils.calculate_core_allocation(
            spdk_cores)

        if is_secondary_node:
            distrib_cpu_cores = distrib_cpu_cores+alceml_cpu_cores

        pollers_mask = utils.generate_mask(poller_cpu_cores)
        app_thread_mask = utils.generate_mask(app_thread_core)
        if jc_singleton_core:
            jc_singleton_mask = utils.decimal_to_hex_power_of_2(jc_singleton_core[0])
        #spdk_cpu_mask = utils.generate_mask(spdk_cores)
        jm_cpu_mask = utils.generate_mask(jm_cpu_core)
        #distrib_cpu_mask = utils.generate_mask(distrib_cpu_cores)

    # Calculate pool count
    if cloud_instance['type']:
        ins_type = cloud_instance['type']
        supported_type, storage_devices, device_size = utils.get_total_size_per_instance_type(ins_type)
        if not supported_type:
            logger.warning(f"Unsupported instance-type {ins_type} for deployment")
            if not number_of_devices:
                logger.error(f"Unsupported instance-type {ins_type} "
                             "for deployment, please specify --number-of-devices")
                return False
        else:
            number_of_devices = storage_devices
    else:
        logger.warning("Can not get instance type for this instance.")
        if not number_of_devices:
            logger.error("Unsupported instance type please specify --number-of-devices.")
            return False
    try:
        max_prov = int(max_prov)
        max_prov = f"{max_prov}g"
    except Exception:
        pass
    max_prov = int(utils.parse_size(max_prov))
    if max_prov <= 0:
        logger.error(f"Incorrect max-prov value {max_prov}")
        return False
    number_of_split = num_partitions_per_dev if num_partitions_per_dev else 1
    number_of_alceml_devices = number_of_devices * number_of_split
    # for jm
    number_of_alceml_devices += 1
    if is_secondary_node:
        number_of_distribs *= 5
    small_pool_count, large_pool_count = utils.calculate_pool_count(
        number_of_alceml_devices, number_of_distribs, cpu_count, len(poller_cpu_cores) or cpu_count)

    # Calculate minimum huge page memory
    minimum_hp_memory = utils.calculate_minimum_hp_memory(small_pool_count, large_pool_count, max_lvol, max_prov,
                                                          cpu_count)

    # Calculate minimum sys memory
    minimum_sys_memory = utils.calculate_minimum_sys_memory(max_prov)

    # check for memory
    if "memory_details" in node_info and node_info['memory_details']:
        memory_details = node_info['memory_details']
        logger.info("Node Memory info")
        logger.info(f"Total: {utils.humanbytes(memory_details['total'])}")
        logger.info(f"Free: {utils.humanbytes(memory_details['free'])}")
        logger.info(f"Minimum required huge pages memory is : {utils.humanbytes(minimum_hp_memory)}")
    else:
        logger.error(f"Cannot get memory info from the instance.. Exiting")
        return False

    satisfied, spdk_mem = utils.calculate_spdk_memory(minimum_hp_memory,
                                                      minimum_sys_memory,
                                                      int(memory_details['free']),
                                                      int(memory_details['huge_total']))
    if not satisfied:
        logger.error(
            f"Not enough memory for the provided max_lvo: {max_lvol}, max_snap: {max_snap}, max_prov: {max_prov}.. Exiting")
        return False

    logger.info("Joining docker swarm...")
    cluster_docker = utils.get_docker_client(cluster_id)
    cluster_ip = cluster_docker.info()["Swarm"]["NodeAddr"]
    fdb_connection = cluster.db_connection
    results, err = snode_api.join_swarm(
        cluster_ip=cluster_ip,
        join_token=cluster_docker.swarm.attrs['JoinTokens']['Worker'],
        db_connection=cluster.db_connection,
        cluster_id=cluster_id)

    if not results:
        logger.error(f"Failed to Join docker swarm: {err}")
        return False

    rpc_user, rpc_pass = utils.generate_rpc_user_and_pass()
    mgmt_ip = node_info['network_interface'][iface_name]['ip']
    if not spdk_image:
        spdk_image = constants.SIMPLY_BLOCK_SPDK_ULTRA_IMAGE

    logger.info("Deploying SPDK")
    results = None
    try:
        results, err = snode_api.spdk_process_start(
            spdk_cpu_mask, spdk_mem, spdk_image, spdk_debug, cluster_ip, fdb_connection,
            namespace, mgmt_ip, constants.RPC_HTTP_PROXY_PORT, rpc_user, rpc_pass,
            multi_threading_enabled=constants.SPDK_PROXY_MULTI_THREADING_ENABLED, timeout=constants.SPDK_PROXY_TIMEOUT)
    except Exception as e:
        logger.error(e)
        return False

    time.sleep(5)
    if not results:
        logger.error(f"Failed to start spdk: {err}")
        return False

    data_nics = []
    names = data_nics_list or [iface_name]
    for nic in names:
        device = node_info['network_interface'][nic]
        data_nics.append(
            IFace({
                'uuid': str(uuid.uuid4()),
                'if_name': device['name'],
                'ip4_address': device['ip'],
                'status': device['status'],
                'net_type': device['net_type']}))

    hostname = node_info['hostname']
    BASE_NQN = cluster.nqn.split(":")[0]
    subsystem_nqn = f"{BASE_NQN}:{hostname}"
    # creating storage node object
    snode = StorageNode()
    snode.uuid = str(uuid.uuid4())
    snode.status = StorageNode.STATUS_IN_CREATION
    snode.baseboard_sn = node_info['system_id']
    snode.system_uuid = node_info['system_id']
    snode.create_dt = str(datetime.datetime.now())

    snode.cloud_instance_id = cloud_instance['id']
    snode.cloud_instance_type = cloud_instance['type']
    snode.cloud_instance_public_ip = cloud_instance['public_ip']

    snode.namespace = namespace
    snode.hostname = hostname
    snode.host_nqn = subsystem_nqn
    snode.subsystem = subsystem_nqn
    snode.data_nics = data_nics
    snode.mgmt_ip = mgmt_ip
    snode.primary_ip = mgmt_ip
    snode.rpc_port = constants.RPC_HTTP_PROXY_PORT
    snode.rpc_username = rpc_user
    snode.rpc_password = rpc_pass
    snode.cluster_id = cluster_id
    snode.api_endpoint = node_ip
    snode.host_secret = utils.generate_string(20)
    snode.ctrl_secret = utils.generate_string(20)
    snode.number_of_distribs = number_of_distribs
    snode.enable_ha_jm = enable_ha_jm
    snode.is_secondary_node = is_secondary_node

    if 'cpu_count' in node_info:
        snode.cpu = node_info['cpu_count']
    if 'cpu_hz' in node_info:
        snode.cpu_hz = node_info['cpu_hz']
    if 'memory' in node_info:
        snode.memory = node_info['memory']
    if 'hugepages' in node_info:
        snode.hugepages = node_info['hugepages']

    snode.spdk_cpu_mask = spdk_cpu_mask or ""
    snode.spdk_mem = spdk_mem
    snode.max_lvol = max_lvol
    snode.max_snap = max_snap
    snode.max_prov = max_prov
    snode.number_of_devices = number_of_devices
    snode.spdk_image = spdk_image or ""
    snode.spdk_debug = spdk_debug or 0
    snode.write_to_db(kv_store)
    snode.app_thread_mask = app_thread_mask or ""
    snode.pollers_mask = pollers_mask or ""
    snode.jm_cpu_mask = jm_cpu_mask
    snode.alceml_cpu_index = alceml_cpu_index
    snode.alceml_worker_cpu_index = alceml_worker_cpu_index
    snode.distrib_cpu_index = distrib_cpu_index
    snode.alceml_cpu_cores = alceml_cpu_cores
    snode.alceml_worker_cpu_cores = alceml_worker_cpu_cores
    snode.distrib_cpu_cores = distrib_cpu_cores
    snode.jc_singleton_mask = jc_singleton_mask or ""

    snode.poller_cpu_cores = poller_cpu_cores or []

    snode.iobuf_small_pool_count = small_pool_count or 0
    snode.iobuf_large_pool_count = large_pool_count or 0
    snode.iobuf_small_bufsize = small_bufsize or 0
    snode.iobuf_large_bufsize = large_bufsize or 0
    snode.enable_test_device = enable_test_device

    snode.num_partitions_per_dev = num_partitions_per_dev
    snode.jm_percent = jm_percent

    snode.write_to_db(kv_store)

    # creating RPCClient instance
    rpc_client = RPCClient(
        snode.mgmt_ip, snode.rpc_port,
        snode.rpc_username, snode.rpc_password, timeout=10, retry=100)

    # 1- set iobuf options
    if (snode.iobuf_small_pool_count or snode.iobuf_large_pool_count or
            snode.iobuf_small_bufsize or snode.iobuf_large_bufsize):
        ret = rpc_client.iobuf_set_options(
            snode.iobuf_small_pool_count, snode.iobuf_large_pool_count,
            snode.iobuf_small_bufsize, snode.iobuf_large_bufsize)
        if not ret:
            logger.error("Failed to set iobuf options")
            return False
    rpc_client.bdev_set_options(0, 0, 0, 0)
    rpc_client.accel_set_options()

    # 2- set socket implementation options
    ret = rpc_client.sock_impl_set_options()
    if not ret:
        logger.error("Failed socket implement set options")
        return False

    # 3- set nvme config
    if snode.pollers_mask:
        ret = rpc_client.nvmf_set_config(snode.pollers_mask)
        if not ret:
            logger.error("Failed to set pollers mask")
            return False

    # 4- start spdk framework
    ret = rpc_client.framework_start_init()
    if not ret:
        logger.error("Failed to start framework")
        return False

    rpc_client.log_set_print_level("DEBUG")

    # 5- set app_thread cpu mask
    if snode.app_thread_mask:
        ret = rpc_client.thread_get_stats()
        app_thread_process_id = 0
        if ret.get("threads"):
            for entry in ret["threads"]:
                if entry['name'] == 'app_thread':
                    app_thread_process_id = entry['id']
                    break

        ret = rpc_client.thread_set_cpumask(app_thread_process_id, snode.app_thread_mask)
        if not ret:
            logger.error("Failed to set app thread mask")
            return False

    # 6- set nvme bdev options
    ret = rpc_client.bdev_nvme_set_options()
    if not ret:
        logger.error("Failed to set nvme options")
        return False

    qpair = cluster.qpair_count
    ret = rpc_client.transport_create("TCP", qpair)
    if not ret:
        logger.error(f"Failed to create transport TCP with qpair: {qpair}")
        return False

    # 7- set jc singleton mask
    if snode.jc_singleton_mask:
        ret = rpc_client.jc_set_hint_lcpu_mask(snode.jc_singleton_mask)
        if not ret:
            logger.error("Failed to set jc singleton mask")
            return False

    # get new node info after starting spdk
    node_info, _ = snode_api.info()

    # discover devices
    nvme_devs = addNvmeDevices(snode, node_info['spdk_pcie_list'])
    if nvme_devs:

        if not is_secondary_node:

            for nvme in nvme_devs:
                nvme.status = NVMeDevice.STATUS_ONLINE

            # prepare devices
            if snode.num_partitions_per_dev == 0 or snode.jm_percent == 0:

                jm_device = nvme_devs[0]
                for index, nvme in enumerate(nvme_devs):
                    if nvme.size < jm_device.size:
                        jm_device = nvme
                jm_device.status = NVMeDevice.STATUS_JM

                ret = _prepare_cluster_devices_jm_on_dev(snode, nvme_devs)
            else:
                ret = _prepare_cluster_devices_partitions(snode, nvme_devs)
            if not ret:
                logger.error("Failed to prepare cluster devices")
                return False

    logger.info("Connecting to remote devices")
    remote_devices = _connect_to_remote_devs(snode)
    snode.remote_devices = remote_devices

    if snode.enable_ha_jm:
        logger.info("Connecting to remote JMs")
        snode.remote_jm_devices = _connect_to_remote_jm_devs(snode)

    snode.write_to_db(kv_store)

    # make other nodes connect to the new devices
    logger.info("Make other nodes connect to the new devices")
    snodes = db_controller.get_storage_nodes_by_cluster_id(cluster_id)
    for node_index, node in enumerate(snodes):
        if node.get_id() == snode.get_id() or node.status != StorageNode.STATUS_ONLINE:
            continue
        logger.info(f"Connecting to node: {node.get_id()}")
        rpc_client = RPCClient(node.mgmt_ip, node.rpc_port, node.rpc_username, node.rpc_password)
        for dev in snode.nvme_devices:
            if dev.status != NVMeDevice.STATUS_ONLINE:
                logger.debug(f"Device is not online: {dev.get_id()}, status: {dev.status}")
                continue
            name = f"remote_{dev.alceml_bdev}"
            ret = rpc_client.bdev_nvme_attach_controller_tcp(name, dev.nvmf_nqn, dev.nvmf_ip, dev.nvmf_port)
            if not ret:
                logger.warning(f"Failed to connect to device: {name}")
                continue

            dev.remote_bdev = f"{name}n1"
            idx = -1
            for i, d in enumerate(node.remote_devices):
                if d.get_id() == dev.get_id():
                    idx = i
                    break
            if idx >= 0:
                node.remote_devices[idx] = dev
            else:
                node.remote_devices.append(dev)

        if node.enable_ha_jm:
            node.remote_jm_devices = _connect_to_remote_jm_devs(node)
        node.write_to_db(kv_store)
        logger.info(f"connected to devices count: {len(node.remote_devices)}")
        time.sleep(3)

    logger.info("Setting node status to Active")
    set_node_status(snode.get_id(), StorageNode.STATUS_ONLINE)

    snode = db_controller.get_storage_node_by_id(snode.get_id())

    if cluster.ha_type == "ha":
        secondary_nodes = get_secondary_nodes(snode)
        if secondary_nodes:
            snode.secondary_node_id = secondary_nodes[0]
            snode.write_to_db()

    if cluster.status not in  [Cluster.STATUS_ACTIVE, Cluster.STATUS_DEGRADED]:
        logger.warning(f"The cluster status is not active ({cluster.status}), adding the node without distribs and lvstore")
        logger.info("Done")
        return "Success"

    logger.info("Sending cluster map")
    snodes = db_controller.get_storage_nodes_by_cluster_id(cluster_id)
    for node_index, node in enumerate(snodes):
        if  node.status != StorageNode.STATUS_ONLINE:
            continue
        ret = distr_controller.send_cluster_map_to_node(node)

    time.sleep(3)

    for dev in snode.nvme_devices:
        distr_controller.send_dev_status_event(dev, NVMeDevice.STATUS_ONLINE)
        tasks_controller.add_new_device_mig_task(dev.get_id())

    time.sleep(3)

    nodes = db_controller.get_storage_nodes_by_cluster_id(cluster_id)
    # Create distribs
    max_size = cluster.cluster_max_size
    ret = create_lvstore(snode, cluster.distr_ndcs, cluster.distr_npcs, cluster.distr_bs,
                         cluster.distr_chunk_bs, cluster.page_size_in_blocks, max_size)
    if not ret:
        logger.error("Failed to create lvstore")
        return False

    storage_events.snode_add(snode)
    logger.info("Done")
    return "Success"


def get_number_of_online_devices(cluster_id):
    dev_count = 0
    db_controller = DBController()
    snodes = db_controller.get_storage_nodes_by_cluster_id(cluster_id)
    online_nodes = []
    for node in snodes:
        if node.status == node.STATUS_ONLINE:
            online_nodes.append(node)
            for dev in node.nvme_devices:
                if dev.status == dev.STATUS_ONLINE:
                    dev_count += 1


def delete_storage_node(node_id):
    db_controller = DBController()
    snode = db_controller.get_storage_node_by_id(node_id)
    if not snode:
        logger.error(f"Can not find storage node: {node_id}")
        return False

    if snode.status != StorageNode.STATUS_REMOVED:
        logger.error(f"Node must be in removed status")
        return False

    task_id = tasks_controller.get_active_node_task(snode.cluster_id, snode.get_id())
    if task_id:
        logger.error(f"Task found: {task_id}, can not delete storage node")
        return False

    snode.remove(db_controller.kv_store)

    for node in db_controller.get_storage_nodes_by_cluster_id(snode.cluster_id):
        if node.status != StorageNode.STATUS_ONLINE:
            continue
        logger.info(f"Sending cluster map to node: {node.get_id()}")
        send_cluster_map(node.get_id())

    storage_events.snode_delete(snode)
    logger.info("done")


def remove_storage_node(node_id, force_remove=False, force_migrate=False):
    db_controller = DBController()
    snode = db_controller.get_storage_node_by_id(node_id)
    if not snode:
        logger.error(f"Can not find storage node: {node_id}")
        return False

    if snode.status == StorageNode.STATUS_ONLINE:
        logger.error(f"Can not remove online node: {node_id}")
        return False

    task_id = tasks_controller.get_active_node_task(snode.cluster_id, snode.get_id())
    if task_id:
        logger.error(f"Task found: {task_id}, can not remove storage node")
        if force_remove is False:
            return False

        tasks = db_controller.get_job_tasks(snode.cluster_id)
        for task in tasks:
            if task.node_id == node_id:
                if task.status != JobSchedule.STATUS_DONE and task.canceled is False:
                    tasks_controller.cancel_task(task.get_id())

    if snode.lvols:
        if force_migrate:
            for lvol_id in snode.lvols:
                pass
                # lvol_controller.migrate(lvol_id)
        elif force_remove:
            for lvol_id in snode.lvols:
                lvol_controller.delete_lvol(lvol_id, True)
        else:
            logger.error("LVols found on the storage node, use --force-remove or --force-migrate")
            return False

    snaps = db_controller.get_snapshots()
    node_snaps = []
    for sn in snaps:
        if sn.lvol.node_id == node_id and sn.deleted is False:
            node_snaps.append(sn)

    if node_snaps:
        if force_migrate:
            logger.error("Not implemented!")
            return False
        elif force_remove:
            for sn in node_snaps:
                snapshot_controller.delete(sn.get_id())
        else:
            logger.error("Snapshots found on the storage node, use --force-remove or --force-migrate")
            return False

    if snode.nvme_devices:
        for dev in snode.nvme_devices:
            if dev.status == NVMeDevice.STATUS_ONLINE:
                distr_controller.disconnect_device(dev)

    if snode.jm_device and snode.jm_device.get_id() and snode.jm_device.status in [JMDevice.STATUS_ONLINE, JMDevice.STATUS_UNAVAILABLE]:
        logger.info("Removing JM")
        device_controller.remove_jm_device(snode.jm_device.get_id(), force=True)

    logger.debug("Leaving swarm...")
    try:
        node_docker = docker.DockerClient(base_url=f"tcp://{snode.mgmt_ip}:2375", version="auto")
        cluster_docker = utils.get_docker_client(snode.cluster_id)
        cluster_docker.nodes.get(node_docker.info()["Swarm"]["NodeID"]).remove(force=True)
    except:
        pass

    try:
        if health_controller._check_node_api(snode.mgmt_ip):
            snode_api = SNodeClient(snode.api_endpoint, timeout=20)
            snode_api.spdk_process_kill()
            snode_api.leave_swarm()
            pci_address = []
            for dev in snode.nvme_devices:
                if dev.pcie_address not in pci_address:
                    ret = snode_api.delete_dev_gpt_partitions(dev.pcie_address)
                    logger.debug(ret)
                    pci_address.append(dev.pcie_address)
    except Exception as e:
        logger.exception(e)

    set_node_status(node_id, StorageNode.STATUS_REMOVED)

    for dev in snode.nvme_devices:
        if dev.status in [NVMeDevice.STATUS_JM, NVMeDevice.STATUS_FAILED_AND_MIGRATED]:
            continue
        device_controller.device_set_failed(dev.get_id())

    logger.info("done")


def restart_storage_node(
        node_id, max_lvol=0, max_snap=0, max_prov=0,
        spdk_image=None, set_spdk_debug=None,
        small_bufsize=0, large_bufsize=0, number_of_devices=0,
        force=False, node_ip=None, clear_data=False):

    db_controller = DBController()
    kv_store = db_controller.kv_store

    db_controller = DBController()
    logger.info("Restarting storage node")
    snode = db_controller.get_storage_node_by_id(node_id)
    if not snode:
        logger.error(f"Can not find storage node: {node_id}")
        return False

    if snode.status == StorageNode.STATUS_ONLINE:
        logger.error(f"Can not restart online node: {node_id}")
        if force is False:
            return False

    if snode.status == StorageNode.STATUS_REMOVED:
        logger.error(f"Can not restart removed node: {node_id}")
        return False

    if snode.status == StorageNode.STATUS_RESTARTING:
        logger.error(f"Node is in restart: {node_id}")
        if force is False:
            return False

    task_id = tasks_controller.get_active_node_restart_task(snode.cluster_id, snode.get_id())
    if task_id:
        logger.error(f"Restart task found: {task_id}, can not restart storage node")
        if force is False:
            return False

    logger.info("Setting node state to restarting")
    set_node_status(node_id, StorageNode.STATUS_RESTARTING)
    snode = db_controller.get_storage_node_by_id(node_id)

    if node_ip:
        if node_ip != snode.api_endpoint:
            logger.info(f"Restarting on new node with ip: {node_ip}")
            snode_api = SNodeClient(node_ip, timeout=5*60, retry=3)
            node_info, _ = snode_api.info()
            if not node_info:
                logger.error("Failed to get node info!")
                return False
            snode.api_endpoint = node_ip
            snode.mgmt_ip = node_ip.split(":")[0]
            data_nics = []
            for nic in snode.data_nics:
                device = node_info['network_interface'][nic.if_name]
                data_nics.append(
                    IFace({
                        'uuid': str(uuid.uuid4()),
                        'if_name': device['name'],
                        'ip4_address': device['ip'],
                        'status': device['status'],
                        'net_type': device['net_type']}))
            snode.data_nics = data_nics
            snode.hostname = node_info['hostname']
        else:
            node_ip = None

    logger.info(f"Restarting Storage node: {snode.mgmt_ip}")
    snode_api = SNodeClient(snode.api_endpoint, timeout=5*60, retry=3)
    node_info, _ = snode_api.info()
    logger.debug(f"Node info: {node_info}")

    logger.info("Restarting SPDK")

    if max_lvol:
        snode.max_lvol = max_lvol
    if max_snap:
        snode.max_snap = max_snap
    if max_prov:
        try:
            max_prov = int(max_prov)
            max_prov = f"{max_prov}g"
        except Exception:
            pass
        snode.max_prov = int(utils.parse_size(max_prov))
    if snode.max_prov <= 0:
        logger.error(f"Incorrect max-prov value {max_prov}")
        return False
    if spdk_image:
        snode.spdk_image = spdk_image

    # Calculate pool count
    if snode.cloud_instance_type:
        supported_type, storage_devices, device_size = utils.get_total_size_per_instance_type(snode.cloud_instance_type)
        if not supported_type:
            logger.warning(f"Unsupported instance-type {snode.cloud_instance_type} for deployment")
            if not number_of_devices:
                if not snode.number_of_devices:
                    logger.error(f"Unsupported instance-type {snode.cloud_instance_type} "
                                 "for deployment, please specify --number-of-devices")
                    return False
                number_of_devices = snode.number_of_devices
        else:
            number_of_devices = storage_devices
    else:
        logger.warning("Can not get instance type for this instance..")
        if not number_of_devices:
            if snode.number_of_devices:
                number_of_devices = snode.number_of_devices
            else:
                logger.error("Unsupported instance type please specify --number-of-devices")
                return False
    snode.number_of_devices = number_of_devices

    number_of_split = snode.num_partitions_per_dev if snode.num_partitions_per_dev else snode.num_partitions_per_dev + 1
    number_of_alceml_devices = number_of_devices * number_of_split
    small_pool_count, large_pool_count = utils.calculate_pool_count(
        number_of_alceml_devices, snode.number_of_distribs, snode.cpu, len(snode.poller_cpu_cores) or snode.cpu)

    # Calculate minimum huge page memory
    minimum_hp_memory = utils.calculate_minimum_hp_memory(small_pool_count, large_pool_count, snode.max_lvol, snode.max_prov,
                                                          snode.cpu)

    # Calculate minimum sys memory
    minimum_sys_memory = utils.calculate_minimum_sys_memory(snode.max_prov)

    # check for memory
    if "memory_details" in node_info and node_info['memory_details']:
        memory_details = node_info['memory_details']
        logger.info("Node Memory info")
        logger.info(f"Total: {utils.humanbytes(memory_details['total'])}")
        logger.info(f"Free: {utils.humanbytes(memory_details['free'])}")
        logger.info(f"Minimum required huge pages memory is : {utils.humanbytes(minimum_hp_memory)}")
    else:
        logger.error(f"Cannot get memory info from the instance.. Exiting")
        return False

    satisfied, spdk_mem = utils.calculate_spdk_memory(minimum_hp_memory,
                                                      minimum_sys_memory,
                                                      int(memory_details['free']),
                                                      int(memory_details['huge_total']))
    if not satisfied:
        logger.error(
            f"Not enough memory for the provided max_lvo: {snode.max_lvol}, max_snap: {snode.max_snap}, max_prov: {utils.humanbytes(snode.max_prov)}.. Exiting")

    spdk_debug = snode.spdk_debug
    if set_spdk_debug:
        spdk_debug = spdk_debug
        snode.spdk_debug = spdk_debug

    cluster_docker = utils.get_docker_client(snode.cluster_id)
    cluster_ip = cluster_docker.info()["Swarm"]["NodeAddr"]
    cluster = db_controller.get_cluster_by_id(snode.cluster_id)

    results = None
    try:
        fdb_connection = cluster.db_connection
        results, err = snode_api.spdk_process_start(
            snode.spdk_cpu_mask, spdk_mem, snode.spdk_image, spdk_debug, cluster_ip, fdb_connection,
            snode.namespace, snode.mgmt_ip, constants.RPC_HTTP_PROXY_PORT, snode.rpc_username, snode.rpc_password,
            multi_threading_enabled=constants.SPDK_PROXY_MULTI_THREADING_ENABLED, timeout=constants.SPDK_PROXY_TIMEOUT)
    except Exception as e:
        logger.error(e)
        return False

    if not results:
        logger.error(f"Failed to start spdk: {err}")
        return False
    time.sleep(3)

    if small_bufsize:
        snode.iobuf_small_bufsize = small_bufsize
    if large_bufsize:
        snode.iobuf_large_bufsize = large_bufsize

    snode.write_to_db(db_controller.kv_store)

    # creating RPCClient instance
    rpc_client = RPCClient(
        snode.mgmt_ip, snode.rpc_port,
        snode.rpc_username, snode.rpc_password,
        timeout=10 * 60, retry=10)

    # 1- set iobuf options
    if (snode.iobuf_small_pool_count or snode.iobuf_large_pool_count or
            snode.iobuf_small_bufsize or snode.iobuf_large_bufsize):
        ret = rpc_client.iobuf_set_options(
            snode.iobuf_small_pool_count, snode.iobuf_large_pool_count,
            snode.iobuf_small_bufsize, snode.iobuf_large_bufsize)
        if not ret:
            logger.error("Failed to set iobuf options")
            return False
    rpc_client.bdev_set_options(0, 0, 0, 0)
    rpc_client.accel_set_options()

    # 2- set socket implementation options
    ret = rpc_client.sock_impl_set_options()
    if not ret:
        logger.error("Failed socket implement set options")
        return False

    # 3- set nvme config
    if snode.pollers_mask:
        ret = rpc_client.nvmf_set_config(snode.pollers_mask)
        if not ret:
            logger.error("Failed to set pollers mask")
            return False

    # 4- start spdk framework
    ret = rpc_client.framework_start_init()
    if not ret:
        logger.error("Failed to start framework")
        return False

    rpc_client.log_set_print_level("DEBUG")

    # 5- set app_thread cpu mask
    if snode.app_thread_mask:
        ret = rpc_client.thread_get_stats()
        app_thread_process_id = 0
        if ret.get("threads"):
            for entry in ret["threads"]:
                if entry['name'] == 'app_thread':
                    app_thread_process_id = entry['id']
                    break

        ret = rpc_client.thread_set_cpumask(app_thread_process_id, snode.app_thread_mask)
        if not ret:
            logger.error("Failed to set app thread mask")
            return False

    # 6- set nvme bdev options
    ret = rpc_client.bdev_nvme_set_options()
    if not ret:
        logger.error("Failed to set nvme options")
        return False

    qpair = cluster.qpair_count
    ret = rpc_client.transport_create("TCP", qpair)
    if not ret:
        logger.error(f"Failed to create transport TCP with qpair: {qpair}")
        return False

    # 7- set jc singleton mask
    if snode.jc_singleton_mask:
        ret = rpc_client.jc_set_hint_lcpu_mask(snode.jc_singleton_mask)
        if not ret:
            logger.error("Failed to set jc singleton mask")
            return False

    node_info, _ = snode_api.info()

    if snode.is_secondary_node:
        pass
        # ret = _prepare_cluster_devices_on_restart(snode)
        # if not ret:
        #     logger.error("Failed to prepare cluster devices")
        #     return False

    else:

        nvme_devs = addNvmeDevices(snode, node_info['spdk_pcie_list'])
        if not nvme_devs:
            logger.error("No NVMe devices was found!")
            return False

        logger.info(f"Devices found: {len(nvme_devs)}")
        logger.debug(nvme_devs)

        logger.info(f"Devices in db: {len(snode.nvme_devices)}")
        logger.debug(snode.nvme_devices)

        new_devices = []
        active_devices = []
        removed_devices = []
        known_devices_sn = []
        devices_sn = [d.serial_number for d in nvme_devs]
        for db_dev in snode.nvme_devices:
            known_devices_sn.append(db_dev.serial_number)
            if db_dev.status in [NVMeDevice.STATUS_FAILED_AND_MIGRATED, NVMeDevice.STATUS_FAILED]:
                removed_devices.append(db_dev)
                continue
            if db_dev.serial_number in devices_sn:
                logger.info(f"Device found: {db_dev.get_id()}, status {db_dev.status}")
                # if db_dev.status not in [NVMeDevice.STATUS_JM, NVMeDevice.STATUS_FAILED, NVMeDevice.STATUS_NEW]:
                #     db_dev.status = NVMeDevice.STATUS_ONLINE
                active_devices.append(db_dev)
            else:
                logger.info(f"Device not found: {db_dev.get_id()}")
                db_dev.status = NVMeDevice.STATUS_REMOVED
                removed_devices.append(db_dev)
                distr_controller.send_dev_status_event(db_dev, db_dev.status)

        if snode.jm_device and "serial_number" in snode.jm_device.device_data_dict:
            known_devices_sn.append(snode.jm_device.device_data_dict['serial_number'])

        for dev in nvme_devs:
            if dev.serial_number not in known_devices_sn:
                logger.info(f"New device found: {dev.get_id()}")
                dev.status = NVMeDevice.STATUS_NEW
                new_devices.append(dev)
                snode.nvme_devices.append(dev)

        snode.write_to_db(db_controller.kv_store)
        if node_ip:
            # prepare devices on new node
            if snode.num_partitions_per_dev == 0 or snode.jm_percent == 0:

                jm_device = nvme_devs[0]
                for index, nvme in enumerate(nvme_devs):
                    if nvme.size < jm_device.size:
                        jm_device = nvme
                jm_device.status = NVMeDevice.STATUS_JM

                if snode.jm_device and snode.jm_device.get_id():
                    jm_device.uuid = snode.jm_device.get_id()

                ret = _prepare_cluster_devices_jm_on_dev(snode, nvme_devs)
            else:
                ret = _prepare_cluster_devices_partitions(snode, nvme_devs)
            if not ret:
                logger.error("Failed to prepare cluster devices")
                # return False
            snode.nvme_devices.extend(removed_devices)
        else:
            ret = _prepare_cluster_devices_on_restart(snode, clear_data=clear_data)
            if not ret:
                logger.error("Failed to prepare cluster devices")
                return False

    snode.write_to_db()

    # make other nodes connect to the new devices
    logger.info("Make other nodes connect to the node devices")
    snodes = db_controller.get_storage_nodes_by_cluster_id(snode.cluster_id)
    for node in snodes:
        if node.get_id() == snode.get_id() or node.status != StorageNode.STATUS_ONLINE:
            continue
        node.remote_devices = _connect_to_remote_devs(node, force_conect_restarting_nodes=True)
        node.write_to_db(kv_store)


    logger.info("Setting node status to Online")
    set_node_status(node_id, StorageNode.STATUS_ONLINE)

    if snode.jm_device and snode.jm_device.get_id() \
            and snode.jm_device.status in [JMDevice.STATUS_UNAVAILABLE, JMDevice.STATUS_ONLINE]:
        device_controller.set_jm_device_state(snode.jm_device.get_id(), JMDevice.STATUS_ONLINE)

    snode = db_controller.get_storage_node_by_id(snode.get_id())
    for db_dev in snode.nvme_devices:
        if db_dev.status in [NVMeDevice.STATUS_UNAVAILABLE, NVMeDevice.STATUS_READONLY]:
            db_dev.status = NVMeDevice.STATUS_ONLINE
            device_events.device_restarted(db_dev)
    snode.write_to_db(db_controller.kv_store)

    logger.info(f"Sending device status event")
    for dev in snode.nvme_devices:
        distr_controller.send_dev_status_event(dev, dev.status)


<<<<<<< HEAD
    if cluster.status not in [Cluster.STATUS_ACTIVE, Cluster.STATUS_DEGRADED] and not force:
        # if snode.jm_device and snode.jm_device.get_id() and snode.jm_device.status == JMDevice.STATUS_UNAVAILABLE:
        #     device_controller.set_jm_device_state(snode.jm_device.get_id(), JMDevice.STATUS_ONLINE)
=======
    time.sleep(2)

    if cluster.status not in [Cluster.STATUS_ACTIVE, Cluster.STATUS_DEGRADED]:
>>>>>>> 03e89247
        logger.warning(f"The cluster status is not active ({cluster.status}), adding the node without distribs and lvstore")
        logger.info("Done")
        return "Success"


    if snode.lvstore_stack or snode.is_secondary_node:
        ret = recreate_lvstore(snode)
        if not ret:
            logger.error("Failed to recreate lvstore")
            return False

    time.sleep(4)

    for dev in snode.nvme_devices:
        if dev.status != NVMeDevice.STATUS_ONLINE:
            logger.debug(f"Device is not online: {dev.get_id()}, status: {dev.status}")
            continue
        logger.info(f"Starting migration task for device {dev.get_id()}")
        tasks_controller.add_device_mig_task(dev.get_id())

    logger.info("Done")
    return "Success"


def list_storage_nodes(is_json, cluster_id=None):
    db_controller = DBController()
    if cluster_id:
        nodes = db_controller.get_storage_nodes_by_cluster_id(cluster_id)
    else:
        nodes = db_controller.get_storage_nodes()
    data = []
    output = ""
    now = datetime.datetime.now()

    for node in nodes:
        logger.debug(node)
        logger.debug("*" * 20)
        total_devices = len(node.nvme_devices)
        online_devices = 0
        uptime = ""
        if node.online_since and node.status == StorageNode.STATUS_ONLINE:
            try:
                uptime = utils.strfdelta((now - datetime.datetime.fromisoformat(node.online_since)))
            except:
                pass

        for dev in node.nvme_devices:
            if dev.status == NVMeDevice.STATUS_ONLINE:
                online_devices += 1
        data.append({
            "UUID": node.uuid,
            "Hostname": node.hostname,
            "Management IP": node.mgmt_ip,
            "Devices": f"{total_devices}/{online_devices}",
            "LVols": f"{len(node.lvols)}",
            "Status": node.status,
            "Health": node.health_check,
            "Up time": uptime,
            "Cloud ID": node.cloud_instance_id,
            "Cloud Type": node.cloud_instance_type,
            "Ext IP": node.cloud_instance_public_ip,

        })

    if not data:
        return output

    if is_json:
        output = json.dumps(data, indent=2)
    else:
        output = utils.print_table(data)
    return output


def list_storage_devices(node_id, sort, is_json):
    db_controller = DBController()
    snode = db_controller.get_storage_node_by_id(node_id)
    if not snode:
        logger.error("This storage node is not part of the cluster")
        return False

    storage_devices = []
    jm_devices = []
    remote_devices = []
    for device in snode.nvme_devices:
        logger.debug(device)
        logger.debug("*" * 20)
        storage_devices.append({
            "UUID": device.uuid,
            "Name": device.device_name,
            "Size": utils.humanbytes(device.size),
            "Serial Number": device.serial_number,
            "PCIe": device.pcie_address,
            "Status": device.status,
            "IO Err": device.io_error,
            "Health": device.health_check
        })

    if snode.jm_device:
        jm_devices.append({
            "UUID": snode.jm_device.uuid,
            "Name": snode.jm_device.device_name,
            "Size": utils.humanbytes(snode.jm_device.size),
            "Status": snode.jm_device.status,
            "IO Err": snode.jm_device.io_error,
            "Health": snode.jm_device.health_check
        })

    for device in snode.remote_devices:
        logger.debug(device)
        logger.debug("*" * 20)
        remote_devices.append({
            "UUID": device.uuid,
            "Name": device.device_name,
            "Size": utils.humanbytes(device.size),
            "Serial Number": device.serial_number,
            "Node ID": device.node_id,
        })

    for device in snode.remote_jm_devices:
        logger.debug(device)
        logger.debug("*" * 20)
        remote_devices.append({
            "UUID": device.uuid,
            "Name": device.remote_bdev,
            "Size": utils.humanbytes(device.size),
            "Serial Number": "",
            "Node ID": "",
        })

    if sort and sort in ['node-seq', 'dev-seq', 'serial']:
        if sort == 'serial':
            sort_key = "Serial Number"
        elif sort == 'dev-seq':
            sort_key = "Sequential Number"
        elif sort == 'node-seq':
            # TODO: check this key
            sort_key = "Sequential Number"
        storage_devices = sorted(storage_devices, key=lambda d: d[sort_key])

    data = {
        "Storage Devices": storage_devices,
        "JM Devices": jm_devices,
        "Remote Devices": remote_devices,
    }
    if is_json:
        return json.dumps(data, indent=2)
    else:
        out = ""
        for d in data:
            out += f"{d}\n{utils.print_table(data[d])}\n\n"
        return out


def shutdown_storage_node(node_id, force=False):
    db_controller = DBController()
    snode = db_controller.get_storage_node_by_id(node_id)
    if not snode:
        logger.error("This storage node is not part of the cluster")
        return False

    logger.info("Node found: %s in state: %s", snode.hostname, snode.status)
    if snode.status != StorageNode.STATUS_SUSPENDED:
        logger.error("Node is not in suspended state")
        if force is False:
            return False

    task_id = tasks_controller.get_active_node_restart_task(snode.cluster_id, snode.get_id())
    if task_id:
        logger.error(f"Restart task found: {task_id}, can not shutdown storage node")
        if force is False:
            return False

    logger.info("Shutting down node")
    set_node_status(node_id, StorageNode.STATUS_IN_SHUTDOWN)


    if snode.jm_device and snode.jm_device.status != JMDevice.STATUS_REMOVED:
        logger.info("Setting JM unavailable")
        device_controller.set_jm_device_state(snode.jm_device.get_id(), JMDevice.STATUS_UNAVAILABLE)

    for dev in snode.nvme_devices:
        if dev.status in [NVMeDevice.STATUS_ONLINE, NVMeDevice.STATUS_READONLY]:
            device_controller.device_set_unavailable(dev.get_id())

    # # make other nodes disconnect from this node
    # logger.info("disconnect all other nodes connections to this node")
    # for dev in snode.nvme_devices:
    #     distr_controller.disconnect_device(dev)

    logger.info("Stopping SPDK")
    if health_controller._check_node_api(snode.mgmt_ip):
        snode_api = SNodeClient(snode.api_endpoint)
        results, err = snode_api.spdk_process_kill()

    logger.info("Setting node status to offline")
    set_node_status(node_id, StorageNode.STATUS_OFFLINE)

    tasks = db_controller.get_job_tasks(snode.cluster_id)
    for task in tasks:
        if task.status in [JobSchedule.STATUS_RUNNING, JobSchedule.STATUS_NEW] and task.node_id == node_id:
            task.canceled = True
            task.write_to_db(db_controller.kv_store)

    logger.info("Done")
    return True


def suspend_storage_node(node_id, force=False):
    db_controller = DBController()
    snode = db_controller.get_storage_node_by_id(node_id)
    if not snode:
        logger.error("This storage node is not part of the cluster")
        return False

    logger.info("Node found: %s in state: %s", snode.hostname, snode.status)
    if snode.status != StorageNode.STATUS_ONLINE:
        logger.error("Node is not in online state")
        if force is False:
            return False

    task_id = tasks_controller.get_active_node_restart_task(snode.cluster_id, snode.get_id())
    if task_id:
        logger.error(f"Restart task found: {task_id}, can not suspend storage node")
        if force is False:
            return False

    cluster = db_controller.get_cluster_by_id(snode.cluster_id)
    snodes = db_controller.get_storage_nodes_by_cluster_id(snode.cluster_id)
    online_nodes = 0
    for node in snodes:
        if node.status == node.STATUS_ONLINE:
            online_nodes += 1

    if cluster.ha_type == "ha":
        if online_nodes <= 3 and cluster.status == cluster.STATUS_ACTIVE:
            logger.warning(f"Cluster mode is HA but online storage nodes are less than 3")
            if force is False:
                return False

        if cluster.status == cluster.STATUS_DEGRADED and force is False:
            logger.warning(f"Cluster status is degraded, use --force but this will suspend the cluster")
            return False

    logger.info("Suspending node")
    for dev in snode.nvme_devices:
        if dev.status == NVMeDevice.STATUS_ONLINE:
            device_controller.device_set_unavailable(dev.get_id())

    rpc_client = RPCClient(
        snode.mgmt_ip, snode.rpc_port,
        snode.rpc_username, snode.rpc_password, timeout=5, retry=1)

    nodes = []
    if snode.is_secondary_node:
        ret = db_controller.get_primary_storage_nodes_by_secondary_node_id(node_id)
        if ret:
            nodes.extend(ret)
    elif len(snode.lvols) > 0:
        nodes.append(snode)


    for node in nodes:
        if len(node.lvols)==0:
            continue

        for lvol_id in node.lvols:
            lvol = db_controller.get_lvol_by_id(lvol_id)
            if lvol:
                for iface in snode.data_nics:
                    if iface.ip4_address:
                        ret = rpc_client.nvmf_subsystem_listener_set_ana_state(
                            lvol.nqn, iface.ip4_address, "4420", False, ana="inaccessible")

        rpc_client.bdev_lvol_set_leader(False, lvs_name=node.lvstore)
        rpc_client.bdev_distrib_force_to_non_leader(node.jm_vuid)



    if snode.jm_device and snode.jm_device.status != JMDevice.STATUS_REMOVED:
        logger.info("Setting JM unavailable")
        device_controller.set_jm_device_state(snode.jm_device.get_id(), JMDevice.STATUS_UNAVAILABLE)

    logger.info("Setting node status to suspended")
    set_node_status(snode.get_id(), StorageNode.STATUS_SUSPENDED)
    logger.info("Done")
    return True


def resume_storage_node(node_id):
    db_controller = DBController()
    snode = db_controller.get_storage_node_by_id(node_id)
    if not snode:
        logger.error("This storage node is not part of the cluster")
        return False

    logger.info("Node found: %s in state: %s", snode.hostname, snode.status)
    if snode.status != StorageNode.STATUS_SUSPENDED:
        logger.error("Node is not in suspended state")
        return False

    task_id = tasks_controller.get_active_node_restart_task(snode.cluster_id, snode.get_id())
    if task_id:
        logger.error(f"Restart task found: {task_id}, can not resume storage node")
        return False

    logger.info("Resuming node")
    for dev in snode.nvme_devices:
        if dev.status == NVMeDevice.STATUS_UNAVAILABLE:
            device_controller.device_set_online(dev.get_id())

    logger.info("Set JM Online")
    if snode.jm_device and snode.jm_device.get_id():
        device_controller.set_jm_device_state(snode.jm_device.get_id(), JMDevice.STATUS_ONLINE)

    logger.info("Connecting to remote devices")
    snode = db_controller.get_storage_node_by_id(node_id)
    snode.remote_devices = _connect_to_remote_devs(snode)
    if snode.enable_ha_jm:
        snode.remote_jm_devices = _connect_to_remote_jm_devs(snode)

    snode.write_to_db(db_controller.kv_store)

    logger.debug("Setting LVols to online")

    rpc_client = RPCClient(
        snode.mgmt_ip, snode.rpc_port,
        snode.rpc_username, snode.rpc_password)


    nodes = []
    if snode.is_secondary_node:
        ret = db_controller.get_primary_storage_nodes_by_secondary_node_id(node_id)
        if ret:
            nodes.extend(ret)
    elif len(snode.lvols) > 0:
        nodes.append(snode)

    for node in nodes:
        if len(node.lvols)==0 or not node.lvstore:
            continue

        if node.get_id() != snode.get_id():
        # remote_rpc_client = RPCClient(node.mgmt_ip, node.rpc_port, node.rpc_username, node.rpc_password)
            for lvol_id in node.lvols:
                lvol = db_controller.get_lvol_by_id(lvol_id)
                if lvol:
                    for iface in snode.data_nics:
                        if iface.ip4_address:
                            ret = rpc_client.nvmf_subsystem_listener_set_ana_state(
                                lvol.nqn, iface.ip4_address, "4420", False)

        # time.sleep(1)
        # remote_rpc_client.bdev_lvol_set_leader(False, lvs_name=node.lvstore)
        # time.sleep(1)
        # remote_rpc_client.bdev_distrib_force_to_non_leader(node.jm_vuid)
        # time.sleep(1)
        #
        # time.sleep(3)
        # if node.jm_vuid:
        #     ret = rpc_client.jc_explicit_synchronization(node.jm_vuid)
        #     logger.info(f"JM Sync res: {ret}")
        #     time.sleep(1)

    for node in nodes:
        if len(node.lvols) == 0 or node.get_id() != snode.get_id():
            continue


        if node.secondary_node_id:
            sec_node = db_controller.get_storage_node_by_id(node.secondary_node_id)
            if sec_node and sec_node.status == StorageNode.STATUS_ONLINE:
                remote_rpc_client = RPCClient(sec_node.mgmt_ip, sec_node.rpc_port, sec_node.rpc_username, sec_node.rpc_password)

                for lvol_id in node.lvols:
                    lvol = db_controller.get_lvol_by_id(lvol_id)
                    if lvol:
                        for iface in sec_node.data_nics:
                            if iface.ip4_address:
                                ret = remote_rpc_client.nvmf_subsystem_listener_set_ana_state(
                                        lvol.nqn, iface.ip4_address, "4420", False, ana="inaccessible")

                remote_rpc_client.bdev_lvol_set_leader(False, lvs_name=node.lvstore)
                remote_rpc_client.bdev_distrib_force_to_non_leader(node.jm_vuid)
                time.sleep(1)

        if node.jm_vuid:
            ret = rpc_client.jc_explicit_synchronization(node.jm_vuid)
            logger.info(f"JM Sync res: {ret}")
            time.sleep(1)

        for lvol_id in node.lvols:
            lvol = db_controller.get_lvol_by_id(lvol_id)
            if lvol:
                for iface in node.data_nics:
                    if iface.ip4_address:
                        ret = rpc_client.nvmf_subsystem_listener_set_ana_state(
                                lvol.nqn, iface.ip4_address, "4420", True)

        time.sleep(2)

        if node.secondary_node_id:
            sec_node = db_controller.get_storage_node_by_id(node.secondary_node_id)
            if sec_node and sec_node.status == StorageNode.STATUS_ONLINE:
                remote_rpc_client = RPCClient(sec_node.mgmt_ip, sec_node.rpc_port, sec_node.rpc_username,
                                              sec_node.rpc_password)

                for lvol_id in node.lvols:
                    lvol = db_controller.get_lvol_by_id(lvol_id)
                    if lvol:
                        for iface in sec_node.data_nics:
                            if iface.ip4_address:
                                ret = remote_rpc_client.nvmf_subsystem_listener_set_ana_state(
                                    lvol.nqn, iface.ip4_address, "4420", False)

    logger.info("Setting node status to online")
    set_node_status(snode.get_id(), StorageNode.STATUS_ONLINE)
    logger.info("Done")
    return True


def get_node_capacity(node_id, history, records_count=20, parse_sizes=True):
    db_controller = DBController()
    this_node = db_controller.get_storage_node_by_id(node_id)
    if not this_node:
        logger.error("Storage node Not found")
        return

    if history:
        records_number = utils.parse_history_param(history)
        if not records_number:
            logger.error(f"Error parsing history string: {history}")
            return False
    else:
        records_number = 20

    records = db_controller.get_node_capacity(this_node, records_number)
    new_records = utils.process_records(records, records_count)

    if not parse_sizes:
        return new_records

    out = []
    for record in new_records:
        out.append({
            "Date": time.strftime("%Y-%m-%d %H:%M:%S", time.gmtime(record['date'])),
            "Absolut": utils.humanbytes(record['size_total']),
            "Provisioned": utils.humanbytes(record['size_prov']),
            "Used": utils.humanbytes(record['size_used']),
            "Free": utils.humanbytes(record['size_free']),
            "Util %": f"{record['size_util']}%",
            "Prov Util %": f"{record['size_prov_util']}%",
        })
    return out


def get_node_iostats_history(node_id, history, records_count=20, parse_sizes=True):
    db_controller = DBController()
    node = db_controller.get_storage_node_by_id(node_id)
    if not node:
        logger.error("node not found")
        return False

    if history:
        records_number = utils.parse_history_param(history)
        if not records_number:
            logger.error(f"Error parsing history string: {history}")
            return False
    else:
        records_number = 20

    records = db_controller.get_node_stats(node, records_number)
    new_records = utils.process_records(records, records_count)

    if not parse_sizes:
        return new_records

    out = []
    for record in new_records:
        out.append({
            "Date": time.strftime("%Y-%m-%d %H:%M:%S", time.gmtime(record['date'])),
            "Read speed": utils.humanbytes(record['read_bytes_ps']),
            "Read IOPS": record["read_io_ps"],
            "Read lat": record["read_latency_ps"],
            "Write speed": utils.humanbytes(record["write_bytes_ps"]),
            "Write IOPS": record["write_io_ps"],
            "Write lat": record["write_latency_ps"],
        })
    return out


def get_node_ports(node_id):
    db_controller = DBController()
    node = db_controller.get_storage_node_by_id(node_id)
    if not node:
        logger.error("node not found")
        return False

    out = []
    for nic in node.data_nics:
        out.append({
            "ID": nic.get_id(),
            "Device name": nic.if_name,
            "Address": nic.ip4_address,
            "Net type": nic.get_transport_type(),
            "Status": nic.status,
        })
    return utils.print_table(out)


def get_node_port_iostats(port_id, history=None, records_count=20):
    db_controller = DBController()
    nodes = db_controller.get_storage_nodes()
    nd = None
    port = None
    for node in nodes:
        for nic in node.data_nics:
            if nic.get_id() == port_id:
                port = nic
                nd = node
                break

    if not port:
        logger.error("Port not found")
        return False

    if history:
        records_number = utils.parse_history_param(history)
        if not records_number:
            logger.error(f"Error parsing history string: {history}")
            return False
    else:
        records_number = 20

    records = db_controller.get_port_stats(nd.get_id(), port.get_id(), limit=records_number)
    new_records = utils.process_records(records, records_count)

    out = []
    for record in new_records:
        out.append({
            "Date": time.strftime("%H:%M:%S, %d/%m/%Y", time.gmtime(record['date'])),
            "out_speed": utils.humanbytes(record['out_speed']),
            "in_speed": utils.humanbytes(record['in_speed']),
            "bytes_sent": utils.humanbytes(record['bytes_sent']),
            "bytes_received": utils.humanbytes(record['bytes_received']),
        })
    return utils.print_table(out)


def deploy(ifname):
    if not ifname:
        ifname = "eth0"

    dev_ip = utils.get_iface_ip(ifname)
    if not dev_ip:
        logger.error(f"Error getting interface ip: {ifname}")
        return False

    logger.info("NVMe SSD devices found on node:")
    stream = os.popen("lspci -Dnn | grep -i nvme")
    for l in stream.readlines():
        logger.info(l.strip())

    logger.info("Installing dependencies...")
    ret = scripts.install_deps()

    logger.info(f"Node IP: {dev_ip}")
    ret = scripts.configure_docker(dev_ip)

    start_storage_node_api_container(dev_ip)
    return f"{dev_ip}:5000"

def start_storage_node_api_container(node_ip):
    node_docker = docker.DockerClient(base_url=f"tcp://{node_ip}:2375", version="auto", timeout=60 * 5)
    node_docker.images.pull(constants.SIMPLY_BLOCK_DOCKER_IMAGE)

    # create the api container
    nodes = node_docker.containers.list(all=True)
    for node in nodes:
        if node.attrs["Name"] == "/SNodeAPI":
            logger.info("SNodeAPI container found, removing...")
            node.stop(timeout=1)
            node.remove(force=True)
            time.sleep(1)

    logger.info("Creating SNodeAPI container")
    container = node_docker.containers.run(
        constants.SIMPLY_BLOCK_DOCKER_IMAGE,
        "python simplyblock_web/node_webapp.py storage_node",
        detach=True,
        privileged=True,
        name="SNodeAPI",
        network_mode="host",
        volumes=[
            '/etc/simplyblock:/etc/simplyblock',
            '/etc/foundationdb:/etc/foundationdb',
            '/var/tmp:/var/tmp',
            '/var/run:/var/run',
            '/dev:/dev',
            '/lib/modules/:/lib/modules/',
            '/sys:/sys'],
        restart_policy={"Name": "always"},
        environment=[
            f"DOCKER_IP={node_ip}"
        ]
    )
    logger.info("Pulling SPDK images")
    logger.debug(constants.SIMPLY_BLOCK_SPDK_ULTRA_IMAGE)
    node_docker.images.pull(constants.SIMPLY_BLOCK_SPDK_ULTRA_IMAGE)


def deploy_cleaner():
    scripts.deploy_cleaner()
    return True


def get_host_secret(node_id):
    db_controller = DBController()
    node = db_controller.get_storage_node_by_id(node_id)
    if not node:
        logger.error("node not found")
        return False

    return node.host_secret


def get_ctrl_secret(node_id):
    db_controller = DBController()
    node = db_controller.get_storage_node_by_id(node_id)
    if not node:
        logger.error("node not found")
        return False

    return node.ctrl_secret


def health_check(node_id):
    db_controller = DBController()
    snode = db_controller.get_storage_node_by_id(node_id)
    if not snode:
        logger.error("node not found")
        return False

    try:

        res = utils.ping_host(snode.mgmt_ip)
        if res:
            logger.info(f"Ping host: {snode.mgmt_ip}... OK")
        else:
            logger.error(f"Ping host: {snode.mgmt_ip}... Failed")

        node_docker = docker.DockerClient(base_url=f"tcp://{snode.mgmt_ip}:2375", version="auto")
        containers_list = node_docker.containers.list(all=True)
        for cont in containers_list:
            name = cont.attrs['Name']
            state = cont.attrs['State']

            if name in ['/spdk', '/spdk_proxy', '/SNodeAPI'] or name.startswith("/app_"):
                logger.debug(state)
                since = ""
                try:
                    start = datetime.datetime.fromisoformat(state['StartedAt'].split('.')[0])
                    since = str(datetime.datetime.now() - start).split('.')[0]
                except:
                    pass
                clean_name = name.split(".")[0].replace("/", "")
                logger.info(f"Container: {clean_name}, Status: {state['Status']}, Since: {since}")

    except Exception as e:
        logger.error(f"Failed to connect to node's docker: {e}")

    try:
        logger.info("Connecting to node's SPDK")
        rpc_client = RPCClient(
            snode.mgmt_ip, snode.rpc_port,
            snode.rpc_username, snode.rpc_password,
            timeout=3, retry=1)

        ret = rpc_client.get_version()
        logger.info(f"SPDK version: {ret['version']}")

        ret = rpc_client.get_bdevs()
        logger.info(f"SPDK BDevs count: {len(ret)}")
        for bdev in ret:
            name = bdev['name']
            product_name = bdev['product_name']
            driver = ""
            for d in bdev['driver_specific']:
                driver = d
                break
            # logger.info(f"name: {name}, product_name: {product_name}, driver: {driver}")

        logger.info(f"getting device bdevs")
        for dev in snode.nvme_devices:
            nvme_bdev = rpc_client.get_bdevs(dev.nvme_bdev)
            if snode.enable_test_device:
                testing_bdev = rpc_client.get_bdevs(dev.testing_bdev)
            alceml_bdev = rpc_client.get_bdevs(dev.alceml_bdev)
            pt_bdev = rpc_client.get_bdevs(dev.pt_bdev)

            subsystem = rpc_client.subsystem_list(dev.nvmf_nqn)

            # dev.testing_bdev = test_name
            # dev.alceml_bdev = alceml_name
            # dev.pt_bdev = pt_name
            # # nvme.nvmf_nqn = subsystem_nqn
            # # nvme.nvmf_ip = IP
            # # nvme.nvmf_port = 4420

    except Exception as e:
        logger.error(f"Failed to connect to node's SPDK: {e}")

    try:
        logger.info("Connecting to node's API")
        snode_api = SNodeClient(f"{snode.mgmt_ip}:5000")
        node_info, _ = snode_api.info()
        logger.info(f"Node info: {node_info['hostname']}")

    except Exception as e:
        logger.error(f"Failed to connect to node's SPDK: {e}")


def get_info(node_id):
    db_controller = DBController()

    snode = db_controller.get_storage_node_by_id(node_id)
    if not snode:
        logger.error(f"Can not find storage node: {node_id}")
        return False

    snode_api = SNodeClient(f"{snode.mgmt_ip}:5000")
    node_info, _ = snode_api.info()
    return json.dumps(node_info, indent=2)


def get_spdk_info(node_id):
    db_controller = DBController()

    snode = db_controller.get_storage_node_by_id(node_id)
    if not snode:
        logger.error(f"Can not find storage node: {node_id}")
        return False

    rpc_client = RPCClient(snode.mgmt_ip, snode.rpc_port, snode.rpc_username, snode.rpc_password)
    ret = rpc_client.ultra21_util_get_malloc_stats()
    if not ret:
        logger.error(f"Failed to get SPDK info for node {node_id}")
        return False
    data = []
    for key in ret.keys():
        data.append({
            "Key": key,
            "Value": ret[key],
            "Parsed": utils.humanbytes(ret[key])
        })
    return utils.print_table(data)


def get(node_id):
    db_controller = DBController()

    snode = db_controller.get_storage_node_by_id(node_id)
    if not snode:
        logger.error(f"Can not find storage node: {node_id}")
        return False

    data = snode.get_clean_dict()
    return json.dumps(data, indent=2, sort_keys=True)


def set_node_status(node_id, status):
    db_controller = DBController()
    snode = db_controller.get_storage_node_by_id(node_id)
    if snode.status != status:
        old_status = snode.status
        snode.status = status
        snode.updated_at = str(datetime.datetime.now())
        if status == StorageNode.STATUS_ONLINE:
            snode.online_since = str(datetime.datetime.now())
        else:
            snode.online_since = ""
        snode.write_to_db(db_controller.kv_store)
        storage_events.snode_status_change(snode, snode.status, old_status, caused_by="monitor")
        distr_controller.send_node_status_event(snode, status)

    if snode.status == StorageNode.STATUS_ONLINE:
        logger.info("Connecting to remote devices")
        snode.remote_devices = _connect_to_remote_devs(snode)
        if snode.enable_ha_jm:
            snode.remote_jm_devices = _connect_to_remote_jm_devs(snode)
        snode.health_check = True
        snode.write_to_db(db_controller.kv_store)

    return True


def recreate_lvstore_on_sec(snode, primary_node=None):
    db_controller = DBController()
    rpc_client = RPCClient(
        snode.mgmt_ip, snode.rpc_port,
        snode.rpc_username, snode.rpc_password)

    if primary_node:
        nodes = [primary_node]
    else:
        nodes = db_controller.get_storage_nodes()

    for node in nodes:
        if node.secondary_node_id == snode.get_id():
            remote_rpc_client = RPCClient(
                node.mgmt_ip, node.rpc_port, node.rpc_username, node.rpc_password,
                timeout=3, retry=2)
            if node.status == StorageNode.STATUS_ONLINE:
                for lvol_id in node.lvols:
                    lvol = db_controller.get_lvol_by_id(lvol_id)
                    for iface in node.data_nics:
                        if iface.ip4_address:
                            ret = remote_rpc_client.nvmf_subsystem_listener_set_ana_state(
                                lvol.nqn, iface.ip4_address, "4420", False, "inaccessible")

                time.sleep(1)
                if node.lvstore:
                    remote_rpc_client.bdev_lvol_set_leader(False, lvs_name=node.lvstore)
                remote_rpc_client.bdev_distrib_force_to_non_leader(node.jm_vuid)
                time.sleep(1)

            ret, err = _create_bdev_stack(snode, node.lvstore_stack, primary_node=node)

            time.sleep(1)
            ret = rpc_client.bdev_examine(node.raid)
            time.sleep(5)
            ret = rpc_client.bdev_wait_for_examine()
            time.sleep(1)

            if node.lvols:
                for lvol_id in node.lvols:
                    lvol = db_controller.get_lvol_by_id(lvol_id)
                    is_created, error = lvol_controller.recreate_lvol_on_node(
                        lvol, snode, 1, ana_state="inaccessible")
                    if error:
                        logger.error(f"Failed to recreate LVol: {lvol_id} on node: {snode.get_id()}")
                        lvol.status = LVol.STATUS_OFFLINE
                    else:
                        lvol.status = LVol.STATUS_ONLINE
                        lvol.io_error = False
                        lvol.health_check = True
                    lvol.write_to_db(db_controller.kv_store)

                time.sleep(2)
                rpc_client.bdev_lvol_set_leader(False, lvs_name=node.lvstore)
                time.sleep(2)
                rpc_client.bdev_distrib_force_to_non_leader(node.jm_vuid)

                if node.status == StorageNode.STATUS_ONLINE:
                    for lvol_id in node.lvols:
                        lvol = db_controller.get_lvol_by_id(lvol_id)
                        for iface in node.data_nics:
                            if iface.ip4_address:
                                ret = remote_rpc_client.nvmf_subsystem_listener_set_ana_state(
                                    lvol.nqn, iface.ip4_address, "4420", True)

                time.sleep(2)

                for lvol_id in node.lvols:
                    lvol = db_controller.get_lvol_by_id(lvol_id)
                    for iface in snode.data_nics:
                        if iface.ip4_address:
                            ret = rpc_client.nvmf_subsystem_listener_set_ana_state(
                                lvol.nqn, iface.ip4_address, "4420", False)

    return True


def recreate_lvstore(snode):
    db_controller = DBController()

    if snode.is_secondary_node:
        return recreate_lvstore_on_sec(snode)

    rpc_client = RPCClient(
        snode.mgmt_ip, snode.rpc_port,
        snode.rpc_username, snode.rpc_password)

    sec_node = None
    if snode.secondary_node_id:
        sec_node = db_controller.get_storage_node_by_id(snode.secondary_node_id)
        if sec_node.status == StorageNode.STATUS_ONLINE:
            sec_rpc_client = RPCClient(sec_node.mgmt_ip, sec_node.rpc_port, sec_node.rpc_username, sec_node.rpc_password, timeout=3, retry=2)

            for lvol_id in snode.lvols:
                lvol = db_controller.get_lvol_by_id(lvol_id)
                if lvol.ha_type == "ha":
                    for iface in sec_node.data_nics:
                        if iface.ip4_address:
                            ret = sec_rpc_client.nvmf_subsystem_listener_set_ana_state(
                                lvol.nqn, iface.ip4_address, "4420", False, "inaccessible")

            if snode.lvstore:
                sec_rpc_client.bdev_lvol_set_leader(False, lvs_name=snode.lvstore)
            sec_rpc_client.bdev_distrib_force_to_non_leader(snode.jm_vuid)
            time.sleep(2)

    ret, err = _create_bdev_stack(snode, [], primary_node=snode)

    if err:
        logger.error(f"Failed to recreate lvstore on node {snode.get_id()}")
        logger.error(err)
        # return False

    if snode.lvstore:
        ret = rpc_client.bdev_examine(snode.raid)
        ret = rpc_client.bdev_wait_for_examine()
    # time.sleep(2)

    for lvol_id in snode.lvols:
        lvol = db_controller.get_lvol_by_id(lvol_id)
        is_created, error = lvol_controller.recreate_lvol_on_node(lvol, snode)
        if error:
            logger.error(f"Failed to recreate LVol: {lvol_id} on node: {snode.get_id()}")
            lvol.status = LVol.STATUS_OFFLINE
        else:
            lvol.status = LVol.STATUS_ONLINE
            lvol.io_error = False
            lvol.health_check = True
        lvol.write_to_db(db_controller.kv_store)

    if sec_node and sec_node.status == StorageNode.STATUS_ONLINE:
        time.sleep(5)
        sec_rpc_client = RPCClient(sec_node.mgmt_ip, sec_node.rpc_port, sec_node.rpc_username, sec_node.rpc_password, timeout=3, retry=2)
        for lvol_id in snode.lvols:
            lvol = db_controller.get_lvol_by_id(lvol_id)
            if lvol.ha_type == "ha":
                for iface in sec_node.data_nics:
                    if iface.ip4_address:
                        ret = sec_rpc_client.nvmf_subsystem_listener_set_ana_state(
                            lvol.nqn, iface.ip4_address, "4420", False)
    return True


def get_next_ha_jms(current_node):
    db_controller = DBController()
    jm_count = {}
    for node in db_controller.get_storage_nodes_by_cluster_id(current_node.cluster_id):
        if (node.get_id() == current_node.get_id() or node.status != StorageNode.STATUS_ONLINE  or
                node.is_secondary_node):
            continue
        if node.jm_device and node.jm_device.status == JMDevice.STATUS_ONLINE:
            jm_count[node.jm_device.get_id()] = 1 + jm_count.get(node.jm_device.get_id(), 0)
        for rem_jm_device in node.remote_jm_devices:
            if rem_jm_device.get_id() != current_node.jm_device.get_id():
                try:
                    if db_controller.get_jm_device_by_id(rem_jm_device.get_id()).status == JMDevice.STATUS_ONLINE:
                        jm_count[rem_jm_device.get_id()] = 1 + jm_count.get(rem_jm_device.get_id(), 0)
                except :
                    pass
    jm_count = dict(sorted(jm_count.items(), key=lambda x: x[1]))
    return list(jm_count.keys())[:2]


def get_node_jm_names(current_node):
    db_controller = DBController()
    jm_list = []
    if current_node.jm_device:
        jm_list.append(current_node.jm_device.jm_bdev)
    else:
        jm_list.append("JM_LOCAL")

    if current_node.enable_ha_jm:
        for jm_dev in current_node.remote_jm_devices[:2]:
            jm_list.append(jm_dev.remote_bdev)
    return jm_list


def get_secondary_nodes(current_node):
    db_controller = DBController()
    nodes = []
    for node in db_controller.get_storage_nodes_by_cluster_id(current_node.cluster_id):
        if node.get_id() != current_node.get_id() and node.is_secondary_node:
            nodes.append(node.get_id())
    return nodes


def create_lvstore(snode, ndcs, npcs, distr_bs, distr_chunk_bs, page_size_in_blocks, max_size):
    db_controller = DBController()
    cluster = db_controller.get_cluster_by_id(snode.cluster_id)
    lvstore_stack = []
    distrib_list = []
    distrib_vuids = []
    size = max_size // snode.number_of_distribs
    distr_page_size = (ndcs + npcs) * page_size_in_blocks
    cluster_sz = ndcs * page_size_in_blocks
    strip_size_kb = int((ndcs + npcs) * 2048)
    strip_size_kb = utils.nearest_upper_power_of_2(strip_size_kb)
    jm_vuid = 0
    jm_ids = []
    if snode.enable_ha_jm:
        jm_vuid = utils.get_random_vuid()
        jm_ids = get_next_ha_jms(snode)
        logger.debug(f"online_jms: {str(jm_ids)}")
        snode.remote_jm_devices = _connect_to_remote_jm_devs(snode, jm_ids)
        snode.jm_vuid = jm_vuid
        snode.write_to_db()

    for _ in range(snode.number_of_distribs):
        distrib_vuid = utils.get_random_vuid()
        while distrib_vuid in distrib_list:
            distrib_vuid = utils.get_random_vuid()

        distrib_name = f"distrib_{distrib_vuid}"
        lvstore_stack.extend(
            [
                {
                    "type": "bdev_distr",
                    "name": distrib_name,
                    "params": {
                        "name": distrib_name,
                        "jm_vuid": jm_vuid,
                        "vuid": distrib_vuid,
                        "ndcs": ndcs,
                        "npcs": npcs,
                        "num_blocks": size // distr_bs,
                        "block_size": distr_bs,
                        "chunk_size": distr_chunk_bs,
                        "pba_page_size": distr_page_size,
                    }
                }
            ]
        )
        distrib_list.append(distrib_name)
        distrib_vuids.append(distrib_vuid)


    if len(distrib_list) == 1:
        raid_device = distrib_list[0]
    else:
        raid_device = f"raid0_{jm_vuid}"
        lvstore_stack.append(
            {
                "type": "bdev_raid",
                "name": raid_device,
                "params": {
                    "name": raid_device,
                    "raid_level": "0",
                    "base_bdevs": distrib_list,
                    "strip_size_kb": strip_size_kb
                },
                "distribs_list": distrib_list,
                "jm_ids": jm_ids,
                "jm_vuid": jm_vuid
            }
        )

    lvs_name = ""
    if not cluster.no_lvstore:
        lvs_name = f"LVS_{jm_vuid}"
        lvstore_stack.append(
            {
                "type": "bdev_lvstore",
                "name": lvs_name,
                "params": {
                    "name": lvs_name,
                    "bdev_name": raid_device,
                    "cluster_sz": cluster_sz,
                    "clear_method": "unmap",
                    "num_md_pages_per_cluster_ratio": 1,
                }
            }
        )

    ret, err = _create_bdev_stack(snode, lvstore_stack)
    if err:
        logger.error(f"Failed to create lvstore on node {snode.get_id()}")
        logger.error(err)
        return False

    snode.lvstore = lvs_name
    snode.lvstore_stack = lvstore_stack
    snode.raid = raid_device
    snode.write_to_db()

    time.sleep(1)

    if snode.secondary_node_id:
        # creating lvstore on secondary
        sec_node_1 = db_controller.get_storage_node_by_id(snode.secondary_node_id)
        ret, err = _create_bdev_stack(sec_node_1, lvstore_stack, primary_node=snode)
        if err:
            logger.error(f"Failed to create lvstore on node {sec_node_1.get_id()}")
            logger.error(err)
            return False

        temp_rpc_client = RPCClient(
                sec_node_1.mgmt_ip, sec_node_1.rpc_port,
                sec_node_1.rpc_username, sec_node_1.rpc_password)
        time.sleep(1)
        ret = temp_rpc_client.bdev_examine(snode.raid)
        time.sleep(1)
        ret = temp_rpc_client.bdev_wait_for_examine()
        sec_node_1.write_to_db()

    return True


def _create_bdev_stack(snode, lvstore_stack=None, primary_node=False):
    rpc_client = RPCClient(snode.mgmt_ip, snode.rpc_port, snode.rpc_username, snode.rpc_password)

    created_bdevs = []
    if not lvstore_stack:
        # Restart case
        stack = snode.lvstore_stack
    else:
        stack = lvstore_stack

    node_bdevs = rpc_client.get_bdevs()
    if node_bdevs:
        node_bdev_names = [b['name'] for b in node_bdevs]
    else:
        node_bdev_names = []

    for bdev in stack:
        type = bdev['type']
        name = bdev['name']
        params = bdev['params']

        if name in node_bdev_names:
            continue

        elif type == "bdev_distr":
            if snode.is_secondary_node and primary_node:
                jm_list = []
                if primary_node.jm_device and primary_node.jm_device.status == JMDevice.STATUS_ONLINE:
                    bdev_name = f"remote_{primary_node.jm_device.jm_bdev}n1"
                    jm_list.append(bdev_name)
                else:
                    jm_list.append("JM_LOCAL")
                for jm_dev in primary_node.remote_jm_devices[:2]:
                    jm_list.append(jm_dev.remote_bdev)
                params['jm_names'] = jm_list
            else:
                params['jm_names'] = get_node_jm_names(snode)

            if snode.distrib_cpu_cores:
                distrib_cpu_mask = utils.decimal_to_hex_power_of_2(snode.distrib_cpu_cores[snode.distrib_cpu_index])
                params['distrib_cpu_mask'] = distrib_cpu_mask
                snode.distrib_cpu_index = (snode.distrib_cpu_index + 1) % len(snode.distrib_cpu_cores)
            ret = rpc_client.bdev_distrib_create(**params)
            if ret:
                ret = distr_controller.send_cluster_map_to_distr(snode, name)
                if not ret:
                    return False, "Failed to send cluster map"
                # time.sleep(1)

        elif type == "bdev_lvstore" and lvstore_stack and not snode.is_secondary_node:
            ret = rpc_client.create_lvstore(**params)

        elif type == "bdev_ptnonexcl":
            ret = rpc_client.bdev_PT_NoExcl_create(**params)

        elif type == "bdev_raid":

            # sync jm
            if snode.jm_vuid:
                ret = rpc_client.jc_explicit_synchronization(snode.jm_vuid)
                logger.info(f"JM Sync res: {ret}")
                # time.sleep(3)

            distribs_list = bdev["distribs_list"]
            strip_size_kb = params["strip_size_kb"]
            ret = rpc_client.bdev_raid_create(name, distribs_list, strip_size_kb=strip_size_kb)

        else:
            logger.debug(f"Unknown BDev type: {type}")
            continue

        if ret:
            bdev['status'] = "created"
            created_bdevs.insert(0, bdev)
        else:
            if created_bdevs:
                # rollback
                _remove_bdev_stack(created_bdevs[::-1], rpc_client)
            return False, f"Failed to create BDev: {name}"

    return True, None


def _remove_bdev_stack(bdev_stack, rpc_client, remove_distr_only=False):
    for bdev in reversed(bdev_stack):
        if 'status' in bdev and bdev['status'] == 'deleted':
            continue
        type = bdev['type']
        name = bdev['name']
        if type == "bdev_distr":
            ret = rpc_client.bdev_distrib_delete(name)
        elif type == "bdev_raid":
            ret = rpc_client.bdev_raid_delete(name)
        elif type == "bdev_lvstore" and not remove_distr_only:
            ret = rpc_client.bdev_lvol_delete_lvstore(name)
        elif type == "bdev_ptnonexcl":
            ret = rpc_client.bdev_PT_NoExcl_delete(name)
        else:
            logger.debug(f"Unknown BDev type: {type}")
            continue
        if not ret:
            logger.error(f"Failed to delete BDev {name}")

        bdev['status'] = 'deleted'
        time.sleep(1)


def send_cluster_map(node_id):
    db_controller = DBController()
    snode = db_controller.get_storage_node_by_id(node_id)
    if not snode:
        logger.error(f"snode not found: {node_id}")
        return False

    logger.info("Sending cluster map")
    return distr_controller.send_cluster_map_to_node(snode)


def get_cluster_map(node_id):
    db_controller = DBController()
    snode = db_controller.get_storage_node_by_id(node_id)
    if not snode:
        logger.error(f"snode not found: {node_id}")
        return False

    distribs_list = []
    nodes = [snode]
    if snode.is_secondary_node:
        for node in db_controller.get_storage_nodes():
            if node.secondary_node_id == snode.get_id():
                for bdev in node.lvstore_stack:
                    type = bdev['type']
                    if type == "bdev_raid":
                        distribs_list.extend(bdev["distribs_list"])

    else:
        if snode.secondary_node_id:
            sec =  db_controller.get_storage_node_by_id(snode.secondary_node_id)
            if sec:
                nodes.append(sec)

        for bdev in snode.lvstore_stack:
            type = bdev['type']
            if type == "bdev_raid":
                distribs_list.extend(bdev["distribs_list"])

    for node in nodes:
        logger.info(f"getting cluster map from node: {node.get_id()}")
        rpc_client = RPCClient(node.mgmt_ip, node.rpc_port, node.rpc_username, node.rpc_password)
        for distr in distribs_list:
            ret = rpc_client.distr_get_cluster_map(distr)
            if not ret:
                logger.error(f"Failed to get distr cluster map: {distr}")
                return False
            logger.debug(ret)
            print("*"*100)
            print(distr)
            results, is_passed = distr_controller.parse_distr_cluster_map(ret)
            print(utils.print_table(results))
    return True


def make_sec_new_primary(node_id):
    db_controller = DBController()
    snode = db_controller.get_storage_node_by_id(node_id)
    if not snode:
        logger.error(f"snode not found: {node_id}")
        return False

    for dev in snode.nvme_devices:
        if dev.status == NVMeDevice.STATUS_NEW:
            device_controller.add_device(dev.get_id())

    time.sleep(5)
    for dev in snode.nvme_devices:
        if dev.status == NVMeDevice.STATUS_REMOVED:
            device_controller.device_set_failed(dev.get_id())

    snode = db_controller.get_storage_node_by_id(node_id)
    snode.primary_ip = snode.mgmt_ip
    snode.write_to_db(db_controller.kv_store)
    return True


def dump_lvstore(node_id):
    db_controller = DBController()

    snode = db_controller.get_storage_node_by_id(node_id)
    if not snode:
        logger.error(f"Can not find storage node: {node_id}")
        return False

    if not snode.lvstore:
        logger.error("Storage node does not have lvstore")
        return False

    rpc_client = RPCClient(snode.mgmt_ip, snode.rpc_port, snode.rpc_username, snode.rpc_password, timeout=180)
    logger.info(f"Dumping lvstore data on node: {snode.get_id()}")
    file_name = f"LVS_dump_{snode.hostname}_{snode.lvstore}_{str(datetime.datetime.now().isoformat())}.txt"
    file_path = f"/etc/simplyblock/{file_name}"
    ret = rpc_client.bdev_lvs_dump(snode.lvstore, file_path)
    if not ret:
        logger.error("faild to dump lvstore data")
        return False

    logger.info(f"LVS dump file path: {file_name}")
    snode_api = SNodeClient(f"{snode.mgmt_ip}:5000")
    file_content, _ = snode_api.get_file_content(file_name)

    return file_content<|MERGE_RESOLUTION|>--- conflicted
+++ resolved
@@ -1884,15 +1884,9 @@
         distr_controller.send_dev_status_event(dev, dev.status)
 
 
-<<<<<<< HEAD
-    if cluster.status not in [Cluster.STATUS_ACTIVE, Cluster.STATUS_DEGRADED] and not force:
-        # if snode.jm_device and snode.jm_device.get_id() and snode.jm_device.status == JMDevice.STATUS_UNAVAILABLE:
-        #     device_controller.set_jm_device_state(snode.jm_device.get_id(), JMDevice.STATUS_ONLINE)
-=======
     time.sleep(2)
 
     if cluster.status not in [Cluster.STATUS_ACTIVE, Cluster.STATUS_DEGRADED]:
->>>>>>> 03e89247
         logger.warning(f"The cluster status is not active ({cluster.status}), adding the node without distribs and lvstore")
         logger.info("Done")
         return "Success"
