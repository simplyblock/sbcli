--- conflicted
+++ resolved
@@ -2295,37 +2295,6 @@
     if snode.lvstore_stack_secondary_1:
         nodes = db_controller.get_primary_storage_nodes_by_secondary_node_id(node_id)
         if nodes:
-<<<<<<< HEAD
-            for node in nodes:
-                for lvol in db_controller.get_lvols_by_node_id(node.get_id()):
-                    for iface in snode.data_nics:
-                        if iface.ip4_address:
-                                ret = rpc_client.nvmf_subsystem_listener_set_ana_state(
-                                    lvol.nqn, iface.ip4_address, lvol.subsys_port, iface.trtype, ana="inaccessible")
-                rpc_client.bdev_lvol_set_leader(node.lvstore, leader=False)
-                rpc_client.bdev_distrib_force_to_non_leader(node.jm_vuid)
-
-    # else:
-    sec_node = db_controller.get_storage_node_by_id(snode.secondary_node_id)
-    if sec_node and sec_node.status == StorageNode.STATUS_ONLINE:
-        sec_node_client = RPCClient(
-            sec_node.mgmt_ip, sec_node.rpc_port, sec_node.rpc_username, sec_node.rpc_password, timeout=5, retry=1)
-        for lvol in db_controller.get_lvols_by_node_id(snode.get_id()):
-            for iface in sec_node.data_nics:
-                if iface.ip4_address:
-                    ret = sec_node_client.nvmf_subsystem_listener_set_ana_state(
-                        lvol.nqn, iface.ip4_address, lvol.subsys_port, False, ana="inaccessible")
-        time.sleep(1)
-        # sec_node_client.bdev_lvol_set_leader(snode.lvstore, leader=False)
-        # sec_node_client.bdev_distrib_force_to_non_leader(snode.jm_vuid)
-
-    for lvol in db_controller.get_lvols_by_node_id(snode.get_id()):
-        for iface in snode.data_nics:
-            if iface.ip4_address:
-                ret = rpc_client.listeners_del(
-                    lvol.nqn, iface.trtype, iface.ip4_address, lvol.subsys_port)
-    # time.sleep(1)
-=======
            for node in nodes:
                 try:
                     fw_api.firewall_set_port(
@@ -2347,28 +2316,12 @@
     except Exception as e:
         logger.error(e)
         return False
->>>>>>> b873a535
 
     time.sleep(0.5)
     rpc_client.bdev_lvol_set_leader(snode.lvstore, leader=False)
     rpc_client.bdev_distrib_force_to_non_leader(snode.jm_vuid)
     time.sleep(1)
 
-<<<<<<< HEAD
-    if sec_node and sec_node.status == StorageNode.STATUS_ONLINE:
-        sec_node_client = RPCClient(
-            sec_node.mgmt_ip, sec_node.rpc_port, sec_node.rpc_username, sec_node.rpc_password, timeout=5, retry=1)
-        for lvol in db_controller.get_lvols_by_node_id(snode.get_id()):
-            for iface in sec_node.data_nics:
-                if iface.ip4_address:
-                    ret = sec_node_client.nvmf_subsystem_listener_set_ana_state(
-                        lvol.nqn, iface.ip4_address, lvol.subsys_port, iface.trtype)
-                    if not ret:
-                        logger.warning(f"Failed to set ana state for lvol {lvol.nqn} on iface {iface.ip4_address}")
-        time.sleep(1)
-
-=======
->>>>>>> b873a535
     for dev in snode.nvme_devices:
         if dev.status == NVMeDevice.STATUS_ONLINE:
             device_controller.device_set_unavailable(dev.get_id())
@@ -2423,69 +2376,6 @@
         snode.remote_jm_devices = _connect_to_remote_jm_devs(snode)
     snode.write_to_db(db_controller.kv_store)
 
-<<<<<<< HEAD
-    logger.debug("Setting LVols to online")
-
-    rpc_client = RPCClient(
-        snode.mgmt_ip, snode.rpc_port,
-        snode.rpc_username, snode.rpc_password)
-    # else:
-
-    sec_node = db_controller.get_storage_node_by_id(snode.secondary_node_id)
-    if sec_node:
-        if sec_node.status == StorageNode.STATUS_UNREACHABLE:
-            logger.error("Secondary node is unreachable, cannot resume primary node")
-            return False
-
-        elif sec_node.status == StorageNode.STATUS_ONLINE:
-            sec_node_client = RPCClient(
-                sec_node.mgmt_ip, sec_node.rpc_port, sec_node.rpc_username, sec_node.rpc_password, timeout=5, retry=1)
-            for lvol in db_controller.get_lvols_by_node_id(snode.get_id()):
-                for iface in sec_node.data_nics:
-                    if iface.ip4_address:
-                        ret = sec_node_client.nvmf_subsystem_listener_set_ana_state(
-                            lvol.nqn, iface.ip4_address, lvol.subsys_port, iface.trtype, ana="inaccessible")
-            time.sleep(1)
-            sec_node_client.bdev_lvol_set_leader(snode.lvstore, leader=False)
-            sec_node_client.bdev_distrib_force_to_non_leader(snode.jm_vuid)
-            time.sleep(1)
-
-    for lvol in db_controller.get_lvols_by_node_id(snode.get_id()):
-        for iface in snode.data_nics:
-            if iface.ip4_address:
-                ret = rpc_client.listeners_create(
-                    lvol.nqn, iface.trtype, iface.ip4_address, lvol.subsys_port, ana_state="optimized")
-
-        lvol.status = LVol.STATUS_ONLINE
-        lvol.io_error = False
-        lvol.health_check = True
-        lvol.write_to_db(db_controller.kv_store)
-
-    if sec_node and sec_node.status == StorageNode.STATUS_ONLINE:
-        time.sleep(3)
-
-        sec_node_client = RPCClient(
-            sec_node.mgmt_ip, sec_node.rpc_port, sec_node.rpc_username, sec_node.rpc_password, timeout=5, retry=1)
-        for lvol in db_controller.get_lvols_by_node_id(snode.get_id()):
-            for iface in sec_node.data_nics:
-                if iface.ip4_address:
-                    ret = sec_node_client.nvmf_subsystem_listener_set_ana_state(
-                        lvol.nqn, iface.ip4_address, lvol.subsys_port, iface.trtype)
-
-    if snode.lvstore_stack_secondary_1:
-        nodes = db_controller.get_primary_storage_nodes_by_secondary_node_id(node_id)
-        for node in nodes:
-            if not node.lvstore:
-                continue
-            for lvol in db_controller.get_lvols_by_node_id(node.get_id()):
-                if lvol:
-                    for iface in snode.data_nics:
-                        if iface.ip4_address:
-                            ret = rpc_client.nvmf_subsystem_listener_set_ana_state(
-                                lvol.nqn, iface.ip4_address, lvol.subsys_port, iface.trtype)
-                            if not ret:
-                                logger.warning(f"Failed to set ana state for lvol {lvol.nqn} on iface {iface.ip4_address}")
-=======
     fw_api = FirewallClient(f"{snode.mgmt_ip}:5001", timeout=20, retry=1)
     nodes = db_controller.get_primary_storage_nodes_by_secondary_node_id(node_id)
     if nodes:
@@ -2507,7 +2397,6 @@
     except Exception as e:
         logger.error(e)
         return False
->>>>>>> b873a535
 
     logger.info("Setting node status to online")
     set_node_status(snode.get_id(), StorageNode.STATUS_ONLINE)
