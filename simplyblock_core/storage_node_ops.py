--- conflicted
+++ resolved
@@ -747,7 +747,6 @@
             connect_threads.append(t)
             t.start()
 
-<<<<<<< HEAD
     for t in connect_threads:
         t.join()
 
@@ -772,23 +771,6 @@
             continue
         remote_devices.append(remote_bdev)
 
-=======
-            remote_bdev = RemoteDevice()
-            remote_bdev.uuid = dev.uuid
-            remote_bdev.alceml_name = dev.alceml_name
-            remote_bdev.node_id = dev.node_id
-            remote_bdev.size = dev.size
-            remote_bdev.status = NVMeDevice.STATUS_ONLINE
-            remote_bdev.nvmf_multipath = dev.nvmf_multipath
-            try:
-                remote_bdev.remote_bdev = connect_device(
-                    f"remote_{dev.alceml_bdev}", dev, this_node,
-                    bdev_names=node_bdev_names, reattach=reattach,
-                )
-                remote_devices.append(remote_bdev)
-            except Exception:
-                logger.error("Failed to connect to device")
->>>>>>> 3231c6df
     return remote_devices
 
 
