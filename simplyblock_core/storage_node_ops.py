# coding=utf-8
import datetime
import json
import logging as log
import os

import pprint

import time
import uuid

import docker

from simplyblock_core import constants, scripts, distr_controller
from simplyblock_core import utils
from simplyblock_core.controllers import lvol_controller, storage_events, snapshot_controller, device_events, \
    device_controller, tasks_controller
from simplyblock_core.kv_store import DBController
from simplyblock_core import shell_utils
from simplyblock_core.models.iface import IFace
from simplyblock_core.models.nvme_device import NVMeDevice, JMDevice
from simplyblock_core.models.storage_node import StorageNode
from simplyblock_core.pci_utils import get_nvme_devices, bind_spdk_driver
from simplyblock_core.rpc_client import RPCClient
from simplyblock_core.snode_client import SNodeClient

logger = log.getLogger()


class StorageOpsException(Exception):
    def __init__(self, message):
        self.message = message


def _get_data_nics(data_nics):
    if not data_nics:
        return
    out, _, _ = shell_utils.run_command("ip -j address show")
    data = json.loads(out)
    logger.debug("ifaces")
    logger.debug(pprint.pformat(data))

    def _get_ip4_address(list_of_addr):
        if list_of_addr:
            for data in list_of_addr:
                if data['family'] == 'inet':
                    return data['local']
        return ""

    devices = {i["ifname"]: i for i in data}
    iface_list = []
    for nic in data_nics:
        if nic not in devices:
            continue
        device = devices[nic]
        iface = IFace({
            'uuid': str(uuid.uuid4()),
            'if_name': device['ifname'],
            'ip4_address': _get_ip4_address(device['addr_info']),
            'port_number': 1,  # TODO: check this value
            'status': device['operstate'],
            'net_type': device['link_type']})
        iface_list.append(iface)

    return iface_list


def _get_if_ip_address(ifname):
    out, _, _ = shell_utils.run_command("ip -j address show %s" % ifname)
    data = json.loads(out)
    logger.debug(pprint.pformat(data))
    if data:
        data = data[0]
        if 'addr_info' in data and data['addr_info']:
            address_info = data['addr_info']
            for adr in address_info:
                if adr['family'] == 'inet':
                    return adr['local']
    logger.error("IP not found for interface %s", ifname)
    exit(1)


def addNvmeDevices(cluster, rpc_client, devs, snode):
    devices = []
    ret = rpc_client.bdev_nvme_controller_list()
    ctr_map = {}
    try:
        if ret:
            ctr_map = {i["ctrlrs"][0]['trid']['traddr']: i["name"] for i in ret}
    except:
        pass

    next_physical_label = get_next_physical_device_order()
    for index, pcie in enumerate(devs):

        if pcie in ctr_map:
            nvme_controller = ctr_map[pcie]
        else:
            nvme_controller = "nvme_%s" % index
            ret, err = rpc_client.bdev_nvme_controller_attach(nvme_controller, pcie)
            time.sleep(2)

        nvme_bdev = f"{nvme_controller}n1"
        rpc_client.bdev_examine(nvme_bdev)
        time.sleep(5)
        ret = rpc_client.get_bdevs(nvme_bdev)
        nvme_dict = ret[0]
        nvme_driver_data = nvme_dict['driver_specific']['nvme'][0]
        model_number = nvme_driver_data['ctrlr_data']['model_number']
        total_size = nvme_dict['block_size'] * nvme_dict['num_blocks']

        devices.append(
            NVMeDevice({
                'uuid': str(uuid.uuid4()),
                'device_name': nvme_dict['name'],
                'size': total_size,
                'physical_label': next_physical_label,
                'pcie_address': nvme_driver_data['pci_address'],
                'model_id': model_number,
                'serial_number': nvme_driver_data['ctrlr_data']['serial_number'],
                'nvme_bdev': nvme_bdev,
                'nvme_controller': nvme_controller,
                'node_id': snode.get_id(),
                'cluster_id': snode.cluster_id,
                'status': NVMeDevice.STATUS_ONLINE
        }))
        next_physical_label += 1
    return devices


def _get_nvme_list(cluster):
    out, err, _ = shell_utils.run_command("sudo nvme list -v -o json")
    data = json.loads(out)
    logger.debug("nvme list:")
    logger.debug(pprint.pformat(data))

    def _get_pcie_controller(ctrl_list):
        if ctrl_list:
            for item in ctrl_list:
                if 'Transport' in item and item['Transport'] == 'pcie':
                    return item

    def _get_size_from_namespaces(namespaces):
        size = 0
        if namespaces:
            for ns in namespaces:
                size += ns['PhysicalSize']
        return size

    sequential_number = 0
    devices = []
    if data and 'Devices' in data:
        for dev in data['Devices'][0]['Subsystems']:
            controller = _get_pcie_controller(dev['Controllers'])
            if not controller:
                continue

            if controller['ModelNumber'] not in cluster.model_ids:
                logger.info("Device model ID is not recognized: %s, skipping device: %s",
                            controller['ModelNumber'], controller['Controller'])
                continue

            size = _get_size_from_namespaces(controller['Namespaces'])
            device_partitions_count = int(size / (cluster.blk_size * cluster.page_size_in_blocks))
            devices.append(
                NVMeDevice({
                    'device_name': controller['Controller'],
                    'sequential_number': sequential_number,
                    'partitions_count': device_partitions_count,
                    'capacity': size,
                    'size': size,
                    'pcie_address': controller['Address'],
                    'model_id': controller['ModelNumber'],
                    'serial_number': controller['SerialNumber'],
                    # 'status': controller['State']
                }))
            sequential_number += device_partitions_count
    return devices


def _run_nvme_smart_log(dev_name):
    out, _, _ = shell_utils.run_command("sudo nvme smart-log /dev/%s -o json" % dev_name)
    data = json.loads(out)
    logger.debug(out)
    return data


def _run_nvme_smart_log_add(dev_name):
    out, _, _ = shell_utils.run_command("sudo nvme intel smart-log-add /dev/%s --json" % dev_name)
    data = json.loads(out)
    logger.debug(out)
    return data


def get_next_cluster_device_order(db_controller, cluster_id):
    max_order = 0
    found = False
    for node in db_controller.get_storage_nodes_by_cluster_id(cluster_id):
        for dev in node.nvme_devices:
            found = True
            max_order = max(max_order, dev.cluster_device_order)
    if found:
        return max_order + 1
    return 0


def get_next_physical_device_order():
    db_controller = DBController()
    max_order = 0
    found = False
    for node in db_controller.get_storage_nodes():
        for dev in node.nvme_devices:
            found = True
            max_order = max(max_order, dev.physical_label)
    if found:
        return max_order + 1
    return 0


def _search_for_partitions(rpc_client, nvme_device):
    partitioned_devices = []
    for bdev in rpc_client.get_bdevs():
        name = bdev['name']
        if name.startswith(f"{nvme_device.nvme_bdev}p"):
            new_dev = NVMeDevice(nvme_device.to_dict())
            new_dev.uuid = str(uuid.uuid4())
            new_dev.device_name = name
            new_dev.nvme_bdev = name
            new_dev.size = bdev['block_size'] * bdev['num_blocks']
            partitioned_devices.append(new_dev)
    return partitioned_devices


def _create_jm_device_stack(rpc_client, jm_nvme_bdevs, snode, after_restart):
    raid_bdev = f"raid_jm_{snode.get_id()}"
    ret = rpc_client.bdev_raid_create(raid_bdev, jm_nvme_bdevs)
    if not ret:
        logger.error(f"Failed to create raid_jm_{snode.get_id()}")
        return False
    alceml_name = f"alceml_jm_{snode.get_id()}"
    pba_init_mode = 3
    if after_restart:
        pba_init_mode = 2
    ret = rpc_client.bdev_alceml_create(alceml_name, raid_bdev, str(uuid.uuid4()), pba_init_mode=pba_init_mode)
    if not ret:
        logger.error(f"Failed to create alceml bdev: {alceml_name}")
        return False

    jm_bdev = f"jm_{snode.get_id()}"
    ret = rpc_client.bdev_jm_create(jm_bdev, alceml_name)
    if not ret:
        logger.error(f"Failed to create {jm_bdev}")
        return False
    ret = rpc_client.get_bdevs(raid_bdev)

    return JMDevice({
        'uuid': str(uuid.uuid4()),
        'device_name': jm_bdev,
        'size': ret[0]["block_size"] * ret[0]["num_blocks"],
        'status': JMDevice.STATUS_ONLINE,
        'jm_nvme_bdev_list': jm_nvme_bdevs,
        'raid_bdev': raid_bdev,
        'alceml_bdev': alceml_name,
        'jm_bdev': jm_bdev
    })


def _create_storage_device_stack(rpc_client, nvme, snode, after_restart):
    test_name = f"{nvme.nvme_bdev}_test"
    ret = rpc_client.bdev_passtest_create(test_name, nvme.nvme_bdev)
    if not ret:
        logger.error(f"Failed to create passtest bdev {test_name}")
        return False
    alceml_id = nvme.get_id()
    alceml_name = device_controller.get_alceml_name(alceml_id)
    logger.info(f"adding {alceml_name}")
    pba_init_mode = 3
    if after_restart:
        pba_init_mode = 2
    ret = rpc_client.bdev_alceml_create(alceml_name, test_name, alceml_id, pba_init_mode=pba_init_mode)
    if not ret:
        logger.error(f"Failed to create alceml bdev: {alceml_name}")
        return False

    # add pass through
    pt_name = f"{alceml_name}_PT"
    ret = rpc_client.bdev_PT_NoExcl_create(pt_name, alceml_name)
    if not ret:
        logger.error(f"Failed to create pt noexcl bdev: {pt_name}")
        return False

    subsystem_nqn = snode.subsystem + ":dev:" + alceml_id
    logger.info("creating subsystem %s", subsystem_nqn)
    ret = rpc_client.subsystem_create(subsystem_nqn, 'sbcli-cn', alceml_id)
    IP = None
    for iface in snode.data_nics:
        if iface.ip4_address:
            tr_type = iface.get_transport_type()
            ret = rpc_client.transport_list()
            found = False
            if ret:
                for ty in ret:
                    if ty['trtype'] == tr_type:
                        found = True
            if found is False:
                ret = rpc_client.transport_create(tr_type)
            logger.info("adding listener for %s on IP %s" % (subsystem_nqn, iface.ip4_address))
            ret = rpc_client.listeners_create(subsystem_nqn, tr_type, iface.ip4_address, "4420")
            IP = iface.ip4_address
            break
    logger.info(f"add {pt_name} to subsystem")
    ret = rpc_client.nvmf_subsystem_add_ns(subsystem_nqn, pt_name)
    if not ret:
        logger.error(f"Failed to add: {pt_name} to the subsystem: {subsystem_nqn}")
        return False

    nvme.testing_bdev = test_name
    nvme.alceml_bdev = alceml_name
    nvme.pt_bdev = pt_name
    nvme.nvmf_nqn = subsystem_nqn
    nvme.nvmf_ip = IP
    nvme.nvmf_port = 4420
    nvme.io_error = False
    # old_status = nvme.status
    nvme.status = NVMeDevice.STATUS_ONLINE
    return nvme
    # device_events.device_status_change(nvme, nvme.status, old_status)
    # snode.write_to_db(db_controller.kv_store)


def _create_device_partitions(rpc_client, nvme, snode):
    nbd_device = rpc_client.nbd_start_disk(nvme.nvme_bdev)
    time.sleep(3)
    if not nbd_device:
        logger.error(f"Failed to start nbd dev")
        return False
    snode_api = SNodeClient(snode.api_endpoint)
    result, error = snode_api.make_gpt_partitions(
        nbd_device, snode.jm_percent, snode.num_partitions_per_dev)
    if error:
        logger.error(f"Failed to make partitions")
        logger.error(error)
        return False
    time.sleep(3)
    rpc_client.nbd_stop_disk(nbd_device)
    time.sleep(1)
    rpc_client.bdev_nvme_detach_controller(nvme.nvme_controller)
    time.sleep(1)
    rpc_client.bdev_nvme_controller_attach(nvme.nvme_controller, nvme.pcie_address)
    time.sleep(1)
    rpc_client.bdev_examine(nvme.nvme_bdev)
    time.sleep(1)
    return True


def _prepare_cluster_devices_2(snode, devices, after_restart=False):
    db_controller = DBController()
    rpc_client = RPCClient(
        snode.mgmt_ip, snode.rpc_port,
        snode.rpc_username, snode.rpc_password)

    new_devices = []
    jm_devices = []
    dev_order = get_next_cluster_device_order(db_controller)
    for index, nvme in enumerate(devices):
        if nvme.status not in [NVMeDevice.STATUS_ONLINE, NVMeDevice.STATUS_UNAVAILABLE, NVMeDevice.STATUS_READONLY]:
            logger.debug(f"Device is skipped: {nvme.get_id()}, status: {nvme.status}")
            continue

        # look for partitions
        partitioned_devices = _search_for_partitions(rpc_client, nvme)
        logger.debug("partitioned_devices")
        logger.debug(partitioned_devices)
        if len(partitioned_devices) == (1 + snode.num_partitions_per_dev):
            logger.info("Partitioned devices found")
        elif after_restart:
            logger.error("Partitions count mismatch")
            return False
        else:
            logger.info(f"Creating partitions for {nvme.nvme_bdev}")
            _create_device_partitions(rpc_client, nvme, snode)
            partitioned_devices = _search_for_partitions(rpc_client, nvme)
            if len(partitioned_devices) == (1 + snode.num_partitions_per_dev):
                logger.info("Device partitions created")
            else:
                logger.error("Failed to create partitions")
                return False

<<<<<<< HEAD
        # create jm
        if nvme.jm_bdev:
            ret = rpc_client.bdev_jm_create(nvme.jm_bdev, alceml_name)
            if not ret:
                logger.error(f"Failed to create JM bdev: {nvme.jm_bdev}")
=======
        jm_devices.append(partitioned_devices.pop(0))

        for dev in partitioned_devices:
            new_device = _create_storage_device_stack(rpc_client, dev, snode, after_restart)
            if not new_device:
                logger.error("failed to create dev stack")
>>>>>>> df8eddf7
                return False
            new_device.cluster_device_order = dev_order
            dev_order += 1
            new_devices.append(new_device)
            device_events.device_create(new_device)

    snode.nvme_devices = new_devices

    if jm_devices:
        jm_nvme_bdevs = [dev.nvme_bdev for dev in jm_devices]
        jm_device = _create_jm_device_stack(rpc_client, jm_nvme_bdevs, snode, after_restart)
        if not jm_device:
            logger.error(f"Failed to create JM device")
            return False
        snode.jm_device = jm_device

    return True


def _prepare_cluster_devices_on_restart(snode):

    rpc_client = RPCClient(
        snode.mgmt_ip, snode.rpc_port,
        snode.rpc_username, snode.rpc_password)

    for index, nvme in enumerate(snode.nvme_devices):
        if nvme.status not in [NVMeDevice.STATUS_ONLINE, NVMeDevice.STATUS_UNAVAILABLE, NVMeDevice.STATUS_READONLY]:
            logger.debug(f"Device is skipped: {nvme.get_id()}, status: {nvme.status}")
            continue

        ret = rpc_client.get_bdevs(nvme.nvme_bdev)
        if not ret:
            logger.error(f"Device partition not found {nvme.nvme_bdev}")
            nvme_dict = ret[0]

        dev = _create_storage_device_stack(rpc_client, nvme, snode, after_restart=True)
        if not dev:
            logger.error(f"Failed to create dev stack {nvme.get_id()}")
            return False
        device_events.device_restarted(dev)

    # prepare JM device
    jm_device = snode.jm_device
    ret = rpc_client.bdev_raid_create(jm_device.raid_bdev, jm_device.jm_nvme_bdev_list)
    if not ret:
        logger.error(f"Failed to create raid_jm_{snode.get_id()}")
        return False
    ret = rpc_client.bdev_alceml_create(jm_device.alceml_bdev, jm_device.raid_bdev, str(uuid.uuid4()), pba_init_mode=2)
    if not ret:
        logger.error(f"Failed to create alceml bdev: {jm_device.alceml_bdev}")
        return False
    ret = rpc_client.bdev_jm_create(jm_device.jm_bdev, jm_device.alceml_bdev)
    if not ret:
        logger.error(f"Failed to create {jm_device.jm_bdev}")
        return False

    return True


def _connect_to_remote_devs(this_node):
    db_controller = DBController()

    rpc_client = RPCClient(
        this_node.mgmt_ip, this_node.rpc_port,
        this_node.rpc_username, this_node.rpc_password)

    remote_devices = []
    # connect to remote devs
    snodes = db_controller.get_storage_nodes_by_cluster_id(this_node.cluster_id)
    for node_index, node in enumerate(snodes):
        if node.get_id() == this_node.get_id() or node.status == node.STATUS_OFFLINE:
            continue
        for index, dev in enumerate(node.nvme_devices):
            if dev.status != NVMeDevice.STATUS_ONLINE:
                logger.debug(f"Device is not online: {dev.get_id()}, status: {dev.status}")
                continue
            name = f"remote_{dev.alceml_bdev}"
            logger.info(f"Connecting to {name}")
            ret = rpc_client.bdev_nvme_attach_controller_tcp(name, dev.nvmf_nqn, dev.nvmf_ip, dev.nvmf_port)
            if not ret:
                logger.error(f"Failed to connect to device: {dev.get_id()}")
                continue
            dev.remote_bdev = f"{name}n1"
            remote_devices.append(dev)
    return remote_devices


def add_node(cluster_id, node_ip, iface_name, data_nics_list, spdk_cpu_mask,
             spdk_mem, spdk_image=None, spdk_debug=False,
<<<<<<< HEAD
             small_pool_count=0, large_pool_count=0, small_bufsize=0, large_bufsize=0, jm_device_pcie=None):
=======
             small_pool_count=0, large_pool_count=0, small_bufsize=0, large_bufsize=0,
             num_partitions_per_dev=0, jm_percent=0):
>>>>>>> df8eddf7
    db_controller = DBController()
    kv_store = db_controller.kv_store

    cluster = db_controller.get_cluster_by_id(cluster_id)
    if not cluster:
        logger.error("Cluster not found: %s", cluster_id)
        return False

    logger.info(f"Adding Storage node: {node_ip}")
    timeout = 60
    if spdk_image:
        timeout = 5*60
    snode_api = SNodeClient(node_ip, timeout=timeout)
    node_info, _ = snode_api.info()
    logger.info(f"Node found: {node_info['hostname']}")
    if "cluster_id" in node_info and node_info['cluster_id']:
        if node_info['cluster_id'] != cluster_id:
            logger.error(f"This node is part of another cluster: {node_info['cluster_id']}")
            return False

    ec2_metadata = None
    if "ec2_metadata" in node_info and node_info['ec2_metadata']:
        ec2_metadata = node_info['ec2_metadata']
        """"
         "ec2_metadata": {
              "accountId": "565979732541",
              "architecture": "x86_64",
              "availabilityZone": "eu-west-1a",
              "billingProducts": [
                "bp-6fa54006"
              ],
              "devpayProductCodes": null,
              "imageId": "ami-08e592fbb0f535224",
              "instanceId": "i-0ba9e766df57bc62c",
              "instanceType": "m6id.large",
              "kernelId": null,
              "marketplaceProductCodes": null,
              "pendingTime": "2024-03-24T19:39:14Z",
              "privateIp": "172.31.23.236",
              "ramdiskId": null,
              "region": "eu-west-1",
              "version": "2017-09-30"
        }
        """""
        logger.debug(json.dumps(ec2_metadata,indent=2))
        logger.info(f"EC2 Instance found: {ec2_metadata['instanceId']}")
        logger.info(f"EC2 Instance type: {ec2_metadata['instanceType']}")
        logger.info(f"EC2 Instance privateIp: {ec2_metadata['privateIp']}")
        logger.info(f"EC2 Instance region: {ec2_metadata['region']}")

        for node in db_controller.get_storage_nodes():
            if node.ec2_instance_id and node.ec2_instance_id == ec2_metadata['instanceId']:
                logger.error(f"Node already exists, try remove it first: {ec2_metadata['instanceId']}")
                return False

    # check for memory
    if "memory_details" in node_info and node_info['memory_details']:
        memory_details = node_info['memory_details']
        logger.info("Node Memory info")
        logger.info(f"Total: {utils.humanbytes(memory_details['total'])}")
        logger.info(f"Free: {utils.humanbytes(memory_details['free'])}")
        logger.info(f"Hugepages Total: {utils.humanbytes(memory_details['huge_total'])}")
        huge_free = memory_details['huge_free']
        logger.info(f"Hugepages Free: {utils.humanbytes(huge_free)}")
        if huge_free < 1 * 1024 * 1024:
            logger.warning(f"Free hugepages are less than 1G: {utils.humanbytes(huge_free)}")
        if not spdk_mem:
            spdk_mem = huge_free
            logger.info(f"Using the free hugepages for spdk memory: {utils.humanbytes(huge_free)}")

    logger.info("Joining docker swarm...")
    cluster_docker = utils.get_docker_client(cluster_id)
    cluster_ip = cluster_docker.info()["Swarm"]["NodeAddr"]
    results, err = snode_api.join_swarm(
        cluster_ip=cluster_ip,
        join_token=cluster_docker.swarm.attrs['JoinTokens']['Worker'],
        db_connection=cluster.db_connection,
        cluster_id=cluster_id)

    if not results:
        logger.error(f"Failed to Join docker swarm: {err}")
        return False

    logger.info("Deploying SPDK")
    results, err = snode_api.spdk_process_start(spdk_cpu_mask, spdk_mem, spdk_image, spdk_debug, cluster_ip)
    time.sleep(10)
    if not results:
        logger.error(f"Failed to start spdk: {err}")
        return False

    data_nics = []
    names = data_nics_list or [iface_name]
    for nic in names:
        device = node_info['network_interface'][nic]
        data_nics.append(
            IFace({
                'uuid': str(uuid.uuid4()),
                'if_name': device['name'],
                'ip4_address': device['ip'],
                'status': device['status'],
                'net_type': device['net_type']}))

    hostname = node_info['hostname']
    rpc_user, rpc_pass = utils.generate_rpc_user_and_pass()
    BASE_NQN = cluster.nqn.split(":")[0]
    subsystem_nqn = f"{BASE_NQN}:{hostname}"
    # creating storage node object
    snode = StorageNode()
    snode.uuid = str(uuid.uuid4())
    snode.status = StorageNode.STATUS_IN_CREATION
    snode.baseboard_sn = node_info['system_id']
    snode.system_uuid = node_info['system_id']

    if ec2_metadata:
        snode.ec2_metadata = ec2_metadata
        snode.ec2_instance_id = ec2_metadata['instanceId']

    if "ec2_public_ip" in node_info and node_info['ec2_public_ip']:
        snode.ec2_public_ip = node_info['ec2_public_ip']

    snode.hostname = hostname
    snode.host_nqn = subsystem_nqn
    snode.subsystem = subsystem_nqn
    snode.data_nics = data_nics
    snode.mgmt_ip = node_info['network_interface'][iface_name]['ip']
    snode.rpc_port = constants.RPC_HTTP_PROXY_PORT
    snode.rpc_username = rpc_user
    snode.rpc_password = rpc_pass
    snode.cluster_id = cluster_id
    snode.api_endpoint = node_ip
    snode.host_secret = utils.generate_string(20)
    snode.ctrl_secret = utils.generate_string(20)

    if 'cpu_count' in node_info:
        snode.cpu = node_info['cpu_count']
    if 'cpu_hz' in node_info:
        snode.cpu_hz = node_info['cpu_hz']
    if 'memory' in node_info:
        snode.memory = node_info['memory']
    if 'hugepages' in node_info:
        snode.hugepages = node_info['hugepages']

    snode.spdk_cpu_mask = spdk_cpu_mask or ""
    snode.spdk_mem = spdk_mem or 0
    snode.spdk_image = spdk_image or ""
    snode.spdk_debug = spdk_debug or 0
    snode.write_to_db(kv_store)

    snode.iobuf_small_pool_count = small_pool_count or 0
    snode.iobuf_large_pool_count = large_pool_count or 0
    snode.iobuf_small_bufsize = small_bufsize or 0
    snode.iobuf_large_bufsize = large_bufsize or 0

    snode.num_partitions_per_dev = num_partitions_per_dev or 1
    snode.jm_percent = jm_percent or 3

    snode.write_to_db(kv_store)

    # creating RPCClient instance
    rpc_client = RPCClient(
        snode.mgmt_ip, snode.rpc_port,
        snode.rpc_username, snode.rpc_password)

    # 1- set iobuf options
    if (snode.iobuf_small_pool_count or snode.iobuf_large_pool_count or
            snode.iobuf_small_bufsize or snode.iobuf_large_bufsize):
        ret = rpc_client.iobuf_set_options(
            snode.iobuf_small_pool_count, snode.iobuf_large_pool_count,
            snode.iobuf_small_bufsize, snode.iobuf_large_bufsize)
        if not ret:
            logger.error("Failed to set iobuf options")
            return False

    # 2- start spdk framework
    ret = rpc_client.framework_start_init()
    if not ret:
        logger.error("Failed to start framework")
        return False

    # 3- set nvme bdev options
    ret = rpc_client.bdev_nvme_set_options()
    if not ret:
        logger.error("Failed to set nvme options")
        return False

    # get new node info after starting spdk
    node_info, _ = snode_api.info()

    # discover devices
    nvme_devs = addNvmeDevices(cluster, rpc_client, node_info['spdk_pcie_list'], snode)
    if not nvme_devs:
        logger.error("No NVMe devices was found!")
        return False

<<<<<<< HEAD
    snode.nvme_devices = nvme_devs

    jm_device = snode.nvme_devices[0]
    # Set device cluster order
    dev_order = get_next_cluster_device_order(db_controller, cluster_id)
    for index, nvme in enumerate(snode.nvme_devices):
        nvme.cluster_device_order = dev_order
        dev_order += 1
        if jm_device_pcie:
            if nvme.pcie_address == jm_device_pcie:
                jm_device = nvme
        elif nvme.size < jm_device.size:
            jm_device = nvme
        device_events.device_create(nvme)

    # create jm
    logger.info(f"Using device for JM: {jm_device.get_id()}")
    jm_device.jm_bdev = f"jm_{snode.get_id()}"

    # save object
    snode.write_to_db(db_controller.kv_store)

=======
>>>>>>> df8eddf7
    # prepare devices
    ret = _prepare_cluster_devices_2(snode, nvme_devs, after_restart=False)
    if not ret:
        logger.error("Failed to prepare cluster devices")
        return False

    logger.info("Connecting to remote devices")
    remote_devices = _connect_to_remote_devs(snode)
    snode.remote_devices = remote_devices

    logger.info("Setting node status to Active")
    snode.status = StorageNode.STATUS_ONLINE
    snode.write_to_db(kv_store)

    # make other nodes connect to the new devices
    logger.info("Make other nodes connect to the new devices")
    snodes = db_controller.get_storage_nodes_by_cluster_id(cluster_id)
    for node_index, node in enumerate(snodes):
        if node.get_id() == snode.get_id() or node.status != StorageNode.STATUS_ONLINE:
            continue
        logger.info(f"Connecting to node: {node.get_id()}")
        rpc_client = RPCClient(node.mgmt_ip, node.rpc_port, node.rpc_username, node.rpc_password)
        count = 0
        for dev in snode.nvme_devices:
            if dev.status != NVMeDevice.STATUS_ONLINE:
                logger.debug(f"Device is not online: {dev.get_id()}, status: {dev.status}")
                continue
            name = f"remote_{dev.alceml_bdev}"
            ret = rpc_client.bdev_nvme_attach_controller_tcp(name, dev.nvmf_nqn, dev.nvmf_ip, dev.nvmf_port)
            if not ret:
                logger.error(f"Failed to connect to device: {name}")
                continue

            dev.remote_bdev = f"{name}n1"
            idx = -1
            for i, d in enumerate(node.remote_devices):
                if d.get_id() == dev.get_id():
                    idx = i
                    break
            if idx >= 0:
                node.remote_devices[idx] = dev
            else:
                node.remote_devices.append(dev)
            count += 1
        node.write_to_db(kv_store)
        logger.info(f"connected to devices count: {count}")
        time.sleep(3)

    logger.info("Sending cluster map")
    ret = distr_controller.send_cluster_map_to_node(snode)
    if not ret:
        return False, "Failed to send cluster map"
    ret = distr_controller.send_cluster_map_add_node(snode)
    if not ret:
        return False, "Failed to send cluster map add node"
    time.sleep(3)

    logger.info("Sending cluster event updates")
    distr_controller.send_node_status_event(snode, StorageNode.STATUS_ONLINE)

    for dev in snode.nvme_devices:
        distr_controller.send_dev_status_event(dev, NVMeDevice.STATUS_ONLINE)

    storage_events.snode_add(snode)
    logger.info("Done")
    return "Success"


# Deprecated
def add_storage_node(cluster_id, iface_name, data_nics):
    db_controller = DBController()
    kv_store = db_controller.kv_store

    cluster = db_controller.get_cluster_by_id(cluster_id)
    if not cluster:
        logger.error("Cluster not found: %s", cluster_id)
        return False

    logger.info("Add Storage node")

    hostname = utils.get_hostname()
    snode = db_controller.get_storage_node_by_hostname(hostname)
    if snode:
        logger.error("Node already exists, try remove it first.")
        exit(1)
    else:
        snode = StorageNode()
        snode.uuid = str(uuid.uuid4())

    mgmt_ip = _get_if_ip_address(iface_name)
    system_id = utils.get_system_id()

    BASE_NQN = cluster.nqn.split(":")[0]
    subsystem_nqn = f"{BASE_NQN}:{hostname}"

    if data_nics:
        data_nics = _get_data_nics(data_nics)
    else:
        data_nics = _get_data_nics([iface_name])

    rpc_user, rpc_pass = utils.generate_rpc_user_and_pass()

    # creating storage node object
    snode.status = StorageNode.STATUS_IN_CREATION
    snode.baseboard_sn = utils.get_baseboard_sn()
    snode.system_uuid = system_id
    snode.hostname = hostname
    snode.host_nqn = subsystem_nqn
    snode.subsystem = subsystem_nqn
    snode.data_nics = data_nics
    snode.mgmt_ip = mgmt_ip
    snode.rpc_port = constants.RPC_HTTP_PROXY_PORT
    snode.rpc_username = rpc_user
    snode.rpc_password = rpc_pass
    snode.cluster_id = cluster_id
    snode.write_to_db(kv_store)

    # creating RPCClient instance
    rpc_client = RPCClient(
        snode.mgmt_ip,
        snode.rpc_port,
        snode.rpc_username,
        snode.rpc_password)

    logger.info("Getting nvme devices")
    devs = get_nvme_devices()
    logger.debug(devs)
    pcies = [d[0] for d in devs]
    nvme_devs = addNvmeDevices(cluster, rpc_client, pcies, snode)
    if not nvme_devs:
        logger.error("No NVMe devices was found!")

    logger.debug(nvme_devs)
    snode.nvme_devices = nvme_devs

    # Set device cluster order
    dev_order = get_next_cluster_device_order(db_controller, cluster_id)
    for index, nvme in enumerate(snode.nvme_devices):
        nvme.cluster_device_order = dev_order
        dev_order += 1
    snode.write_to_db(db_controller.kv_store)

    # prepare devices
    # _prepare_cluster_devices(snode)

    logger.info("Connecting to remote devices")
    remote_devices = _connect_to_remote_devs(snode)
    snode.remote_devices = remote_devices

    logger.info("Setting node status to Active")
    snode.status = StorageNode.STATUS_ONLINE
    snode.write_to_db(kv_store)

    # make other nodes connect to the new devices
    logger.info("Make other nodes connect to the new devices")
    snodes = db_controller.get_storage_nodes_by_cluster_id(cluster_id)
    for node_index, node in enumerate(snodes):
        if node.get_id() == snode.get_id():
            continue
        logger.info(f"Connecting to node: {node.get_id()}")
        rpc_client = RPCClient(node.mgmt_ip, node.rpc_port, node.rpc_username, node.rpc_password)
        count = 0
        for dev in snode.nvme_devices:
            name = f"remote_{dev.alceml_bdev}"
            ret = rpc_client.bdev_nvme_attach_controller_tcp(name, dev.nvmf_nqn, dev.nvmf_ip, dev.nvmf_port)
            if not ret:
                logger.error(f"Failed to connect to device: {name}")
                continue

            dev.remote_bdev = f"{name}n1"
            idx = -1
            for i, d in enumerate(node.remote_devices):
                if d.get_id() == dev.get_id():
                    idx = i
                    break
            if idx >= 0:
                node.remote_devices[idx] = dev
            else:
                node.remote_devices.append(dev)
            count += 1
        node.write_to_db(kv_store)
        logger.info(f"connected to devices count: {count}")

    logger.info("Sending cluster map")
    ret = distr_controller.send_cluster_map_to_node(snode)
    if not ret:
        return False, "Failed to send cluster map"
    ret = distr_controller.send_cluster_map_add_node(snode)
    if not ret:
        return False, "Failed to send cluster map add node"
    time.sleep(3)

    logger.info("Sending cluster event updates")
    distr_controller.send_node_status_event(snode, StorageNode.STATUS_ONLINE)

    for dev in snode.nvme_devices:
        distr_controller.send_dev_status_event(dev, NVMeDevice.STATUS_ONLINE)

    logger.info("Done")
    return "Success"


def delete_storage_node(node_id):
    db_controller = DBController()
    snode = db_controller.get_storage_node_by_id(node_id)
    if not snode:
        logger.error(f"Can not find storage node: {node_id}")
        return False

    if snode.status != StorageNode.STATUS_REMOVED:
        logger.error(f"Node must be in removed status")
        return False

    snode.remove(db_controller.kv_store)

    for lvol in db_controller.get_lvols(snode.cluster_id):
        logger.info(f"Sending cluster map to LVol: {lvol.get_id()}")
        lvol_controller.send_cluster_map(lvol.get_id())

    storage_events.snode_delete(snode)
    logger.info("done")


def remove_storage_node(node_id, force_remove=False):
    db_controller = DBController()
    snode = db_controller.get_storage_node_by_id(node_id)
    if not snode:
        logger.error(f"Can not find storage node: {node_id}")
        return False

    if snode.status == StorageNode.STATUS_ONLINE:
        logger.error(f"Can not remove online node: {node_id}")
        return False

    if snode.lvols:
        if force_migrate:
            for lvol_id in snode.lvols:
                lvol_controller.migrate(lvol_id)
        elif force_remove:
            for lvol_id in snode.lvols:
                lvol_controller.delete_lvol(lvol_id, True)
        else:
            logger.error("LVols found on the storage node, use --force-remove or --force-migrate")
            return False

    snaps = db_controller.get_snapshots()
    node_snaps = []
    for sn in snaps:
        if sn.lvol.node_id == node_id and sn.deleted is False:
            node_snaps.append(sn)

    if node_snaps:
        if force_migrate:
            logger.error("Not implemented!")
            return False
        elif force_remove:
            for sn in node_snaps:
                snapshot_controller.delete(sn.get_id())
        else:
            logger.error("Snapshots found on the storage node, use --force-remove or --force-migrate")
            return False

    if snode.nvme_devices:
        for dev in snode.nvme_devices:
            if dev.status == NVMeDevice.STATUS_JM:
                continue
            if dev.status == 'online':
                distr_controller.disconnect_device(dev)
            old_status = dev.status
            dev.status = NVMeDevice.STATUS_FAILED
            distr_controller.send_dev_status_event(dev, NVMeDevice.STATUS_FAILED)
            device_events.device_status_change(dev, NVMeDevice.STATUS_FAILED, old_status)

    logger.info("Removing storage node")

    logger.debug("Leaving swarm...")
    try:
        node_docker = docker.DockerClient(base_url=f"tcp://{snode.mgmt_ip}:2375", version="auto")
        cluster_docker = utils.get_docker_client(snode.cluster_id)
        cluster_docker.nodes.get(node_docker.info()["Swarm"]["NodeID"]).remove(force=True)
    except:
        pass

    try:
        snode_api = SNodeClient(snode.api_endpoint, timeout=20)
        snode_api.spdk_process_kill()
        snode_api.leave_swarm()
        pci_address = []
        for dev in snode.nvme_devices:
            if dev.pcie_address not in pci_address:
                ret = snode_api.delete_dev_gpt_partitions(dev.pcie_address)
                logger.debug(ret)
                pci_address.append(dev.pcie_address)
    except Exception as e:
        logger.exception(e)

    old_status = snode.status
    snode.status = StorageNode.STATUS_REMOVED
    snode.write_to_db(db_controller.kv_store)
    logger.info("Sending node event update")
    distr_controller.send_node_status_event(snode, snode.status)
    storage_events.snode_status_change(snode, StorageNode.STATUS_REMOVED, old_status)
    logger.info("done")


def restart_storage_node(
        node_id,
        spdk_cpu_mask=None,
        spdk_mem=None,
        spdk_image=None,
        set_spdk_debug=None,
        small_pool_count=0, large_pool_count=0,
        small_bufsize=0, large_bufsize=0):

    db_controller = DBController()
    kv_store = db_controller.kv_store

    db_controller = DBController()
    logger.info("Restarting storage node")
    snode = db_controller.get_storage_node_by_id(node_id)
    if not snode:
        logger.error(f"Can not find storage node: {node_id}")
        return False

    if snode.status == StorageNode.STATUS_ONLINE:
        logger.error(f"Can not restart online node: {node_id}")
        return False

    logger.info("Setting node state to restarting")
    old_status = snode.status
    snode.status = StorageNode.STATUS_RESTARTING
    snode.write_to_db(kv_store)
    logger.info("Sending node event update")
    distr_controller.send_node_status_event(snode, snode.status)
    storage_events.snode_status_change(snode, snode.status, old_status)

    logger.info(f"Restarting Storage node: {snode.mgmt_ip}")

    snode_api = SNodeClient(snode.api_endpoint)
    node_info, _ = snode_api.info()
    logger.info(f"Node info: {node_info}")

    logger.info("Restarting SPDK")
    cpu = snode.spdk_cpu_mask
    if spdk_cpu_mask:
        cpu = spdk_cpu_mask
        snode.spdk_cpu_mask = cpu
    mem = snode.spdk_mem
    if spdk_mem:
        mem = spdk_mem
        snode.spdk_mem = mem
    img = snode.spdk_image
    if spdk_image:
        img = spdk_image
        snode.spdk_image = img
    spdk_debug = snode.spdk_debug
    if set_spdk_debug:
        spdk_debug = spdk_debug
        snode.spdk_debug = spdk_debug

    cluster_docker = utils.get_docker_client(snode.cluster_id)
    cluster_ip = cluster_docker.info()["Swarm"]["NodeAddr"]
    results, err = snode_api.spdk_process_start(cpu, mem, img, spdk_debug, cluster_ip)

    if not results:
        logger.error(f"Failed to start spdk: {err}")
        return False
    time.sleep(3)

    if small_pool_count:
        snode.iobuf_small_pool_count = small_pool_count
    if large_pool_count:
        snode.iobuf_large_pool_count = large_pool_count
    if small_bufsize:
        snode.iobuf_small_bufsize = small_bufsize
    if large_bufsize:
        snode.iobuf_large_bufsize = large_bufsize

    snode.write_to_db(db_controller.kv_store)

    # creating RPCClient instance
    rpc_client = RPCClient(
        snode.mgmt_ip, snode.rpc_port,
        snode.rpc_username, snode.rpc_password,
        timeout=10 * 60, retry=5)

    # 1- set iobuf options
    if (snode.iobuf_small_pool_count or snode.iobuf_large_pool_count or
            snode.iobuf_small_bufsize or snode.iobuf_large_bufsize):
        ret = rpc_client.iobuf_set_options(
            snode.iobuf_small_pool_count, snode.iobuf_large_pool_count,
            snode.iobuf_small_bufsize, snode.iobuf_large_bufsize)
        if not ret:
            logger.error("Failed to set iobuf options")
            return False

    # 2- start spdk framework
    ret = rpc_client.framework_start_init()
    if not ret:
        logger.error("Failed to start framework")
        return False

    # 3- set nvme bdev options
    ret = rpc_client.bdev_nvme_set_options()
    if not ret:
        logger.error("Failed to set nvme options")
        return False

    cluster = db_controller.get_cluster_by_id(snode.cluster_id)
    node_info, _ = snode_api.info()
    nvme_devs = addNvmeDevices(cluster, rpc_client, node_info['spdk_pcie_list'], snode)
    if not nvme_devs:
        logger.error("No NVMe devices was found!")
        return False

    logger.info(f"Devices found: {len(nvme_devs)}")
    logger.debug(nvme_devs)

    logger.info(f"Devices in db: {len(snode.nvme_devices)}")
    logger.debug(snode.nvme_devices)

    new_devices = []
    active_devices = []
    known_devices_sn = []
    devices_sn = [d.serial_number for d in nvme_devs]
    for db_dev in snode.nvme_devices:
        known_devices_sn.append(db_dev.serial_number)
        if db_dev.serial_number in devices_sn:
            logger.info(f"Device found: {db_dev.get_id()}, status {db_dev.status}")
            if db_dev.status != NVMeDevice.STATUS_JM:
                db_dev.status = NVMeDevice.STATUS_ONLINE
            active_devices.append(db_dev)
        else:
            logger.info(f"Device not found: {db_dev.get_id()}")
            db_dev.status = NVMeDevice.STATUS_REMOVED
<<<<<<< HEAD
            distr_controller.send_dev_status_event(db_dev, db_dev.status)
=======
            distr_controller.send_dev_status_event(db_dev.cluster_device_order, db_dev.status)
>>>>>>> df8eddf7

    # todo: handle new devices
    # for dev in nvme_devs:
    #     if dev.serial_number not in known_devices_sn:
    #         logger.info(f"New device found: {dev.get_id()}")
    #         dev.status = NVMeDevice.STATUS_NEW
    #         new_devices.append(dev)
    #         snode.nvme_devices.append(dev)

<<<<<<< HEAD
    dev_order = get_next_cluster_device_order(db_controller, snode.cluster_id)
    for index, nvme in enumerate(new_devices):
        nvme.cluster_device_order = dev_order
        dev_order += 1
=======
    # dev_order = get_next_cluster_device_order(db_controller)
    # for index, nvme in enumerate(new_devices):
    #     nvme.cluster_device_order = dev_order
    #     dev_order += 1
>>>>>>> df8eddf7

    # prepare devices
    ret = _prepare_cluster_devices_on_restart(snode)
    if not ret:
        logger.error("Failed to prepare cluster devices")
        return False

    logger.info("Connecting to remote devices")
    remote_devices = _connect_to_remote_devs(snode)
    snode.remote_devices = remote_devices

    # make other nodes connect to the new devices
    logger.info("Make other nodes connect to the node devices")
    snodes = db_controller.get_storage_nodes_by_cluster_id(snode.cluster_id)
    for node_index, node in enumerate(snodes):
        if node.get_id() == snode.get_id() or node.status != StorageNode.STATUS_ONLINE:
            continue
        logger.info(f"Connecting to node: {node.get_id()}")
        rpc_client = RPCClient(node.mgmt_ip, node.rpc_port, node.rpc_username, node.rpc_password)
        count = 0
        for dev in snode.nvme_devices:
            if dev.status != 'online':
                continue
            name = f"remote_{dev.alceml_bdev}"
            ret = rpc_client.bdev_nvme_attach_controller_tcp(name, dev.nvmf_nqn, dev.nvmf_ip, dev.nvmf_port)
            if not ret:
                logger.warning(f"Failed to connect to device: {name}")
                continue

            dev.remote_bdev = f"{name}n1"
            idx = -1
            for i, d in enumerate(node.remote_devices):
                if d.get_id() == dev.get_id():
                    idx = i
                    break
            if idx >= 0:
                node.remote_devices[idx] = dev
            else:
                node.remote_devices.append(dev)
            count += 1
        node.write_to_db(kv_store)
        logger.info(f"connected to devices count: {count}")
        time.sleep(3)

    logger.info("Setting node status to Online")
    old_status = snode.status
    snode.status = StorageNode.STATUS_ONLINE
    snode.write_to_db(kv_store)
    storage_events.snode_status_change(snode, snode.status, old_status)

    logger.info("Sending node event update")
    distr_controller.send_node_status_event(snode, StorageNode.STATUS_ONLINE)

    logger.info("Sending devices event updates")
    logger.info("Starting migration tasks")
    for dev in snode.nvme_devices:
        if dev.status != NVMeDevice.STATUS_ONLINE:
            logger.info(f"Device is not online: {dev.get_id()}, status: {dev.status}")
            continue

        distr_controller.send_dev_status_event(dev, NVMeDevice.STATUS_ONLINE)
        tasks_controller.add_device_mig_task(dev.get_id())

    # logger.info("Sending cluster map to current node")
    # ret = distr_controller.send_cluster_map_to_node(snode)
    # if not ret:
    #     return False, "Failed to send cluster map"
    # time.sleep(3)

    for lvol_id in snode.lvols:
        lvol = lvol_controller.recreate_lvol(lvol_id, snode)
        if not lvol:
            logger.error(f"Failed to create LVol: {lvol_id}")
            return False
        lvol.status = lvol.STATUS_ONLINE
        lvol.io_error = False
        lvol.write_to_db(db_controller.kv_store)

    logger.info("Done")
    return "Success"


def list_storage_nodes(is_json, cluster_id=None):
    db_controller = DBController()
    if cluster_id:
        nodes = db_controller.get_storage_nodes_by_cluster_id(cluster_id)
    else:
        nodes = db_controller.get_storage_nodes()
    data = []
    output = ""

    for node in nodes:
        logger.debug(node)
        logger.debug("*" * 20)
        total_devices = len(node.nvme_devices)
        online_devices = 0
        for dev in node.nvme_devices:
            if dev.status == NVMeDevice.STATUS_ONLINE:
                online_devices += 1
        data.append({
            "UUID": node.uuid,
            "Hostname": node.hostname,
            "Management IP": node.mgmt_ip,
            "Devices": f"{total_devices}/{online_devices}",
            "LVols": f"{len(node.lvols)}",
            # "Data NICs": "\n".join([d.if_name for d in node.data_nics]),
            "Status": node.status,
            "Health": node.health_check,

            "EC2 ID": node.ec2_instance_id,
            "EC2 Type": node.ec2_metadata['instanceType'] if node.ec2_metadata else "",
            "EC2 Ext IP": node.ec2_public_ip,

            # "Updated At": datetime.datetime.strptime(node.updated_at, "%Y-%m-%d %H:%M:%S.%f").strftime(
            #     "%H:%M:%S, %d/%m/%Y"),
        })

    if not data:
        return output

    if is_json:
        output = json.dumps(data, indent=2)
    else:
        output = utils.print_table(data)
    return output


def list_storage_devices(kv_store, node_id, sort, is_json):
    db_controller = DBController(kv_store)
    snode = db_controller.get_storage_node_by_id(node_id)
    if not snode:
        logger.error("This storage node is not part of the cluster")
        return False

    storage_devices = []
    jm_devices = []
    remote_devices = []
    for device in snode.nvme_devices:
        logger.debug(device)
        logger.debug("*" * 20)
        storage_devices.append({
            "UUID": device.uuid,
            "Name": device.device_name,
            "Size": utils.humanbytes(device.size),
            "Serial Number": device.serial_number,
            "PCIe": device.pcie_address,
            "Status": device.status,
            "IO Err": device.io_error,
            "Health": device.health_check
        })

    if snode.jm_device:
        jm_devices.append({
            "UUID": snode.jm_device.uuid,
            "Name": snode.jm_device.device_name,
            "Size": utils.humanbytes(snode.jm_device.size),
            "Status": snode.jm_device.status,
            "IO Err": snode.jm_device.io_error,
            "Health": snode.jm_device.health_check
        })

    for device in snode.remote_devices:
        logger.debug(device)
        logger.debug("*" * 20)
        remote_devices.append({
            "UUID": device.uuid,
            "Name": device.device_name,
            "Size": utils.humanbytes(device.size),
            "Serial Number": device.serial_number,
            "Node ID": device.node_id,
        })
    if sort and sort in ['node-seq', 'dev-seq', 'serial']:
        if sort == 'serial':
            sort_key = "Serial Number"
        elif sort == 'dev-seq':
            sort_key = "Sequential Number"
        elif sort == 'node-seq':
            # TODO: check this key
            sort_key = "Sequential Number"
        storage_devices = sorted(storage_devices, key=lambda d: d[sort_key])

    data = {
        "Storage Devices": storage_devices,
        "JM Devices": jm_devices,
        "Remote Devices": remote_devices,
    }
    if is_json:
        return json.dumps(data, indent=2)
    else:
        out = ""
        for d in data:
            out += f"{d}\n{utils.print_table(data[d])}\n\n"
        return out


def shutdown_storage_node(node_id, force=False):
    db_controller = DBController()
    snode = db_controller.get_storage_node_by_id(node_id)
    if not snode:
        logger.error("This storage node is not part of the cluster")
        return False

    logger.info("Node found: %s in state: %s", snode.hostname, snode.status)
    if snode.status != StorageNode.STATUS_SUSPENDED:
        logger.error("Node is not in suspended state")
        if force is False:
            return False

    # cls = db_controller.get_clusters(id=snode.cluster_id)
    # snodes = db_controller.get_storage_nodes()
    # online_nodes = 0
    # for node in snodes:
    #     if node.status == node.STATUS_ONLINE:
    #         online_nodes += 1
    # if cls[0].ha_type == "ha" and online_nodes <= 3:
    #     logger.warning(f"Cluster mode is HA but online storage nodes are less than 3")
    #     if force is False:
    #         return False

    logger.info("Shutting down node")
    old_status = snode.status
    snode.status = StorageNode.STATUS_IN_SHUTDOWN
    snode.write_to_db(db_controller.kv_store)
    storage_events.snode_status_change(snode, snode.status, old_status)

    logger.debug("Removing LVols")
    for lvol_id in snode.lvols:
        logger.debug(lvol_id)
        lvol_controller.delete_lvol_from_node(lvol_id, snode.get_id(), clear_data=False)

    for dev in snode.nvme_devices:
        if dev.status in [NVMeDevice.STATUS_ONLINE, NVMeDevice.STATUS_READONLY]:
            device_controller.device_set_unavailable(dev.get_id())
    distr_controller.send_node_status_event(snode, StorageNode.STATUS_IN_SHUTDOWN)

    # shutdown node
    # make other nodes disconnect from this node
    logger.info("disconnect all other nodes connections to this node")
    for dev in snode.nvme_devices:
        distr_controller.disconnect_device(dev)

    rpc_client = RPCClient(
        snode.mgmt_ip, snode.rpc_port,
        snode.rpc_username, snode.rpc_password)

    # delete jm
    logger.info("Removing JM")
    rpc_client.bdev_jm_delete(f"jm_{snode.get_id()}")

    logger.info("Stopping SPDK")
    snode_api = SNodeClient(snode.api_endpoint)
    results, err = snode_api.spdk_process_kill()

    distr_controller.send_node_status_event(snode, StorageNode.STATUS_OFFLINE)

    logger.info("Setting node status to offline")
    snode = db_controller.get_storage_node_by_id(node_id)
    old_status = snode.status
    snode.status = StorageNode.STATUS_OFFLINE
    snode.write_to_db(db_controller.kv_store)

    # send event log
    storage_events.snode_status_change(snode, snode.status, old_status)
    logger.info("Done")
    return True


def suspend_storage_node(node_id, force=False):
    db_controller = DBController()
    snode = db_controller.get_storage_node_by_id(node_id)
    if not snode:
        logger.error("This storage node is not part of the cluster")
        return False

    logger.info("Node found: %s in state: %s", snode.hostname, snode.status)
    if snode.status != StorageNode.STATUS_ONLINE:
        logger.error("Node is not in online state")
        return False

    cluster = db_controller.get_cluster_by_id(snode.cluster_id)
    snodes = db_controller.get_storage_nodes_by_cluster_id(snode.cluster_id)
    online_nodes = 0
    for node in snodes:
        if node.status == node.STATUS_ONLINE:
            online_nodes += 1

    if cluster.ha_type == "ha":
        if online_nodes <= 3 and cluster.status == cluster.STATUS_ACTIVE:
            logger.warning(f"Cluster mode is HA but online storage nodes are less than 3")
            if force is False:
                return False

        if cluster.status == cluster.STATUS_DEGRADED and force is False:
            logger.warning(f"Cluster status is degraded, use --force but this will suspend the cluster")
            return False

    logger.info("Suspending node")
    distr_controller.send_node_status_event(snode, StorageNode.STATUS_SUSPENDED)
    for dev in snode.nvme_devices:
        if dev.status == NVMeDevice.STATUS_ONLINE:
            device_controller.device_set_unavailable(dev.get_id())

    rpc_client = RPCClient(
        snode.mgmt_ip, snode.rpc_port,
        snode.rpc_username, snode.rpc_password)

    logger.debug("Setting LVols to offline")
    for lvol_id in snode.lvols:
        logger.debug(lvol_id)
        lvol = db_controller.get_lvol_by_id(lvol_id)
        if lvol:
            ret = rpc_client.nvmf_subsystem_remove_ns(lvol.nqn, 1)
            lvol.status = lvol.STATUS_OFFLINE
            lvol.write_to_db(db_controller.kv_store)

    logger.info("Setting node status to suspended")
    snode = db_controller.get_storage_node_by_id(node_id)
    old_status = snode.status
    snode.status = StorageNode.STATUS_SUSPENDED
    snode.write_to_db(db_controller.kv_store)

    storage_events.snode_status_change(snode, snode.status, old_status)
    logger.info("Done")
    return True


def resume_storage_node(node_id):
    db_controller = DBController()
    snode = db_controller.get_storage_node_by_id(node_id)
    if not snode:
        logger.error("This storage node is not part of the cluster")
        return False

    logger.info("Node found: %s in state: %s", snode.hostname, snode.status)
    if snode.status != StorageNode.STATUS_SUSPENDED:
        logger.error("Node is not in suspended state")
        return False

    logger.info("Resuming node")

    logger.info("Sending cluster event updates")
    distr_controller.send_node_status_event(snode, StorageNode.STATUS_ONLINE)

    for dev in snode.nvme_devices:
        if dev.status == NVMeDevice.STATUS_UNAVAILABLE:
            device_controller.device_set_online(dev.get_id())

    rpc_client = RPCClient(
        snode.mgmt_ip, snode.rpc_port,
        snode.rpc_username, snode.rpc_password)

    logger.debug("Setting LVols to online")
    for lvol_id in snode.lvols:
        logger.debug(lvol_id)
        lvol = db_controller.get_lvol_by_id(lvol_id)
        if lvol:
            ret = rpc_client.nvmf_subsystem_add_ns(lvol.nqn, lvol.top_bdev, lvol.uuid, lvol.guid)
            lvol.status = lvol.STATUS_ONLINE
            lvol.write_to_db(db_controller.kv_store)

    logger.info("Setting node status to online")
    snode = db_controller.get_storage_node_by_id(node_id)
    old_status = snode.status
    snode.status = StorageNode.STATUS_ONLINE
    snode.write_to_db(db_controller.kv_store)

    storage_events.snode_status_change(snode, snode.status, old_status)
    logger.info("Done")
    return True


# not used in AWS, must run on bare-metal servers
def run_test_storage_device(kv_store, dev_name):
    db_controller = DBController(kv_store)
    baseboard_sn = utils.get_baseboard_sn()
    snode = db_controller.get_storage_node_by_id(baseboard_sn)
    if not snode:
        logger.error("This storage node is not part of the cluster")
        exit(1)

    nvme_device = None
    for node_nvme_device in snode.nvme_devices:
        if node_nvme_device.device_name == dev_name:
            nvme_device = node_nvme_device
            break

    if nvme_device is None:
        logger.error("Device not found")
        exit(1)

    global_settings = db_controller.get_global_settings()
    logger.debug("Running smart-log on device: %s", dev_name)
    smart_log_data = _run_nvme_smart_log(dev_name)
    if "critical_warning" in smart_log_data:
        critical_warnings = smart_log_data["critical_warning"]
        if critical_warnings > 0:
            logger.info("Critical warnings found: %s on device: %s, setting drive to failed state" %
                        (critical_warnings, dev_name))
            nvme_device.status = NVMeDevice.STATUS_FAILED
    logger.debug("Running smart-log-add on device: %s", dev_name)
    additional_smart_log = _run_nvme_smart_log_add(dev_name)
    program_fail_count = additional_smart_log['Device stats']['program_fail_count']['normalized']
    erase_fail_count = additional_smart_log['Device stats']['erase_fail_count']['normalized']
    crc_error_count = additional_smart_log['Device stats']['crc_error_count']['normalized']
    if program_fail_count < global_settings.NVME_PROGRAM_FAIL_COUNT:
        nvme_device.status = NVMeDevice.STATUS_FAILED
        logger.info("program_fail_count: %s is below %s on drive: %s, setting drive to failed state",
                    program_fail_count, global_settings.NVME_PROGRAM_FAIL_COUNT, dev_name)
    if erase_fail_count < global_settings.NVME_ERASE_FAIL_COUNT:
        nvme_device.status = NVMeDevice.STATUS_FAILED
        logger.info("erase_fail_count: %s is below %s on drive: %s, setting drive to failed state",
                    erase_fail_count, global_settings.NVME_ERASE_FAIL_COUNT, dev_name)
    if crc_error_count < global_settings.NVME_CRC_ERROR_COUNT:
        nvme_device.status = NVMeDevice.STATUS_FAILED
        logger.info("crc_error_count: %s is below %s on drive: %s, setting drive to failed state",
                    crc_error_count, global_settings.NVME_CRC_ERROR_COUNT, dev_name)

    snode.write_to_db(kv_store)
    logger.info("Done")


# Deprecated
def add_storage_device(dev_name, node_id, cluster_id):
    db_controller = DBController()
    kv_store = db_controller.kv_store
    cluster = db_controller.get_cluster_by_id(cluster_id)
    if not cluster:
        logger.error("Cluster not found: %s", cluster_id)
        return False

    snode = db_controller.get_storage_node_by_id(node_id)
    if not snode:
        logger.error("Node is not part of the cluster: %s", node_id)
        exit(1)

    for node_nvme_device in snode.nvme_devices:
        if node_nvme_device.device_name == dev_name:
            logger.error("Device already added to the cluster")
            exit(1)

    nvme_devs = _get_nvme_list(cluster)
    for device in nvme_devs:
        if device.device_name == dev_name:
            nvme_device = device
            break
    else:
        logger.error("Device not found: %s", dev_name)
        exit(1)

    # running smart tests
    logger.debug("Running smart-log on device: %s", dev_name)
    smart_log_data = _run_nvme_smart_log(dev_name)
    if "critical_warning" in smart_log_data:
        critical_warnings = smart_log_data["critical_warning"]
        if critical_warnings > 0:
            logger.info("Critical warnings found: %s on device: %s" % (critical_warnings, dev_name))
            exit(1)

    logger.debug("Running smart-log-add on device: %s", dev_name)
    additional_smart_log = _run_nvme_smart_log_add(dev_name)
    program_fail_count = additional_smart_log['Device stats']['program_fail_count']['normalized']
    erase_fail_count = additional_smart_log['Device stats']['erase_fail_count']['normalized']
    crc_error_count = additional_smart_log['Device stats']['crc_error_count']['normalized']
    if program_fail_count < constants.NVME_PROGRAM_FAIL_COUNT:
        logger.info("program_fail_count: %s is below %s on drive: %s",
                    program_fail_count, constants.NVME_PROGRAM_FAIL_COUNT, dev_name)
        exit(1)
    if erase_fail_count < constants.NVME_ERASE_FAIL_COUNT:
        logger.info("erase_fail_count: %s is below %s on drive: %s",
                    erase_fail_count, constants.NVME_ERASE_FAIL_COUNT, dev_name)
        exit(1)
    if crc_error_count < constants.NVME_CRC_ERROR_COUNT:
        logger.info("crc_error_count: %s is below %s on drive: %s",
                    crc_error_count, constants.NVME_CRC_ERROR_COUNT, dev_name)
        exit(1)

    logger.info("binding spdk drivers")
    bind_spdk_driver(nvme_device.pcie_address)
    time.sleep(1)

    logger.info("init device in spdk")
    # creating RPCClient instance
    rpc_client = RPCClient(
        snode.mgmt_ip,
        snode.rpc_port,
        snode.rpc_username,
        snode.rpc_password)

    # attach bdev controllers
    logger.info("adding controller")
    ret = rpc_client.bdev_nvme_controller_attach("nvme_ultr21a_%s" % nvme_device.sequential_number,
                                                 nvme_device.pcie_address)
    logger.debug(ret)

    logger.debug("controllers list")
    ret = rpc_client.bdev_nvme_controller_list()
    logger.debug(ret)

    # allocate bdevs
    logger.info("Allocating bdevs")
    ret = rpc_client.allocate_bdev(nvme_device.device_name, nvme_device.sequential_number)
    logger.debug(ret)

    # creating namespaces
    logger.info("Creating namespaces")
    ret = rpc_client.nvmf_subsystem_add_ns(snode.subsystem, nvme_device.device_name)
    logger.debug(ret)

    # set device new sequential number, increase node device count
    nvme_device.sequential_number = snode.sequential_number
    snode.sequential_number += nvme_device.partitions_count
    snode.partitions_count += nvme_device.partitions_count
    snode.nvme_devices.append(nvme_device)
    snode.write_to_db(kv_store)

    # create or update cluster map
    logger.info("Updating cluster map")
    cmap = db_controller.get_cluster_map()
    cmap.recalculate_partitions()
    logger.debug(cmap)
    cmap.write_to_db(kv_store)

    logger.info("Done")
    return True


def get_node_capacity(node_id, history, records_count=20, parse_sizes=True):
    db_controller = DBController()
    this_node = db_controller.get_storage_node_by_id(node_id)
    if not this_node:
        logger.error("Storage node Not found")
        return

    if history:
        records_number = utils.parse_history_param(history)
        if not records_number:
            logger.error(f"Error parsing history string: {history}")
            return False
    else:
        records_number = 20

    records = db_controller.get_node_capacity(this_node, records_number)
    new_records = utils.process_records(records, records_count)

    if not parse_sizes:
        return new_records

    out = []
    for record in new_records:
        out.append({
            "Date": time.strftime("%Y-%m-%d %H:%M:%S", time.gmtime(record['date'])),
            "Absolut": utils.humanbytes(record['size_total']),
            "Provisioned": utils.humanbytes(record['size_prov']),
            "Used": utils.humanbytes(record['size_used']),
            "Free": utils.humanbytes(record['size_free']),
            "Util %": f"{record['size_util']}%",
            "Prov Util %": f"{record['size_prov_util']}%",
        })
    return out


def get_node_iostats_history(node_id, history, records_count=20, parse_sizes=True):
    db_controller = DBController()
    node = db_controller.get_storage_node_by_id(node_id)
    if not node:
        logger.error("node not found")
        return False

    if history:
        records_number = utils.parse_history_param(history)
        if not records_number:
            logger.error(f"Error parsing history string: {history}")
            return False
    else:
        records_number = 20

    records = db_controller.get_node_stats(node, records_number)
    new_records = utils.process_records(records, records_count)

    if not parse_sizes:
        return new_records

    out = []
    for record in new_records:
        out.append({
            "Date": time.strftime("%Y-%m-%d %H:%M:%S", time.gmtime(record['date'])),
            "Read speed": utils.humanbytes(record['read_bytes_ps']),
            "Read IOPS": record["read_io_ps"],
            "Read lat": record["read_latency_ps"],
            "Write speed": utils.humanbytes(record["write_bytes_ps"]),
            "Write IOPS": record["write_io_ps"],
            "Write lat": record["write_latency_ps"],
        })
    return out


def get_node_ports(node_id):
    db_controller = DBController()
    node = db_controller.get_storage_node_by_id(node_id)
    if not node:
        logger.error("node not found")
        return False

    out = []
    for nic in node.data_nics:
        out.append({
            "ID": nic.get_id(),
            "Device name": nic.if_name,
            "Address": nic.ip4_address,
            "Net type": nic.get_transport_type(),
            "Status": nic.status,
        })
    return utils.print_table(out)


def get_node_port_iostats(port_id, history=None, records_count=20):
    db_controller = DBController()
    nodes = db_controller.get_storage_nodes()
    nd = None
    port = None
    for node in nodes:
        for nic in node.data_nics:
            if nic.get_id() == port_id:
                port = nic
                nd = node
                break

    if not port:
        logger.error("Port not found")
        return False

    if history:
        records_number = utils.parse_history_param(history)
        if not records_number:
            logger.error(f"Error parsing history string: {history}")
            return False
    else:
        records_number = 20

    records = db_controller.get_port_stats(nd.get_id(), port.get_id(), limit=records_number)
    new_records = utils.process_records(records, records_count)

    out = []
    for record in new_records:
        out.append({
            "Date": time.strftime("%H:%M:%S, %d/%m/%Y", time.gmtime(record['date'])),
            "out_speed": utils.humanbytes(record['out_speed']),
            "in_speed": utils.humanbytes(record['in_speed']),
            "bytes_sent": utils.humanbytes(record['bytes_sent']),
            "bytes_received": utils.humanbytes(record['bytes_received']),
        })
    return utils.print_table(out)


def deploy(ifname):
    if not ifname:
        ifname = "eth0"

    dev_ip = utils.get_iface_ip(ifname)
    if not dev_ip:
        logger.error(f"Error getting interface ip: {ifname}")
        return False

    logger.info("NVMe SSD devices found on node:")
    stream = os.popen("lspci -Dnn | grep -i nvme")
    for l in stream.readlines():
        logger.info(l.strip())

    logger.info("Installing dependencies...")
    ret = scripts.install_deps()

    logger.info(f"Node IP: {dev_ip}")
    ret = scripts.configure_docker(dev_ip)

    node_docker = docker.DockerClient(base_url=f"tcp://{dev_ip}:2375", version="auto", timeout=60 * 5)
    # create the api container
    nodes = node_docker.containers.list(all=True)
    for node in nodes:
        if node.attrs["Name"] == "/SNodeAPI":
            logger.info("SNodeAPI container found, removing...")
            node.stop()
            node.remove(force=True)
            time.sleep(2)

    logger.info("Creating SNodeAPI container")
    container = node_docker.containers.run(
        constants.SIMPLY_BLOCK_DOCKER_IMAGE,
        "python simplyblock_web/node_webapp.py storage_node",
        detach=True,
        privileged=True,
        name="SNodeAPI",
        network_mode="host",
        volumes=[
            '/etc/foundationdb:/etc/foundationdb',
            '/var/tmp:/var/tmp',
            '/var/run:/var/run',
            '/dev:/dev',
            '/lib/modules/:/lib/modules/',
            '/sys:/sys'],
        restart_policy={"Name": "always"},
        environment=[
            f"DOCKER_IP={dev_ip}"
        ]
    )
    logger.info("Pulling SPDK images")
    logger.debug(constants.SIMPLY_BLOCK_SPDK_CORE_IMAGE)
    logger.debug(constants.SIMPLY_BLOCK_SPDK_ULTRA_IMAGE)
    node_docker.images.pull(constants.SIMPLY_BLOCK_SPDK_CORE_IMAGE)
    node_docker.images.pull(constants.SIMPLY_BLOCK_SPDK_ULTRA_IMAGE)
    return f"{dev_ip}:5000"


def deploy_cleaner():
    scripts.deploy_cleaner()
    return True


def get_host_secret(node_id):
    db_controller = DBController()
    node = db_controller.get_storage_node_by_id(node_id)
    if not node:
        logger.error("node not found")
        return False

    return node.host_secret


def get_ctrl_secret(node_id):
    db_controller = DBController()
    node = db_controller.get_storage_node_by_id(node_id)
    if not node:
        logger.error("node not found")
        return False

    return node.ctrl_secret


def health_check(node_id):
    db_controller = DBController()
    snode = db_controller.get_storage_node_by_id(node_id)
    if not snode:
        logger.error("node not found")
        return False

    try:

        res = utils.ping_host(snode.mgmt_ip)
        if res:
            logger.info(f"Ping host: {snode.mgmt_ip}... OK")
        else:
            logger.error(f"Ping host: {snode.mgmt_ip}... Failed")

        node_docker = docker.DockerClient(base_url=f"tcp://{snode.mgmt_ip}:2375", version="auto")
        containers_list = node_docker.containers.list(all=True)
        for cont in containers_list:
            name = cont.attrs['Name']
            state = cont.attrs['State']

            if name in ['/spdk', '/spdk_proxy', '/SNodeAPI'] or name.startswith("/app_"):
                logger.debug(state)
                since = ""
                try:
                    start = datetime.datetime.fromisoformat(state['StartedAt'].split('.')[0])
                    since = str(datetime.datetime.now()-start).split('.')[0]
                except:
                    pass
                clean_name = name.split(".")[0].replace("/", "")
                logger.info(f"Container: {clean_name}, Status: {state['Status']}, Since: {since}")

    except Exception as e:
        logger.error(f"Failed to connect to node's docker: {e}")

    try:
        logger.info("Connecting to node's SPDK")
        rpc_client = RPCClient(
            snode.mgmt_ip, snode.rpc_port,
            snode.rpc_username, snode.rpc_password,
            timeout=3, retry=1)

        ret = rpc_client.get_version()
        logger.info(f"SPDK version: {ret['version']}")

        ret = rpc_client.get_bdevs()
        logger.info(f"SPDK BDevs count: {len(ret)}")
        for bdev in ret:
            name = bdev['name']
            product_name = bdev['product_name']
            driver = ""
            for d in bdev['driver_specific']:
                driver = d
                break
            # logger.info(f"name: {name}, product_name: {product_name}, driver: {driver}")

        logger.info(f"getting device bdevs")
        for dev in snode.nvme_devices:
            nvme_bdev = rpc_client.get_bdevs(dev.nvme_bdev)
            testing_bdev = rpc_client.get_bdevs(dev.testing_bdev)
            alceml_bdev = rpc_client.get_bdevs(dev.alceml_bdev)
            pt_bdev = rpc_client.get_bdevs(dev.pt_bdev)

            subsystem = rpc_client.subsystem_list(dev.nvmf_nqn)

            # dev.testing_bdev = test_name
            # dev.alceml_bdev = alceml_name
            # dev.pt_bdev = pt_name
            # # nvme.nvmf_nqn = subsystem_nqn
            # # nvme.nvmf_ip = IP
            # # nvme.nvmf_port = 4420

    except Exception as e:
        logger.error(f"Failed to connect to node's SPDK: {e}")

    try:
        logger.info("Connecting to node's API")
        snode_api = SNodeClient(f"{snode.mgmt_ip}:5000")
        node_info, _ = snode_api.info()
        logger.info(f"Node info: {node_info['hostname']}")

    except Exception as e:
        logger.error(f"Failed to connect to node's SPDK: {e}")


def get_info(node_id):
    db_controller = DBController()

    snode = db_controller.get_storage_node_by_id(node_id)
    if not snode:
        logger.error(f"Can not find storage node: {node_id}")
        return False

    snode_api = SNodeClient(f"{snode.mgmt_ip}:5000")
    node_info, _ = snode_api.info()
    return json.dumps(node_info, indent=2)


def get_spdk_info(node_id):
    db_controller = DBController()

    snode = db_controller.get_storage_node_by_id(node_id)
    if not snode:
        logger.error(f"Can not find storage node: {node_id}")
        return False

    rpc_client = RPCClient(snode.mgmt_ip, snode.rpc_port, snode.rpc_username, snode.rpc_password)
    ret = rpc_client.ultra21_util_get_malloc_stats()
    if not ret:
        logger.error(f"Failed to get SPDK info for node {node_id}")
        return False
    data = []
    for key in ret.keys():
        data.append({
            "Key": key,
            "Value": ret[key],
            "Parsed": utils.humanbytes(ret[key])
        })
    return utils.print_table(data)


def get(node_id):
    db_controller = DBController()

    snode = db_controller.get_storage_node_by_id(node_id)
    if not snode:
        logger.error(f"Can not find storage node: {node_id}")
        return False

    data = snode.get_clean_dict()
    return json.dumps(data, indent=2)


def set_node_status(node_id, status):
    db_controller = DBController()
    snode = db_controller.get_storage_node_by_id(node_id)
    if snode.status != status:
        old_status = snode.status
        snode.status = status
        snode.updated_at = str(datetime.datetime.now())
        snode.write_to_db(db_controller.kv_store)
        storage_events.snode_status_change(snode, snode.status, old_status, caused_by="monitor")
        distr_controller.send_node_status_event(snode.get_id(), status)

    if snode.status == StorageNode.STATUS_ONLINE:
        logger.info("Connecting to remote devices")
        _connect_to_remote_devs(snode)

    return True<|MERGE_RESOLUTION|>--- conflicted
+++ resolved
@@ -386,20 +386,12 @@
                 logger.error("Failed to create partitions")
                 return False
 
-<<<<<<< HEAD
-        # create jm
-        if nvme.jm_bdev:
-            ret = rpc_client.bdev_jm_create(nvme.jm_bdev, alceml_name)
-            if not ret:
-                logger.error(f"Failed to create JM bdev: {nvme.jm_bdev}")
-=======
         jm_devices.append(partitioned_devices.pop(0))
 
         for dev in partitioned_devices:
             new_device = _create_storage_device_stack(rpc_client, dev, snode, after_restart)
             if not new_device:
                 logger.error("failed to create dev stack")
->>>>>>> df8eddf7
                 return False
             new_device.cluster_device_order = dev_order
             dev_order += 1
@@ -489,12 +481,8 @@
 
 def add_node(cluster_id, node_ip, iface_name, data_nics_list, spdk_cpu_mask,
              spdk_mem, spdk_image=None, spdk_debug=False,
-<<<<<<< HEAD
-             small_pool_count=0, large_pool_count=0, small_bufsize=0, large_bufsize=0, jm_device_pcie=None):
-=======
              small_pool_count=0, large_pool_count=0, small_bufsize=0, large_bufsize=0,
              num_partitions_per_dev=0, jm_percent=0):
->>>>>>> df8eddf7
     db_controller = DBController()
     kv_store = db_controller.kv_store
 
@@ -689,31 +677,6 @@
         logger.error("No NVMe devices was found!")
         return False
 
-<<<<<<< HEAD
-    snode.nvme_devices = nvme_devs
-
-    jm_device = snode.nvme_devices[0]
-    # Set device cluster order
-    dev_order = get_next_cluster_device_order(db_controller, cluster_id)
-    for index, nvme in enumerate(snode.nvme_devices):
-        nvme.cluster_device_order = dev_order
-        dev_order += 1
-        if jm_device_pcie:
-            if nvme.pcie_address == jm_device_pcie:
-                jm_device = nvme
-        elif nvme.size < jm_device.size:
-            jm_device = nvme
-        device_events.device_create(nvme)
-
-    # create jm
-    logger.info(f"Using device for JM: {jm_device.get_id()}")
-    jm_device.jm_bdev = f"jm_{snode.get_id()}"
-
-    # save object
-    snode.write_to_db(db_controller.kv_store)
-
-=======
->>>>>>> df8eddf7
     # prepare devices
     ret = _prepare_cluster_devices_2(snode, nvme_devs, after_restart=False)
     if not ret:
@@ -1149,11 +1112,7 @@
         else:
             logger.info(f"Device not found: {db_dev.get_id()}")
             db_dev.status = NVMeDevice.STATUS_REMOVED
-<<<<<<< HEAD
-            distr_controller.send_dev_status_event(db_dev, db_dev.status)
-=======
             distr_controller.send_dev_status_event(db_dev.cluster_device_order, db_dev.status)
->>>>>>> df8eddf7
 
     # todo: handle new devices
     # for dev in nvme_devs:
@@ -1163,17 +1122,10 @@
     #         new_devices.append(dev)
     #         snode.nvme_devices.append(dev)
 
-<<<<<<< HEAD
-    dev_order = get_next_cluster_device_order(db_controller, snode.cluster_id)
-    for index, nvme in enumerate(new_devices):
-        nvme.cluster_device_order = dev_order
-        dev_order += 1
-=======
-    # dev_order = get_next_cluster_device_order(db_controller)
+    # dev_order = get_next_cluster_device_order(db_controller, snode.cluster_id)
     # for index, nvme in enumerate(new_devices):
     #     nvme.cluster_device_order = dev_order
     #     dev_order += 1
->>>>>>> df8eddf7
 
     # prepare devices
     ret = _prepare_cluster_devices_on_restart(snode)
