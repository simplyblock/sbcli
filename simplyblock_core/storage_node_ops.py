# coding=utf-8
import datetime
import json
import math
import os

import pprint

import time
import uuid

import docker

from simplyblock_core import constants, scripts, distr_controller
from simplyblock_core import utils
from simplyblock_core.controllers import lvol_controller, storage_events, snapshot_controller, device_events, \
    device_controller, tasks_controller, health_controller
from simplyblock_core.db_controller import DBController
from simplyblock_core import shell_utils
from simplyblock_core.models.iface import IFace
from simplyblock_core.models.job_schedule import JobSchedule
from simplyblock_core.models.lvol_model import LVol
from simplyblock_core.models.nvme_device import NVMeDevice, JMDevice
from simplyblock_core.models.storage_node import StorageNode
from simplyblock_core.models.cluster import Cluster
from simplyblock_core.rpc_client import RPCClient
from simplyblock_core.snode_client import SNodeClient

logger = utils.get_logger(__name__)


class StorageOpsException(Exception):
    def __init__(self, message):
        self.message = message


def _get_data_nics(data_nics):
    if not data_nics:
        return
    out, _, _ = shell_utils.run_command("ip -j address show")
    data = json.loads(out)
    logger.debug("ifaces")
    logger.debug(pprint.pformat(data))

    def _get_ip4_address(list_of_addr):
        if list_of_addr:
            for data in list_of_addr:
                if data['family'] == 'inet':
                    return data['local']
        return ""

    devices = {i["ifname"]: i for i in data}
    iface_list = []
    for nic in data_nics:
        if nic not in devices:
            continue
        device = devices[nic]
        iface = IFace({
            'uuid': str(uuid.uuid4()),
            'if_name': device['ifname'],
            'ip4_address': _get_ip4_address(device['addr_info']),
            'port_number': 1,  # TODO: check this value
            'status': device['operstate'],
            'net_type': device['link_type']})
        iface_list.append(iface)

    return iface_list


def _get_if_ip_address(ifname):
    out, _, _ = shell_utils.run_command("ip -j address show %s" % ifname)
    data = json.loads(out)
    logger.debug(pprint.pformat(data))
    if data:
        data = data[0]
        if 'addr_info' in data and data['addr_info']:
            address_info = data['addr_info']
            for adr in address_info:
                if adr['family'] == 'inet':
                    return adr['local']
    logger.error("IP not found for interface %s", ifname)
    exit(1)


def addNvmeDevices(snode, devs):
    rpc_client = RPCClient(
        snode.mgmt_ip, snode.rpc_port,
        snode.rpc_username, snode.rpc_password, timeout=60, retry=10)

    devices = []
    ret = rpc_client.bdev_nvme_controller_list()
    ctr_map = {}
    try:
        if ret:
            ctr_map = {i["ctrlrs"][0]['trid']['traddr']: i["name"] for i in ret}
    except:
        pass

    next_physical_label = get_next_physical_device_order()
    for pcie in devs:

        if pcie in ctr_map:
            nvme_controller = ctr_map[pcie]
            nvme_bdevs = []
            for bdev in rpc_client.get_bdevs():
                if bdev['name'].startswith(nvme_controller):
                    nvme_bdevs.append(bdev['name'])
        else:
            pci_st = str(pcie).replace("0", "").replace(":", "").replace(".", "")
            nvme_controller = "nvme_%s" % pci_st
            nvme_bdevs, err = rpc_client.bdev_nvme_controller_attach(nvme_controller, pcie)
            # time.sleep(1)

        if not nvme_bdevs:
            continue

        for nvme_bdev in nvme_bdevs:
            rpc_client.bdev_examine(nvme_bdev)
            rpc_client.bdev_wait_for_examine()

            ret = rpc_client.get_bdevs(nvme_bdev)
            nvme_dict = ret[0]
            nvme_driver_data = nvme_dict['driver_specific']['nvme'][0]
            model_number = nvme_driver_data['ctrlr_data']['model_number']
            total_size = nvme_dict['block_size'] * nvme_dict['num_blocks']

            serial_number = nvme_driver_data['ctrlr_data']['serial_number']
            if snode.id_device_by_nqn:
                subnqn = nvme_driver_data['ctrlr_data']['subnqn']
                serial_number = subnqn.split(":")[-1] + f"_{nvme_driver_data['ctrlr_data']['cntlid']}"

            devices.append(
                NVMeDevice({
                    'uuid': str(uuid.uuid4()),
                    'device_name': nvme_dict['name'],
                    'size': total_size,
                    'physical_label': next_physical_label,
                    'pcie_address': nvme_driver_data['pci_address'],
                    'model_id': model_number,
                    'serial_number': serial_number,
                    'nvme_bdev': nvme_bdev,
                    'nvme_controller': nvme_controller,
                    'node_id': snode.get_id(),
                    'cluster_id': snode.cluster_id,
                    'status': NVMeDevice.STATUS_ONLINE
            }))
        next_physical_label += 1
    return devices


def _get_nvme_list(cluster):
    out, err, _ = shell_utils.run_command("sudo nvme list -v -o json")
    data = json.loads(out)
    logger.debug("nvme list:")
    logger.debug(pprint.pformat(data))

    def _get_pcie_controller(ctrl_list):
        if ctrl_list:
            for item in ctrl_list:
                if 'Transport' in item and item['Transport'] == 'pcie':
                    return item

    def _get_size_from_namespaces(namespaces):
        size = 0
        if namespaces:
            for ns in namespaces:
                size += ns['PhysicalSize']
        return size

    sequential_number = 0
    devices = []
    if data and 'Devices' in data:
        for dev in data['Devices'][0]['Subsystems']:
            controller = _get_pcie_controller(dev['Controllers'])
            if not controller:
                continue

            if controller['ModelNumber'] not in cluster.model_ids:
                logger.info("Device model ID is not recognized: %s, skipping device: %s",
                            controller['ModelNumber'], controller['Controller'])
                continue

            size = _get_size_from_namespaces(controller['Namespaces'])
            device_partitions_count = int(size / (cluster.blk_size * cluster.page_size_in_blocks))
            devices.append(
                NVMeDevice({
                    'device_name': controller['Controller'],
                    'sequential_number': sequential_number,
                    'partitions_count': device_partitions_count,
                    'capacity': size,
                    'size': size,
                    'pcie_address': controller['Address'],
                    'model_id': controller['ModelNumber'],
                    'serial_number': controller['SerialNumber'],
                    # 'status': controller['State']
                }))
            sequential_number += device_partitions_count
    return devices


def _run_nvme_smart_log(dev_name):
    out, _, _ = shell_utils.run_command("sudo nvme smart-log /dev/%s -o json" % dev_name)
    data = json.loads(out)
    logger.debug(out)
    return data


def _run_nvme_smart_log_add(dev_name):
    out, _, _ = shell_utils.run_command("sudo nvme intel smart-log-add /dev/%s --json" % dev_name)
    data = json.loads(out)
    logger.debug(out)
    return data


def get_next_cluster_device_order(db_controller, cluster_id):
    max_order = 0
    found = False
    for node in db_controller.get_storage_nodes_by_cluster_id(cluster_id):
        for dev in node.nvme_devices:
            found = True
            max_order = max(max_order, dev.cluster_device_order)
    if found:
        return max_order + 1
    return 0


def get_next_physical_device_order():
    db_controller = DBController()
    max_order = 0
    found = False
    for node in db_controller.get_storage_nodes():
        for dev in node.nvme_devices:
            found = True
            max_order = max(max_order, dev.physical_label)
    if found:
        return max_order + 1
    return 0


def _search_for_partitions(rpc_client, nvme_device):
    partitioned_devices = []
    for bdev in rpc_client.get_bdevs():
        name = bdev['name']
        if name.startswith(f"{nvme_device.nvme_bdev}p"):
            new_dev = NVMeDevice(nvme_device.to_dict())
            new_dev.uuid = str(uuid.uuid4())
            new_dev.device_name = name
            new_dev.nvme_bdev = name
            new_dev.is_partition = True
            new_dev.size = bdev['block_size'] * bdev['num_blocks']
            partitioned_devices.append(new_dev)
    return partitioned_devices


def _create_jm_stack_on_raid(rpc_client, jm_nvme_bdevs, snode, after_restart):
    raid_bdev = f"raid_jm_{snode.get_id()}"
    if len(jm_nvme_bdevs) > 1:
        raid_level = "1"
        ret = rpc_client.bdev_raid_create(raid_bdev, jm_nvme_bdevs, raid_level)
        if not ret:
            logger.error(f"Failed to create raid_jm_{snode.get_id()}")
            return False
    else:
        raid_bdev = jm_nvme_bdevs[0]

    alceml_name = f"alceml_jm_{snode.get_id()}"

    nvme_bdev = raid_bdev
    test_name = ""
    # if snode.enable_test_device:
    #     test_name = f"{raid_bdev}_test"
    #     ret = rpc_client.bdev_passtest_create(test_name, raid_bdev)
    #     if not ret:
    #         logger.error(f"Failed to create passtest bdev {test_name}")
    #         return False
    #     nvme_bdev = test_name
    pba_init_mode = 3
    if after_restart:
        pba_init_mode = 1
    alceml_cpu_mask = ""
    alceml_worker_cpu_mask = ""
    if snode.alceml_cpu_cores:
        alceml_cpu_mask = utils.decimal_to_hex_power_of_2(snode.alceml_cpu_cores[snode.alceml_cpu_index])
        snode.alceml_cpu_index = (snode.alceml_cpu_index + 1) % len(snode.alceml_cpu_cores)
    if snode.alceml_worker_cpu_cores:
        alceml_worker_cpu_mask = utils.decimal_to_hex_power_of_2(snode.alceml_worker_cpu_cores[snode.alceml_worker_cpu_index])
        snode.alceml_worker_cpu_index = (snode.alceml_worker_cpu_index + 1) % len(snode.alceml_worker_cpu_cores)

    ret = rpc_client.bdev_alceml_create(alceml_name, nvme_bdev, str(uuid.uuid4()), pba_init_mode=pba_init_mode,
                                        alceml_cpu_mask=alceml_cpu_mask, alceml_worker_cpu_mask=alceml_worker_cpu_mask)
    if not ret:
        logger.error(f"Failed to create alceml bdev: {alceml_name}")
        return False

    jm_bdev = f"jm_{snode.get_id()}"
    ret = rpc_client.bdev_jm_create(jm_bdev, alceml_name, jm_cpu_mask=snode.jm_cpu_mask)
    if not ret:
        logger.error(f"Failed to create {jm_bdev}")
        return False

    alceml_id = str(uuid.uuid4())
    pt_name = ""
    subsystem_nqn = ""
    IP = ""
    if snode.enable_ha_jm:
        # add pass through
        pt_name = f"{jm_bdev}_PT"
        ret = rpc_client.bdev_PT_NoExcl_create(pt_name, jm_bdev)
        if not ret:
            logger.error(f"Failed to create pt noexcl bdev: {pt_name}")
            return False

        subsystem_nqn = snode.subsystem + ":dev:" + jm_bdev
        logger.info("creating subsystem %s", subsystem_nqn)
        ret = rpc_client.subsystem_create(subsystem_nqn, 'sbcli-cn', jm_bdev)
        logger.info(f"add {pt_name} to subsystem")
        ret = rpc_client.nvmf_subsystem_add_ns(subsystem_nqn, pt_name)
        if not ret:
            logger.error(f"Failed to add: {pt_name} to the subsystem: {subsystem_nqn}")
            return False

        IP = None
        for iface in snode.data_nics:
            if iface.ip4_address:
                tr_type = iface.get_transport_type()
                logger.info("adding listener for %s on IP %s" % (subsystem_nqn, iface.ip4_address))
                ret = rpc_client.listeners_create(subsystem_nqn, tr_type, iface.ip4_address, "4420")
                IP = iface.ip4_address
                break

    ret = rpc_client.get_bdevs(raid_bdev)

    return JMDevice({
        'uuid': snode.get_id(),
        'device_name': jm_bdev,
        'size': ret[0]["block_size"] * ret[0]["num_blocks"],
        'status': JMDevice.STATUS_ONLINE,
        'jm_nvme_bdev_list': jm_nvme_bdevs,
        'raid_bdev': raid_bdev,
        'alceml_bdev': alceml_name,
        'alceml_name': alceml_name,
        'testing_bdev': test_name,
        'jm_bdev': jm_bdev,
        'pt_bdev': pt_name,
        'nvmf_nqn': subsystem_nqn,
        'nvmf_ip': IP,
        'nvmf_port': 4420,
    })


def _create_jm_stack_on_device(rpc_client, nvme, snode, after_restart):
    alceml_id = nvme.get_id()
    alceml_name = device_controller.get_alceml_name(alceml_id)
    logger.info(f"adding {alceml_name}")

    nvme_bdev = nvme.nvme_bdev
    test_name = ""
    if snode.enable_test_device:
        test_name = f"{nvme.nvme_bdev}_test"
        ret = rpc_client.bdev_passtest_create(test_name, nvme.nvme_bdev)
        if not ret:
            logger.error(f"Failed to create passtest bdev {test_name}")
            return False
        nvme_bdev = test_name
    pba_init_mode = 3
    if after_restart:
        pba_init_mode = 1
    alceml_cpu_mask = ""
    alceml_worker_cpu_mask = ""
    if snode.alceml_cpu_cores:
        alceml_cpu_mask = utils.decimal_to_hex_power_of_2(snode.alceml_cpu_cores[snode.alceml_cpu_index])
        snode.alceml_cpu_index = (snode.alceml_cpu_index + 1) % len(snode.alceml_cpu_cores)
    if snode.alceml_worker_cpu_cores:
        alceml_worker_cpu_mask = utils.decimal_to_hex_power_of_2(snode.alceml_worker_cpu_cores[snode.alceml_worker_cpu_index])
        snode.alceml_worker_cpu_index = (snode.alceml_worker_cpu_index + 1) % len(snode.alceml_worker_cpu_cores)

    ret = rpc_client.bdev_alceml_create(alceml_name, nvme_bdev, alceml_id, pba_init_mode=pba_init_mode,
                                            alceml_cpu_mask=alceml_cpu_mask, alceml_worker_cpu_mask=alceml_worker_cpu_mask)

    if not ret:
        logger.error(f"Failed to create alceml bdev: {alceml_name}")
        return False

    jm_bdev = f"jm_{snode.get_id()}"
    ret = rpc_client.bdev_jm_create(jm_bdev, alceml_name, jm_cpu_mask=snode.jm_cpu_mask)
    if not ret:
        logger.error(f"Failed to create {jm_bdev}")
        return False

    pt_name = ""
    subsystem_nqn = ""
    IP = ""
    if snode.enable_ha_jm:
        # add pass through
        pt_name = f"{jm_bdev}_PT"
        ret = rpc_client.bdev_PT_NoExcl_create(pt_name, jm_bdev)
        if not ret:
            logger.error(f"Failed to create pt noexcl bdev: {pt_name}")
            return False

        subsystem_nqn = snode.subsystem + ":dev:" + jm_bdev
        logger.info("creating subsystem %s", subsystem_nqn)
        ret = rpc_client.subsystem_create(subsystem_nqn, 'sbcli-cn', jm_bdev)
        logger.info(f"add {pt_name} to subsystem")
        ret = rpc_client.nvmf_subsystem_add_ns(subsystem_nqn, pt_name)
        if not ret:
            logger.error(f"Failed to add: {pt_name} to the subsystem: {subsystem_nqn}")
            return False

        IP = None
        for iface in snode.data_nics:
            if iface.ip4_address:
                tr_type = iface.get_transport_type()
                logger.info("adding listener for %s on IP %s" % (subsystem_nqn, iface.ip4_address))
                ret = rpc_client.listeners_create(subsystem_nqn, tr_type, iface.ip4_address, "4420")
                IP = iface.ip4_address
                break

    return JMDevice({
        'uuid': alceml_id,
        'device_name': jm_bdev,
        'size': nvme.size,
        'status': JMDevice.STATUS_ONLINE,
        'alceml_bdev': alceml_name,
        'alceml_name': alceml_name,
        'nvme_bdev': nvme.nvme_bdev,
        "serial_number": nvme.serial_number,
        "device_data_dict": nvme.to_dict(),
        'jm_bdev': jm_bdev,
        'testing_bdev': test_name,
        'pt_bdev': pt_name,
        'nvmf_nqn': subsystem_nqn,
        'nvmf_ip': IP,
        'nvmf_port': 4420,
    })


def _create_storage_device_stack(rpc_client, nvme, snode, after_restart):
    db_controller = DBController()
    nvme_bdev = nvme.nvme_bdev
    if snode.enable_test_device:
        test_name = f"{nvme.nvme_bdev}_test"
        ret = rpc_client.bdev_passtest_create(test_name, nvme_bdev)
        if not ret:
            logger.error(f"Failed to create passtest bdev {test_name}")
            return False
        nvme_bdev = test_name
    alceml_id = nvme.get_id()
    alceml_name = device_controller.get_alceml_name(alceml_id)
    logger.info(f"adding {alceml_name}")
    pba_init_mode = 3
    if after_restart and nvme.status != NVMeDevice.STATUS_NEW:
        pba_init_mode = 1
    alceml_cpu_mask = ""
    alceml_worker_cpu_mask = ""

    if snode.alceml_cpu_cores:
        alceml_cpu_mask = utils.decimal_to_hex_power_of_2(snode.alceml_cpu_cores[snode.alceml_cpu_index])
        snode.alceml_cpu_index = (snode.alceml_cpu_index + 1) % len(snode.alceml_cpu_cores)
    if snode.alceml_worker_cpu_cores:
        alceml_worker_cpu_mask = utils.decimal_to_hex_power_of_2(snode.alceml_worker_cpu_cores[snode.alceml_worker_cpu_index])
        snode.alceml_worker_cpu_index = (snode.alceml_worker_cpu_index + 1) % len(snode.alceml_worker_cpu_cores)

    ret = rpc_client.bdev_alceml_create(alceml_name, nvme_bdev, alceml_id, pba_init_mode=pba_init_mode,
                                        alceml_cpu_mask=alceml_cpu_mask, alceml_worker_cpu_mask=alceml_worker_cpu_mask)
    if not ret:
        logger.error(f"Failed to create alceml bdev: {alceml_name}")
        return False
    alceml_bdev = alceml_name
    db_controller = DBController()
    cluster = db_controller.get_cluster_by_id(snode.cluster_id)
    qos_bdev = ""
    # Add qos bdev device
    if cluster.enable_qos:
        max_queue_size = cluster.max_queue_size
        inflight_io_threshold = cluster.inflight_io_threshold
        qos_bdev = f"{alceml_name}_qos"
        ret = rpc_client.qos_vbdev_create(qos_bdev, alceml_name, inflight_io_threshold)
        if not ret:
            logger.error(f"Failed to create qos bdev: {qos_bdev}")
            return False
        alceml_bdev = qos_bdev

    # add pass through
    pt_name = f"{alceml_name}_PT"
    ret = rpc_client.bdev_PT_NoExcl_create(pt_name, alceml_bdev)
    if not ret:
        logger.error(f"Failed to create pt noexcl bdev: {pt_name}")
        return False

    subsystem_nqn = snode.subsystem + ":dev:" + alceml_id
    logger.info("creating subsystem %s", subsystem_nqn)
    ret = rpc_client.subsystem_create(subsystem_nqn, 'sbcli-cn', alceml_id)
    IP = None
    for iface in snode.data_nics:
        if iface.ip4_address:
            tr_type = iface.get_transport_type()
            logger.info("adding listener for %s on IP %s" % (subsystem_nqn, iface.ip4_address))
            ret = rpc_client.listeners_create(subsystem_nqn, tr_type, iface.ip4_address, "4420")
            IP = iface.ip4_address
            break
    logger.info(f"add {pt_name} to subsystem")
    ret = rpc_client.nvmf_subsystem_add_ns(subsystem_nqn, pt_name)
    if not ret:
        logger.error(f"Failed to add: {pt_name} to the subsystem: {subsystem_nqn}")
        return False
    if snode.enable_test_device:
        nvme.testing_bdev = test_name
    nvme.alceml_bdev = alceml_bdev
    nvme.pt_bdev = pt_name
    nvme.qos_bdev = qos_bdev
    nvme.alceml_name = alceml_name
    nvme.nvmf_nqn = subsystem_nqn
    nvme.nvmf_ip = IP
    nvme.nvmf_port = 4420
    nvme.io_error = False
    # if nvme.status != NVMeDevice.STATUS_NEW:
    #     nvme.status = NVMeDevice.STATUS_ONLINE
    return nvme


def _create_device_partitions(rpc_client, nvme, snode, num_partitions_per_dev, jm_percent, partition_size=0):
    nbd_device = rpc_client.nbd_start_disk(nvme.nvme_bdev)
    time.sleep(3)
    if not nbd_device:
        logger.error(f"Failed to start nbd dev")
        return False
    snode_api = SNodeClient(snode.api_endpoint)
    partition_percent = 0
    if partition_size:
        partition_percent = int(partition_size*100/nvme.size)

    result, error = snode_api.make_gpt_partitions(nbd_device, jm_percent, num_partitions_per_dev, partition_percent)
    if error:
        logger.error(f"Failed to make partitions")
        logger.error(error)
        return False
    time.sleep(3)
    rpc_client.nbd_stop_disk(nbd_device)
    time.sleep(1)
    rpc_client.bdev_nvme_detach_controller(nvme.nvme_controller)
    time.sleep(1)
    rpc_client.bdev_nvme_controller_attach(nvme.nvme_controller, nvme.pcie_address)
    time.sleep(1)
    rpc_client.bdev_examine(nvme.nvme_bdev)
    time.sleep(1)
    return True


def _prepare_cluster_devices_partitions(snode, devices):
    db_controller = DBController()
    rpc_client = RPCClient(
        snode.mgmt_ip, snode.rpc_port,
        snode.rpc_username, snode.rpc_password)

    new_devices = []
    jm_devices = []
    dev_order = get_next_cluster_device_order(db_controller, snode.cluster_id)
    bdevs_names = [d['name'] for d in rpc_client.get_bdevs()]
    for index, nvme in enumerate(devices):
        if nvme.status == "not_found":
            continue

        if nvme.status not in [NVMeDevice.STATUS_ONLINE, NVMeDevice.STATUS_NEW]:
            logger.debug(f"Device is skipped: {nvme.get_id()}, status: {nvme.status}")
            new_devices.append(nvme)
            continue

        if nvme.is_partition:
            dev_part = f"{nvme.nvme_bdev[:-2]}p1"
            if dev_part in bdevs_names:
                if dev_part not in jm_devices:
                    jm_devices.append(dev_part)

            new_device = _create_storage_device_stack(rpc_client, nvme, snode, after_restart=False)
            if not new_device:
                logger.error("failed to create dev stack")
                return False
            new_devices.append(new_device)
            if new_device.status == NVMeDevice.STATUS_ONLINE:
                device_events.device_create(new_device)

        else:
            # look for partitions
            partitioned_devices = _search_for_partitions(rpc_client, nvme)
            logger.debug("partitioned_devices")
            logger.debug(partitioned_devices)
            if len(partitioned_devices) == (1 + snode.num_partitions_per_dev):
                logger.info("Partitioned devices found")
            else:
                logger.info(f"Creating partitions for {nvme.nvme_bdev}")
                _create_device_partitions(rpc_client, nvme, snode, snode.num_partitions_per_dev, snode.jm_percent, snode.partition_size)
                partitioned_devices = _search_for_partitions(rpc_client, nvme)
                if len(partitioned_devices) == (1 + snode.num_partitions_per_dev):
                    logger.info("Device partitions created")
                else:
                    logger.error("Failed to create partitions")
                    return False

            jm_devices.append(partitioned_devices.pop(0).nvme_bdev)

            for dev in partitioned_devices:
                ret = _create_storage_device_stack(rpc_client, dev, snode, after_restart=False)
                if not ret:
                    logger.error("failed to create dev stack")
                    return False
                if dev.status == NVMeDevice.STATUS_ONLINE:
                    if dev.cluster_device_order < 0:
                        dev.cluster_device_order = dev_order
                        dev_order += 1
                    device_events.device_create(dev)
                new_devices.append(dev)

    snode.nvme_devices = new_devices

    if jm_devices:
        jm_device = _create_jm_stack_on_raid(rpc_client, jm_devices, snode, after_restart=False)
        if not jm_device:
            logger.error(f"Failed to create JM device")
            return False

        snode.jm_device = jm_device

    return True


def _prepare_cluster_devices_jm_on_dev(snode, devices):
    db_controller = DBController()
    if not devices:
        return True

    # Set device cluster order
    dev_order = get_next_cluster_device_order(db_controller, snode.cluster_id)
    rpc_client = RPCClient(snode.mgmt_ip, snode.rpc_port, snode.rpc_username, snode.rpc_password)
    new_devices = []
    for index, nvme in enumerate(devices):
        if nvme.status == "not_found":
            continue

        if nvme.status == NVMeDevice.STATUS_JM:
            jm_device = _create_jm_stack_on_device(rpc_client, nvme, snode, after_restart=False)
            if not jm_device:
                logger.error(f"Failed to create JM device")
                return False
            snode.jm_device = jm_device
            continue

        new_devices.append(nvme)
        if nvme.status not in [NVMeDevice.STATUS_ONLINE, NVMeDevice.STATUS_NEW]:
            logger.debug(f"Device is not online : {nvme.get_id()}, status: {nvme.status}")
        else:
            ret = _create_storage_device_stack(rpc_client, nvme, snode, after_restart=False)
            if not ret:
                logger.error("failed to create dev stack")
                return False
            if nvme.status == NVMeDevice.STATUS_ONLINE:
                if nvme.cluster_device_order < 0 :
                    nvme.cluster_device_order = dev_order
                    dev_order += 1
                device_events.device_create(nvme)

    snode.nvme_devices = new_devices
    return True


def _prepare_cluster_devices_on_restart(snode, clear_data=False):
    db_controller = DBController()

    new_devices = []

    rpc_client = RPCClient(
        snode.mgmt_ip, snode.rpc_port,
        snode.rpc_username, snode.rpc_password, timeout=5*60)

    for index, nvme in enumerate(snode.nvme_devices):
        if nvme.status == NVMeDevice.STATUS_JM:
            continue

        new_devices.append(nvme)

        if nvme.status not in [NVMeDevice.STATUS_ONLINE, NVMeDevice.STATUS_UNAVAILABLE,
                               NVMeDevice.STATUS_READONLY, NVMeDevice.STATUS_NEW]:
            logger.debug(f"Device is skipped: {nvme.get_id()}, status: {nvme.status}")
            continue
        dev = _create_storage_device_stack(rpc_client, nvme, snode, after_restart=not clear_data)
        if not dev:
            logger.error(f"Failed to create dev stack {nvme.get_id()}")
            return False
        # if nvme.status == NVMeDevice.STATUS_ONLINE:
        #     device_events.device_restarted(dev)

    snode.nvme_devices = new_devices
    snode.write_to_db()

    # prepare JM device
    jm_device = snode.jm_device
    if jm_device is None or jm_device.status == JMDevice.STATUS_REMOVED:
        return True

    if not jm_device or not jm_device.uuid:
        return True

    jm_device.status = JMDevice.STATUS_UNAVAILABLE

    if jm_device.jm_nvme_bdev_list:
        all_bdevs_found = True
        for bdev_name in jm_device.jm_nvme_bdev_list:
            ret = rpc_client.get_bdevs(bdev_name)
            if not ret:
                logger.error(f"BDev not found: {bdev_name}")
                all_bdevs_found = False
                break

        if all_bdevs_found:
            ret = _create_jm_stack_on_raid(rpc_client, jm_device.jm_nvme_bdev_list, snode, after_restart=not clear_data)
            if not ret:
                logger.error(f"Failed to create JM device")
                return False


    else:
        nvme_bdev = jm_device.nvme_bdev
        if snode.enable_test_device:
            ret = rpc_client.bdev_passtest_create(jm_device.testing_bdev, jm_device.nvme_bdev)
            if not ret:
                logger.error(f"Failed to create passtest bdev {jm_device.testing_bdev}")
                return False
            nvme_bdev = jm_device.testing_bdev
        alceml_cpu_mask = ""
        alceml_worker_cpu_mask = ""
        if snode.alceml_cpu_cores:
            alceml_cpu_mask = utils.decimal_to_hex_power_of_2(snode.alceml_cpu_cores[snode.alceml_cpu_index])
            snode.alceml_cpu_index = (snode.alceml_cpu_index + 1) % len(snode.alceml_cpu_cores)

        if snode.alceml_worker_cpu_cores:
            alceml_worker_cpu_mask = utils.decimal_to_hex_power_of_2(snode.alceml_worker_cpu_cores[snode.alceml_worker_cpu_index])
            snode.alceml_worker_cpu_index = (snode.alceml_worker_cpu_index + 1) % len(snode.alceml_worker_cpu_cores)

        pba_init_mode = 3
        if not clear_data:
            pba_init_mode = 1
        ret = rpc_client.bdev_alceml_create(jm_device.alceml_bdev, nvme_bdev, jm_device.get_id(),
                                                pba_init_mode=pba_init_mode, alceml_cpu_mask=alceml_cpu_mask, alceml_worker_cpu_mask=alceml_worker_cpu_mask)

        if not ret:
            logger.error(f"Failed to create alceml bdev: {jm_device.alceml_bdev}")
            return False

        jm_bdev = f"jm_{snode.get_id()}"
        ret = rpc_client.bdev_jm_create(jm_bdev, jm_device.alceml_bdev, jm_cpu_mask=snode.jm_cpu_mask)
        if not ret:
            logger.error(f"Failed to create {jm_bdev}")
            return False

        if snode.enable_ha_jm:
            # add pass through
            pt_name = f"{jm_bdev}_PT"
            ret = rpc_client.bdev_PT_NoExcl_create(pt_name, jm_bdev)
            if not ret:
                logger.error(f"Failed to create pt noexcl bdev: {pt_name}")
                return False

            cluster = db_controller.get_cluster_by_id(snode.cluster_id)
            subsystem_nqn = snode.subsystem + ":dev:" + jm_bdev
            logger.info("creating subsystem %s", subsystem_nqn)
            ret = rpc_client.subsystem_create(subsystem_nqn, 'sbcli-cn', jm_bdev)
            logger.info(f"add {pt_name} to subsystem")
            ret = rpc_client.nvmf_subsystem_add_ns(subsystem_nqn, pt_name)
            if not ret:
                logger.error(f"Failed to add: {pt_name} to the subsystem: {subsystem_nqn}")
                return False

            for iface in snode.data_nics:
                if iface.ip4_address:
                    tr_type = iface.get_transport_type()
                    logger.info("adding listener for %s on IP %s" % (subsystem_nqn, iface.ip4_address))
                    ret = rpc_client.listeners_create(subsystem_nqn, tr_type, iface.ip4_address, "4420")
                    break


    return True


def _connect_to_remote_devs(this_node, force_conect_restarting_nodes=False):
    db_controller = DBController()

    rpc_client = RPCClient(
        this_node.mgmt_ip, this_node.rpc_port,
        this_node.rpc_username, this_node.rpc_password, timeout=5, retry=2)

    node_bdevs = rpc_client.get_bdevs()
    if node_bdevs:
        node_bdev_names = [b['name'] for b in node_bdevs]
    else:
        node_bdev_names = []

    remote_devices = []

    if force_conect_restarting_nodes:
        allowed_node_statuses = [StorageNode.STATUS_ONLINE, StorageNode.STATUS_RESTARTING]
        allowed_dev_statuses = [NVMeDevice.STATUS_ONLINE, NVMeDevice.STATUS_UNAVAILABLE]
    else:
        allowed_node_statuses = [StorageNode.STATUS_ONLINE]
        allowed_dev_statuses = [NVMeDevice.STATUS_ONLINE]


    nodes = db_controller.get_storage_nodes_by_cluster_id(this_node.cluster_id)
    # connect to remote devs
    for node_index, node in enumerate(nodes):
        if node.get_id() == this_node.get_id() or node.status not in allowed_node_statuses:
            continue
        logger.info(f"Connecting to node {node.get_id()}")
        for index, dev in enumerate(node.nvme_devices):

            if dev.status not in allowed_dev_statuses:
                logger.debug(f"Device is not online: {dev.get_id()}, status: {dev.status}")
                continue

            if not dev.alceml_bdev:
                logger.error(f"device alceml bdev not found!, {dev.get_id()}")
                continue
            name = f"remote_{dev.alceml_bdev}"
            bdev_name = f"{name}n1"
            if bdev_name in node_bdev_names:
                logger.info(f"bdev found {bdev_name}")
            else:
                if rpc_client.bdev_nvme_controller_list(name):
                    logger.info(f"detaching {name} from {this_node.get_id()}")
                    rpc_client.bdev_nvme_detach_controller(name)
                    time.sleep(1)

                logger.info(f"Connecting {name} to {this_node.get_id()}")
                ret = rpc_client.bdev_nvme_attach_controller_tcp(name, dev.nvmf_nqn, dev.nvmf_ip, dev.nvmf_port)
                if not ret:
                    logger.error(f"Failed to connect to device: {dev.get_id()}")
                    continue
            dev.remote_bdev = bdev_name
            remote_devices.append(dev)
            # distr_controller.send_dev_status_event(dev, dev.status, this_node)
    return remote_devices


def _connect_to_remote_jm_devs(this_node, jm_ids=[]):
    db_controller = DBController()

    rpc_client = RPCClient(
        this_node.mgmt_ip, this_node.rpc_port,
        this_node.rpc_username, this_node.rpc_password, timeout=5, retry=2)

    node_bdevs = rpc_client.get_bdevs()
    if node_bdevs:
        node_bdev_names = [b['name'] for b in node_bdevs]
    else:
        node_bdev_names = []
    remote_devices = []
    if this_node.is_secondary_node:
        for node in db_controller.get_storage_nodes_by_cluster_id(this_node.cluster_id):
            if node.get_id() == this_node.get_id() or node.is_secondary_node:
                continue
            if node.jm_device and node.jm_device.status in [JMDevice.STATUS_ONLINE, JMDevice.STATUS_UNAVAILABLE]:
                remote_devices.append(node.jm_device)
    else:
        if jm_ids:
            for jm_id in jm_ids:
                jm_dev = db_controller.get_jm_device_by_id(jm_id)
                if jm_dev:
                    remote_devices.append(jm_dev)
        elif len(this_node.remote_jm_devices) > 0:
            remote_devices = this_node.remote_jm_devices
        else:
            for node in db_controller.get_storage_nodes_by_cluster_id(this_node.cluster_id):
                if node.get_id() == this_node.get_id() or node.is_secondary_node:
                    continue
                if node.jm_device and node.jm_device.status == JMDevice.STATUS_ONLINE:
                    remote_devices.append(node.jm_device)
                    if len(remote_devices) >= 3 :
                        break

    new_devs = []
    for jm_dev in remote_devices:
        if not jm_dev.jm_bdev:
            continue

        org_dev = None
        org_dev_node = None
        for node in db_controller.get_storage_nodes():
            if node.jm_device and node.jm_device.get_id() == jm_dev.get_id():
                org_dev = node.jm_device
                org_dev_node = node
                break

        if not org_dev or org_dev in new_devs:
            continue

        name = f"remote_{org_dev.jm_bdev}"
        bdev_name = f"{name}n1"
        org_dev.remote_bdev = bdev_name

        if org_dev.status == NVMeDevice.STATUS_ONLINE:

            if bdev_name in node_bdev_names:
                logger.debug(f"bdev found {bdev_name}")
                org_dev.status = JMDevice.STATUS_ONLINE
                new_devs.append(org_dev)
            else:
                if rpc_client.bdev_nvme_controller_list(name):
                    logger.info(f"detaching {name} from {this_node.get_id()}")
                    rpc_client.bdev_nvme_detach_controller(name)
                    time.sleep(1)

                logger.info(f"Connecting {name} to {this_node.get_id()}")
                ret = rpc_client.bdev_nvme_attach_controller_tcp(
                    name, org_dev.nvmf_nqn, org_dev.nvmf_ip, org_dev.nvmf_port)
                if ret:
                    org_dev.status = JMDevice.STATUS_ONLINE
                else:
                    logger.error(f"failed to connect to remote JM {name}")
                    org_dev.status = JMDevice.STATUS_UNAVAILABLE
                new_devs.append(org_dev)

        else:
            # if bdev_name in node_bdev_names:
            #     logger.debug(f"bdev found {bdev_name}")
            #     rpc_client.bdev_nvme_detach_controller(name)

            org_dev.status = JMDevice.STATUS_UNAVAILABLE
            new_devs.append(org_dev)

    return new_devs


def add_node(cluster_id, node_ip, iface_name, data_nics_list,
             max_lvol, max_snap, max_prov, spdk_image=None, spdk_debug=False,
             small_bufsize=0, large_bufsize=0, spdk_cpu_mask=None,
             num_partitions_per_dev=0, jm_percent=0, number_of_devices=0, enable_test_device=False,
             namespace=None, number_of_distribs=2, enable_ha_jm=False, is_secondary_node=False, id_device_by_nqn=False,
             partition_size="", ha_jm_count=3):

    db_controller = DBController()
    kv_store = db_controller.kv_store

    cluster = db_controller.get_cluster_by_id(cluster_id)
    if not cluster:
        logger.error("Cluster not found: %s", cluster_id)
        return False

    if is_secondary_node is True and cluster.ha_type != "ha":
        logger.error("Secondary nodes are allowed to be added to HA cluster only")
        return False

    logger.info(f"Adding Storage node: {node_ip}")
    timeout = 90
    if spdk_image:
        timeout = 5 * 60
    snode_api = SNodeClient(node_ip, timeout=timeout, retry=10)
    node_info, _ = snode_api.info()
    if not node_info:
        logger.error("SNode API is not reachable")
        return False
    logger.info(f"Node found: {node_info['hostname']}")
    # if "cluster_id" in node_info and node_info['cluster_id']:
    #     if node_info['cluster_id'] != cluster_id:
    #         logger.error(f"This node is part of another cluster: {node_info['cluster_id']}")
    #         return False

    cloud_instance = node_info['cloud_instance']
    if not cloud_instance:
        # Create a static cloud instance from node info
        cloud_instance = {"id": node_info['system_id'], "type": "None", "cloud": "None",
                          "ip": node_info['network_interface'][iface_name]["ip"],
                          "public_ip": node_info['network_interface'][iface_name]["ip"]}
    """"
     "cloud_instance": {
          "id": "565979732541",
          "type": "m6id.large",
          "cloud": "google",
          "ip": "10.10.10.10",
          "public_ip": "20.20.20.20",
    }
    """""
    logger.debug(json.dumps(cloud_instance, indent=2))
    logger.info(f"Instance id: {cloud_instance['id']}")
    logger.info(f"Instance cloud: {cloud_instance['cloud']}")
    logger.info(f"Instance type: {cloud_instance['type']}")
    logger.info(f"Instance privateIp: {cloud_instance['ip']}")
    logger.info(f"Instance public_ip: {cloud_instance['public_ip']}")

    for node in db_controller.get_storage_nodes():
        if node.cloud_instance_id and node.cloud_instance_id == cloud_instance['id']:
            logger.error(f"Node already exists, try remove it first: {cloud_instance['id']}")
            return False

    # Tune cpu maks parameters
    cpu_count = node_info["cpu_count"]
    pollers_mask = ""
    app_thread_mask = ""
    jm_cpu_mask = ""
    alceml_cpu_cores = []
    distrib_cpu_cores = []
    alceml_worker_cpu_cores = []

    alceml_cpu_index = 0
    alceml_worker_cpu_index = 0
    distrib_cpu_index = 0
    jc_singleton_mask = ""


    poller_cpu_cores = []

    if not spdk_cpu_mask:
        spdk_cpu_mask = hex(int(math.pow(2, cpu_count))-2)

    spdk_cores = utils.hexa_to_cpu_list(spdk_cpu_mask)
    # if cpu_count < spdk_cores[-1]:
    #     print(f"ERROR: The cpu mask {spdk_cpu_mask} is greater than the total cpus on the system {cpu_count}")
    #     return False
    # if spdk_cores[-1] >= 64:
    #     print(f"ERROR: The provided cpu mask {spdk_cpu_mask} has values greater than 63, which is not allowed")
    #     return False
    # if len(spdk_cores) >= 4:
    #     app_thread_core, jm_cpu_core, poller_cpu_cores, alceml_cpu_cores, alceml_worker_cpu_cores, distrib_cpu_cores, jc_singleton_core = utils.calculate_core_allocation(
    #         spdk_cores)
    #
    #     pollers_mask = utils.generate_mask(poller_cpu_cores)
    #     app_thread_mask = utils.generate_mask(app_thread_core)
    #     if jc_singleton_core:
    #         jc_singleton_mask = utils.decimal_to_hex_power_of_2(jc_singleton_core[0])
    #     #spdk_cpu_mask = utils.generate_mask(spdk_cores)
    #     jm_cpu_mask = utils.generate_mask(jm_cpu_core)
    #     #distrib_cpu_mask = utils.generate_mask(distrib_cpu_cores)

    # Calculate pool count
    if cloud_instance['type']:
        ins_type = cloud_instance['type']
        supported_type, storage_devices, device_size = utils.get_total_size_per_instance_type(ins_type)
        if not supported_type:
            logger.warning(f"Unsupported instance-type {ins_type} for deployment")
            if not number_of_devices:
                logger.error(f"Unsupported instance-type {ins_type} "
                             "for deployment, please specify --number-of-devices")
                return False
        else:
            number_of_devices = storage_devices
    else:
        logger.warning("Can not get instance type for this instance.")
        if not number_of_devices:
            logger.error("Unsupported instance type please specify --number-of-devices.")
            return False
    try:
        max_prov = int(max_prov)
        max_prov = f"{max_prov}g"
    except Exception:
        pass
    max_prov = int(utils.parse_size(max_prov))
    if max_prov <= 0:
        logger.error(f"Incorrect max-prov value {max_prov}")
        return False
    number_of_split = num_partitions_per_dev if num_partitions_per_dev else 1
    number_of_alceml_devices = number_of_devices * number_of_split
    # for jm
    number_of_alceml_devices += 1
    if is_secondary_node:
        number_of_distribs *= 5
    small_pool_count, large_pool_count = utils.calculate_pool_count(
        number_of_alceml_devices, number_of_distribs, cpu_count, len(poller_cpu_cores) or cpu_count)

    # Calculate minimum huge page memory
    minimum_hp_memory = utils.calculate_minimum_hp_memory(small_pool_count, large_pool_count, max_lvol, max_prov,
                                                          cpu_count)

    # check for memory
    if "memory_details" in node_info and node_info['memory_details']:
        memory_details = node_info['memory_details']
        logger.info("Node Memory info")
        logger.info(f"Total: {utils.humanbytes(memory_details['total'])}")
        logger.info(f"Free: {utils.humanbytes(memory_details['free'])}")
        logger.info(f"Minimum required huge pages memory is : {utils.humanbytes(minimum_hp_memory)}")
    else:
        logger.error(f"Cannot get memory info from the instance.. Exiting")
        return False

    # Calculate minimum sys memory
    minimum_sys_memory = utils.calculate_minimum_sys_memory(max_prov, int(memory_details['total']))

    satisfied, spdk_mem = utils.calculate_spdk_memory(minimum_hp_memory,
                                                      minimum_sys_memory,
                                                      int(memory_details['free']),
                                                      int(memory_details['huge_total']))
    if not satisfied:
        logger.error(
            f"Not enough memory for the provided max_lvo: {max_lvol}, max_snap: {max_snap}, max_prov: {max_prov}.. Exiting")
        # return False

    logger.info("Joining docker swarm...")
    cluster_docker = utils.get_docker_client(cluster_id)
    cluster_ip = cluster_docker.info()["Swarm"]["NodeAddr"]
    fdb_connection = cluster.db_connection
    results, err = snode_api.join_swarm(
        cluster_ip=cluster_ip,
        join_token=cluster_docker.swarm.attrs['JoinTokens']['Worker'],
        db_connection=cluster.db_connection,
        cluster_id=cluster_id)

    if not results:
        logger.error(f"Failed to Join docker swarm: {err}")
        return False

    rpc_user, rpc_pass = utils.generate_rpc_user_and_pass()
    rpc_port = node_ip.split(":")[1]
    mgmt_ip = node_info['network_interface'][iface_name]['ip']
    if not spdk_image:
        spdk_image = constants.SIMPLY_BLOCK_SPDK_ULTRA_IMAGE

    logger.info("Deploying SPDK")
    results = None
    try:
        results, err = snode_api.spdk_process_start(
            spdk_cpu_mask, spdk_mem, spdk_image, spdk_debug, cluster_ip, fdb_connection,
            namespace, mgmt_ip, rpc_port, rpc_user, rpc_pass,
            multi_threading_enabled=constants.SPDK_PROXY_MULTI_THREADING_ENABLED, timeout=constants.SPDK_PROXY_TIMEOUT)
    except Exception as e:
        logger.error(e)
        return False

<<<<<<< HEAD
    # time.sleep(10)
=======
    # time.sleep(5)
>>>>>>> ec8d613d
    if not results:
        logger.error(f"Failed to start spdk: {err}")
        return False

    data_nics = []
    names = data_nics_list or [iface_name]
    for nic in names:
        device = node_info['network_interface'][nic]
        data_nics.append(
            IFace({
                'uuid': str(uuid.uuid4()),
                'if_name': device['name'],
                'ip4_address': device['ip'],
                'status': device['status'],
                'net_type': device['net_type']}))

    hostname = node_info['hostname']
    BASE_NQN = cluster.nqn.split(":")[0]
    subsystem_nqn = f"{BASE_NQN}:{hostname}"
    # creating storage node object
    snode = StorageNode()
    snode.uuid = str(uuid.uuid4())
    snode.status = StorageNode.STATUS_IN_CREATION
    snode.baseboard_sn = node_info['system_id']
    snode.system_uuid = node_info['system_id']
    snode.create_dt = str(datetime.datetime.now())

    snode.cloud_instance_id = cloud_instance['id']
    snode.cloud_instance_type = cloud_instance['type']
    snode.cloud_instance_public_ip = cloud_instance['public_ip']
    snode.cloud_name = cloud_instance['cloud'] or ""

    snode.namespace = namespace
    snode.hostname = hostname
    snode.host_nqn = subsystem_nqn
    snode.subsystem = subsystem_nqn
    snode.data_nics = data_nics
    snode.mgmt_ip = mgmt_ip
    snode.primary_ip = mgmt_ip
    snode.rpc_port = rpc_port
    snode.rpc_username = rpc_user
    snode.rpc_password = rpc_pass
    snode.cluster_id = cluster_id
    snode.api_endpoint = node_ip
    snode.host_secret = utils.generate_string(20)
    snode.ctrl_secret = utils.generate_string(20)
    snode.number_of_distribs = number_of_distribs
    snode.enable_ha_jm = enable_ha_jm
    snode.is_secondary_node = is_secondary_node
    snode.ha_jm_count = ha_jm_count

    if 'cpu_count' in node_info:
        snode.cpu = node_info['cpu_count']
    if 'cpu_hz' in node_info:
        snode.cpu_hz = node_info['cpu_hz']
    if 'memory' in node_info:
        snode.memory = node_info['memory']
    if 'hugepages' in node_info:
        snode.hugepages = node_info['hugepages']

    snode.spdk_cpu_mask = spdk_cpu_mask or ""
    snode.spdk_mem = spdk_mem
    snode.max_lvol = max_lvol
    snode.max_snap = max_snap
    snode.max_prov = max_prov
    snode.number_of_devices = number_of_devices
    snode.spdk_image = spdk_image or ""
    snode.spdk_debug = spdk_debug or 0
    snode.write_to_db(kv_store)
    snode.app_thread_mask = app_thread_mask or ""
    snode.pollers_mask = pollers_mask or ""
    snode.jm_cpu_mask = jm_cpu_mask
    snode.alceml_cpu_index = alceml_cpu_index
    snode.alceml_worker_cpu_index = alceml_worker_cpu_index
    snode.distrib_cpu_index = distrib_cpu_index
    snode.alceml_cpu_cores = alceml_cpu_cores
    snode.alceml_worker_cpu_cores = alceml_worker_cpu_cores
    snode.distrib_cpu_cores = distrib_cpu_cores
    snode.jc_singleton_mask = jc_singleton_mask or ""

    snode.poller_cpu_cores = poller_cpu_cores or []

    snode.iobuf_small_pool_count = small_pool_count or 0
    snode.iobuf_large_pool_count = large_pool_count or 0
    snode.iobuf_small_bufsize = small_bufsize or 0
    snode.iobuf_large_bufsize = large_bufsize or 0
    snode.enable_test_device = enable_test_device

    snode.num_partitions_per_dev = num_partitions_per_dev
    snode.jm_percent = jm_percent
    snode.id_device_by_nqn = id_device_by_nqn
    if partition_size:
        snode.partition_size = utils.parse_size(partition_size)

    time.sleep(5)

    # creating RPCClient instance
    rpc_client = RPCClient(
        snode.mgmt_ip, snode.rpc_port,
        snode.rpc_username, snode.rpc_password, timeout=3*60, retry=10)

    # 1- set iobuf options
    if (snode.iobuf_small_pool_count or snode.iobuf_large_pool_count or
            snode.iobuf_small_bufsize or snode.iobuf_large_bufsize):
        ret = rpc_client.iobuf_set_options(
            snode.iobuf_small_pool_count, snode.iobuf_large_pool_count,
            snode.iobuf_small_bufsize, snode.iobuf_large_bufsize)
        if not ret:
            logger.error("Failed to set iobuf options")
            return False
    rpc_client.bdev_set_options(0, 0, 0, 0)
    rpc_client.accel_set_options()

    snode.write_to_db(kv_store)

    ret = rpc_client.nvmf_set_max_subsystems(constants.NVMF_MAX_SUBSYSTEMS)
    if not ret:
        logger.warning(f"Failed to set nvmf max subsystems {constants.NVMF_MAX_SUBSYSTEMS}")

    # 2- set socket implementation options
    ret = rpc_client.sock_impl_set_options()
    if not ret:
        logger.error("Failed socket implement set options")
        return False

    # 3- set nvme config
    if snode.pollers_mask:
        ret = rpc_client.nvmf_set_config(snode.pollers_mask)
        if not ret:
            logger.error("Failed to set pollers mask")
            return False

    # 4- start spdk framework
    ret = rpc_client.framework_start_init()
    if not ret:
        logger.error("Failed to start framework")
        return False

    rpc_client.log_set_print_level("DEBUG")

    # 5- set app_thread cpu mask
    if snode.app_thread_mask:
        ret = rpc_client.thread_get_stats()
        app_thread_process_id = 0
        if ret.get("threads"):
            for entry in ret["threads"]:
                if entry['name'] == 'app_thread':
                    app_thread_process_id = entry['id']
                    break

        ret = rpc_client.thread_set_cpumask(app_thread_process_id, snode.app_thread_mask)
        if not ret:
            logger.error("Failed to set app thread mask")
            return False

    # 6- set nvme bdev options
    ret = rpc_client.bdev_nvme_set_options()
    if not ret:
        logger.error("Failed to set nvme options")
        return False

    qpair = cluster.qpair_count
    ret = rpc_client.transport_create("TCP", qpair)
    if not ret:
        logger.error(f"Failed to create transport TCP with qpair: {qpair}")
        return False

    # 7- set jc singleton mask
    if snode.jc_singleton_mask:
        ret = rpc_client.jc_set_hint_lcpu_mask(snode.jc_singleton_mask)
        if not ret:
            logger.error("Failed to set jc singleton mask")
            return False

    # get new node info after starting spdk
    node_info, _ = snode_api.info()

    # discover devices
    nvme_devs = addNvmeDevices(snode, node_info['spdk_pcie_list'])
    if nvme_devs:

        if not is_secondary_node:

            for nvme in nvme_devs:
                nvme.status = NVMeDevice.STATUS_ONLINE

            # prepare devices
            if snode.num_partitions_per_dev == 0 or snode.jm_percent == 0:

                jm_device = nvme_devs[0]
                for index, nvme in enumerate(nvme_devs):
                    if nvme.size < jm_device.size:
                        jm_device = nvme
                jm_device.status = NVMeDevice.STATUS_JM

                ret = _prepare_cluster_devices_jm_on_dev(snode, nvme_devs)
            else:
                ret = _prepare_cluster_devices_partitions(snode, nvme_devs)
            if not ret:
                logger.error("Failed to prepare cluster devices")
                return False

    logger.info("Connecting to remote devices")
    remote_devices = _connect_to_remote_devs(snode)
    snode.remote_devices = remote_devices

    if snode.enable_ha_jm:
        logger.info("Connecting to remote JMs")
        snode.remote_jm_devices = _connect_to_remote_jm_devs(snode)

    snode.write_to_db(kv_store)

    # make other nodes connect to the new devices
    logger.info("Make other nodes connect to the new devices")
    snodes = db_controller.get_storage_nodes_by_cluster_id(cluster_id)
    for node_index, node in enumerate(snodes):
        if node.get_id() == snode.get_id() or node.status != StorageNode.STATUS_ONLINE:
            continue
        logger.info(f"Connecting to node: {node.get_id()}")
        rpc_client = RPCClient(node.mgmt_ip, node.rpc_port, node.rpc_username, node.rpc_password)
        for dev in snode.nvme_devices:
            if dev.status != NVMeDevice.STATUS_ONLINE:
                logger.debug(f"Device is not online: {dev.get_id()}, status: {dev.status}")
                continue
            name = f"remote_{dev.alceml_bdev}"
            ret = rpc_client.bdev_nvme_attach_controller_tcp(name, dev.nvmf_nqn, dev.nvmf_ip, dev.nvmf_port)
            if not ret:
                logger.warning(f"Failed to connect to device: {name}")
                continue

            dev.remote_bdev = f"{name}n1"
            idx = -1
            for i, d in enumerate(node.remote_devices):
                if d.get_id() == dev.get_id():
                    idx = i
                    break
            if idx >= 0:
                node.remote_devices[idx] = dev
            else:
                node.remote_devices.append(dev)

        if node.enable_ha_jm:
            node.remote_jm_devices = _connect_to_remote_jm_devs(node)
        node.write_to_db(kv_store)
        logger.info(f"connected to devices count: {len(node.remote_devices)}")
        # time.sleep(3)

    logger.info("Setting node status to Active")
    set_node_status(snode.get_id(), StorageNode.STATUS_ONLINE)

    snode = db_controller.get_storage_node_by_id(snode.get_id())

    if cluster.ha_type == "ha":
        secondary_nodes = get_secondary_nodes(snode)
        if secondary_nodes:
            snode.secondary_node_id = secondary_nodes[0]
            snode.write_to_db()

    if cluster.status not in [Cluster.STATUS_ACTIVE, Cluster.STATUS_DEGRADED]:
        logger.warning(f"The cluster status is not active ({cluster.status}), adding the node without distribs and lvstore")
        logger.info("Done")
        return "Success"

    logger.info("Sending cluster map")
    snodes = db_controller.get_storage_nodes_by_cluster_id(cluster_id)
    for node_index, node in enumerate(snodes):
        if  node.status != StorageNode.STATUS_ONLINE or node.get_id() == snode.get_id():
            continue
        ret = distr_controller.send_cluster_map_add_node(snode, node)

    for dev in snode.nvme_devices:
        if dev.status == NVMeDevice.STATUS_ONLINE:
            tasks_controller.add_new_device_mig_task(dev.get_id())


    nodes = db_controller.get_storage_nodes_by_cluster_id(cluster_id)
    # Create distribs
    max_size = cluster.cluster_max_size
    ret = create_lvstore(snode, cluster.distr_ndcs, cluster.distr_npcs, cluster.distr_bs,
                         cluster.distr_chunk_bs, cluster.page_size_in_blocks, max_size, nodes)
    if not ret:
        logger.error("Failed to create lvstore")
        return False

    storage_events.snode_add(snode)
    logger.info("Done")
    return "Success"


def get_number_of_online_devices(cluster_id):
    dev_count = 0
    db_controller = DBController()
    snodes = db_controller.get_storage_nodes_by_cluster_id(cluster_id)
    online_nodes = []
    for node in snodes:
        if node.status == node.STATUS_ONLINE:
            online_nodes.append(node)
            for dev in node.nvme_devices:
                if dev.status == dev.STATUS_ONLINE:
                    dev_count += 1


def delete_storage_node(node_id):
    db_controller = DBController()
    snode = db_controller.get_storage_node_by_id(node_id)
    if not snode:
        logger.error(f"Can not find storage node: {node_id}")
        return False

    if snode.status != StorageNode.STATUS_REMOVED:
        logger.error(f"Node must be in removed status")
        return False

    task_id = tasks_controller.get_active_node_task(snode.cluster_id, snode.get_id())
    if task_id:
        logger.error(f"Task found: {task_id}, can not delete storage node")
        return False

    snode.remove(db_controller.kv_store)

    for node in db_controller.get_storage_nodes_by_cluster_id(snode.cluster_id):
        if node.status != StorageNode.STATUS_ONLINE:
            continue
        logger.info(f"Sending cluster map to node: {node.get_id()}")
        send_cluster_map(node.get_id())

    storage_events.snode_delete(snode)
    logger.info("done")


def remove_storage_node(node_id, force_remove=False, force_migrate=False):
    db_controller = DBController()
    snode = db_controller.get_storage_node_by_id(node_id)
    if not snode:
        logger.error(f"Can not find storage node: {node_id}")
        return False

    if snode.status == StorageNode.STATUS_ONLINE:
        logger.error(f"Can not remove online node: {node_id}")
        return False

    task_id = tasks_controller.get_active_node_task(snode.cluster_id, snode.get_id())
    if task_id:
        logger.error(f"Task found: {task_id}, can not remove storage node")
        if force_remove is False:
            return False

        tasks = db_controller.get_job_tasks(snode.cluster_id)
        for task in tasks:
            if task.node_id == node_id:
                if task.status != JobSchedule.STATUS_DONE and task.canceled is False:
                    tasks_controller.cancel_task(task.get_id())

    lvols = db_controller.get_lvols_by_node_id(node_id)
    if lvols:
        if force_migrate:
            for lvol in lvols:
                pass
                # lvol_controller.migrate(lvol_id)
        elif force_remove:
            for lvol in lvols:
                lvol_controller.delete_lvol(lvol.get_id(), True)
        else:
            logger.error("LVols found on the storage node, use --force-remove or --force-migrate")
            return False

    snaps = db_controller.get_snapshots()
    node_snaps = []
    for sn in snaps:
        if sn.lvol.node_id == node_id and sn.deleted is False:
            node_snaps.append(sn)

    if node_snaps:
        if force_migrate:
            logger.error("Not implemented!")
            return False
        elif force_remove:
            for sn in node_snaps:
                snapshot_controller.delete(sn.get_id())
        else:
            logger.error("Snapshots found on the storage node, use --force-remove or --force-migrate")
            return False

    if snode.nvme_devices:
        for dev in snode.nvme_devices:
            if dev.status == NVMeDevice.STATUS_ONLINE:
                distr_controller.disconnect_device(dev)

    if snode.jm_device and snode.jm_device.get_id() and snode.jm_device.status in [JMDevice.STATUS_ONLINE, JMDevice.STATUS_UNAVAILABLE]:
        logger.info("Removing JM")
        device_controller.remove_jm_device(snode.jm_device.get_id(), force=True)

    logger.debug("Leaving swarm...")
    try:
        node_docker = docker.DockerClient(base_url=f"tcp://{snode.mgmt_ip}:2375", version="auto")
        cluster_docker = utils.get_docker_client(snode.cluster_id)
        cluster_docker.nodes.get(node_docker.info()["Swarm"]["NodeID"]).remove(force=True)
    except:
        pass

    try:
        if health_controller._check_node_api(snode.api_endpoint):
            snode_api = SNodeClient(snode.api_endpoint, timeout=20)
            snode_api.spdk_process_kill()
            snode_api.leave_swarm()
            pci_address = []
            for dev in snode.nvme_devices:
                if dev.pcie_address not in pci_address:
                    ret = snode_api.delete_dev_gpt_partitions(dev.pcie_address)
                    logger.debug(ret)
                    pci_address.append(dev.pcie_address)
    except Exception as e:
        logger.exception(e)

    set_node_status(node_id, StorageNode.STATUS_REMOVED)

    for dev in snode.nvme_devices:
        if dev.status in [NVMeDevice.STATUS_JM, NVMeDevice.STATUS_FAILED_AND_MIGRATED]:
            continue
        device_controller.device_set_failed(dev.get_id())

    logger.info("done")


def restart_storage_node(
        node_id, max_lvol=0, max_snap=0, max_prov=0,
        spdk_image=None, set_spdk_debug=None,
        small_bufsize=0, large_bufsize=0, number_of_devices=0,
        force=False, node_ip=None, clear_data=False):

    db_controller = DBController()
    kv_store = db_controller.kv_store

    db_controller = DBController()
    logger.info("Restarting storage node")
    snode = db_controller.get_storage_node_by_id(node_id)
    if not snode:
        logger.error(f"Can not find storage node: {node_id}")
        return False

    if snode.status == StorageNode.STATUS_ONLINE:
        logger.error(f"Can not restart online node: {node_id}")
        if force is False:
            return False

    if snode.status == StorageNode.STATUS_REMOVED:
        logger.error(f"Can not restart removed node: {node_id}")
        return False

    if snode.status == StorageNode.STATUS_RESTARTING:
        logger.error(f"Node is in restart: {node_id}")
        if force is False:
            return False

    task_id = tasks_controller.get_active_node_restart_task(snode.cluster_id, snode.get_id())
    if task_id:
        logger.error(f"Restart task found: {task_id}, can not restart storage node")
        if force is False:
            return False

    logger.info("Setting node state to restarting")
    set_node_status(node_id, StorageNode.STATUS_RESTARTING)
    snode = db_controller.get_storage_node_by_id(node_id)

    if node_ip:
        if node_ip != snode.api_endpoint:
            logger.info(f"Restarting on new node with ip: {node_ip}")
            snode_api = SNodeClient(node_ip, timeout=5*60, retry=3)
            node_info, _ = snode_api.info()
            if not node_info:
                logger.error("Failed to get node info!")
                return False
            snode.api_endpoint = node_ip
            snode.mgmt_ip = node_ip.split(":")[0]
            data_nics = []
            for nic in snode.data_nics:
                device = node_info['network_interface'][nic.if_name]
                data_nics.append(
                    IFace({
                        'uuid': str(uuid.uuid4()),
                        'if_name': device['name'],
                        'ip4_address': device['ip'],
                        'status': device['status'],
                        'net_type': device['net_type']}))
            snode.data_nics = data_nics
            snode.hostname = node_info['hostname']
        else:
            node_ip = None

    logger.info(f"Restarting Storage node: {snode.mgmt_ip}")
    snode_api = SNodeClient(snode.api_endpoint, timeout=5*60, retry=3)
    node_info, _ = snode_api.info()
    logger.debug(f"Node info: {node_info}")

    logger.info("Restarting SPDK")

    if max_lvol:
        snode.max_lvol = max_lvol
    if max_snap:
        snode.max_snap = max_snap
    if max_prov:
        try:
            max_prov = int(max_prov)
            max_prov = f"{max_prov}g"
        except Exception:
            pass
        snode.max_prov = int(utils.parse_size(max_prov))
    if snode.max_prov <= 0:
        logger.error(f"Incorrect max-prov value {max_prov}")
        return False
    if spdk_image:
        snode.spdk_image = spdk_image

    # Calculate pool count
    if snode.cloud_instance_type:
        supported_type, storage_devices, device_size = utils.get_total_size_per_instance_type(snode.cloud_instance_type)
        if not supported_type:
            logger.warning(f"Unsupported instance-type {snode.cloud_instance_type} for deployment")
            if not number_of_devices:
                if not snode.number_of_devices:
                    logger.error(f"Unsupported instance-type {snode.cloud_instance_type} "
                                 "for deployment, please specify --number-of-devices")
                    return False
                number_of_devices = snode.number_of_devices
        else:
            number_of_devices = storage_devices
    else:
        logger.warning("Can not get instance type for this instance..")
        if not number_of_devices:
            if snode.number_of_devices:
                number_of_devices = snode.number_of_devices
            else:
                logger.error("Unsupported instance type please specify --number-of-devices")
                return False
    snode.number_of_devices = number_of_devices

    number_of_split = snode.num_partitions_per_dev if snode.num_partitions_per_dev else snode.num_partitions_per_dev + 1
    number_of_alceml_devices = number_of_devices * number_of_split
    small_pool_count, large_pool_count = utils.calculate_pool_count(
        number_of_alceml_devices, snode.number_of_distribs, snode.cpu, len(snode.poller_cpu_cores) or snode.cpu)

    # Calculate minimum huge page memory
    minimum_hp_memory = utils.calculate_minimum_hp_memory(small_pool_count, large_pool_count, snode.max_lvol, snode.max_prov,
                                                          snode.cpu)

    # check for memory
    if "memory_details" in node_info and node_info['memory_details']:
        memory_details = node_info['memory_details']
        logger.info("Node Memory info")
        logger.info(f"Total: {utils.humanbytes(memory_details['total'])}")
        logger.info(f"Free: {utils.humanbytes(memory_details['free'])}")
        logger.info(f"Minimum required huge pages memory is : {utils.humanbytes(minimum_hp_memory)}")
    else:
        logger.error(f"Cannot get memory info from the instance.. Exiting")
        return False

    # Calculate minimum sys memory
    minimum_sys_memory = utils.calculate_minimum_sys_memory(snode.max_prov, memory_details['total'])

    satisfied, spdk_mem = utils.calculate_spdk_memory(minimum_hp_memory,
                                                      minimum_sys_memory,
                                                      int(memory_details['free']),
                                                      int(memory_details['huge_total']))
    if not satisfied:
        logger.error(
            f"Not enough memory for the provided max_lvo: {snode.max_lvol}, max_snap: {snode.max_snap}, max_prov: {utils.humanbytes(snode.max_prov)}.. Exiting")
        return False

    spdk_debug = snode.spdk_debug
    if set_spdk_debug:
        spdk_debug = spdk_debug
        snode.spdk_debug = spdk_debug

    cluster_docker = utils.get_docker_client(snode.cluster_id)
    cluster_ip = cluster_docker.info()["Swarm"]["NodeAddr"]
    cluster = db_controller.get_cluster_by_id(snode.cluster_id)

    results = None
    try:
        fdb_connection = cluster.db_connection
        results, err = snode_api.spdk_process_start(
            snode.spdk_cpu_mask, spdk_mem, snode.spdk_image, spdk_debug, cluster_ip, fdb_connection,
            snode.namespace, snode.mgmt_ip, snode.rpc_port, snode.rpc_username, snode.rpc_password,
            multi_threading_enabled=constants.SPDK_PROXY_MULTI_THREADING_ENABLED, timeout=constants.SPDK_PROXY_TIMEOUT)
    except Exception as e:
        logger.error(e)
        return False

    if not results:
        logger.error(f"Failed to start spdk: {err}")
        return False
    # time.sleep(3)

    if small_bufsize:
        snode.iobuf_small_bufsize = small_bufsize
    if large_bufsize:
        snode.iobuf_large_bufsize = large_bufsize

    snode.write_to_db(db_controller.kv_store)

    # creating RPCClient instance
    rpc_client = RPCClient(
        snode.mgmt_ip, snode.rpc_port,
        snode.rpc_username, snode.rpc_password,
        timeout=10 * 60, retry=10)

    # 1- set iobuf options
    if (snode.iobuf_small_pool_count or snode.iobuf_large_pool_count or
            snode.iobuf_small_bufsize or snode.iobuf_large_bufsize):
        ret = rpc_client.iobuf_set_options(
            snode.iobuf_small_pool_count, snode.iobuf_large_pool_count,
            snode.iobuf_small_bufsize, snode.iobuf_large_bufsize)
        if not ret:
            logger.error("Failed to set iobuf options")
            return False
    rpc_client.bdev_set_options(0, 0, 0, 0)
    rpc_client.accel_set_options()

    # 2- set socket implementation options
    ret = rpc_client.sock_impl_set_options()
    if not ret:
        logger.error("Failed socket implement set options")
        return False

    ret = rpc_client.nvmf_set_max_subsystems(constants.NVMF_MAX_SUBSYSTEMS)
    if not ret:
        logger.warning(f"Failed to set nvmf max subsystems {constants.NVMF_MAX_SUBSYSTEMS}")


    # 3- set nvme config
    if snode.pollers_mask:
        ret = rpc_client.nvmf_set_config(snode.pollers_mask)
        if not ret:
            logger.error("Failed to set pollers mask")
            return False

    # 4- start spdk framework
    ret = rpc_client.framework_start_init()
    if not ret:
        logger.error("Failed to start framework")
        return False

    rpc_client.log_set_print_level("DEBUG")

    # 5- set app_thread cpu mask
    if snode.app_thread_mask:
        ret = rpc_client.thread_get_stats()
        app_thread_process_id = 0
        if ret.get("threads"):
            for entry in ret["threads"]:
                if entry['name'] == 'app_thread':
                    app_thread_process_id = entry['id']
                    break

        ret = rpc_client.thread_set_cpumask(app_thread_process_id, snode.app_thread_mask)
        if not ret:
            logger.error("Failed to set app thread mask")
            return False

    # 6- set nvme bdev options
    ret = rpc_client.bdev_nvme_set_options()
    if not ret:
        logger.error("Failed to set nvme options")
        return False

    qpair = cluster.qpair_count
    ret = rpc_client.transport_create("TCP", qpair)
    if not ret:
        logger.error(f"Failed to create transport TCP with qpair: {qpair}")
        return False

    # 7- set jc singleton mask
    if snode.jc_singleton_mask:
        ret = rpc_client.jc_set_hint_lcpu_mask(snode.jc_singleton_mask)
        if not ret:
            logger.error("Failed to set jc singleton mask")
            return False

    node_info, _ = snode_api.info()

    if snode.is_secondary_node:
        pass
        # ret = _prepare_cluster_devices_on_restart(snode)
        # if not ret:
        #     logger.error("Failed to prepare cluster devices")
        #     return False

    else:

        nvme_devs = addNvmeDevices(snode, node_info['spdk_pcie_list'])
        if not nvme_devs:
            logger.error("No NVMe devices was found!")
            return False

        logger.info(f"Devices found: {len(nvme_devs)}")
        logger.debug(nvme_devs)

        logger.info(f"Devices in db: {len(snode.nvme_devices)}")
        logger.debug(snode.nvme_devices)

        new_devices = []
        active_devices = []
        removed_devices = []
        known_devices_sn = []
        devices_sn_dict = {d.serial_number:d for d in nvme_devs}
        for db_dev in snode.nvme_devices:
            known_devices_sn.append(db_dev.serial_number)
            if db_dev.status in [NVMeDevice.STATUS_FAILED_AND_MIGRATED, NVMeDevice.STATUS_FAILED, NVMeDevice.STATUS_REMOVED]:
                removed_devices.append(db_dev)
                continue
            if db_dev.serial_number in devices_sn_dict.keys():
                logger.info(f"Device found: {db_dev.get_id()}, status {db_dev.status}")
                found_dev = devices_sn_dict[db_dev.serial_number]
                if not db_dev.is_partition and not found_dev.is_partition:
                    db_dev.device_name = found_dev.device_name
                    db_dev.nvme_bdev = found_dev.nvme_bdev
                    db_dev.nvme_controller =found_dev.nvme_controller
                    db_dev.pcie_address = found_dev.pcie_address

                if db_dev.status in [NVMeDevice.STATUS_READONLY, NVMeDevice.STATUS_ONLINE]:
                    db_dev.status = NVMeDevice.STATUS_UNAVAILABLE
                active_devices.append(db_dev)
            else:
                logger.info(f"Device not found: {db_dev.get_id()}")
                db_dev.status = NVMeDevice.STATUS_REMOVED
                removed_devices.append(db_dev)
                # distr_controller.send_dev_status_event(db_dev, db_dev.status)

        jm_dev_sn = ""
        if snode.jm_device and "serial_number" in snode.jm_device.device_data_dict:
            jm_dev_sn = snode.jm_device.device_data_dict['serial_number']
            known_devices_sn.append(jm_dev_sn)

        for dev in nvme_devs:
            if dev.serial_number == jm_dev_sn:
                logger.info(f"JM device found: {snode.jm_device.get_id()}")
                snode.jm_device.nvme_bdev = dev.nvme_bdev

            elif dev.serial_number not in known_devices_sn:
                logger.info(f"New device found: {dev.get_id()}")
                dev.status = NVMeDevice.STATUS_NEW
                new_devices.append(dev)
                snode.nvme_devices.append(dev)

        snode.write_to_db(db_controller.kv_store)
        if node_ip and len(new_devices)>0:
            # prepare devices on new node
            if snode.num_partitions_per_dev == 0 or snode.jm_percent == 0:

                jm_device = snode.nvme_devices[0]
                for index, nvme in enumerate(snode.nvme_devices):
                    if nvme.status in [NVMeDevice.STATUS_ONLINE, NVMeDevice.STATUS_NEW] and nvme.size < jm_device.size:
                        jm_device = nvme
                jm_device.status = NVMeDevice.STATUS_JM

                if snode.jm_device and snode.jm_device.get_id():
                    jm_device.uuid = snode.jm_device.get_id()

                ret = _prepare_cluster_devices_jm_on_dev(snode, snode.nvme_devices)
            else:
                ret = _prepare_cluster_devices_partitions(snode, snode.nvme_devices)
            if not ret:
                logger.error("Failed to prepare cluster devices")
                # return False
        else:
            ret = _prepare_cluster_devices_on_restart(snode, clear_data=clear_data)
            if not ret:
                logger.error("Failed to prepare cluster devices")
                return False

    snode.write_to_db()

    logger.info("Connecting to remote devices")
    snode.remote_devices = _connect_to_remote_devs(snode)
    if snode.enable_ha_jm:
        if len(snode.remote_jm_devices) < 2:
            devs = get_sorted_ha_jms(snode)
            if devs:
                dev = db_controller.get_jm_device_by_id(devs[0])
                snode.remote_jm_devices.append(dev)
        snode.remote_jm_devices = _connect_to_remote_jm_devs(snode)
    snode.health_check = True
    snode.write_to_db(db_controller.kv_store)

    logger.info("Setting node status to Online")
    set_node_status(node_id, StorageNode.STATUS_ONLINE)

    # time.sleep(1)
    snode = db_controller.get_storage_node_by_id(snode.get_id())
    for db_dev in snode.nvme_devices:
        if db_dev.status in [NVMeDevice.STATUS_UNAVAILABLE, NVMeDevice.STATUS_READONLY, NVMeDevice.STATUS_ONLINE]:
            db_dev.status = NVMeDevice.STATUS_ONLINE
            db_dev.health_check = True
            device_events.device_restarted(db_dev)
    snode.write_to_db(db_controller.kv_store)

    # make other nodes connect to the new devices
    logger.info("Make other nodes connect to the node devices")
    snodes = db_controller.get_storage_nodes_by_cluster_id(snode.cluster_id)
    for node in snodes:
        if node.get_id() == snode.get_id() or node.status != StorageNode.STATUS_ONLINE:
            continue
        node.remote_devices = _connect_to_remote_devs(node)
        node.write_to_db(kv_store)

    time.sleep(1)
    snode = db_controller.get_storage_node_by_id(snode.get_id())
    for db_dev in snode.nvme_devices:
        distr_controller.send_dev_status_event(db_dev, db_dev.status)

    time.sleep(1)
    if snode.jm_device and snode.jm_device.status in [JMDevice.STATUS_UNAVAILABLE, JMDevice.STATUS_ONLINE]:
        device_controller.set_jm_device_state(snode.jm_device.get_id(), JMDevice.STATUS_ONLINE)


    time.sleep(1)
    cluster = db_controller.get_cluster_by_id(snode.cluster_id)
    if cluster.status in [Cluster.STATUS_ACTIVE, Cluster.STATUS_DEGRADED]:
        if snode.lvstore_stack or snode.is_secondary_node:
            ret = recreate_lvstore(snode)
            if not ret:
                logger.error("Failed to recreate lvstore")
                return False
    #
    # if snode.jm_device and snode.jm_device.status in [JMDevice.STATUS_UNAVAILABLE, JMDevice.STATUS_ONLINE]:
    #     device_controller.set_jm_device_state(snode.jm_device.get_id(), JMDevice.STATUS_ONLINE)

    logger.info(f"Sending device status event")
    for dev in snode.nvme_devices:
        # distr_controller.send_dev_status_event(dev, dev.status)
        if dev.status != NVMeDevice.STATUS_ONLINE:
            logger.debug(f"Device is not online: {dev.get_id()}, status: {dev.status}")
            continue
        logger.info(f"Starting migration task for device {dev.get_id()}")
        tasks_controller.add_device_mig_task(dev.get_id())

    logger.info("Done")
    return "Success"


def list_storage_nodes(is_json, cluster_id=None):
    db_controller = DBController()
    if cluster_id:
        nodes = db_controller.get_storage_nodes_by_cluster_id(cluster_id)
    else:
        nodes = db_controller.get_storage_nodes()
    data = []
    output = ""
    now = datetime.datetime.now(datetime.timezone.utc)

    for node in nodes:
        logger.debug(node)
        logger.debug("*" * 20)
        total_devices = len(node.nvme_devices)
        online_devices = 0
        uptime = ""
        if node.online_since and node.status == StorageNode.STATUS_ONLINE:
            try:
                uptime = utils.strfdelta((now - datetime.datetime.fromisoformat(node.online_since)))
            except:
                pass

        for dev in node.nvme_devices:
            if dev.status == NVMeDevice.STATUS_ONLINE:
                online_devices += 1
        lvs = db_controller.get_lvols_by_node_id(node.get_id()) or []
        data.append({
            "UUID": node.uuid,
            "Hostname": node.hostname,
            "Management IP": node.mgmt_ip,
            "Devices": f"{total_devices}/{online_devices}",
            "LVols": f"{len(lvs)}",
            "Status": node.status,
            "Health": node.health_check,
            "Up time": uptime,
            "Cloud ID": node.cloud_instance_id,
            "Cloud Type": node.cloud_instance_type,
            "Ext IP": node.cloud_instance_public_ip,

        })

    if not data:
        return output

    if is_json:
        output = json.dumps(data, indent=2)
    else:
        output = utils.print_table(data)
    return output


def list_storage_devices(node_id, sort, is_json):
    db_controller = DBController()
    snode = db_controller.get_storage_node_by_id(node_id)
    if not snode:
        logger.error("This storage node is not part of the cluster")
        return False

    storage_devices = []
    jm_devices = []
    remote_devices = []
    for device in snode.nvme_devices:
        logger.debug(device)
        logger.debug("*" * 20)
        storage_devices.append({
            "UUID": device.uuid,
            "Name": device.device_name,
            "Size": utils.humanbytes(device.size),
            "Serial Number": device.serial_number,
            "PCIe": device.pcie_address,
            "Status": device.status,
            "IO Err": device.io_error,
            "Health": device.health_check
        })

    if snode.jm_device:
        jm_devices.append({
            "UUID": snode.jm_device.uuid,
            "Name": snode.jm_device.device_name,
            "Size": utils.humanbytes(snode.jm_device.size),
            "Status": snode.jm_device.status,
            "IO Err": snode.jm_device.io_error,
            "Health": snode.jm_device.health_check
        })

    for device in snode.remote_devices:
        logger.debug(device)
        logger.debug("*" * 20)
        remote_devices.append({
            "UUID": device.uuid,
            "Name": device.device_name,
            "Size": utils.humanbytes(device.size),
            "Node ID": device.node_id,
            "Status": device.status,
        })

    for device in snode.remote_jm_devices:
        logger.debug(device)
        logger.debug("*" * 20)
        remote_devices.append({
            "UUID": device.uuid,
            "Name": device.remote_bdev,
            "Size": utils.humanbytes(device.size),
            "Node ID": device.node_id,
            "Status": device.status,
        })

    if sort and sort in ['node-seq', 'dev-seq', 'serial']:
        if sort == 'serial':
            sort_key = "Serial Number"
        elif sort == 'dev-seq':
            sort_key = "Sequential Number"
        elif sort == 'node-seq':
            # TODO: check this key
            sort_key = "Sequential Number"
        storage_devices = sorted(storage_devices, key=lambda d: d[sort_key])

    data = {
        "Storage Devices": storage_devices,
        "JM Devices": jm_devices,
        "Remote Devices": remote_devices,
    }
    if is_json:
        return json.dumps(data, indent=2)
    else:
        out = ""
        for d in data:
            out += f"{d}\n{utils.print_table(data[d])}\n\n"
        return out


def shutdown_storage_node(node_id, force=False):
    db_controller = DBController()
    snode = db_controller.get_storage_node_by_id(node_id)
    if not snode:
        logger.error("This storage node is not part of the cluster")
        return False

    logger.info("Node found: %s in state: %s", snode.hostname, snode.status)
    if snode.status != StorageNode.STATUS_SUSPENDED:
        logger.error("Node is not in suspended state")
        if force is False:
            return False

    task_id = tasks_controller.get_active_node_restart_task(snode.cluster_id, snode.get_id())
    if task_id:
        logger.error(f"Restart task found: {task_id}, can not shutdown storage node")
        if force is False:
            return False

    task_id = tasks_controller.get_active_node_task(snode.cluster_id, snode.get_id())
    if task_id:
        logger.error(f"Migration task found: {task_id}, can not shutdown storage node")
        if force is False:
            return False

    logger.info("Shutting down node")
    set_node_status(node_id, StorageNode.STATUS_IN_SHUTDOWN)


    if snode.jm_device and snode.jm_device.status != JMDevice.STATUS_REMOVED:
        logger.info("Setting JM unavailable")
        device_controller.set_jm_device_state(snode.jm_device.get_id(), JMDevice.STATUS_UNAVAILABLE)

    for dev in snode.nvme_devices:
        if dev.status in [NVMeDevice.STATUS_ONLINE, NVMeDevice.STATUS_READONLY]:
            device_controller.device_set_unavailable(dev.get_id())

    # # make other nodes disconnect from this node
    # logger.info("disconnect all other nodes connections to this node")
    # for dev in snode.nvme_devices:
    #     distr_controller.disconnect_device(dev)

    logger.info("Stopping SPDK")
    if health_controller._check_node_api(snode.api_endpoint):
        snode_api = SNodeClient(snode.api_endpoint)
        results, err = snode_api.spdk_process_kill()

    logger.info("Setting node status to offline")
    set_node_status(node_id, StorageNode.STATUS_OFFLINE)

    tasks = db_controller.get_job_tasks(snode.cluster_id)
    for task in tasks:
        if  task.node_id == node_id and task.status != JobSchedule.STATUS_DONE:
            if task.function_name in [JobSchedule.FN_DEV_MIG, JobSchedule.FN_FAILED_DEV_MIG, JobSchedule.FN_NEW_DEV_MIG]:
                task.canceled = True
                task.write_to_db(db_controller.kv_store)

    logger.info("Done")
    return True


def suspend_storage_node(node_id, force=False):
    db_controller = DBController()
    snode = db_controller.get_storage_node_by_id(node_id)
    if not snode:
        logger.error("This storage node is not part of the cluster")
        return False

    logger.info("Node found: %s in state: %s", snode.hostname, snode.status)
    if snode.status != StorageNode.STATUS_ONLINE:
        logger.error("Node is not in online state")
        if force is False:
            return False

    task_id = tasks_controller.get_active_node_restart_task(snode.cluster_id, snode.get_id())
    if task_id:
        logger.error(f"Restart task found: {task_id}, can not suspend storage node")
        if force is False:
            return False

    task_id = tasks_controller.get_active_node_task(snode.cluster_id, snode.get_id())
    if task_id:
        logger.error(f"Migration task found: {task_id}, can not suspend storage node")
        if force is False:
            return False

    cluster = db_controller.get_cluster_by_id(snode.cluster_id)
    snodes = db_controller.get_storage_nodes_by_cluster_id(snode.cluster_id)
    online_nodes = 0
    for node in snodes:
        if node.status == node.STATUS_ONLINE:
            online_nodes += 1

    if cluster.ha_type == "ha":
        if online_nodes <= 3 and cluster.status == cluster.STATUS_ACTIVE:
            logger.warning(f"Cluster mode is HA but online storage nodes are less than 3")
            if force is False:
                return False

        if cluster.status == cluster.STATUS_DEGRADED and force is False:
            logger.warning(f"Cluster status is degraded, use --force but this will suspend the cluster")
            return False

    logger.info("Suspending node")

    rpc_client = RPCClient(
        snode.mgmt_ip, snode.rpc_port,
        snode.rpc_username, snode.rpc_password, timeout=5, retry=1)



    if snode.is_secondary_node:
        nodes = db_controller.get_primary_storage_nodes_by_secondary_node_id(node_id)
        if nodes:
            for node in nodes:
                for lvol in db_controller.get_lvols_by_node_id(node.get_id()):
                    for iface in snode.data_nics:
                        if iface.ip4_address:
                            ret = rpc_client.nvmf_subsystem_listener_set_ana_state(
                                lvol.nqn, iface.ip4_address, lvol.subsys_port, False, ana="inaccessible")

                rpc_client.bdev_lvol_set_leader(False, lvs_name=node.lvstore)
                rpc_client.bdev_distrib_force_to_non_leader(node.jm_vuid)


    else:
        sec_node = db_controller.get_storage_node_by_id(snode.secondary_node_id)
        if sec_node and sec_node.status == StorageNode.STATUS_ONLINE:
            sec_node_client =  RPCClient(
                sec_node.mgmt_ip, sec_node.rpc_port, sec_node.rpc_username, sec_node.rpc_password, timeout=5, retry=1)
            for lvol in db_controller.get_lvols_by_node_id(snode.get_id()):
                for iface in sec_node.data_nics:
                    if iface.ip4_address:
                        ret = sec_node_client.nvmf_subsystem_listener_set_ana_state(
                            lvol.nqn, iface.ip4_address, lvol.subsys_port, False, ana="inaccessible")

            # sec_node_client.bdev_lvol_set_leader(False, lvs_name=snode.lvstore)
            # sec_node_client.bdev_distrib_force_to_non_leader(snode.jm_vuid)
            time.sleep(1)

        for lvol in db_controller.get_lvols_by_node_id(snode.get_id()):
            for iface in snode.data_nics:
                if iface.ip4_address:
                    ret = rpc_client.nvmf_subsystem_listener_set_ana_state(
                        lvol.nqn, iface.ip4_address, lvol.subsys_port, False, ana="inaccessible")
        time.sleep(1)

        rpc_client.bdev_lvol_set_leader(False, lvs_name=snode.lvstore)
        rpc_client.bdev_distrib_force_to_non_leader(snode.jm_vuid)
        time.sleep(1)


        if sec_node and sec_node.status == StorageNode.STATUS_ONLINE:
            sec_node_client =  RPCClient(
                sec_node.mgmt_ip, sec_node.rpc_port, sec_node.rpc_username, sec_node.rpc_password, timeout=5, retry=1)
            for lvol in db_controller.get_lvols_by_node_id(snode.get_id()):
                for iface in sec_node.data_nics:
                    if iface.ip4_address:
                        ret = sec_node_client.nvmf_subsystem_listener_set_ana_state(
                            lvol.nqn, iface.ip4_address, lvol.subsys_port, False)
            time.sleep(1)

    for dev in snode.nvme_devices:
        if dev.status == NVMeDevice.STATUS_ONLINE:
            device_controller.device_set_unavailable(dev.get_id())

    if snode.jm_device and snode.jm_device.status != JMDevice.STATUS_REMOVED:
        logger.info("Setting JM unavailable")
        device_controller.set_jm_device_state(snode.jm_device.get_id(), JMDevice.STATUS_UNAVAILABLE)

    logger.info("Setting node status to suspended")
    set_node_status(snode.get_id(), StorageNode.STATUS_SUSPENDED)
    logger.info("Done")
    return True


def resume_storage_node(node_id):
    db_controller = DBController()
    snode = db_controller.get_storage_node_by_id(node_id)
    if not snode:
        logger.error("This storage node is not part of the cluster")
        return False

    logger.info("Node found: %s in state: %s", snode.hostname, snode.status)
    if snode.status != StorageNode.STATUS_SUSPENDED:
        logger.error("Node is not in suspended state")
        return False

    # task_id = tasks_controller.get_active_node_restart_task(snode.cluster_id, snode.get_id())
    # if task_id:
    #     logger.error(f"Restart task found: {task_id}, can not resume storage node")
    #     return False

    logger.info("Resuming node")
    for dev in snode.nvme_devices:
        if dev.status == NVMeDevice.STATUS_UNAVAILABLE:
            device_controller.device_set_online(dev.get_id())

    for db_dev in snode.nvme_devices:
        distr_controller.send_dev_status_event(db_dev, db_dev.status)

    logger.info("Set JM Online")
    if snode.jm_device and snode.jm_device.get_id():
        device_controller.set_jm_device_state(snode.jm_device.get_id(), JMDevice.STATUS_ONLINE)

    logger.info("Connecting to remote devices")
    snode = db_controller.get_storage_node_by_id(node_id)
    snode.remote_devices = _connect_to_remote_devs(snode)
    if snode.enable_ha_jm:
        snode.remote_jm_devices = _connect_to_remote_jm_devs(snode)

    snode.write_to_db(db_controller.kv_store)

    logger.debug("Setting LVols to online")

    rpc_client = RPCClient(
        snode.mgmt_ip, snode.rpc_port,
        snode.rpc_username, snode.rpc_password)




    if snode.is_secondary_node:
        nodes = db_controller.get_primary_storage_nodes_by_secondary_node_id(node_id)
        for node in nodes:
            if not node.lvstore:
                continue
            for lvol in db_controller.get_lvols_by_node_id(node.get_id()):
                if lvol:
                    for iface in snode.data_nics:
                        if iface.ip4_address:
                            ret = rpc_client.nvmf_subsystem_listener_set_ana_state(
                                lvol.nqn, iface.ip4_address, lvol.subsys_port, False)


    else:

        sec_node = db_controller.get_storage_node_by_id(snode.secondary_node_id)
        if sec_node :
            if sec_node.status == StorageNode.STATUS_UNREACHABLE:
                logger.error("Secondary node is unreachable, cannot resume primary node")
                return False

            elif sec_node.status == StorageNode.STATUS_ONLINE:
                sec_node_client =  RPCClient(
                    sec_node.mgmt_ip, sec_node.rpc_port, sec_node.rpc_username, sec_node.rpc_password, timeout=5, retry=1)
                for lvol in db_controller.get_lvols_by_node_id(snode.get_id()):
                    for iface in sec_node.data_nics:
                        if iface.ip4_address:
                            ret = sec_node_client.nvmf_subsystem_listener_set_ana_state(
                                lvol.nqn, iface.ip4_address, lvol.subsys_port, False, ana="inaccessible")
                time.sleep(1)
                sec_node_client.bdev_lvol_set_leader(False, lvs_name=snode.lvstore)
                sec_node_client.bdev_distrib_force_to_non_leader(snode.jm_vuid)
                time.sleep(1)

        for lvol in db_controller.get_lvols_by_node_id(snode.get_id()):
            for iface in snode.data_nics:
                if iface.ip4_address:
                    ret = rpc_client.nvmf_subsystem_listener_set_ana_state(
                            lvol.nqn, iface.ip4_address, lvol.subsys_port, True)
            lvol.status = LVol.STATUS_ONLINE
            lvol.io_error = False
            lvol.health_check = True
            lvol.write_to_db(db_controller.kv_store)

        time.sleep(3)

        if sec_node and sec_node.status == StorageNode.STATUS_ONLINE:
            sec_node_client =  RPCClient(
                sec_node.mgmt_ip, sec_node.rpc_port, sec_node.rpc_username, sec_node.rpc_password, timeout=5, retry=1)
            for lvol in db_controller.get_lvols_by_node_id(snode.get_id()):
                for iface in sec_node.data_nics:
                    if iface.ip4_address:
                        ret = sec_node_client.nvmf_subsystem_listener_set_ana_state(
                            lvol.nqn, iface.ip4_address, lvol.subsys_port, False)

    logger.info("Setting node status to online")
    set_node_status(snode.get_id(), StorageNode.STATUS_ONLINE)
    logger.info("Done")
    return True


def get_node_capacity(node_id, history, records_count=20, parse_sizes=True):
    db_controller = DBController()
    this_node = db_controller.get_storage_node_by_id(node_id)
    if not this_node:
        logger.error("Storage node Not found")
        return

    if history:
        records_number = utils.parse_history_param(history)
        if not records_number:
            logger.error(f"Error parsing history string: {history}")
            return False
    else:
        records_number = 20

    records = db_controller.get_node_capacity(this_node, records_number)
    cap_stats_keys = [
        "date",
        "size_total",
        "size_prov",
        "size_used",
        "size_free",
        "size_util",
        "size_prov_util",
    ]
    new_records = utils.process_records(records, records_count, keys=cap_stats_keys)

    if not parse_sizes:
        return new_records

    out = []
    for record in new_records:
        out.append({
            "Date": time.strftime("%Y-%m-%d %H:%M:%S", time.gmtime(record['date'])),
            "Absolut": utils.humanbytes(record['size_total']),
            "Provisioned": utils.humanbytes(record['size_prov']),
            "Used": utils.humanbytes(record['size_used']),
            "Free": utils.humanbytes(record['size_free']),
            "Util %": f"{record['size_util']}%",
            "Prov Util %": f"{record['size_prov_util']}%",
        })
    return out


def get_node_iostats_history(node_id, history, records_count=20, parse_sizes=True, with_sizes=False):
    db_controller = DBController()
    node = db_controller.get_storage_node_by_id(node_id)
    if not node:
        logger.error("node not found")
        return False

    if history:
        records_number = utils.parse_history_param(history)
        if not records_number:
            logger.error(f"Error parsing history string: {history}")
            return False
    else:
        records_number = 20

    records = db_controller.get_node_stats(node, records_number)

    io_stats_keys = [
        "date",
        "read_bytes",
        "read_bytes_ps",
        "read_io_ps",
        "read_io",
        "read_latency_ps",
        "write_bytes",
        "write_bytes_ps",
        "write_io",
        "write_io_ps",
        "write_latency_ps",
    ]

    if with_sizes:
        io_stats_keys.extend(
            [
                "size_total",
                "size_prov",
                "size_used",
                "size_free",
                "size_util",
                "size_prov_util",
                "read_latency_ticks",
                "record_duration",
                "record_end_time",
                "record_start_time",
                "unmap_bytes",
                "unmap_bytes_ps",
                "unmap_io",
                "unmap_io_ps",
                "unmap_latency_ps",
                "unmap_latency_ticks",
                "write_bytes_ps",
                "write_latency_ticks",
            ]
        )
    # combine records
    new_records = utils.process_records(records, records_count, keys=io_stats_keys)

    if not parse_sizes:
        return new_records

    out = []
    for record in new_records:
        out.append({
            "Date": time.strftime("%Y-%m-%d %H:%M:%S", time.gmtime(record['date'])),
            "Read speed": utils.humanbytes(record['read_bytes_ps']),
            "Read IOPS": record["read_io_ps"],
            "Read lat": record["read_latency_ps"],
            "Write speed": utils.humanbytes(record["write_bytes_ps"]),
            "Write IOPS": record["write_io_ps"],
            "Write lat": record["write_latency_ps"],
        })
    return out


def get_node_ports(node_id):
    db_controller = DBController()
    node = db_controller.get_storage_node_by_id(node_id)
    if not node:
        logger.error("node not found")
        return False

    out = []
    for nic in node.data_nics:
        out.append({
            "ID": nic.get_id(),
            "Device name": nic.if_name,
            "Address": nic.ip4_address,
            "Net type": nic.get_transport_type(),
            "Status": nic.status,
        })
    return utils.print_table(out)


def get_node_port_iostats(port_id, history=None, records_count=20):
    db_controller = DBController()
    nodes = db_controller.get_storage_nodes()
    nd = None
    port = None
    for node in nodes:
        for nic in node.data_nics:
            if nic.get_id() == port_id:
                port = nic
                nd = node
                break

    if not port:
        logger.error("Port not found")
        return False

    if history:
        records_number = utils.parse_history_param(history)
        if not records_number:
            logger.error(f"Error parsing history string: {history}")
            return False
    else:
        records_number = 20

    records = db_controller.get_port_stats(nd.get_id(), port.get_id(), limit=records_number)
    new_records = utils.process_records(records, records_count)

    out = []
    for record in new_records:
        out.append({
            "Date": time.strftime("%H:%M:%S, %d/%m/%Y", time.gmtime(record['date'])),
            "out_speed": utils.humanbytes(record['out_speed']),
            "in_speed": utils.humanbytes(record['in_speed']),
            "bytes_sent": utils.humanbytes(record['bytes_sent']),
            "bytes_received": utils.humanbytes(record['bytes_received']),
        })
    return utils.print_table(out)


def deploy(ifname, mock_port=5000, num_of_devices=2):
    if not ifname:
        ifname = "eth0"

    dev_ip = utils.get_iface_ip(ifname)
    if not dev_ip:
        logger.error(f"Error getting interface ip: {ifname}")
        return False

    logger.info("NVMe SSD devices found on node:")
    stream = os.popen("lspci -Dnn | grep -i nvme")
    for l in stream.readlines():
        logger.info(l.strip())

    logger.info("Installing dependencies...")
    ret = scripts.install_deps()

    logger.info(f"Node IP: {dev_ip}")
    ret = scripts.configure_docker(dev_ip)

    node_docker = docker.DockerClient(base_url=f"tcp://{dev_ip}:2375", version="auto", timeout=60 * 5)
    cont_name = f"SNodeAPI_{mock_port}"
    # create the api container
    nodes = node_docker.containers.list(all=True)
    for node in nodes:
        if node.attrs["Name"] == f"/{cont_name}":
            logger.info("SNodeAPI container found, removing...")
            node.stop(timeout=1)
            node.remove(force=True)
            # time.sleep(1)

    logger.info("Creating SNodeAPI container")
    container = node_docker.containers.run(
        constants.SIMPLY_BLOCK_DOCKER_IMAGE,
        f"python simplyblock_web/node_webapp.py storage_node_mock {mock_port}",
        detach=True,
        privileged=True,
        name=cont_name,
        network_mode="host",
        volumes=[
            '/etc/simplyblock:/etc/simplyblock',
            '/etc/foundationdb:/etc/foundationdb',
            '/var/tmp:/var/tmp',
            '/var/run:/var/run',
            '/dev:/dev',
            '/lib/modules/:/lib/modules/',
            '/sys:/sys'],
        restart_policy={"Name": "always"},
        environment=[
            f"MOCK_PORT={mock_port}",
            f"DOCKER_IP={dev_ip}",
            f"NUM_OF_DEVICES={num_of_devices}",
        ]
    )
    return f"{dev_ip}:{mock_port}"


def deploy_cleaner():
    scripts.deploy_cleaner()
    return True


def get_host_secret(node_id):
    db_controller = DBController()
    node = db_controller.get_storage_node_by_id(node_id)
    if not node:
        logger.error("node not found")
        return False

    return node.host_secret


def get_ctrl_secret(node_id):
    db_controller = DBController()
    node = db_controller.get_storage_node_by_id(node_id)
    if not node:
        logger.error("node not found")
        return False

    return node.ctrl_secret


def health_check(node_id):
    db_controller = DBController()
    snode = db_controller.get_storage_node_by_id(node_id)
    if not snode:
        logger.error("node not found")
        return False

    try:

        res = utils.ping_host(snode.mgmt_ip)
        if res:
            logger.info(f"Ping host: {snode.mgmt_ip}... OK")
        else:
            logger.error(f"Ping host: {snode.mgmt_ip}... Failed")

        node_docker = docker.DockerClient(base_url=f"tcp://{snode.mgmt_ip}:2375", version="auto")
        containers_list = node_docker.containers.list(all=True)
        for cont in containers_list:
            name = cont.attrs['Name']
            state = cont.attrs['State']

            if name in ['/spdk', '/spdk_proxy', '/SNodeAPI'] or name.startswith("/app_"):
                logger.debug(state)
                since = ""
                try:
                    start = datetime.datetime.fromisoformat(state['StartedAt'].split('.')[0])
                    since = str(datetime.datetime.now() - start).split('.')[0]
                except:
                    pass
                clean_name = name.split(".")[0].replace("/", "")
                logger.info(f"Container: {clean_name}, Status: {state['Status']}, Since: {since}")

    except Exception as e:
        logger.error(f"Failed to connect to node's docker: {e}")

    try:
        logger.info("Connecting to node's SPDK")
        rpc_client = RPCClient(
            snode.mgmt_ip, snode.rpc_port,
            snode.rpc_username, snode.rpc_password,
            timeout=3, retry=1)

        ret = rpc_client.get_version()
        logger.info(f"SPDK version: {ret['version']}")

        ret = rpc_client.get_bdevs()
        logger.info(f"SPDK BDevs count: {len(ret)}")
        for bdev in ret:
            name = bdev['name']
            product_name = bdev['product_name']
            driver = ""
            for d in bdev['driver_specific']:
                driver = d
                break
            # logger.info(f"name: {name}, product_name: {product_name}, driver: {driver}")

        logger.info(f"getting device bdevs")
        for dev in snode.nvme_devices:
            nvme_bdev = rpc_client.get_bdevs(dev.nvme_bdev)
            if snode.enable_test_device:
                testing_bdev = rpc_client.get_bdevs(dev.testing_bdev)
            alceml_bdev = rpc_client.get_bdevs(dev.alceml_bdev)
            pt_bdev = rpc_client.get_bdevs(dev.pt_bdev)

            subsystem = rpc_client.subsystem_list(dev.nvmf_nqn)

            # dev.testing_bdev = test_name
            # dev.alceml_bdev = alceml_name
            # dev.pt_bdev = pt_name
            # # nvme.nvmf_nqn = subsystem_nqn
            # # nvme.nvmf_ip = IP
            # # nvme.nvmf_port = 4420

    except Exception as e:
        logger.error(f"Failed to connect to node's SPDK: {e}")

    try:
        logger.info("Connecting to node's API")
        snode_api = SNodeClient(snode.api_endpoint)
        node_info, _ = snode_api.info()
        logger.info(f"Node info: {node_info['hostname']}")

    except Exception as e:
        logger.error(f"Failed to connect to node's SPDK: {e}")


def get_info(node_id):
    db_controller = DBController()

    snode = db_controller.get_storage_node_by_id(node_id)
    if not snode:
        logger.error(f"Can not find storage node: {node_id}")
        return False

    snode_api = SNodeClient(snode.api_endpoint)
    node_info, _ = snode_api.info()
    return json.dumps(node_info, indent=2)


def get_spdk_info(node_id):
    db_controller = DBController()

    snode = db_controller.get_storage_node_by_id(node_id)
    if not snode:
        logger.error(f"Can not find storage node: {node_id}")
        return False

    rpc_client = RPCClient(snode.mgmt_ip, snode.rpc_port, snode.rpc_username, snode.rpc_password)
    ret = rpc_client.ultra21_util_get_malloc_stats()
    if not ret:
        logger.error(f"Failed to get SPDK info for node {node_id}")
        return False
    data = []
    for key in ret.keys():
        data.append({
            "Key": key,
            "Value": ret[key],
            "Parsed": utils.humanbytes(ret[key])
        })
    return utils.print_table(data)


def get(node_id):
    db_controller = DBController()

    snode = db_controller.get_storage_node_by_id(node_id)
    if not snode:
        logger.error(f"Can not find storage node: {node_id}")
        return False

    data = snode.get_clean_dict()
    return json.dumps(data, indent=2, sort_keys=True)


def set_node_status(node_id, status):
    db_controller = DBController()
    snode = db_controller.get_storage_node_by_id(node_id)
    if snode.status != status:
        old_status = snode.status
        snode.status = status
        snode.updated_at = str(datetime.datetime.now(datetime.timezone.utc))
        if status == StorageNode.STATUS_ONLINE:
            snode.online_since = str(datetime.datetime.now(datetime.timezone.utc))
        else:
            snode.online_since = ""
        snode.write_to_db(db_controller.kv_store)
        storage_events.snode_status_change(snode, snode.status, old_status, caused_by="monitor")
        distr_controller.send_node_status_event(snode, status)

    if snode.status == StorageNode.STATUS_ONLINE:
        snode = db_controller.get_storage_node_by_id(node_id)
        logger.info("Connecting to remote devices")
        snode.remote_devices = _connect_to_remote_devs(snode)
        if snode.enable_ha_jm:
            snode.remote_jm_devices = _connect_to_remote_jm_devs(snode)
        snode.health_check = True
        snode.write_to_db(db_controller.kv_store)

    return True


def recreate_lvstore_on_sec(snode):
    db_controller = DBController()
    rpc_client = RPCClient(
        snode.mgmt_ip, snode.rpc_port,
        snode.rpc_username, snode.rpc_password)

    nodes = db_controller.get_primary_storage_nodes_by_secondary_node_id(snode.get_id())

    for node in nodes:
        remote_rpc_client = RPCClient(
            node.mgmt_ip, node.rpc_port, node.rpc_username, node.rpc_password)

        lvol_list = db_controller.get_lvols_by_node_id(node.get_id())

        if node.status == StorageNode.STATUS_ONLINE:
            for lvol in lvol_list:
                for iface in node.data_nics:
                    if iface.ip4_address:
                        ret = remote_rpc_client.nvmf_subsystem_listener_set_ana_state(
                            lvol.nqn, iface.ip4_address, lvol.subsys_port, False, "inaccessible")

            remote_rpc_client.bdev_lvol_set_leader(False, lvs_name=node.lvstore)
            remote_rpc_client.bdev_distrib_force_to_non_leader(node.jm_vuid)

        ret, err = _create_bdev_stack(snode, node.lvstore_stack, primary_node=node)
        ret = rpc_client.bdev_examine(node.raid)
        ret = rpc_client.bdev_wait_for_examine()
        ret = rpc_client.bdev_lvol_set_lvs_ops(node.lvstore, node.jm_vuid, node.lvol_subsys_port)

        for lvol in lvol_list:
            is_created, error = lvol_controller.recreate_lvol_on_node(
                lvol, snode, 1, ana_state="inaccessible")
            if error:
                logger.error(f"Failed to recreate LVol: {lvol.get_id()} on node: {snode.get_id()}")
                lvol.status = LVol.STATUS_OFFLINE
            else:
                lvol.status = LVol.STATUS_ONLINE
                lvol.io_error = False
                lvol.health_check = True
            lvol.write_to_db(db_controller.kv_store)

        rpc_client.bdev_lvol_set_leader(False, lvs_name=node.lvstore)
        rpc_client.bdev_distrib_force_to_non_leader(node.jm_vuid)

        if node.status == StorageNode.STATUS_ONLINE:
            for lvol in lvol_list:
                for iface in node.data_nics:
                    if iface.ip4_address:
                        ret = remote_rpc_client.nvmf_subsystem_listener_set_ana_state(
                            lvol.nqn, iface.ip4_address, lvol.subsys_port, True)

            time.sleep(5)

        for lvol in lvol_list:
            for iface in snode.data_nics:
                if iface.ip4_address:
                    ret = rpc_client.nvmf_subsystem_listener_set_ana_state(
                        lvol.nqn, iface.ip4_address, lvol.subsys_port, False)

    return True


def recreate_lvstore(snode):
    db_controller = DBController()

    if snode.is_secondary_node:
        return recreate_lvstore_on_sec(snode)

    # # connecting to remote devices
    # logger.info("Connecting to remote devices")
    # snode = db_controller.get_storage_node_by_id(snode.get_id())
    # snode.remote_devices = _connect_to_remote_devs(snode)
    # if snode.enable_ha_jm:
    #     online_devs = []
    #     for remote_device in snode.remote_jm_devices:
    #         if remote_device.status == StorageNode.STATUS_ONLINE:
    #             online_devs.append(remote_device)
    #
    #     if len(online_devs) < 2:
    #         devs = get_sorted_ha_jms(snode)
    #         for did in devs:
    #             dev = db_controller.get_jm_device_by_id(did)
    #             online_devs.append(dev)
    #             if len(online_devs) > snode.ha_jm_count - 1:
    #                 break
    #
    #     snode.remote_jm_devices = online_devs
    #     snode.remote_jm_devices = _connect_to_remote_jm_devs(snode)
    # snode.write_to_db()

    # time.sleep(1)

    ret, err = _create_bdev_stack(snode, [], primary_node=snode)

    if err:
        logger.error(f"Failed to recreate lvstore on node {snode.get_id()}")
        logger.error(err)
        return False

    # ret = rpc_client.bdev_examine(snode.raid)
    # ret = rpc_client.bdev_wait_for_examine()
    # ret = rpc_client.bdev_lvol_set_lvs_groupid(snode.lvstore, snode.jm_vuid)
    # time.sleep(1)


    sec_node = db_controller.get_storage_node_by_id(snode.secondary_node_id)
    sec_node_api = SNodeClient(sec_node.api_endpoint)

    prim_node_suspend = False
    lvol_list = db_controller.get_lvols_by_node_id(snode.get_id())
    if sec_node:
        if sec_node.status == StorageNode.STATUS_UNREACHABLE:
            prim_node_suspend = True
        elif sec_node.status == StorageNode.STATUS_ONLINE:
            sec_rpc_client = RPCClient(sec_node.mgmt_ip, sec_node.rpc_port, sec_node.rpc_username, sec_node.rpc_password)

            # for lvol in lvol_list:
            #     if lvol.ha_type == "ha":
            #         for iface in sec_node.data_nics:
            #             if iface.ip4_address:
            #                 ret = sec_rpc_client.nvmf_subsystem_listener_set_ana_state(
            #                     lvol.nqn, iface.ip4_address, lvol.subsys_port, False, "inaccessible")

            sec_node_api.firewall_set_port(snode.lvol_subsys_port, "tcp", "block")

            sec_rpc_client.bdev_lvol_set_leader(False, lvs_name=snode.lvstore, bs_nonleadership=True)
            sec_rpc_client.bdev_distrib_force_to_non_leader(snode.jm_vuid)
            time.sleep(0.5)

    rpc_client = RPCClient(
        snode.mgmt_ip, snode.rpc_port,
        snode.rpc_username, snode.rpc_password, retry=1, timeout=30)

    ret = rpc_client.bdev_examine(snode.raid)
    ret = rpc_client.bdev_wait_for_examine()
    ret = rpc_client.bdev_lvol_set_lvs_ops(snode.lvstore, snode.jm_vuid, snode.lvol_subsys_port)

    if not lvol_list:
        prim_node_suspend = False

    # ret, err = _create_bdev_stack(snode, [], primary_node=snode)
    #
    # if err:
    #     logger.error(f"Failed to recreate lvstore on node {snode.get_id()}")
    #     logger.error(err)
    #     return False
    #
    # ret = rpc_client.bdev_examine(snode.raid)
    # ret = rpc_client.bdev_wait_for_examine()
    # time.sleep(1)
    #
    # ret = rpc_client.bdev_lvol_set_lvs_ops(snode.lvstore, snode.jm_vuid, snode.lvol_subsys_port)

    if snode.jm_vuid:
        ret = rpc_client.jc_explicit_synchronization(snode.jm_vuid)
        logger.info(f"JM Sync res: {ret}")

    lvol_ana_state = "optimized"
    if prim_node_suspend:
        lvol_ana_state = "inaccessible"

    for lvol in lvol_list:
        lvol_obj = db_controller.get_lvol_by_id(lvol.get_id())
        is_created, error = lvol_controller.recreate_lvol_on_node(lvol_obj, snode, ana_state=lvol_ana_state)
        if error:
            logger.error(f"Failed to recreate LVol: {lvol_obj.get_id()} on node: {snode.get_id()}")
            lvol_obj.status = LVol.STATUS_OFFLINE
        else:
            lvol_obj.status = LVol.STATUS_ONLINE
            lvol_obj.io_error = False
            lvol_obj.health_check = True
        lvol_obj.write_to_db()

    # if snode.jm_vuid:
    #     ret = rpc_client.jc_explicit_synchronization(snode.jm_vuid)
    #     logger.info(f"JM Sync res: {ret}")

    rpc_client.bdev_lvol_set_leader(True, lvs_name=snode.lvstore)

    if prim_node_suspend:
        if sec_node.status == StorageNode.STATUS_ONLINE:
            sec_node_api.firewall_set_port(snode.lvol_subsys_port, "tcp", "allow")

        set_node_status(snode.get_id(), StorageNode.STATUS_SUSPENDED)
        logger.info("Node restart interrupted because secondary node is unreachable")
        logger.info("Node status changed to suspended")
        return False

    if sec_node.status == StorageNode.STATUS_ONLINE:
        time.sleep(10)
        sec_node_api.firewall_set_port(snode.lvol_subsys_port, "tcp", "allow")

        # sec_rpc_client = RPCClient(sec_node.mgmt_ip, sec_node.rpc_port, sec_node.rpc_username, sec_node.rpc_password, timeout=3, retry=2)
        # for lvol in lvol_list:
        #     if lvol.ha_type == "ha":
        #         for iface in sec_node.data_nics:
        #             if iface.ip4_address:
        #                 ret = sec_rpc_client.nvmf_subsystem_listener_set_ana_state(
        #                     lvol.nqn, iface.ip4_address, lvol.subsys_port, False)
    return True


def get_sorted_ha_jms(current_node):
    db_controller = DBController()
    jm_count = {}
    for node in db_controller.get_storage_nodes_by_cluster_id(current_node.cluster_id):
        if (node.get_id() == current_node.get_id() or node.status != StorageNode.STATUS_ONLINE  or
                node.is_secondary_node):
            continue
        if node.jm_device and node.jm_device.status == JMDevice.STATUS_ONLINE:
            jm_count[node.jm_device.get_id()] = 1 + jm_count.get(node.jm_device.get_id(), 0)
        for rem_jm_device in node.remote_jm_devices:
            if rem_jm_device.get_id() != current_node.jm_device.get_id():
                try:
                    if db_controller.get_jm_device_by_id(rem_jm_device.get_id()).status == JMDevice.STATUS_ONLINE:
                        jm_count[rem_jm_device.get_id()] = 1 + jm_count.get(rem_jm_device.get_id(), 0)
                except :
                    pass
    jm_count = dict(sorted(jm_count.items(), key=lambda x: x[1]))
    return list(jm_count.keys())[:3]


def get_node_jm_names(current_node):
    db_controller = DBController()
    jm_list = []
    if current_node.jm_device:
        jm_list.append(current_node.jm_device.jm_bdev)
    else:
        jm_list.append("JM_LOCAL")

    if current_node.enable_ha_jm:
        for jm_dev in current_node.remote_jm_devices[:current_node.ha_jm_count-1]:
            jm_list.append(jm_dev.remote_bdev)
    return jm_list


def get_secondary_nodes(current_node):
    db_controller = DBController()
    nodes = []
    for node in db_controller.get_storage_nodes_by_cluster_id(current_node.cluster_id):
        if node.get_id() != current_node.get_id() and node.is_secondary_node:
            nodes.append(node.get_id())
    return nodes


def create_lvstore(snode, ndcs, npcs, distr_bs, distr_chunk_bs, page_size_in_blocks, max_size, nodes):
    db_controller = DBController()
    lvstore_stack = []
    distrib_list = []
    distrib_vuids = []
    size = max_size // snode.number_of_distribs
    distr_page_size = (ndcs + npcs) * page_size_in_blocks
    cluster_sz = ndcs * page_size_in_blocks
    strip_size_kb = int((ndcs + npcs) * 2048)
    strip_size_kb = utils.nearest_upper_power_of_2(strip_size_kb)
    jm_vuid = 0
    jm_ids = []
    lvol_subsys_port = utils.get_next_port(snode.cluster_id)
    if snode.enable_ha_jm:
        jm_vuid = utils.get_random_vuid()
        jm_ids = get_sorted_ha_jms(snode)
        logger.debug(f"online_jms: {str(jm_ids)}")
        snode.remote_jm_devices = _connect_to_remote_jm_devs(snode, jm_ids)
        snode.jm_vuid = jm_vuid
        snode.write_to_db()

    for _ in range(snode.number_of_distribs):
        distrib_vuid = utils.get_random_vuid()
        while distrib_vuid in distrib_list:
            distrib_vuid = utils.get_random_vuid()

        distrib_name = f"distrib_{distrib_vuid}"
        lvstore_stack.extend(
            [
                {
                    "type": "bdev_distr",
                    "name": distrib_name,
                    "params": {
                        "name": distrib_name,
                        "jm_vuid": jm_vuid,
                        "vuid": distrib_vuid,
                        "ndcs": ndcs,
                        "npcs": npcs,
                        "num_blocks": size // distr_bs,
                        "block_size": distr_bs,
                        "chunk_size": distr_chunk_bs,
                        "pba_page_size": distr_page_size,
                    }
                }
            ]
        )
        distrib_list.append(distrib_name)
        distrib_vuids.append(distrib_vuid)


    if len(distrib_list) == 1:
        raid_device = distrib_list[0]
    else:
        raid_device = f"raid0_{jm_vuid}"
        lvstore_stack.append(
            {
                "type": "bdev_raid",
                "name": raid_device,
                "params": {
                    "name": raid_device,
                    "raid_level": "0",
                    "base_bdevs": distrib_list,
                    "strip_size_kb": strip_size_kb
                },
                "distribs_list": distrib_list,
                "jm_ids": jm_ids,
                "jm_vuid": jm_vuid
            }
        )

    lvs_name = f"LVS_{jm_vuid}"
    lvstore_stack.append(
        {
            "type": "bdev_lvstore",
            "name": lvs_name,
            "params": {
                "name": lvs_name,
                "bdev_name": raid_device,
                "cluster_sz": cluster_sz,
                "clear_method": "none",
                "num_md_pages_per_cluster_ratio": 1,
            }
        }
    )

    snode.lvstore = lvs_name
    snode.lvstore_stack = lvstore_stack
    snode.raid = raid_device
    snode.lvol_subsys_port = lvol_subsys_port
    snode.write_to_db()

    ret, err = _create_bdev_stack(snode, lvstore_stack)
    if err:
        logger.error(f"Failed to create lvstore on node {snode.get_id()}")
        logger.error(err)
        return False

    if snode.secondary_node_id:
        # creating lvstore on secondary
        sec_node_1 = db_controller.get_storage_node_by_id(snode.secondary_node_id)
        ret, err = _create_bdev_stack(sec_node_1, lvstore_stack, primary_node=snode)
        if err:
            logger.error(f"Failed to create lvstore on node {sec_node_1.get_id()}")
            logger.error(err)
            return False

        temp_rpc_client = RPCClient(
                sec_node_1.mgmt_ip, sec_node_1.rpc_port,
                sec_node_1.rpc_username, sec_node_1.rpc_password)

        ret = temp_rpc_client.bdev_examine(snode.raid)
        ret = temp_rpc_client.bdev_wait_for_examine()
        ret = temp_rpc_client.bdev_lvol_set_lvs_ops(snode.lvstore, snode.jm_vuid, snode.lvol_subsys_port)

        sec_node_1.write_to_db()

    return True


def _create_bdev_stack(snode, lvstore_stack=None, primary_node=None):
    rpc_client = RPCClient(snode.mgmt_ip, snode.rpc_port, snode.rpc_username, snode.rpc_password )

    created_bdevs = []
    if not lvstore_stack:
        # Restart case
        stack = snode.lvstore_stack
    else:
        stack = lvstore_stack

    node_bdevs = rpc_client.get_bdevs()
    if node_bdevs:
        node_bdev_names = [b['name'] for b in node_bdevs]
    else:
        node_bdev_names = []

    for bdev in stack:
        type = bdev['type']
        name = bdev['name']
        params = bdev['params']

        if name in node_bdev_names:
            continue

        elif type == "bdev_distr":
            if snode.is_secondary_node and primary_node:
                jm_list = []
                if primary_node.jm_device and primary_node.jm_device.status == JMDevice.STATUS_ONLINE:
                    bdev_name = f"remote_{primary_node.jm_device.jm_bdev}n1"
                    jm_list.append(bdev_name)
                else:
                    jm_list.append("JM_LOCAL")
                for jm_dev in primary_node.remote_jm_devices[:primary_node.ha_jm_count-1]:
                    jm_list.append(jm_dev.remote_bdev)
                params['jm_names'] = jm_list
            else:
                params['jm_names'] = get_node_jm_names(snode)

            if snode.distrib_cpu_cores:
                distrib_cpu_mask = utils.decimal_to_hex_power_of_2(snode.distrib_cpu_cores[snode.distrib_cpu_index])
                params['distrib_cpu_mask'] = distrib_cpu_mask
                snode.distrib_cpu_index = (snode.distrib_cpu_index + 1) % len(snode.distrib_cpu_cores)
            ret = rpc_client.bdev_distrib_create(**params)
            if ret:
                ret = distr_controller.send_cluster_map_to_distr(snode, name)
                if not ret:
                    return False, "Failed to send cluster map"
                time.sleep(1)

        elif type == "bdev_lvstore" and lvstore_stack and not snode.is_secondary_node:
            ret = rpc_client.create_lvstore(**params)
            if ret and snode.jm_vuid > 0:
                rpc_client.bdev_lvol_set_lvs_ops(snode.lvstore, snode.jm_vuid, snode.lvol_subsys_port)

        elif type == "bdev_ptnonexcl":
            ret = rpc_client.bdev_PT_NoExcl_create(**params)

        elif type == "bdev_raid":

            distribs_list = bdev["distribs_list"]
            strip_size_kb = params["strip_size_kb"]
            ret = rpc_client.bdev_raid_create(name, distribs_list, strip_size_kb=strip_size_kb)

        else:
            logger.debug(f"Unknown BDev type: {type}")
            continue

        if ret:
            bdev['status'] = "created"
            created_bdevs.insert(0, bdev)
        else:
            if created_bdevs:
                # rollback
                _remove_bdev_stack(created_bdevs[::-1], rpc_client)
            return False, f"Failed to create BDev: {name}"

    return True, None


def _remove_bdev_stack(bdev_stack, rpc_client, remove_distr_only=False):
    for bdev in reversed(bdev_stack):
        if 'status' in bdev and bdev['status'] == 'deleted':
            continue
        type = bdev['type']
        name = bdev['name']
        if type == "bdev_distr":
            ret = rpc_client.bdev_distrib_delete(name)
        elif type == "bdev_raid":
            ret = rpc_client.bdev_raid_delete(name)
        elif type == "bdev_lvstore" and not remove_distr_only:
            ret = rpc_client.bdev_lvol_delete_lvstore(name)
        elif type == "bdev_ptnonexcl":
            ret = rpc_client.bdev_PT_NoExcl_delete(name)
        else:
            logger.debug(f"Unknown BDev type: {type}")
            continue
        if not ret:
            logger.error(f"Failed to delete BDev {name}")

        bdev['status'] = 'deleted'
        # time.sleep(1)


def send_cluster_map(node_id):
    db_controller = DBController()
    snode = db_controller.get_storage_node_by_id(node_id)
    if not snode:
        logger.error(f"snode not found: {node_id}")
        return False

    logger.info("Sending cluster map")
    return distr_controller.send_cluster_map_to_node(snode)


def get_cluster_map(node_id):
    db_controller = DBController()
    snode = db_controller.get_storage_node_by_id(node_id)
    if not snode:
        logger.error(f"snode not found: {node_id}")
        return False

    distribs_list = []
    nodes = [snode]
    if snode.is_secondary_node:
        for node in db_controller.get_storage_nodes():
            if node.secondary_node_id == snode.get_id():
                for bdev in node.lvstore_stack:
                    type = bdev['type']
                    if type == "bdev_raid":
                        distribs_list.extend(bdev["distribs_list"])

    else:
        if snode.secondary_node_id:
            sec =  db_controller.get_storage_node_by_id(snode.secondary_node_id)
            if sec:
                nodes.append(sec)

        for bdev in snode.lvstore_stack:
            type = bdev['type']
            if type == "bdev_raid":
                distribs_list.extend(bdev["distribs_list"])

    for node in nodes:
        logger.info(f"getting cluster map from node: {node.get_id()}")
        rpc_client = RPCClient(node.mgmt_ip, node.rpc_port, node.rpc_username, node.rpc_password)
        for distr in distribs_list:
            ret = rpc_client.distr_get_cluster_map(distr)
            if not ret:
                logger.error(f"Failed to get distr cluster map: {distr}")
                return False
            logger.debug(ret)
            print("*"*100)
            print(distr)
            results, is_passed = distr_controller.parse_distr_cluster_map(ret)
            print(utils.print_table(results))
    return True


def make_sec_new_primary(node_id):
    db_controller = DBController()
    snode = db_controller.get_storage_node_by_id(node_id)
    if not snode:
        logger.error(f"snode not found: {node_id}")
        return False

    for dev in snode.nvme_devices:
        if dev.status == NVMeDevice.STATUS_NEW:
            device_controller.add_device(dev.get_id())

    time.sleep(5)
    for dev in snode.nvme_devices:
        if dev.status == NVMeDevice.STATUS_REMOVED:
            device_controller.device_set_failed(dev.get_id())

    snode = db_controller.get_storage_node_by_id(node_id)
    snode.primary_ip = snode.mgmt_ip
    snode.write_to_db(db_controller.kv_store)
    return True


def dump_lvstore(node_id):
    db_controller = DBController()

    snode = db_controller.get_storage_node_by_id(node_id)
    if not snode:
        logger.error(f"Can not find storage node: {node_id}")
        return False

    if not snode.lvstore:
        logger.error("Storage node does not have lvstore")
        return False

    rpc_client = RPCClient(snode.mgmt_ip, snode.rpc_port, snode.rpc_username, snode.rpc_password, timeout=3, retry=0)
    logger.info(f"Dumping lvstore data on node: {snode.get_id()}")
    file_name = f"LVS_dump_{snode.hostname}_{snode.lvstore}_{str(datetime.datetime.now().isoformat())}.txt"
    file_path = f"/etc/simplyblock/{file_name}"
    ret = rpc_client.bdev_lvs_dump(snode.lvstore, file_path)
    # if not ret:
    #     logger.error("faild to dump lvstore data")
    #     return False

    logger.info(f"LVS dump file will be here: {file_path}")
    return True<|MERGE_RESOLUTION|>--- conflicted
+++ resolved
@@ -1122,11 +1122,7 @@
         logger.error(e)
         return False
 
-<<<<<<< HEAD
     # time.sleep(10)
-=======
-    # time.sleep(5)
->>>>>>> ec8d613d
     if not results:
         logger.error(f"Failed to start spdk: {err}")
         return False
