--- conflicted
+++ resolved
@@ -727,20 +727,6 @@
             connect_threads.append(t)
             t.start()
 
-<<<<<<< HEAD
-            remote_bdev = RemoteDevice()
-            remote_bdev.uuid = dev.uuid
-            remote_bdev.alceml_name = dev.alceml_name
-            remote_bdev.node_id = dev.node_id
-            remote_bdev.size = dev.size
-            remote_bdev.status = NVMeDevice.STATUS_ONLINE
-            remote_bdev.nvmf_multipath = dev.nvmf_multipath
-            remote_bdev.remote_bdev = connect_device(
-                    f"remote_{dev.alceml_bdev}", dev, this_node,
-                    bdev_names=node_bdev_names, reattach=reattach,
-            )
-            remote_devices.append(remote_bdev)
-=======
     for t in connect_threads:
         t.join()
 
@@ -749,15 +735,21 @@
         node_bdev_names = [b['name'] for b in node_bdevs]
 
     for dev in devices_to_connect:
+        remote_bdev = RemoteDevice()
+        remote_bdev.uuid = dev.uuid
+        remote_bdev.alceml_name = dev.alceml_name
+        remote_bdev.node_id = dev.node_id
+        remote_bdev.size = dev.size
+        remote_bdev.status = NVMeDevice.STATUS_ONLINE
+        remote_bdev.nvmf_multipath = dev.nvmf_multipath
         for bdev in node_bdev_names:
             if bdev.startswith(f"remote_{dev.alceml_bdev}"):
-                dev.remote_bdev = bdev
+                remote_bdev.remote_bdev = bdev
                 break
-        if not dev.remote_bdev:
+        if not remote_bdev.remote_bdev:
             logger.error(f"Failed to connect to remote device {dev.alceml_name}")
             continue
-        remote_devices.append(dev)
->>>>>>> 3c60a2c0
+        remote_devices.append(remote_bdev)
 
     return remote_devices
 
@@ -2005,12 +1997,7 @@
                 except RuntimeError:
                     logger.error('Failed to connect to remote devices')
                     return False
-<<<<<<< HEAD
                 node.write_to_db()
-=======
-                node.write_to_db(kv_store)
-
->>>>>>> 3c60a2c0
 
             logger.info("Sending device status event")
             snode = db_controller.get_storage_node_by_id(snode.get_id())
@@ -2167,28 +2154,8 @@
             "Health": snode.jm_device.health_check
         })
 
-<<<<<<< HEAD
-    for jm_id in snode.jm_ids:
-        try:
-            jm_device = db_controller.get_jm_device_by_id(jm_id)
-        except KeyError:
-            continue
-
-        jm_devices.append({
-            "UUID": jm_device.uuid,
-            "Name": jm_device.device_name,
-            "Size": utils.humanbytes(jm_device.size),
-            "Status": jm_device.status,
-            "IO Err": jm_device.io_error,
-            "Health": jm_device.health_check
-        })
-
-    for remote_device in snode.remote_devices:
-        logger.debug(remote_device)
-=======
     for device in snode.remote_devices:
         logger.debug(device)
->>>>>>> 3c60a2c0
         logger.debug("*" * 20)
         name = remote_device.alceml_name
         status = remote_device.status
