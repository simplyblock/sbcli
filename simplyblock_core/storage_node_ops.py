# coding=utf-8
import datetime
import json
import logging as log
import os

import pprint

import time
import uuid

import docker

from simplyblock_core import constants, scripts, distr_controller
from simplyblock_core import utils
from simplyblock_core.controllers import lvol_controller, storage_events, snapshot_controller, device_events, \
    device_controller, tasks_controller
from simplyblock_core.kv_store import DBController
from simplyblock_core import shell_utils
from simplyblock_core.models.iface import IFace
from simplyblock_core.models.job_schedule import JobSchedule
from simplyblock_core.models.nvme_device import NVMeDevice, JMDevice
from simplyblock_core.models.storage_node import StorageNode
from simplyblock_core.pci_utils import get_nvme_devices, bind_spdk_driver
from simplyblock_core.rpc_client import RPCClient
from simplyblock_core.snode_client import SNodeClient

logger = log.getLogger()


class StorageOpsException(Exception):
    def __init__(self, message):
        self.message = message


def _get_data_nics(data_nics):
    if not data_nics:
        return
    out, _, _ = shell_utils.run_command("ip -j address show")
    data = json.loads(out)
    logger.debug("ifaces")
    logger.debug(pprint.pformat(data))

    def _get_ip4_address(list_of_addr):
        if list_of_addr:
            for data in list_of_addr:
                if data['family'] == 'inet':
                    return data['local']
        return ""

    devices = {i["ifname"]: i for i in data}
    iface_list = []
    for nic in data_nics:
        if nic not in devices:
            continue
        device = devices[nic]
        iface = IFace({
            'uuid': str(uuid.uuid4()),
            'if_name': device['ifname'],
            'ip4_address': _get_ip4_address(device['addr_info']),
            'port_number': 1,  # TODO: check this value
            'status': device['operstate'],
            'net_type': device['link_type']})
        iface_list.append(iface)

    return iface_list


def _get_if_ip_address(ifname):
    out, _, _ = shell_utils.run_command("ip -j address show %s" % ifname)
    data = json.loads(out)
    logger.debug(pprint.pformat(data))
    if data:
        data = data[0]
        if 'addr_info' in data and data['addr_info']:
            address_info = data['addr_info']
            for adr in address_info:
                if adr['family'] == 'inet':
                    return adr['local']
    logger.error("IP not found for interface %s", ifname)
    exit(1)


def addNvmeDevices(snode, devs):
    rpc_client = RPCClient(
        snode.mgmt_ip, snode.rpc_port,
        snode.rpc_username, snode.rpc_password, timeout=60, retry=10)

    devices = []
    next_physical_label = get_next_physical_device_order()
    for pcie in devs:

<<<<<<< HEAD
        pci_st = str(pcie).replace("0", "").replace(":","").replace(".","")
        nvme_controller = "nvme_%s" % pci_st
        ret = rpc_client.bdev_nvme_controller_list(nvme_controller)
        if not ret:
            rpc_client.bdev_nvme_controller_attach(nvme_controller, pcie)
            time.sleep(2)

        nvme_bdev = f"{nvme_controller}n1"
        rpc_client.bdev_examine(nvme_bdev)
        ret = rpc_client.get_bdevs(nvme_bdev)
        nvme_dict = ret[0]
        nvme_driver_data = nvme_dict['driver_specific']['nvme'][0]
        model_number = nvme_driver_data['ctrlr_data']['model_number']
        total_size = nvme_dict['block_size'] * nvme_dict['num_blocks']

        devices.append(
            NVMeDevice({
                'uuid': str(uuid.uuid4()),
                'device_name': nvme_dict['name'],
                'size': total_size,
                'physical_label': next_physical_label,
                'pcie_address': nvme_driver_data['pci_address'],
                'model_id': model_number,
                'serial_number': nvme_driver_data['ctrlr_data']['serial_number'],
                'nvme_bdev': nvme_bdev,
                'nvme_controller': nvme_controller,
                'node_id': snode.get_id(),
                'cluster_id': snode.cluster_id,
                'status': NVMeDevice.STATUS_ONLINE
        }))
=======
        if pcie in ctr_map:
            nvme_controller = ctr_map[pcie]
            nvme_bdevs = []
            for bdev in rpc_client.get_bdevs():
                if bdev['name'].startswith(nvme_controller):
                    nvme_bdevs.append(bdev['name'])
        else:
            pci_st = str(pcie).replace("0", "").replace(":", "").replace(".", "")
            nvme_controller = "nvme_%s" % pci_st
            nvme_bdevs, err = rpc_client.bdev_nvme_controller_attach(nvme_controller, pcie)
            time.sleep(2)

        for nvme_bdev in nvme_bdevs:
            rpc_client.bdev_examine(nvme_bdev)
            time.sleep(3)
            ret = rpc_client.get_bdevs(nvme_bdev)
            nvme_dict = ret[0]
            nvme_driver_data = nvme_dict['driver_specific']['nvme'][0]
            model_number = nvme_driver_data['ctrlr_data']['model_number']
            total_size = nvme_dict['block_size'] * nvme_dict['num_blocks']

            devices.append(
                NVMeDevice({
                    'uuid': str(uuid.uuid4()),
                    'device_name': nvme_dict['name'],
                    'size': total_size,
                    'physical_label': next_physical_label,
                    'pcie_address': nvme_driver_data['pci_address'],
                    'model_id': model_number,
                    'serial_number': nvme_driver_data['ctrlr_data']['serial_number'],
                    'nvme_bdev': nvme_bdev,
                    'nvme_controller': nvme_controller,
                    'node_id': snode.get_id(),
                    'cluster_id': snode.cluster_id,
                    'status': NVMeDevice.STATUS_ONLINE
            }))
>>>>>>> 5466a802
        next_physical_label += 1
    return devices


def _get_nvme_list(cluster):
    out, err, _ = shell_utils.run_command("sudo nvme list -v -o json")
    data = json.loads(out)
    logger.debug("nvme list:")
    logger.debug(pprint.pformat(data))

    def _get_pcie_controller(ctrl_list):
        if ctrl_list:
            for item in ctrl_list:
                if 'Transport' in item and item['Transport'] == 'pcie':
                    return item

    def _get_size_from_namespaces(namespaces):
        size = 0
        if namespaces:
            for ns in namespaces:
                size += ns['PhysicalSize']
        return size

    sequential_number = 0
    devices = []
    if data and 'Devices' in data:
        for dev in data['Devices'][0]['Subsystems']:
            controller = _get_pcie_controller(dev['Controllers'])
            if not controller:
                continue

            if controller['ModelNumber'] not in cluster.model_ids:
                logger.info("Device model ID is not recognized: %s, skipping device: %s",
                            controller['ModelNumber'], controller['Controller'])
                continue

            size = _get_size_from_namespaces(controller['Namespaces'])
            device_partitions_count = int(size / (cluster.blk_size * cluster.page_size_in_blocks))
            devices.append(
                NVMeDevice({
                    'device_name': controller['Controller'],
                    'sequential_number': sequential_number,
                    'partitions_count': device_partitions_count,
                    'capacity': size,
                    'size': size,
                    'pcie_address': controller['Address'],
                    'model_id': controller['ModelNumber'],
                    'serial_number': controller['SerialNumber'],
                    # 'status': controller['State']
                }))
            sequential_number += device_partitions_count
    return devices


def _run_nvme_smart_log(dev_name):
    out, _, _ = shell_utils.run_command("sudo nvme smart-log /dev/%s -o json" % dev_name)
    data = json.loads(out)
    logger.debug(out)
    return data


def _run_nvme_smart_log_add(dev_name):
    out, _, _ = shell_utils.run_command("sudo nvme intel smart-log-add /dev/%s --json" % dev_name)
    data = json.loads(out)
    logger.debug(out)
    return data


def get_next_cluster_device_order(db_controller, cluster_id):
    max_order = 0
    found = False
    for node in db_controller.get_storage_nodes_by_cluster_id(cluster_id):
        for dev in node.nvme_devices:
            found = True
            max_order = max(max_order, dev.cluster_device_order)
    if found:
        return max_order + 1
    return 0


def get_next_physical_device_order():
    db_controller = DBController()
    max_order = 0
    found = False
    for node in db_controller.get_storage_nodes():
        for dev in node.nvme_devices:
            found = True
            max_order = max(max_order, dev.physical_label)
    if found:
        return max_order + 1
    return 0


def _search_for_partitions(rpc_client, nvme_device):
    partitioned_devices = []
    for bdev in rpc_client.get_bdevs():
        name = bdev['name']
        if name.startswith(f"{nvme_device.nvme_bdev}p"):
            new_dev = NVMeDevice(nvme_device.to_dict())
            new_dev.uuid = str(uuid.uuid4())
            new_dev.device_name = name
            new_dev.nvme_bdev = name
            new_dev.size = bdev['block_size'] * bdev['num_blocks']
            partitioned_devices.append(new_dev)
    return partitioned_devices


def _create_jm_stack_on_raid(rpc_client, jm_nvme_bdevs, snode, after_restart):
    raid_bdev = f"raid_jm_{snode.get_id()}"
    ret = rpc_client.bdev_raid_create(raid_bdev, jm_nvme_bdevs)
    if not ret:
        logger.error(f"Failed to create raid_jm_{snode.get_id()}")
        return False
    alceml_name = f"alceml_jm_{snode.get_id()}"
    pba_init_mode = 3
    if after_restart:
        pba_init_mode = 2
    if snode.alceml_cpu_cores:
        alceml_cpu_mask = utils.decimal_to_hex_power_of_2(snode.alceml_cpu_cores[snode.alceml_cpu_index])
        ret = rpc_client.bdev_alceml_create(alceml_name, raid_bdev, str(uuid.uuid4()), pba_init_mode=pba_init_mode,
                                            alceml_cpu_mask=alceml_cpu_mask)
        snode.alceml_cpu_index = (snode.alceml_cpu_index + 1) % len(snode.alceml_cpu_cores)
    else:
        ret = rpc_client.bdev_alceml_create(alceml_name, raid_bdev, str(uuid.uuid4()), pba_init_mode=pba_init_mode)
    if not ret:
        logger.error(f"Failed to create alceml bdev: {alceml_name}")
        return False

    jm_bdev = f"jm_{snode.get_id()}"
    ret = rpc_client.bdev_jm_create(jm_bdev, alceml_name, jm_cpu_mask=snode.jm_cpu_mask)
    if not ret:
        logger.error(f"Failed to create {jm_bdev}")
        return False
    ret = rpc_client.get_bdevs(raid_bdev)

    return JMDevice({
        'uuid': str(uuid.uuid4()),
        'device_name': jm_bdev,
        'size': ret[0]["block_size"] * ret[0]["num_blocks"],
        'status': JMDevice.STATUS_ONLINE,
        'jm_nvme_bdev_list': jm_nvme_bdevs,
        'raid_bdev': raid_bdev,
        'alceml_bdev': alceml_name,
        'jm_bdev': jm_bdev
    })


def _create_jm_stack_on_device(rpc_client, nvme, snode, after_restart):

    alceml_id = nvme.get_id()
    alceml_name = device_controller.get_alceml_name(alceml_id)
    logger.info(f"adding {alceml_name}")

    pba_init_mode = 3
    if after_restart:
        pba_init_mode = 2
    if snode.alceml_cpu_cores:
        alceml_cpu_mask = utils.decimal_to_hex_power_of_2(snode.alceml_cpu_cores[snode.alceml_cpu_index])
        ret = rpc_client.bdev_alceml_create(alceml_name, nvme.nvme_bdev, alceml_id, pba_init_mode=pba_init_mode,
                                            alceml_cpu_mask=alceml_cpu_mask)
        snode.alceml_cpu_index = (snode.alceml_cpu_index + 1) % len(snode.alceml_cpu_cores)
    else:
        ret = rpc_client.bdev_alceml_create(alceml_name, nvme.nvme_bdev, alceml_id, pba_init_mode=pba_init_mode)

    if not ret:
        logger.error(f"Failed to create alceml bdev: {alceml_name}")
        return False

    jm_bdev = f"jm_{snode.get_id()}"
    ret = rpc_client.bdev_jm_create(jm_bdev, alceml_name, jm_cpu_mask=snode.jm_cpu_mask)
    if not ret:
        logger.error(f"Failed to create {jm_bdev}")
        return False

    return JMDevice({
        'uuid': alceml_id,
        'device_name': jm_bdev,
        'size': nvme.size,
        'status': JMDevice.STATUS_ONLINE,
        'alceml_bdev': alceml_name,
        'nvme_bdev': nvme.nvme_bdev,
        "serial_number": nvme.serial_number,
        "device_data_dict": nvme.to_dict(),
        'jm_bdev': jm_bdev
    })


def _create_storage_device_stack(rpc_client, nvme, snode, after_restart):
    test_name = f"{nvme.nvme_bdev}_test"
    ret = rpc_client.bdev_passtest_create(test_name, nvme.nvme_bdev)
    if not ret:
        logger.error(f"Failed to create passtest bdev {test_name}")
        return False
    alceml_id = nvme.get_id()
    alceml_name = device_controller.get_alceml_name(alceml_id)
    logger.info(f"adding {alceml_name}")
    pba_init_mode = 3
    if after_restart:
        pba_init_mode = 2

    if snode.alceml_cpu_cores:
        alceml_cpu_mask = utils.decimal_to_hex_power_of_2(snode.alceml_cpu_cores[snode.alceml_cpu_index])
        ret = rpc_client.bdev_alceml_create(alceml_name, test_name, alceml_id, pba_init_mode=pba_init_mode,
                                            alceml_cpu_mask=alceml_cpu_mask)
        snode.alceml_cpu_index = (snode.alceml_cpu_index + 1) % len(snode.alceml_cpu_cores)
    else:
        ret = rpc_client.bdev_alceml_create(alceml_name, test_name, alceml_id, pba_init_mode=pba_init_mode)


    if not ret:
        logger.error(f"Failed to create alceml bdev: {alceml_name}")
        return False

    # add pass through
    pt_name = f"{alceml_name}_PT"
    ret = rpc_client.bdev_PT_NoExcl_create(pt_name, alceml_name)
    if not ret:
        logger.error(f"Failed to create pt noexcl bdev: {pt_name}")
        return False

    subsystem_nqn = snode.subsystem + ":dev:" + alceml_id
    logger.info("creating subsystem %s", subsystem_nqn)
    ret = rpc_client.subsystem_create(subsystem_nqn, 'sbcli-cn', alceml_id)
    IP = None
    for iface in snode.data_nics:
        if iface.ip4_address:
            tr_type = iface.get_transport_type()
            ret = rpc_client.transport_list()
            found = False
            if ret:
                for ty in ret:
                    if ty['trtype'] == tr_type:
                        found = True
            if found is False:
                ret = rpc_client.transport_create(tr_type)
            logger.info("adding listener for %s on IP %s" % (subsystem_nqn, iface.ip4_address))
            ret = rpc_client.listeners_create(subsystem_nqn, tr_type, iface.ip4_address, "4420")
            IP = iface.ip4_address
            break
    logger.info(f"add {pt_name} to subsystem")
    ret = rpc_client.nvmf_subsystem_add_ns(subsystem_nqn, pt_name)
    if not ret:
        logger.error(f"Failed to add: {pt_name} to the subsystem: {subsystem_nqn}")
        return False

    nvme.testing_bdev = test_name
    nvme.alceml_bdev = alceml_name
    nvme.pt_bdev = pt_name
    nvme.nvmf_nqn = subsystem_nqn
    nvme.nvmf_ip = IP
    nvme.nvmf_port = 4420
    nvme.io_error = False
    nvme.status = NVMeDevice.STATUS_ONLINE
    return nvme


def _create_device_partitions(rpc_client, nvme, snode):
    nbd_device = rpc_client.nbd_start_disk(nvme.nvme_bdev)
    time.sleep(3)
    if not nbd_device:
        logger.error(f"Failed to start nbd dev")
        return False
    snode_api = SNodeClient(snode.api_endpoint)
    result, error = snode_api.make_gpt_partitions(
        nbd_device, snode.jm_percent, snode.num_partitions_per_dev)
    if error:
        logger.error(f"Failed to make partitions")
        logger.error(error)
        return False
    time.sleep(3)
    rpc_client.nbd_stop_disk(nbd_device)
    time.sleep(1)
    rpc_client.bdev_nvme_detach_controller(nvme.nvme_controller)
    time.sleep(1)
    rpc_client.bdev_nvme_controller_attach(nvme.nvme_controller, nvme.pcie_address)
    time.sleep(1)
    rpc_client.bdev_examine(nvme.nvme_bdev)
    time.sleep(1)
    return True


def _prepare_cluster_devices_partitions(snode, devices):
    db_controller = DBController()
    rpc_client = RPCClient(
        snode.mgmt_ip, snode.rpc_port,
        snode.rpc_username, snode.rpc_password)

    new_devices = []
    jm_devices = []
    dev_order = get_next_cluster_device_order(db_controller, snode.cluster_id)
    for index, nvme in enumerate(devices):
        if nvme.status not in [NVMeDevice.STATUS_ONLINE, NVMeDevice.STATUS_UNAVAILABLE, NVMeDevice.STATUS_READONLY]:
            logger.debug(f"Device is skipped: {nvme.get_id()}, status: {nvme.status}")
            continue

        # look for partitions
        partitioned_devices = _search_for_partitions(rpc_client, nvme)
        logger.debug("partitioned_devices")
        logger.debug(partitioned_devices)
        if len(partitioned_devices) == (1 + snode.num_partitions_per_dev):
            logger.info("Partitioned devices found")
        else:
            logger.info(f"Creating partitions for {nvme.nvme_bdev}")
            _create_device_partitions(rpc_client, nvme, snode)
            partitioned_devices = _search_for_partitions(rpc_client, nvme)
            if len(partitioned_devices) == (1 + snode.num_partitions_per_dev):
                logger.info("Device partitions created")
            else:
                logger.error("Failed to create partitions")
                return False

        jm_devices.append(partitioned_devices.pop(0))

        for dev in partitioned_devices:
            new_device = _create_storage_device_stack(rpc_client, dev, snode, after_restart=False)
            if not new_device:
                logger.error("failed to create dev stack")
                return False
            new_device.cluster_device_order = dev_order
            dev_order += 1
            new_devices.append(new_device)
            device_events.device_create(new_device)

    snode.nvme_devices = new_devices

    if jm_devices:
        jm_nvme_bdevs = [dev.nvme_bdev for dev in jm_devices]
        jm_device = _create_jm_stack_on_raid(rpc_client, jm_nvme_bdevs, snode, after_restart=False)
        if not jm_device:
            logger.error(f"Failed to create JM device")
            return False
        snode.jm_device = jm_device

    return True


def _prepare_cluster_devices_jm_on_dev(snode, devices):
    db_controller = DBController()

    jm_device = devices[0]
    # Set device cluster order
    dev_order = get_next_cluster_device_order(db_controller, snode.cluster_id)
    for index, nvme in enumerate(devices):
        nvme.cluster_device_order = dev_order
        dev_order += 1
        if nvme.size < jm_device.size:
            jm_device = nvme
        device_events.device_create(nvme)
    jm_device.status = NVMeDevice.STATUS_JM

    rpc_client = RPCClient(snode.mgmt_ip, snode.rpc_port, snode.rpc_username, snode.rpc_password)

    new_devices = []
    for index, nvme in enumerate(devices):
        if nvme.status not in [NVMeDevice.STATUS_ONLINE, NVMeDevice.STATUS_UNAVAILABLE,
                               NVMeDevice.STATUS_JM, NVMeDevice.STATUS_READONLY]:
            logger.debug(f"Device is not online or unavailable: {nvme.get_id()}, status: {nvme.status}")
            continue

        if nvme.status == NVMeDevice.STATUS_JM:
            jm_device = _create_jm_stack_on_device(rpc_client, nvme, snode, after_restart=False)
            if not jm_device:
                logger.error(f"Failed to create JM device")
                return False
            snode.jm_device = jm_device
        else:
            new_device = _create_storage_device_stack(rpc_client, nvme, snode, after_restart=False)
            if not new_device:
                logger.error("failed to create dev stack")
                return False
            new_device.cluster_device_order = dev_order
            dev_order += 1
            new_devices.append(new_device)
            device_events.device_create(new_device)

    snode.nvme_devices = new_devices
    return True


def _prepare_cluster_devices_on_restart(snode):
    db_controller = DBController()

    rpc_client = RPCClient(
        snode.mgmt_ip, snode.rpc_port,
        snode.rpc_username, snode.rpc_password)

    for index, nvme in enumerate(snode.nvme_devices):
        if nvme.status not in [NVMeDevice.STATUS_ONLINE, NVMeDevice.STATUS_UNAVAILABLE, NVMeDevice.STATUS_READONLY]:
            logger.debug(f"Device is skipped: {nvme.get_id()}, status: {nvme.status}")
            continue

        dev = _create_storage_device_stack(rpc_client, nvme, snode, after_restart=True)
        if not dev:
            logger.error(f"Failed to create dev stack {nvme.get_id()}")
            return False
        device_events.device_restarted(dev)

    # prepare JM device
    jm_device = snode.jm_device
    if jm_device.jm_nvme_bdev_list:
        ret = _create_jm_stack_on_raid(rpc_client, jm_device.jm_nvme_bdev_list, snode, after_restart=False)
        if not ret:
            logger.error(f"Failed to create JM device")
            return False
    else:

        if snode.alceml_cpu_cores:
            alceml_cpu_mask = utils.decimal_to_hex_power_of_2(snode.alceml_cpu_cores[snode.alceml_cpu_index])
            ret = rpc_client.bdev_alceml_create(jm_device.alceml_bdev, jm_device.nvme_bdev, jm_device.get_id(),
                                            pba_init_mode=2, alceml_cpu_mask=alceml_cpu_mask)
            snode.alceml_cpu_index = (snode.alceml_cpu_index + 1) % len(snode.alceml_cpu_cores)
        else:
            ret = rpc_client.bdev_alceml_create(jm_device.alceml_bdev, jm_device.nvme_bdev, jm_device.get_id(),
                                            pba_init_mode=2)
        if not ret:
            logger.error(f"Failed to create alceml bdev: {jm_device.alceml_bdev}")
            return False

        jm_bdev = f"jm_{snode.get_id()}"
        ret = rpc_client.bdev_jm_create(jm_bdev, jm_device.alceml_bdev, jm_cpu_mask=snode.jm_cpu_mask)
        if not ret:
            logger.error(f"Failed to create {jm_bdev}")
            return False

    return True


def _connect_to_remote_devs(this_node):
    db_controller = DBController()

    rpc_client = RPCClient(
        this_node.mgmt_ip, this_node.rpc_port,
        this_node.rpc_username, this_node.rpc_password)

    remote_devices = []
    # connect to remote devs
    snodes = db_controller.get_storage_nodes_by_cluster_id(this_node.cluster_id)
    for node_index, node in enumerate(snodes):
        if node.get_id() == this_node.get_id() or node.status == node.STATUS_OFFLINE:
            continue
        for index, dev in enumerate(node.nvme_devices):
            if dev.status != NVMeDevice.STATUS_ONLINE:
                logger.debug(f"Device is not online: {dev.get_id()}, status: {dev.status}")
                continue
            name = f"remote_{dev.alceml_bdev}"
            logger.info(f"Connecting to {name}")
            ret = rpc_client.bdev_nvme_attach_controller_tcp(name, dev.nvmf_nqn, dev.nvmf_ip, dev.nvmf_port)
            if not ret:
                logger.error(f"Failed to connect to device: {dev.get_id()}")
                continue
            dev.remote_bdev = f"{name}n1"
            remote_devices.append(dev)
    return remote_devices


def add_node(cluster_id, node_ip, iface_name, data_nics_list,
             max_lvol, max_snap, max_prov, spdk_image=None, spdk_debug=False,
             small_bufsize=0, large_bufsize=0,
             num_partitions_per_dev=0, jm_percent=0, number_of_devices=0):
    db_controller = DBController()
    kv_store = db_controller.kv_store

    cluster = db_controller.get_cluster_by_id(cluster_id)
    if not cluster:
        logger.error("Cluster not found: %s", cluster_id)
        return False

    logger.info(f"Adding Storage node: {node_ip}")
    timeout = 60
    if spdk_image:
        timeout = 5*60
    snode_api = SNodeClient(node_ip, timeout=timeout)
    node_info, _ = snode_api.info()
    logger.info(f"Node found: {node_info['hostname']}")
    if "cluster_id" in node_info and node_info['cluster_id']:
        if node_info['cluster_id'] != cluster_id:
            logger.error(f"This node is part of another cluster: {node_info['cluster_id']}")
            return False

    cloud_instance = node_info['cloud_instance']
    """"
     "cloud_instance": {
          "id": "565979732541",
          "type": "m6id.large",
          "cloud": "google",
          "ip": "10.10.10.10",
          "public_ip": "20.20.20.20",
    }
    """""
    logger.debug(json.dumps(cloud_instance, indent=2))
    logger.info(f"Instance id: {cloud_instance['id']}")
    logger.info(f"Instance cloud: {cloud_instance['cloud']}")
    logger.info(f"Instance type: {cloud_instance['type']}")
    logger.info(f"Instance privateIp: {cloud_instance['ip']}")
    logger.info(f"Instance public_ip: {cloud_instance['public_ip']}")

    for node in db_controller.get_storage_nodes():
        if node.cloud_instance_id and node.cloud_instance_id == cloud_instance['id']:
            logger.error(f"Node already exists, try remove it first: {cloud_instance['id']}")
            return False

    # Tune cpu maks parameters
    cpu_count = node_info["cpu_count"]
    pollers_mask = ""
    app_thread_mask = ""
    jm_cpu_mask = ""
    alceml_cpu_cores = []
    alceml_cpu_index = 0
    distrib_cpu_mask = ""

    poller_cpu_cores = []
    if cpu_count < 8:
        mask = (1 << (cpu_count - 1)) - 1
        mask <<= 1
        spdk_cpu_mask = f'0x{mask:X}'
    else:
        app_thread_core, jm_cpu_core, poller_cpu_cores, alceml_cpu_cores, distrib_cpu_cores = \
            utils.calculate_core_allocation(cpu_count)
        spdk_cores = app_thread_core + jm_cpu_core + poller_cpu_cores + alceml_cpu_cores + distrib_cpu_cores

        pollers_mask = utils.generate_mask(poller_cpu_cores)
        app_thread_mask = utils.generate_mask(app_thread_core)
        spdk_cpu_mask = utils.generate_mask(spdk_cores)
        jm_cpu_mask = utils.generate_mask(jm_cpu_core)
        distrib_cpu_mask = utils.generate_mask(distrib_cpu_cores)

    # Calculate pool count
    if cloud_instance['type']:
        ins_type = cloud_instance['type']
        supported_type, storage_devices, device_size = utils.get_total_size_per_instance_type(ins_type)
        if not supported_type:
            logger.warning(f"Unsupported instance-type {ins_type} for deployment")
            if not number_of_devices:
                logger.error(f"Unsupported instance-type {ins_type} "
                             "for deployment, please specify --number-of-devices")
                return False
        else:
            number_of_devices = storage_devices
    else:
        logger.warning("Can not get instance type for this instance.")
        if not number_of_devices:
            logger.error("Unsupported instance type please specify --number-of-devices.")
            return False

    number_of_split = num_partitions_per_dev if num_partitions_per_dev else num_partitions_per_dev + 1
    number_of_alceml_devices = number_of_devices * number_of_split
    small_pool_count, large_pool_count = utils.calculate_pool_count(
        number_of_alceml_devices, max_lvol, max_snap, cpu_count, len(poller_cpu_cores) or cpu_count)

    # Calculate minimum huge page memory
    minimum_hp_memory = utils.calculate_minimum_hp_memory(small_pool_count, large_pool_count, max_lvol, max_snap, cpu_count)

    # Calculate minimum sys memory
    minimum_sys_memory = utils.calculate_minimum_sys_memory(max_prov)

    # check for memory
    if "memory_details" in node_info and node_info['memory_details']:
        memory_details = node_info['memory_details']
        logger.info("Node Memory info")
        logger.info(f"Total: {utils.humanbytes(memory_details['total'])}")
        logger.info(f"Free: {utils.humanbytes(memory_details['free'])}")
    else:
        logger.error(f"Cannot get memory info from the instance.. Exiting")
        return False

    satisfied, spdk_mem = utils.calculate_spdk_memory(minimum_hp_memory,
                                                      minimum_sys_memory,
                                                      int(memory_details['free']),
                                                      int(memory_details['huge_total']))
    if not satisfied:
        logger.error(f"Not enough memory for the provided max_lvo: {max_lvol}, max_snap: {max_snap}, max_prov: {max_prov}.. Exiting")
        return False

    logger.info("Joining docker swarm...")
    cluster_docker = utils.get_docker_client(cluster_id)
    cluster_ip = cluster_docker.info()["Swarm"]["NodeAddr"]
    results, err = snode_api.join_swarm(
        cluster_ip=cluster_ip,
        join_token=cluster_docker.swarm.attrs['JoinTokens']['Worker'],
        db_connection=cluster.db_connection,
        cluster_id=cluster_id)

    if not results:
        logger.error(f"Failed to Join docker swarm: {err}")
        return False

    logger.info("Deploying SPDK")
    results, err = snode_api.spdk_process_start(spdk_cpu_mask, spdk_mem, spdk_image, spdk_debug, cluster_ip)
    time.sleep(10)
    if not results:
        logger.error(f"Failed to start spdk: {err}")
        return False

    data_nics = []
    names = data_nics_list or [iface_name]
    for nic in names:
        device = node_info['network_interface'][nic]
        data_nics.append(
            IFace({
                'uuid': str(uuid.uuid4()),
                'if_name': device['name'],
                'ip4_address': device['ip'],
                'status': device['status'],
                'net_type': device['net_type']}))

    hostname = node_info['hostname']
    rpc_user, rpc_pass = utils.generate_rpc_user_and_pass()
    BASE_NQN = cluster.nqn.split(":")[0]
    subsystem_nqn = f"{BASE_NQN}:{hostname}"
    # creating storage node object
    snode = StorageNode()
    snode.uuid = str(uuid.uuid4())
    snode.status = StorageNode.STATUS_IN_CREATION
    snode.baseboard_sn = node_info['system_id']
    snode.system_uuid = node_info['system_id']

    snode.cloud_instance_id = cloud_instance['id']
    snode.cloud_instance_type = cloud_instance['type']
    snode.cloud_instance_public_ip = cloud_instance['public_ip']

    snode.hostname = hostname
    snode.host_nqn = subsystem_nqn
    snode.subsystem = subsystem_nqn
    snode.data_nics = data_nics
    snode.mgmt_ip = node_info['network_interface'][iface_name]['ip']
    snode.rpc_port = constants.RPC_HTTP_PROXY_PORT
    snode.rpc_username = rpc_user
    snode.rpc_password = rpc_pass
    snode.cluster_id = cluster_id
    snode.api_endpoint = node_ip
    snode.host_secret = utils.generate_string(20)
    snode.ctrl_secret = utils.generate_string(20)

    if 'cpu_count' in node_info:
        snode.cpu = node_info['cpu_count']
    if 'cpu_hz' in node_info:
        snode.cpu_hz = node_info['cpu_hz']
    if 'memory' in node_info:
        snode.memory = node_info['memory']
    if 'hugepages' in node_info:
        snode.hugepages = node_info['hugepages']

    snode.spdk_cpu_mask = spdk_cpu_mask or ""
    snode.spdk_mem = spdk_mem
    snode.max_lvol = max_lvol
    snode.max_snap = max_snap
    snode.max_prov = max_prov
    snode.number_of_devices = number_of_devices
    snode.spdk_image = spdk_image or ""
    snode.spdk_debug = spdk_debug or 0
    snode.write_to_db(kv_store)
    snode.app_thread_mask = app_thread_mask or ""
    snode.pollers_mask = pollers_mask or ""
    snode.jm_cpu_mask = jm_cpu_mask
    snode.alceml_cpu_index = alceml_cpu_index
    snode.alceml_cpu_cores = alceml_cpu_cores
    snode.distrib_cpu_mask = distrib_cpu_mask
    snode.poller_cpu_cores = poller_cpu_cores or []

    snode.iobuf_small_pool_count = small_pool_count or 0
    snode.iobuf_large_pool_count = large_pool_count or 0
    snode.iobuf_small_bufsize = small_bufsize or 0
    snode.iobuf_large_bufsize = large_bufsize or 0

    snode.num_partitions_per_dev = num_partitions_per_dev
    snode.jm_percent = jm_percent

    snode.write_to_db(kv_store)

    # creating RPCClient instance
    rpc_client = RPCClient(
        snode.mgmt_ip, snode.rpc_port,
        snode.rpc_username, snode.rpc_password, timeout=60, retry=10)

    # 1- set iobuf options
    if (snode.iobuf_small_pool_count or snode.iobuf_large_pool_count or
            snode.iobuf_small_bufsize or snode.iobuf_large_bufsize):
        ret = rpc_client.iobuf_set_options(
            snode.iobuf_small_pool_count, snode.iobuf_large_pool_count,
            snode.iobuf_small_bufsize, snode.iobuf_large_bufsize)
        if not ret:
            logger.error("Failed to set iobuf options")
            return False

    # 2- set socket implementation options
    ret = rpc_client.sock_impl_set_options()
    if not ret:
        logger.error("Failed socket implement set options")
        return False

    # 3- set nvme config
    if snode.pollers_mask:
        ret = rpc_client.nvmf_set_config(snode.pollers_mask)
        if not ret:
            logger.error("Failed to set pollers mask")
            return False

    # 4- start spdk framework
    ret = rpc_client.framework_start_init()
    if not ret:
        logger.error("Failed to start framework")
        return False

    # 5- set app_thread cpu mask
    if snode.app_thread_mask:
        ret = rpc_client.thread_get_stats()
        app_thread_process_id = 0
        if ret.get("threads"):
            for entry in ret["threads"]:
                if entry['name'] == 'app_thread':
                    app_thread_process_id = entry['id']
                    break

        ret = rpc_client.thread_set_cpumask(app_thread_process_id, snode.app_thread_mask)
        if not ret:
            logger.error("Failed to set app thread mask")
            return False

    # 6- set nvme bdev options
    ret = rpc_client.bdev_nvme_set_options()
    if not ret:
        logger.error("Failed to set nvme options")
        return False

    # get new node info after starting spdk
    node_info, _ = snode_api.info()

    # discover devices
    nvme_devs = addNvmeDevices(snode, node_info['spdk_pcie_list'])
    if not nvme_devs:
        logger.error("No NVMe devices was found!")
        return False

    # prepare devices
    if snode.num_partitions_per_dev == 0 or snode.jm_percent == 0:
        ret = _prepare_cluster_devices_jm_on_dev(snode, nvme_devs)
    else:
        ret = _prepare_cluster_devices_partitions(snode, nvme_devs)
    if not ret:
        logger.error("Failed to prepare cluster devices")
        return False

    logger.info("Connecting to remote devices")
    remote_devices = _connect_to_remote_devs(snode)
    snode.remote_devices = remote_devices

    logger.info("Setting node status to Active")
    snode.status = StorageNode.STATUS_ONLINE
    snode.write_to_db(kv_store)

    # make other nodes connect to the new devices
    logger.info("Make other nodes connect to the new devices")
    snodes = db_controller.get_storage_nodes_by_cluster_id(cluster_id)
    for node_index, node in enumerate(snodes):
        if node.get_id() == snode.get_id() or node.status != StorageNode.STATUS_ONLINE:
            continue
        logger.info(f"Connecting to node: {node.get_id()}")
        rpc_client = RPCClient(node.mgmt_ip, node.rpc_port, node.rpc_username, node.rpc_password)
        count = 0
        for dev in snode.nvme_devices:
            if dev.status != NVMeDevice.STATUS_ONLINE:
                logger.debug(f"Device is not online: {dev.get_id()}, status: {dev.status}")
                continue
            name = f"remote_{dev.alceml_bdev}"
            ret = rpc_client.bdev_nvme_attach_controller_tcp(name, dev.nvmf_nqn, dev.nvmf_ip, dev.nvmf_port)
            if not ret:
                logger.error(f"Failed to connect to device: {name}")
                return False

            dev.remote_bdev = f"{name}n1"
            idx = -1
            for i, d in enumerate(node.remote_devices):
                if d.get_id() == dev.get_id():
                    idx = i
                    break
            if idx >= 0:
                node.remote_devices[idx] = dev
            else:
                node.remote_devices.append(dev)
            count += 1
        node.write_to_db(kv_store)
        logger.info(f"connected to devices count: {count}")
        time.sleep(3)

    logger.info("Sending cluster map")
    ret = distr_controller.send_cluster_map_to_node(snode)
    if not ret:
        return False, "Failed to send cluster map"
    ret = distr_controller.send_cluster_map_add_node(snode)
    if not ret:
        return False, "Failed to send cluster map add node"
    time.sleep(3)

    logger.info("Sending cluster event updates")
    distr_controller.send_node_status_event(snode, StorageNode.STATUS_ONLINE)

    for dev in snode.nvme_devices:
        distr_controller.send_dev_status_event(dev, NVMeDevice.STATUS_ONLINE)
        tasks_controller.add_new_device_mig_task(dev.get_id())

    storage_events.snode_add(snode)
    logger.info("Done")
    return "Success"


def delete_storage_node(node_id):
    db_controller = DBController()
    snode = db_controller.get_storage_node_by_id(node_id)
    if not snode:
        logger.error(f"Can not find storage node: {node_id}")
        return False

    if snode.status != StorageNode.STATUS_REMOVED:
        logger.error(f"Node must be in removed status")
        return False

    snode.remove(db_controller.kv_store)

    for lvol in db_controller.get_lvols(snode.cluster_id):
        logger.info(f"Sending cluster map to LVol: {lvol.get_id()}")
        lvol_controller.send_cluster_map(lvol.get_id())

    storage_events.snode_delete(snode)
    logger.info("done")


def remove_storage_node(node_id, force_remove=False, force_migrate=False):
    db_controller = DBController()
    snode = db_controller.get_storage_node_by_id(node_id)
    if not snode:
        logger.error(f"Can not find storage node: {node_id}")
        return False

    if snode.status == StorageNode.STATUS_ONLINE:
        logger.error(f"Can not remove online node: {node_id}")
        return False

    task_id = tasks_controller.get_active_node_restart_task(snode.cluster_id, snode.get_id())
    if task_id:
        logger.error(f"Restart task found: {task_id}, can not remove storage node")
        if force_remove is False:
            return False

    task_id = tasks_controller.get_active_node_restart_task(snode.cluster_id, snode.get_id())
    if task_id:
        logger.error(f"Restart task found: {task_id}, can not remove storage node")
        if force_remove is False:
            return False

    if snode.lvols:
        if force_migrate:
            for lvol_id in snode.lvols:
                lvol_controller.migrate(lvol_id)
        elif force_remove:
            for lvol_id in snode.lvols:
                lvol_controller.delete_lvol(lvol_id, True)
        else:
            logger.error("LVols found on the storage node, use --force-remove or --force-migrate")
            return False

    snaps = db_controller.get_snapshots()
    node_snaps = []
    for sn in snaps:
        if sn.lvol.node_id == node_id and sn.deleted is False:
            node_snaps.append(sn)

    if node_snaps:
        if force_migrate:
            logger.error("Not implemented!")
            return False
        elif force_remove:
            for sn in node_snaps:
                snapshot_controller.delete(sn.get_id())
        else:
            logger.error("Snapshots found on the storage node, use --force-remove or --force-migrate")
            return False

    if snode.nvme_devices:
        for dev in snode.nvme_devices:
            if dev.status == NVMeDevice.STATUS_JM:
                continue
            if dev.status == 'online':
                distr_controller.disconnect_device(dev)
            old_status = dev.status
            dev.status = NVMeDevice.STATUS_FAILED
            distr_controller.send_dev_status_event(dev, NVMeDevice.STATUS_FAILED)
            device_events.device_status_change(dev, NVMeDevice.STATUS_FAILED, old_status)

    logger.info("Removing storage node")

    logger.debug("Leaving swarm...")
    try:
        node_docker = docker.DockerClient(base_url=f"tcp://{snode.mgmt_ip}:2375", version="auto")
        cluster_docker = utils.get_docker_client(snode.cluster_id)
        cluster_docker.nodes.get(node_docker.info()["Swarm"]["NodeID"]).remove(force=True)
    except:
        pass

    try:
        snode_api = SNodeClient(snode.api_endpoint, timeout=20)
        snode_api.spdk_process_kill()
        snode_api.leave_swarm()
        pci_address = []
        for dev in snode.nvme_devices:
            if dev.pcie_address not in pci_address:
                ret = snode_api.delete_dev_gpt_partitions(dev.pcie_address)
                logger.debug(ret)
                pci_address.append(dev.pcie_address)
    except Exception as e:
        logger.exception(e)

    old_status = snode.status
    snode.status = StorageNode.STATUS_REMOVED
    snode.write_to_db(db_controller.kv_store)
    logger.info("Sending node event update")
    distr_controller.send_node_status_event(snode, snode.status)
    storage_events.snode_status_change(snode, StorageNode.STATUS_REMOVED, old_status)
    logger.info("done")


def restart_storage_node(
        node_id, max_lvol=0, max_snap=0, max_prov=0,
        spdk_image=None,
        set_spdk_debug=None,
        small_bufsize=0, large_bufsize=0, number_of_devices=0, force=False):

    db_controller = DBController()
    kv_store = db_controller.kv_store

    db_controller = DBController()
    logger.info("Restarting storage node")
    snode = db_controller.get_storage_node_by_id(node_id)
    if not snode:
        logger.error(f"Can not find storage node: {node_id}")
        return False

    if snode.status == StorageNode.STATUS_ONLINE:
        logger.error(f"Can not restart online node: {node_id}")
        return False

    task_id = tasks_controller.get_active_node_restart_task(snode.cluster_id, snode.get_id())
    if task_id:
        logger.error(f"Restart task found: {task_id}, can not restart storage node")
        if force is False:
            return False

    task_id = tasks_controller.get_active_node_restart_task(snode.cluster_id, snode.get_id())
    if task_id:
        logger.error(f"Restart task found: {task_id}, can not restart storage node")
        if force is False:
            return False

    logger.info("Setting node state to restarting")
    old_status = snode.status
    snode.status = StorageNode.STATUS_RESTARTING
    snode.write_to_db(kv_store)
    logger.info("Sending node event update")
    distr_controller.send_node_status_event(snode, snode.status)
    storage_events.snode_status_change(snode, snode.status, old_status)

    logger.info(f"Restarting Storage node: {snode.mgmt_ip}")

    snode_api = SNodeClient(snode.api_endpoint)
    node_info, _ = snode_api.info()
    logger.debug(f"Node info: {node_info}")

    logger.info("Restarting SPDK")

    img = snode.spdk_image
    if max_lvol:
        snode.max_lvol = max_lvol
    if max_snap:
        snode.max_snap = max_snap
    if max_prov:
        snode.max_prov = max_prov
    if spdk_image:
        img = spdk_image
        snode.spdk_image = img

    # Calculate pool count
    if snode.cloud_instance_type:
        supported_type, storage_devices, device_size = utils.get_total_size_per_instance_type(snode.cloud_instance_type)
        if not supported_type:
            logger.warning(f"Unsupported instance-type {snode.cloud_instance_type} for deployment")
            if not number_of_devices:
                if not snode.number_of_devices:
                    logger.error(f"Unsupported instance-type {snode.cloud_instance_type} "
                                 "for deployment, please specify --number-of-devices")
                    return False
                number_of_devices = snode.number_of_devices
        else:
            number_of_devices = storage_devices
    else:
        logger.warning("Can not get instance type for this instance..")
        if not number_of_devices:
            if snode.number_of_devices:
                number_of_devices = snode.number_of_devices
            else:
                logger.error("Unsupported instance type please specify --number-of-devices")
                return False
    snode.number_of_devices = number_of_devices

    number_of_split = snode.num_partitions_per_dev if snode.num_partitions_per_dev else snode.num_partitions_per_dev + 1
    number_of_alceml_devices = number_of_devices * number_of_split
    small_pool_count, large_pool_count = utils.calculate_pool_count(
        number_of_alceml_devices, snode.max_lvol, snode.max_snap, snode.cpu, len(snode.poller_cpu_cores) or snode.cpu)

    # Calculate minimum huge page memory
    minimum_hp_memory = utils.calculate_minimum_hp_memory(small_pool_count, large_pool_count, snode.max_lvol, snode.max_snap, snode.cpu)

    # Calculate minimum sys memory
    minimum_sys_memory = utils.calculate_minimum_sys_memory(snode.max_prov)

    # check for memory
    if "memory_details" in node_info and node_info['memory_details']:
        memory_details = node_info['memory_details']
        logger.info("Node Memory info")
        logger.info(f"Total: {utils.humanbytes(memory_details['total'])}")
        logger.info(f"Free: {utils.humanbytes(memory_details['free'])}")
    else:
        logger.error(f"Cannot get memory info from the instance.. Exiting")

    satisfied, spdk_mem = utils.calculate_spdk_memory(minimum_hp_memory,
                                                      minimum_sys_memory,
                                                      int(memory_details['free']),
                                                      int(memory_details['huge_total']))
    if not satisfied:
        logger.error(f"Not enough memory for the provided max_lvo: {snode.max_lvol}, max_snap: {snode.max_snap}, max_prov: {utils.humanbytes(snode.max_prov)}.. Exiting")


    spdk_debug = snode.spdk_debug
    if set_spdk_debug:
        spdk_debug = spdk_debug
        snode.spdk_debug = spdk_debug

    cluster_docker = utils.get_docker_client(snode.cluster_id)
    cluster_ip = cluster_docker.info()["Swarm"]["NodeAddr"]
    results, err = snode_api.spdk_process_start(snode.spdk_cpu_mask, spdk_mem, img, spdk_debug, cluster_ip)

    if not results:
        logger.error(f"Failed to start spdk: {err}")
        return False
    time.sleep(3)


    if small_bufsize:
        snode.iobuf_small_bufsize = small_bufsize
    if large_bufsize:
        snode.iobuf_large_bufsize = large_bufsize

    snode.write_to_db(db_controller.kv_store)

    # creating RPCClient instance
    rpc_client = RPCClient(
        snode.mgmt_ip, snode.rpc_port,
        snode.rpc_username, snode.rpc_password,
        timeout=10 * 60, retry=5)

    # 1- set iobuf options
    if (snode.iobuf_small_pool_count or snode.iobuf_large_pool_count or
            snode.iobuf_small_bufsize or snode.iobuf_large_bufsize):
        ret = rpc_client.iobuf_set_options(
            snode.iobuf_small_pool_count, snode.iobuf_large_pool_count,
            snode.iobuf_small_bufsize, snode.iobuf_large_bufsize)
        if not ret:
            logger.error("Failed to set iobuf options")
            return False

    # 2- set socket implementation options
    ret = rpc_client.sock_impl_set_options()
    if not ret:
        logger.error("Failed socket implement set options")
        return False

    # 3- set nvme config
    if snode.pollers_mask:
        ret = rpc_client.nvmf_set_config(snode.pollers_mask)
        if not ret:
            logger.error("Failed to set pollers mask")
            return False

    # 4- start spdk framework
    ret = rpc_client.framework_start_init()
    if not ret:
        logger.error("Failed to start framework")
        return False

    # 5- set app_thread cpu mask
    if snode.app_thread_mask:
        ret = rpc_client.thread_get_stats()
        app_thread_process_id = 0
        if ret.get("threads"):
            for entry in ret["threads"]:
                if entry['name'] == 'app_thread':
                    app_thread_process_id = entry['id']
                    break

        ret = rpc_client.thread_set_cpumask(app_thread_process_id, snode.app_thread_mask)
        if not ret:
            logger.error("Failed to set app thread mask")
            return False

    # 6- set nvme bdev options
    ret = rpc_client.bdev_nvme_set_options()
    if not ret:
        logger.error("Failed to set nvme options")
        return False

    cluster = db_controller.get_cluster_by_id(snode.cluster_id)
    node_info, _ = snode_api.info()
    nvme_devs = addNvmeDevices(snode, node_info['spdk_pcie_list'])
    if not nvme_devs:
        logger.error("No NVMe devices was found!")
        return False

    logger.info(f"Devices found: {len(nvme_devs)}")
    logger.debug(nvme_devs)

    logger.info(f"Devices in db: {len(snode.nvme_devices)}")
    logger.debug(snode.nvme_devices)

    new_devices = []
    active_devices = []
    known_devices_sn = []
    devices_sn = [d.serial_number for d in nvme_devs]
    for db_dev in snode.nvme_devices:
        known_devices_sn.append(db_dev.serial_number)
        if db_dev.serial_number in devices_sn:
            logger.info(f"Device found: {db_dev.get_id()}, status {db_dev.status}")
            if db_dev.status != NVMeDevice.STATUS_JM:
                db_dev.status = NVMeDevice.STATUS_ONLINE
            active_devices.append(db_dev)
        else:
            logger.info(f"Device not found: {db_dev.get_id()}")
            db_dev.status = NVMeDevice.STATUS_REMOVED
            distr_controller.send_dev_status_event(db_dev, db_dev.status)

    if snode.jm_device and "serial_number" in snode.jm_device.device_data_dict:
        known_devices_sn.append(snode.jm_device.device_data_dict['serial_number'])

    for dev in nvme_devs:
        if dev.serial_number not in known_devices_sn:
            logger.info(f"New device found: {dev.get_id()}")
            dev.status = NVMeDevice.STATUS_NEW
            new_devices.append(dev)
            snode.nvme_devices.append(dev)

    # prepare devices
    ret = _prepare_cluster_devices_on_restart(snode)
    if not ret:
        logger.error("Failed to prepare cluster devices")
        return False

    logger.info("Connecting to remote devices")
    remote_devices = _connect_to_remote_devs(snode)
    snode.remote_devices = remote_devices

    # make other nodes connect to the new devices
    logger.info("Make other nodes connect to the node devices")
    snodes = db_controller.get_storage_nodes_by_cluster_id(snode.cluster_id)
    for node_index, node in enumerate(snodes):
        if node.get_id() == snode.get_id() or node.status != StorageNode.STATUS_ONLINE:
            continue
        logger.info(f"Connecting to node: {node.get_id()}")
        rpc_client = RPCClient(node.mgmt_ip, node.rpc_port, node.rpc_username, node.rpc_password)
        count = 0
        for dev in snode.nvme_devices:
            if dev.status != 'online':
                continue
            name = f"remote_{dev.alceml_bdev}"
            ret = rpc_client.bdev_nvme_controller_list(name)
            if ret:
                logger.debug(f"controller found, removing")
                rpc_client.bdev_nvme_detach_controller(name)
                time.sleep(1)
            ret = rpc_client.bdev_nvme_attach_controller_tcp(name, dev.nvmf_nqn, dev.nvmf_ip, dev.nvmf_port)
            if not ret:
                logger.warning(f"Failed to connect to device: {name}")
                return False

            dev.remote_bdev = f"{name}n1"
            idx = -1
            for i, d in enumerate(node.remote_devices):
                if d.get_id() == dev.get_id():
                    idx = i
                    break
            if idx >= 0:
                node.remote_devices[idx] = dev
            else:
                node.remote_devices.append(dev)
            count += 1
        node.write_to_db(kv_store)
        logger.info(f"connected to devices count: {count}")
        time.sleep(3)

    logger.info("Setting node status to Online")
    old_status = snode.status
    snode.status = StorageNode.STATUS_ONLINE
    snode.write_to_db(kv_store)
    storage_events.snode_status_change(snode, snode.status, old_status)

    logger.info("Sending node event update")
    distr_controller.send_node_status_event(snode, StorageNode.STATUS_ONLINE)

    logger.info("Sending devices event updates")
    logger.info("Starting migration tasks")
    for dev in snode.nvme_devices:
        if dev.status != NVMeDevice.STATUS_ONLINE:
            logger.info(f"Device is not online: {dev.get_id()}, status: {dev.status}")
            continue

        distr_controller.send_dev_status_event(dev, NVMeDevice.STATUS_ONLINE)
        tasks_controller.add_device_mig_task(dev.get_id())

    # logger.info("Sending cluster map to current node")
    # ret = distr_controller.send_cluster_map_to_node(snode)
    # if not ret:
    #     return False, "Failed to send cluster map"
    # time.sleep(3)

    for lvol_id in snode.lvols:
        lvol = lvol_controller.recreate_lvol(lvol_id, snode)
        if not lvol:
            logger.error(f"Failed to create LVol: {lvol_id}")
            return False
        lvol.status = lvol.STATUS_ONLINE
        lvol.io_error = False
        lvol.write_to_db(db_controller.kv_store)

    logger.info("Done")
    return "Success"


def list_storage_nodes(is_json, cluster_id=None):
    db_controller = DBController()
    if cluster_id:
        nodes = db_controller.get_storage_nodes_by_cluster_id(cluster_id)
    else:
        nodes = db_controller.get_storage_nodes()
    data = []
    output = ""

    for node in nodes:
        logger.debug(node)
        logger.debug("*" * 20)
        total_devices = len(node.nvme_devices)
        online_devices = 0
        for dev in node.nvme_devices:
            if dev.status == NVMeDevice.STATUS_ONLINE:
                online_devices += 1
        data.append({
            "UUID": node.uuid,
            "Hostname": node.hostname,
            "Management IP": node.mgmt_ip,
            "Devices": f"{total_devices}/{online_devices}",
            "LVols": f"{len(node.lvols)}",
            "Status": node.status,
            "Health": node.health_check,

            "Cloud ID": node.cloud_instance_id,
            "Cloud Type": node.cloud_instance_type,
            "Ext IP": node.cloud_instance_public_ip,

        })

    if not data:
        return output

    if is_json:
        output = json.dumps(data, indent=2)
    else:
        output = utils.print_table(data)
    return output


def list_storage_devices(kv_store, node_id, sort, is_json):
    db_controller = DBController(kv_store)
    snode = db_controller.get_storage_node_by_id(node_id)
    if not snode:
        logger.error("This storage node is not part of the cluster")
        return False

    storage_devices = []
    jm_devices = []
    remote_devices = []
    for device in snode.nvme_devices:
        logger.debug(device)
        logger.debug("*" * 20)
        storage_devices.append({
            "UUID": device.uuid,
            "Name": device.device_name,
            "Size": utils.humanbytes(device.size),
            "Serial Number": device.serial_number,
            "PCIe": device.pcie_address,
            "Status": device.status,
            "IO Err": device.io_error,
            "Health": device.health_check
        })

    if snode.jm_device:
        jm_devices.append({
            "UUID": snode.jm_device.uuid,
            "Name": snode.jm_device.device_name,
            "Size": utils.humanbytes(snode.jm_device.size),
            "Status": snode.jm_device.status,
            "IO Err": snode.jm_device.io_error,
            "Health": snode.jm_device.health_check
        })

    for device in snode.remote_devices:
        logger.debug(device)
        logger.debug("*" * 20)
        remote_devices.append({
            "UUID": device.uuid,
            "Name": device.device_name,
            "Size": utils.humanbytes(device.size),
            "Serial Number": device.serial_number,
            "Node ID": device.node_id,
        })
    if sort and sort in ['node-seq', 'dev-seq', 'serial']:
        if sort == 'serial':
            sort_key = "Serial Number"
        elif sort == 'dev-seq':
            sort_key = "Sequential Number"
        elif sort == 'node-seq':
            # TODO: check this key
            sort_key = "Sequential Number"
        storage_devices = sorted(storage_devices, key=lambda d: d[sort_key])

    data = {
        "Storage Devices": storage_devices,
        "JM Devices": jm_devices,
        "Remote Devices": remote_devices,
    }
    if is_json:
        return json.dumps(data, indent=2)
    else:
        out = ""
        for d in data:
            out += f"{d}\n{utils.print_table(data[d])}\n\n"
        return out


def shutdown_storage_node(node_id, force=False):
    db_controller = DBController()
    snode = db_controller.get_storage_node_by_id(node_id)
    if not snode:
        logger.error("This storage node is not part of the cluster")
        return False

    logger.info("Node found: %s in state: %s", snode.hostname, snode.status)
    if snode.status != StorageNode.STATUS_SUSPENDED:
        logger.error("Node is not in suspended state")
        if force is False:
            return False

    task_id = tasks_controller.get_active_node_restart_task(snode.cluster_id, snode.get_id())
    if task_id:
        logger.error(f"Restart task found: {task_id}, can not shutdown storage node")
        if force is False:
            return False

    logger.info("Shutting down node")
    old_status = snode.status
    snode.status = StorageNode.STATUS_IN_SHUTDOWN
    snode.write_to_db(db_controller.kv_store)
    storage_events.snode_status_change(snode, snode.status, old_status)

    logger.debug("Removing LVols")
    for lvol_id in snode.lvols:
        logger.debug(lvol_id)
        lvol_controller.delete_lvol_from_node(lvol_id, snode.get_id(), clear_data=False)

    for dev in snode.nvme_devices:
        if dev.status in [NVMeDevice.STATUS_ONLINE, NVMeDevice.STATUS_READONLY]:
            device_controller.device_set_unavailable(dev.get_id())
    distr_controller.send_node_status_event(snode, StorageNode.STATUS_IN_SHUTDOWN)

    # shutdown node
    # make other nodes disconnect from this node
    logger.info("disconnect all other nodes connections to this node")
    for dev in snode.nvme_devices:
        distr_controller.disconnect_device(dev)

    rpc_client = RPCClient(
        snode.mgmt_ip, snode.rpc_port,
        snode.rpc_username, snode.rpc_password)

    # delete jm
    logger.info("Removing JM")
    rpc_client.bdev_jm_delete(f"jm_{snode.get_id()}")

    logger.info("Stopping SPDK")
    snode_api = SNodeClient(snode.api_endpoint)
    results, err = snode_api.spdk_process_kill()

    distr_controller.send_node_status_event(snode, StorageNode.STATUS_OFFLINE)

    logger.info("Setting node status to offline")
    snode = db_controller.get_storage_node_by_id(node_id)
    old_status = snode.status
    snode.status = StorageNode.STATUS_OFFLINE
    snode.write_to_db(db_controller.kv_store)

    tasks = db_controller.get_job_tasks(snode.cluster_id)
    for task in tasks:
        if task.status in [JobSchedule.STATUS_RUNNING, JobSchedule.STATUS_NEW] and task.node_id == node_id:
            task.canceled = True
            task.write_to_db(db_controller.kv_store)

    # send event log
    storage_events.snode_status_change(snode, snode.status, old_status)
    logger.info("Done")
    return True


def suspend_storage_node(node_id, force=False):
    db_controller = DBController()
    snode = db_controller.get_storage_node_by_id(node_id)
    if not snode:
        logger.error("This storage node is not part of the cluster")
        return False

    logger.info("Node found: %s in state: %s", snode.hostname, snode.status)
    if snode.status != StorageNode.STATUS_ONLINE:
        logger.error("Node is not in online state")
        if force is False:
            return False

    task_id = tasks_controller.get_active_node_restart_task(snode.cluster_id, snode.get_id())
    if task_id:
        logger.error(f"Restart task found: {task_id}, can not suspend storage node")
        if force is False:
            return False

    cluster = db_controller.get_cluster_by_id(snode.cluster_id)
    snodes = db_controller.get_storage_nodes_by_cluster_id(snode.cluster_id)
    online_nodes = 0
    for node in snodes:
        if node.status == node.STATUS_ONLINE:
            online_nodes += 1

    if cluster.ha_type == "ha":
        if online_nodes <= 3 and cluster.status == cluster.STATUS_ACTIVE:
            logger.warning(f"Cluster mode is HA but online storage nodes are less than 3")
            if force is False:
                return False

        if cluster.status == cluster.STATUS_DEGRADED and force is False:
            logger.warning(f"Cluster status is degraded, use --force but this will suspend the cluster")
            return False

    logger.info("Suspending node")
    distr_controller.send_node_status_event(snode, StorageNode.STATUS_SUSPENDED)
    for dev in snode.nvme_devices:
        if dev.status == NVMeDevice.STATUS_ONLINE:
            device_controller.device_set_unavailable(dev.get_id())

    rpc_client = RPCClient(
        snode.mgmt_ip, snode.rpc_port,
        snode.rpc_username, snode.rpc_password)

    logger.debug("Setting LVols to offline")
    for lvol_id in snode.lvols:
        logger.debug(lvol_id)
        lvol = db_controller.get_lvol_by_id(lvol_id)
        if lvol:
            ret = rpc_client.nvmf_subsystem_remove_ns(lvol.nqn, 1)
            lvol.status = lvol.STATUS_OFFLINE
            lvol.write_to_db(db_controller.kv_store)

    logger.info("Setting node status to suspended")
    snode = db_controller.get_storage_node_by_id(node_id)
    old_status = snode.status
    snode.status = StorageNode.STATUS_SUSPENDED
    snode.write_to_db(db_controller.kv_store)

    storage_events.snode_status_change(snode, snode.status, old_status)
    logger.info("Done")
    return True


def resume_storage_node(node_id):
    db_controller = DBController()
    snode = db_controller.get_storage_node_by_id(node_id)
    if not snode:
        logger.error("This storage node is not part of the cluster")
        return False

    logger.info("Node found: %s in state: %s", snode.hostname, snode.status)
    if snode.status != StorageNode.STATUS_SUSPENDED:
        logger.error("Node is not in suspended state")
        return False

    task_id = tasks_controller.get_active_node_restart_task(snode.cluster_id, snode.get_id())
    if task_id:
        logger.error(f"Restart task found: {task_id}, can not resume storage node")
        return False

    logger.info("Resuming node")

    logger.info("Sending cluster event updates")
    distr_controller.send_node_status_event(snode, StorageNode.STATUS_ONLINE)

    for dev in snode.nvme_devices:
        if dev.status == NVMeDevice.STATUS_UNAVAILABLE:
            device_controller.device_set_online(dev.get_id())

    rpc_client = RPCClient(
        snode.mgmt_ip, snode.rpc_port,
        snode.rpc_username, snode.rpc_password)

    logger.debug("Setting LVols to online")
    for lvol_id in snode.lvols:
        logger.debug(lvol_id)
        lvol = db_controller.get_lvol_by_id(lvol_id)
        if lvol:
            ret = rpc_client.nvmf_subsystem_add_ns(lvol.nqn, lvol.top_bdev, lvol.uuid, lvol.guid)
            lvol.status = lvol.STATUS_ONLINE
            lvol.write_to_db(db_controller.kv_store)

    logger.info("Setting node status to online")
    snode = db_controller.get_storage_node_by_id(node_id)
    old_status = snode.status
    snode.status = StorageNode.STATUS_ONLINE
    snode.write_to_db(db_controller.kv_store)

    storage_events.snode_status_change(snode, snode.status, old_status)
    logger.info("Done")
    return True


# not used in AWS, must run on bare-metal servers
def run_test_storage_device(kv_store, dev_name):
    db_controller = DBController(kv_store)
    baseboard_sn = utils.get_baseboard_sn()
    snode = db_controller.get_storage_node_by_id(baseboard_sn)
    if not snode:
        logger.error("This storage node is not part of the cluster")
        exit(1)

    nvme_device = None
    for node_nvme_device in snode.nvme_devices:
        if node_nvme_device.device_name == dev_name:
            nvme_device = node_nvme_device
            break

    if nvme_device is None:
        logger.error("Device not found")
        exit(1)

    global_settings = db_controller.get_global_settings()
    logger.debug("Running smart-log on device: %s", dev_name)
    smart_log_data = _run_nvme_smart_log(dev_name)
    if "critical_warning" in smart_log_data:
        critical_warnings = smart_log_data["critical_warning"]
        if critical_warnings > 0:
            logger.info("Critical warnings found: %s on device: %s, setting drive to failed state" %
                        (critical_warnings, dev_name))
            nvme_device.status = NVMeDevice.STATUS_FAILED
    logger.debug("Running smart-log-add on device: %s", dev_name)
    additional_smart_log = _run_nvme_smart_log_add(dev_name)
    program_fail_count = additional_smart_log['Device stats']['program_fail_count']['normalized']
    erase_fail_count = additional_smart_log['Device stats']['erase_fail_count']['normalized']
    crc_error_count = additional_smart_log['Device stats']['crc_error_count']['normalized']
    if program_fail_count < global_settings.NVME_PROGRAM_FAIL_COUNT:
        nvme_device.status = NVMeDevice.STATUS_FAILED
        logger.info("program_fail_count: %s is below %s on drive: %s, setting drive to failed state",
                    program_fail_count, global_settings.NVME_PROGRAM_FAIL_COUNT, dev_name)
    if erase_fail_count < global_settings.NVME_ERASE_FAIL_COUNT:
        nvme_device.status = NVMeDevice.STATUS_FAILED
        logger.info("erase_fail_count: %s is below %s on drive: %s, setting drive to failed state",
                    erase_fail_count, global_settings.NVME_ERASE_FAIL_COUNT, dev_name)
    if crc_error_count < global_settings.NVME_CRC_ERROR_COUNT:
        nvme_device.status = NVMeDevice.STATUS_FAILED
        logger.info("crc_error_count: %s is below %s on drive: %s, setting drive to failed state",
                    crc_error_count, global_settings.NVME_CRC_ERROR_COUNT, dev_name)

    snode.write_to_db(kv_store)
    logger.info("Done")


# Deprecated
def add_storage_device(dev_name, node_id, cluster_id):
    db_controller = DBController()
    kv_store = db_controller.kv_store
    cluster = db_controller.get_cluster_by_id(cluster_id)
    if not cluster:
        logger.error("Cluster not found: %s", cluster_id)
        return False

    snode = db_controller.get_storage_node_by_id(node_id)
    if not snode:
        logger.error("Node is not part of the cluster: %s", node_id)
        exit(1)

    for node_nvme_device in snode.nvme_devices:
        if node_nvme_device.device_name == dev_name:
            logger.error("Device already added to the cluster")
            exit(1)

    nvme_devs = _get_nvme_list(cluster)
    for device in nvme_devs:
        if device.device_name == dev_name:
            nvme_device = device
            break
    else:
        logger.error("Device not found: %s", dev_name)
        exit(1)

    # running smart tests
    logger.debug("Running smart-log on device: %s", dev_name)
    smart_log_data = _run_nvme_smart_log(dev_name)
    if "critical_warning" in smart_log_data:
        critical_warnings = smart_log_data["critical_warning"]
        if critical_warnings > 0:
            logger.info("Critical warnings found: %s on device: %s" % (critical_warnings, dev_name))
            exit(1)

    logger.debug("Running smart-log-add on device: %s", dev_name)
    additional_smart_log = _run_nvme_smart_log_add(dev_name)
    program_fail_count = additional_smart_log['Device stats']['program_fail_count']['normalized']
    erase_fail_count = additional_smart_log['Device stats']['erase_fail_count']['normalized']
    crc_error_count = additional_smart_log['Device stats']['crc_error_count']['normalized']
    if program_fail_count < constants.NVME_PROGRAM_FAIL_COUNT:
        logger.info("program_fail_count: %s is below %s on drive: %s",
                    program_fail_count, constants.NVME_PROGRAM_FAIL_COUNT, dev_name)
        exit(1)
    if erase_fail_count < constants.NVME_ERASE_FAIL_COUNT:
        logger.info("erase_fail_count: %s is below %s on drive: %s",
                    erase_fail_count, constants.NVME_ERASE_FAIL_COUNT, dev_name)
        exit(1)
    if crc_error_count < constants.NVME_CRC_ERROR_COUNT:
        logger.info("crc_error_count: %s is below %s on drive: %s",
                    crc_error_count, constants.NVME_CRC_ERROR_COUNT, dev_name)
        exit(1)

    logger.info("binding spdk drivers")
    bind_spdk_driver(nvme_device.pcie_address)
    time.sleep(1)

    logger.info("init device in spdk")
    # creating RPCClient instance
    rpc_client = RPCClient(
        snode.mgmt_ip,
        snode.rpc_port,
        snode.rpc_username,
        snode.rpc_password)

    # attach bdev controllers
    logger.info("adding controller")
    ret = rpc_client.bdev_nvme_controller_attach("nvme_ultr21a_%s" % nvme_device.sequential_number,
                                                 nvme_device.pcie_address)
    logger.debug(ret)

    logger.debug("controllers list")
    ret = rpc_client.bdev_nvme_controller_list()
    logger.debug(ret)

    # allocate bdevs
    logger.info("Allocating bdevs")
    ret = rpc_client.allocate_bdev(nvme_device.device_name, nvme_device.sequential_number)
    logger.debug(ret)

    # creating namespaces
    logger.info("Creating namespaces")
    ret = rpc_client.nvmf_subsystem_add_ns(snode.subsystem, nvme_device.device_name)
    logger.debug(ret)

    # set device new sequential number, increase node device count
    nvme_device.sequential_number = snode.sequential_number
    snode.sequential_number += nvme_device.partitions_count
    snode.partitions_count += nvme_device.partitions_count
    snode.nvme_devices.append(nvme_device)
    snode.write_to_db(kv_store)

    # create or update cluster map
    logger.info("Updating cluster map")
    cmap = db_controller.get_cluster_map()
    cmap.recalculate_partitions()
    logger.debug(cmap)
    cmap.write_to_db(kv_store)

    logger.info("Done")
    return True


def get_node_capacity(node_id, history, records_count=20, parse_sizes=True):
    db_controller = DBController()
    this_node = db_controller.get_storage_node_by_id(node_id)
    if not this_node:
        logger.error("Storage node Not found")
        return

    if history:
        records_number = utils.parse_history_param(history)
        if not records_number:
            logger.error(f"Error parsing history string: {history}")
            return False
    else:
        records_number = 20

    records = db_controller.get_node_capacity(this_node, records_number)
    new_records = utils.process_records(records, records_count)

    if not parse_sizes:
        return new_records

    out = []
    for record in new_records:
        out.append({
            "Date": time.strftime("%Y-%m-%d %H:%M:%S", time.gmtime(record['date'])),
            "Absolut": utils.humanbytes(record['size_total']),
            "Provisioned": utils.humanbytes(record['size_prov']),
            "Used": utils.humanbytes(record['size_used']),
            "Free": utils.humanbytes(record['size_free']),
            "Util %": f"{record['size_util']}%",
            "Prov Util %": f"{record['size_prov_util']}%",
        })
    return out


def get_node_iostats_history(node_id, history, records_count=20, parse_sizes=True):
    db_controller = DBController()
    node = db_controller.get_storage_node_by_id(node_id)
    if not node:
        logger.error("node not found")
        return False

    if history:
        records_number = utils.parse_history_param(history)
        if not records_number:
            logger.error(f"Error parsing history string: {history}")
            return False
    else:
        records_number = 20

    records = db_controller.get_node_stats(node, records_number)
    new_records = utils.process_records(records, records_count)

    if not parse_sizes:
        return new_records

    out = []
    for record in new_records:
        out.append({
            "Date": time.strftime("%Y-%m-%d %H:%M:%S", time.gmtime(record['date'])),
            "Read speed": utils.humanbytes(record['read_bytes_ps']),
            "Read IOPS": record["read_io_ps"],
            "Read lat": record["read_latency_ps"],
            "Write speed": utils.humanbytes(record["write_bytes_ps"]),
            "Write IOPS": record["write_io_ps"],
            "Write lat": record["write_latency_ps"],
        })
    return out


def get_node_ports(node_id):
    db_controller = DBController()
    node = db_controller.get_storage_node_by_id(node_id)
    if not node:
        logger.error("node not found")
        return False

    out = []
    for nic in node.data_nics:
        out.append({
            "ID": nic.get_id(),
            "Device name": nic.if_name,
            "Address": nic.ip4_address,
            "Net type": nic.get_transport_type(),
            "Status": nic.status,
        })
    return utils.print_table(out)


def get_node_port_iostats(port_id, history=None, records_count=20):
    db_controller = DBController()
    nodes = db_controller.get_storage_nodes()
    nd = None
    port = None
    for node in nodes:
        for nic in node.data_nics:
            if nic.get_id() == port_id:
                port = nic
                nd = node
                break

    if not port:
        logger.error("Port not found")
        return False

    if history:
        records_number = utils.parse_history_param(history)
        if not records_number:
            logger.error(f"Error parsing history string: {history}")
            return False
    else:
        records_number = 20

    records = db_controller.get_port_stats(nd.get_id(), port.get_id(), limit=records_number)
    new_records = utils.process_records(records, records_count)

    out = []
    for record in new_records:
        out.append({
            "Date": time.strftime("%H:%M:%S, %d/%m/%Y", time.gmtime(record['date'])),
            "out_speed": utils.humanbytes(record['out_speed']),
            "in_speed": utils.humanbytes(record['in_speed']),
            "bytes_sent": utils.humanbytes(record['bytes_sent']),
            "bytes_received": utils.humanbytes(record['bytes_received']),
        })
    return utils.print_table(out)


def deploy(ifname):
    if not ifname:
        ifname = "eth0"

    dev_ip = utils.get_iface_ip(ifname)
    if not dev_ip:
        logger.error(f"Error getting interface ip: {ifname}")
        return False

    logger.info("NVMe SSD devices found on node:")
    stream = os.popen("lspci -Dnn | grep -i nvme")
    for l in stream.readlines():
        logger.info(l.strip())

    logger.info("Installing dependencies...")
    ret = scripts.install_deps()

    logger.info(f"Node IP: {dev_ip}")
    ret = scripts.configure_docker(dev_ip)

    node_docker = docker.DockerClient(base_url=f"tcp://{dev_ip}:2375", version="auto", timeout=60 * 5)
    # create the api container
    nodes = node_docker.containers.list(all=True)
    for node in nodes:
        if node.attrs["Name"] == "/SNodeAPI":
            logger.info("SNodeAPI container found, removing...")
            node.stop()
            node.remove(force=True)
            time.sleep(2)

    logger.info("Creating SNodeAPI container")
    container = node_docker.containers.run(
        constants.SIMPLY_BLOCK_DOCKER_IMAGE,
        "python simplyblock_web/node_webapp.py storage_node",
        detach=True,
        privileged=True,
        name="SNodeAPI",
        network_mode="host",
        volumes=[
            '/etc/foundationdb:/etc/foundationdb',
            '/var/tmp:/var/tmp',
            '/var/run:/var/run',
            '/dev:/dev',
            '/lib/modules/:/lib/modules/',
            '/sys:/sys'],
        restart_policy={"Name": "always"},
        environment=[
            f"DOCKER_IP={dev_ip}"
        ]
    )
    logger.info("Pulling SPDK images")
    logger.debug(constants.SIMPLY_BLOCK_SPDK_CORE_IMAGE)
    logger.debug(constants.SIMPLY_BLOCK_SPDK_ULTRA_IMAGE)
    node_docker.images.pull(constants.SIMPLY_BLOCK_SPDK_CORE_IMAGE)
    node_docker.images.pull(constants.SIMPLY_BLOCK_SPDK_ULTRA_IMAGE)
    return f"{dev_ip}:5000"


def deploy_cleaner():
    scripts.deploy_cleaner()
    return True


def get_host_secret(node_id):
    db_controller = DBController()
    node = db_controller.get_storage_node_by_id(node_id)
    if not node:
        logger.error("node not found")
        return False

    return node.host_secret


def get_ctrl_secret(node_id):
    db_controller = DBController()
    node = db_controller.get_storage_node_by_id(node_id)
    if not node:
        logger.error("node not found")
        return False

    return node.ctrl_secret


def health_check(node_id):
    db_controller = DBController()
    snode = db_controller.get_storage_node_by_id(node_id)
    if not snode:
        logger.error("node not found")
        return False

    try:

        res = utils.ping_host(snode.mgmt_ip)
        if res:
            logger.info(f"Ping host: {snode.mgmt_ip}... OK")
        else:
            logger.error(f"Ping host: {snode.mgmt_ip}... Failed")

        node_docker = docker.DockerClient(base_url=f"tcp://{snode.mgmt_ip}:2375", version="auto")
        containers_list = node_docker.containers.list(all=True)
        for cont in containers_list:
            name = cont.attrs['Name']
            state = cont.attrs['State']

            if name in ['/spdk', '/spdk_proxy', '/SNodeAPI'] or name.startswith("/app_"):
                logger.debug(state)
                since = ""
                try:
                    start = datetime.datetime.fromisoformat(state['StartedAt'].split('.')[0])
                    since = str(datetime.datetime.now()-start).split('.')[0]
                except:
                    pass
                clean_name = name.split(".")[0].replace("/", "")
                logger.info(f"Container: {clean_name}, Status: {state['Status']}, Since: {since}")

    except Exception as e:
        logger.error(f"Failed to connect to node's docker: {e}")

    try:
        logger.info("Connecting to node's SPDK")
        rpc_client = RPCClient(
            snode.mgmt_ip, snode.rpc_port,
            snode.rpc_username, snode.rpc_password,
            timeout=3, retry=1)

        ret = rpc_client.get_version()
        logger.info(f"SPDK version: {ret['version']}")

        ret = rpc_client.get_bdevs()
        logger.info(f"SPDK BDevs count: {len(ret)}")
        for bdev in ret:
            name = bdev['name']
            product_name = bdev['product_name']
            driver = ""
            for d in bdev['driver_specific']:
                driver = d
                break
            # logger.info(f"name: {name}, product_name: {product_name}, driver: {driver}")

        logger.info(f"getting device bdevs")
        for dev in snode.nvme_devices:
            nvme_bdev = rpc_client.get_bdevs(dev.nvme_bdev)
            testing_bdev = rpc_client.get_bdevs(dev.testing_bdev)
            alceml_bdev = rpc_client.get_bdevs(dev.alceml_bdev)
            pt_bdev = rpc_client.get_bdevs(dev.pt_bdev)

            subsystem = rpc_client.subsystem_list(dev.nvmf_nqn)

            # dev.testing_bdev = test_name
            # dev.alceml_bdev = alceml_name
            # dev.pt_bdev = pt_name
            # # nvme.nvmf_nqn = subsystem_nqn
            # # nvme.nvmf_ip = IP
            # # nvme.nvmf_port = 4420

    except Exception as e:
        logger.error(f"Failed to connect to node's SPDK: {e}")

    try:
        logger.info("Connecting to node's API")
        snode_api = SNodeClient(f"{snode.mgmt_ip}:5000")
        node_info, _ = snode_api.info()
        logger.info(f"Node info: {node_info['hostname']}")

    except Exception as e:
        logger.error(f"Failed to connect to node's SPDK: {e}")


def get_info(node_id):
    db_controller = DBController()

    snode = db_controller.get_storage_node_by_id(node_id)
    if not snode:
        logger.error(f"Can not find storage node: {node_id}")
        return False

    snode_api = SNodeClient(f"{snode.mgmt_ip}:5000")
    node_info, _ = snode_api.info()
    return json.dumps(node_info, indent=2)


def get_spdk_info(node_id):
    db_controller = DBController()

    snode = db_controller.get_storage_node_by_id(node_id)
    if not snode:
        logger.error(f"Can not find storage node: {node_id}")
        return False

    rpc_client = RPCClient(snode.mgmt_ip, snode.rpc_port, snode.rpc_username, snode.rpc_password)
    ret = rpc_client.ultra21_util_get_malloc_stats()
    if not ret:
        logger.error(f"Failed to get SPDK info for node {node_id}")
        return False
    data = []
    for key in ret.keys():
        data.append({
            "Key": key,
            "Value": ret[key],
            "Parsed": utils.humanbytes(ret[key])
        })
    return utils.print_table(data)


def get(node_id):
    db_controller = DBController()

    snode = db_controller.get_storage_node_by_id(node_id)
    if not snode:
        logger.error(f"Can not find storage node: {node_id}")
        return False

    data = snode.get_clean_dict()
    return json.dumps(data, indent=2)


def set_node_status(node_id, status):
    db_controller = DBController()
    snode = db_controller.get_storage_node_by_id(node_id)
    if snode.status != status:
        old_status = snode.status
        snode.status = status
        snode.updated_at = str(datetime.datetime.now())
        snode.write_to_db(db_controller.kv_store)
        storage_events.snode_status_change(snode, snode.status, old_status, caused_by="monitor")
        distr_controller.send_node_status_event(snode, status)

    if snode.status == StorageNode.STATUS_ONLINE:
        logger.info("Connecting to remote devices")
        _connect_to_remote_devs(snode)

    return True<|MERGE_RESOLUTION|>--- conflicted
+++ resolved
@@ -87,41 +87,17 @@
         snode.rpc_username, snode.rpc_password, timeout=60, retry=10)
 
     devices = []
+    ret = rpc_client.bdev_nvme_controller_list()
+    ctr_map = {}
+    try:
+        if ret:
+            ctr_map = {i["ctrlrs"][0]['trid']['traddr']: i["name"] for i in ret}
+    except:
+        pass
+
     next_physical_label = get_next_physical_device_order()
     for pcie in devs:
 
-<<<<<<< HEAD
-        pci_st = str(pcie).replace("0", "").replace(":","").replace(".","")
-        nvme_controller = "nvme_%s" % pci_st
-        ret = rpc_client.bdev_nvme_controller_list(nvme_controller)
-        if not ret:
-            rpc_client.bdev_nvme_controller_attach(nvme_controller, pcie)
-            time.sleep(2)
-
-        nvme_bdev = f"{nvme_controller}n1"
-        rpc_client.bdev_examine(nvme_bdev)
-        ret = rpc_client.get_bdevs(nvme_bdev)
-        nvme_dict = ret[0]
-        nvme_driver_data = nvme_dict['driver_specific']['nvme'][0]
-        model_number = nvme_driver_data['ctrlr_data']['model_number']
-        total_size = nvme_dict['block_size'] * nvme_dict['num_blocks']
-
-        devices.append(
-            NVMeDevice({
-                'uuid': str(uuid.uuid4()),
-                'device_name': nvme_dict['name'],
-                'size': total_size,
-                'physical_label': next_physical_label,
-                'pcie_address': nvme_driver_data['pci_address'],
-                'model_id': model_number,
-                'serial_number': nvme_driver_data['ctrlr_data']['serial_number'],
-                'nvme_bdev': nvme_bdev,
-                'nvme_controller': nvme_controller,
-                'node_id': snode.get_id(),
-                'cluster_id': snode.cluster_id,
-                'status': NVMeDevice.STATUS_ONLINE
-        }))
-=======
         if pcie in ctr_map:
             nvme_controller = ctr_map[pcie]
             nvme_bdevs = []
@@ -158,7 +134,6 @@
                     'cluster_id': snode.cluster_id,
                     'status': NVMeDevice.STATUS_ONLINE
             }))
->>>>>>> 5466a802
         next_physical_label += 1
     return devices
 
