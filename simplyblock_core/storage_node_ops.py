# coding=utf-8
import datetime
import json
import logging as log
import os

import pprint

import time
import uuid

import docker

from simplyblock_core import constants, scripts, distr_controller
from simplyblock_core import utils
from simplyblock_core.controllers import lvol_controller, storage_events, snapshot_controller, device_events, \
    device_controller, tasks_controller
from simplyblock_core.kv_store import DBController
from simplyblock_core import shell_utils
from simplyblock_core.models.iface import IFace
from simplyblock_core.models.nvme_device import NVMeDevice, JMDevice
from simplyblock_core.models.storage_node import StorageNode
from simplyblock_core.pci_utils import get_nvme_devices, bind_spdk_driver
from simplyblock_core.rpc_client import RPCClient
from simplyblock_core.snode_client import SNodeClient

logger = log.getLogger()


class StorageOpsException(Exception):
    def __init__(self, message):
        self.message = message


def _get_data_nics(data_nics):
    if not data_nics:
        return
    out, _, _ = shell_utils.run_command("ip -j address show")
    data = json.loads(out)
    logger.debug("ifaces")
    logger.debug(pprint.pformat(data))

    def _get_ip4_address(list_of_addr):
        if list_of_addr:
            for data in list_of_addr:
                if data['family'] == 'inet':
                    return data['local']
        return ""

    devices = {i["ifname"]: i for i in data}
    iface_list = []
    for nic in data_nics:
        if nic not in devices:
            continue
        device = devices[nic]
        iface = IFace({
            'uuid': str(uuid.uuid4()),
            'if_name': device['ifname'],
            'ip4_address': _get_ip4_address(device['addr_info']),
            'port_number': 1,  # TODO: check this value
            'status': device['operstate'],
            'net_type': device['link_type']})
        iface_list.append(iface)

    return iface_list


def _get_if_ip_address(ifname):
    out, _, _ = shell_utils.run_command("ip -j address show %s" % ifname)
    data = json.loads(out)
    logger.debug(pprint.pformat(data))
    if data:
        data = data[0]
        if 'addr_info' in data and data['addr_info']:
            address_info = data['addr_info']
            for adr in address_info:
                if adr['family'] == 'inet':
                    return adr['local']
    logger.error("IP not found for interface %s", ifname)
    exit(1)


def addNvmeDevices(cluster, rpc_client, devs, snode):
    devices = []
    ret = rpc_client.bdev_nvme_controller_list()
    ctr_map = {}
    try:
        if ret:
            ctr_map = {i["ctrlrs"][0]['trid']['traddr']: i["name"] for i in ret}
    except:
        pass

    next_physical_label = get_next_physical_device_order()
    for index, pcie in enumerate(devs):

        if pcie in ctr_map:
            nvme_controller = ctr_map[pcie]
        else:
            nvme_controller = "nvme_%s" % index
            ret, err = rpc_client.bdev_nvme_controller_attach(nvme_controller, pcie)
            time.sleep(2)

        nvme_bdev = f"{nvme_controller}n1"
        rpc_client.bdev_examine(nvme_bdev)
        time.sleep(5)
        ret = rpc_client.get_bdevs(nvme_bdev)
        nvme_dict = ret[0]
        nvme_driver_data = nvme_dict['driver_specific']['nvme'][0]
        model_number = nvme_driver_data['ctrlr_data']['model_number']
        total_size = nvme_dict['block_size'] * nvme_dict['num_blocks']

        devices.append(
            NVMeDevice({
                'uuid': str(uuid.uuid4()),
                'device_name': nvme_dict['name'],
                'size': total_size,
                'physical_label': next_physical_label,
                'pcie_address': nvme_driver_data['pci_address'],
                'model_id': model_number,
                'serial_number': nvme_driver_data['ctrlr_data']['serial_number'],
                'nvme_bdev': nvme_bdev,
                'nvme_controller': nvme_controller,
                'node_id': snode.get_id(),
                'cluster_id': snode.cluster_id,
                'status': NVMeDevice.STATUS_ONLINE
        }))
        next_physical_label += 1
    return devices


def _get_nvme_list(cluster):
    out, err, _ = shell_utils.run_command("sudo nvme list -v -o json")
    data = json.loads(out)
    logger.debug("nvme list:")
    logger.debug(pprint.pformat(data))

    def _get_pcie_controller(ctrl_list):
        if ctrl_list:
            for item in ctrl_list:
                if 'Transport' in item and item['Transport'] == 'pcie':
                    return item

    def _get_size_from_namespaces(namespaces):
        size = 0
        if namespaces:
            for ns in namespaces:
                size += ns['PhysicalSize']
        return size

    sequential_number = 0
    devices = []
    if data and 'Devices' in data:
        for dev in data['Devices'][0]['Subsystems']:
            controller = _get_pcie_controller(dev['Controllers'])
            if not controller:
                continue

            if controller['ModelNumber'] not in cluster.model_ids:
                logger.info("Device model ID is not recognized: %s, skipping device: %s",
                            controller['ModelNumber'], controller['Controller'])
                continue

            size = _get_size_from_namespaces(controller['Namespaces'])
            device_partitions_count = int(size / (cluster.blk_size * cluster.page_size_in_blocks))
            devices.append(
                NVMeDevice({
                    'device_name': controller['Controller'],
                    'sequential_number': sequential_number,
                    'partitions_count': device_partitions_count,
                    'capacity': size,
                    'size': size,
                    'pcie_address': controller['Address'],
                    'model_id': controller['ModelNumber'],
                    'serial_number': controller['SerialNumber'],
                    # 'status': controller['State']
                }))
            sequential_number += device_partitions_count
    return devices


def _run_nvme_smart_log(dev_name):
    out, _, _ = shell_utils.run_command("sudo nvme smart-log /dev/%s -o json" % dev_name)
    data = json.loads(out)
    logger.debug(out)
    return data


def _run_nvme_smart_log_add(dev_name):
    out, _, _ = shell_utils.run_command("sudo nvme intel smart-log-add /dev/%s --json" % dev_name)
    data = json.loads(out)
    logger.debug(out)
    return data


def get_next_cluster_device_order(db_controller, cluster_id):
    max_order = 0
    found = False
    for node in db_controller.get_storage_nodes_by_cluster_id(cluster_id):
        for dev in node.nvme_devices:
            found = True
            max_order = max(max_order, dev.cluster_device_order)
    if found:
        return max_order + 1
    return 0


def get_next_physical_device_order():
    db_controller = DBController()
    max_order = 0
    found = False
    for node in db_controller.get_storage_nodes():
        for dev in node.nvme_devices:
            found = True
            max_order = max(max_order, dev.physical_label)
    if found:
        return max_order + 1
    return 0


def _search_for_partitions(rpc_client, nvme_device):
    partitioned_devices = []
    for bdev in rpc_client.get_bdevs():
        name = bdev['name']
        if name.startswith(f"{nvme_device.nvme_bdev}p"):
            new_dev = NVMeDevice(nvme_device.to_dict())
            new_dev.uuid = str(uuid.uuid4())
            new_dev.device_name = name
            new_dev.nvme_bdev = name
            new_dev.size = bdev['block_size'] * bdev['num_blocks']
            partitioned_devices.append(new_dev)
    return partitioned_devices


def _create_jm_stack_on_raid(rpc_client, jm_nvme_bdevs, snode, after_restart):
    raid_bdev = f"raid_jm_{snode.get_id()}"
    ret = rpc_client.bdev_raid_create(raid_bdev, jm_nvme_bdevs)
    if not ret:
        logger.error(f"Failed to create raid_jm_{snode.get_id()}")
        return False
    alceml_name = f"alceml_jm_{snode.get_id()}"
    pba_init_mode = 3
    if after_restart:
        pba_init_mode = 2
    ret = rpc_client.bdev_alceml_create(alceml_name, raid_bdev, str(uuid.uuid4()), pba_init_mode=pba_init_mode)
    if not ret:
        logger.error(f"Failed to create alceml bdev: {alceml_name}")
        return False

    jm_bdev = f"jm_{snode.get_id()}"
    ret = rpc_client.bdev_jm_create(jm_bdev, alceml_name)
    if not ret:
        logger.error(f"Failed to create {jm_bdev}")
        return False
    ret = rpc_client.get_bdevs(raid_bdev)

    return JMDevice({
        'uuid': str(uuid.uuid4()),
        'device_name': jm_bdev,
        'size': ret[0]["block_size"] * ret[0]["num_blocks"],
        'status': JMDevice.STATUS_ONLINE,
        'jm_nvme_bdev_list': jm_nvme_bdevs,
        'raid_bdev': raid_bdev,
        'alceml_bdev': alceml_name,
        'jm_bdev': jm_bdev
    })


def _create_jm_stack_on_device(rpc_client, nvme, snode, after_restart):

    alceml_id = nvme.get_id()
    alceml_name = device_controller.get_alceml_name(alceml_id)
    logger.info(f"adding {alceml_name}")

    pba_init_mode = 3
    if after_restart:
        pba_init_mode = 2
    ret = rpc_client.bdev_alceml_create(alceml_name, nvme.nvme_bdev, alceml_id, pba_init_mode=pba_init_mode)
    if not ret:
        logger.error(f"Failed to create alceml bdev: {alceml_name}")
        return False

    jm_bdev = f"jm_{snode.get_id()}"
    ret = rpc_client.bdev_jm_create(jm_bdev, alceml_name)
    if not ret:
        logger.error(f"Failed to create {jm_bdev}")
        return False

    return JMDevice({
        'uuid': alceml_id,
        'device_name': jm_bdev,
        'size': nvme.size,
        'status': JMDevice.STATUS_ONLINE,
        'alceml_bdev': alceml_name,
        'nvme_bdev': nvme.nvme_bdev,
        'jm_bdev': jm_bdev
    })


def _create_storage_device_stack(rpc_client, nvme, snode, after_restart):
    test_name = f"{nvme.nvme_bdev}_test"
    ret = rpc_client.bdev_passtest_create(test_name, nvme.nvme_bdev)
    if not ret:
        logger.error(f"Failed to create passtest bdev {test_name}")
        return False
    alceml_id = nvme.get_id()
    alceml_name = device_controller.get_alceml_name(alceml_id)
    logger.info(f"adding {alceml_name}")
    pba_init_mode = 3
    if after_restart:
        pba_init_mode = 2
    ret = rpc_client.bdev_alceml_create(alceml_name, test_name, alceml_id, pba_init_mode=pba_init_mode,
                                            dev_cpu_mask=snode.dev_cpu_mask)
    if not ret:
        logger.error(f"Failed to create alceml bdev: {alceml_name}")
        return False

    # add pass through
    pt_name = f"{alceml_name}_PT"
    ret = rpc_client.bdev_PT_NoExcl_create(pt_name, alceml_name)
    if not ret:
        logger.error(f"Failed to create pt noexcl bdev: {pt_name}")
        return False

    subsystem_nqn = snode.subsystem + ":dev:" + alceml_id
    logger.info("creating subsystem %s", subsystem_nqn)
    ret = rpc_client.subsystem_create(subsystem_nqn, 'sbcli-cn', alceml_id)
    IP = None
    for iface in snode.data_nics:
        if iface.ip4_address:
            tr_type = iface.get_transport_type()
            ret = rpc_client.transport_list()
            found = False
            if ret:
                for ty in ret:
                    if ty['trtype'] == tr_type:
                        found = True
            if found is False:
                ret = rpc_client.transport_create(tr_type)
            logger.info("adding listener for %s on IP %s" % (subsystem_nqn, iface.ip4_address))
            ret = rpc_client.listeners_create(subsystem_nqn, tr_type, iface.ip4_address, "4420")
            IP = iface.ip4_address
            break
    logger.info(f"add {pt_name} to subsystem")
    ret = rpc_client.nvmf_subsystem_add_ns(subsystem_nqn, pt_name)
    if not ret:
        logger.error(f"Failed to add: {pt_name} to the subsystem: {subsystem_nqn}")
        return False

    nvme.testing_bdev = test_name
    nvme.alceml_bdev = alceml_name
    nvme.pt_bdev = pt_name
    nvme.nvmf_nqn = subsystem_nqn
    nvme.nvmf_ip = IP
    nvme.nvmf_port = 4420
    nvme.io_error = False
    nvme.status = NVMeDevice.STATUS_ONLINE
    return nvme


def _create_device_partitions(rpc_client, nvme, snode):
    nbd_device = rpc_client.nbd_start_disk(nvme.nvme_bdev)
    time.sleep(3)
    if not nbd_device:
        logger.error(f"Failed to start nbd dev")
        return False
    snode_api = SNodeClient(snode.api_endpoint)
    result, error = snode_api.make_gpt_partitions(
        nbd_device, snode.jm_percent, snode.num_partitions_per_dev)
    if error:
        logger.error(f"Failed to make partitions")
        logger.error(error)
        return False
    time.sleep(3)
    rpc_client.nbd_stop_disk(nbd_device)
    time.sleep(1)
    rpc_client.bdev_nvme_detach_controller(nvme.nvme_controller)
    time.sleep(1)
    rpc_client.bdev_nvme_controller_attach(nvme.nvme_controller, nvme.pcie_address)
    time.sleep(1)
    rpc_client.bdev_examine(nvme.nvme_bdev)
    time.sleep(1)
    return True


def _prepare_cluster_devices_partitions(snode, devices):
    db_controller = DBController()
    rpc_client = RPCClient(
        snode.mgmt_ip, snode.rpc_port,
        snode.rpc_username, snode.rpc_password)

    new_devices = []
    jm_devices = []
    dev_order = get_next_cluster_device_order(db_controller, snode.cluster_id)
    for index, nvme in enumerate(devices):
        if nvme.status not in [NVMeDevice.STATUS_ONLINE, NVMeDevice.STATUS_UNAVAILABLE, NVMeDevice.STATUS_READONLY]:
            logger.debug(f"Device is skipped: {nvme.get_id()}, status: {nvme.status}")
            continue

        # look for partitions
        partitioned_devices = _search_for_partitions(rpc_client, nvme)
        logger.debug("partitioned_devices")
        logger.debug(partitioned_devices)
        if len(partitioned_devices) == (1 + snode.num_partitions_per_dev):
            logger.info("Partitioned devices found")
        else:
            logger.info(f"Creating partitions for {nvme.nvme_bdev}")
            _create_device_partitions(rpc_client, nvme, snode)
            partitioned_devices = _search_for_partitions(rpc_client, nvme)
            if len(partitioned_devices) == (1 + snode.num_partitions_per_dev):
                logger.info("Device partitions created")
            else:
                logger.error("Failed to create partitions")
                return False

        jm_devices.append(partitioned_devices.pop(0))

        for dev in partitioned_devices:
            new_device = _create_storage_device_stack(rpc_client, dev, snode, after_restart=False)
            if not new_device:
                logger.error("failed to create dev stack")
                return False
            new_device.cluster_device_order = dev_order
            dev_order += 1
            new_devices.append(new_device)
            device_events.device_create(new_device)

    snode.nvme_devices = new_devices

    if jm_devices:
        jm_nvme_bdevs = [dev.nvme_bdev for dev in jm_devices]
        jm_device = _create_jm_stack_on_raid(rpc_client, jm_nvme_bdevs, snode, after_restart=False)
        if not jm_device:
            logger.error(f"Failed to create JM device")
            return False
        snode.jm_device = jm_device

    return True


def _prepare_cluster_devices_jm_on_dev(snode, devices):
    db_controller = DBController()

    jm_device = devices[0]
    # Set device cluster order
    dev_order = get_next_cluster_device_order(db_controller, snode.cluster_id)
    for index, nvme in enumerate(devices):
        nvme.cluster_device_order = dev_order
        dev_order += 1
        if nvme.size < jm_device.size:
            jm_device = nvme
        device_events.device_create(nvme)
    jm_device.status = NVMeDevice.STATUS_JM

    rpc_client = RPCClient(snode.mgmt_ip, snode.rpc_port, snode.rpc_username, snode.rpc_password)

    new_devices = []
    for index, nvme in enumerate(devices):
        if nvme.status not in [NVMeDevice.STATUS_ONLINE, NVMeDevice.STATUS_UNAVAILABLE,
                               NVMeDevice.STATUS_JM, NVMeDevice.STATUS_READONLY]:
            logger.debug(f"Device is not online or unavailable: {nvme.get_id()}, status: {nvme.status}")
            continue

        if nvme.status == NVMeDevice.STATUS_JM:
            jm_device = _create_jm_stack_on_device(rpc_client, nvme, snode, after_restart=False)
            if not jm_device:
                logger.error(f"Failed to create JM device")
                return False
            snode.jm_device = jm_device
        else:
            new_device = _create_storage_device_stack(rpc_client, nvme, snode, after_restart=False)
            if not new_device:
                logger.error("failed to create dev stack")
                return False
            new_device.cluster_device_order = dev_order
            dev_order += 1
            new_devices.append(new_device)
            device_events.device_create(new_device)

    snode.nvme_devices = new_devices
    return True


def _prepare_cluster_devices_on_restart(snode):
    db_controller = DBController()

    rpc_client = RPCClient(
        snode.mgmt_ip, snode.rpc_port,
        snode.rpc_username, snode.rpc_password)

    for index, nvme in enumerate(snode.nvme_devices):
        if nvme.status not in [NVMeDevice.STATUS_ONLINE, NVMeDevice.STATUS_UNAVAILABLE, NVMeDevice.STATUS_READONLY]:
            logger.debug(f"Device is skipped: {nvme.get_id()}, status: {nvme.status}")
            continue

        dev = _create_storage_device_stack(rpc_client, nvme, snode, after_restart=True)
        if not dev:
            logger.error(f"Failed to create dev stack {nvme.get_id()}")
            return False
        device_events.device_restarted(dev)

    # prepare JM device
    jm_device = snode.jm_device
    if jm_device.jm_nvme_bdev_list:
        ret = _create_jm_stack_on_raid(rpc_client, jm_device.jm_nvme_bdev_list, snode, after_restart=False)
        if not ret:
            logger.error(f"Failed to create JM device")
            return False
    else:

        ret = rpc_client.bdev_alceml_create(jm_device.alceml_bdev, jm_device.nvme_bdev, jm_device.get_id(), pba_init_mode=2)
        if not ret:
            logger.error(f"Failed to create alceml bdev: {jm_device.alceml_bdev}")
            return False

        jm_bdev = f"jm_{snode.get_id()}"
        ret = rpc_client.bdev_jm_create(jm_bdev, jm_device.alceml_bdev)
        if not ret:
            logger.error(f"Failed to create {jm_bdev}")
            return False

    return True


def _connect_to_remote_devs(this_node):
    db_controller = DBController()

    rpc_client = RPCClient(
        this_node.mgmt_ip, this_node.rpc_port,
        this_node.rpc_username, this_node.rpc_password)

    remote_devices = []
    # connect to remote devs
    snodes = db_controller.get_storage_nodes_by_cluster_id(this_node.cluster_id)
    for node_index, node in enumerate(snodes):
        if node.get_id() == this_node.get_id() or node.status == node.STATUS_OFFLINE:
            continue
        for index, dev in enumerate(node.nvme_devices):
            if dev.status != NVMeDevice.STATUS_ONLINE:
                logger.debug(f"Device is not online: {dev.get_id()}, status: {dev.status}")
                continue
            name = f"remote_{dev.alceml_bdev}"
            logger.info(f"Connecting to {name}")
            ret = rpc_client.bdev_nvme_attach_controller_tcp(name, dev.nvmf_nqn, dev.nvmf_ip, dev.nvmf_port)
            if not ret:
                logger.error(f"Failed to connect to device: {dev.get_id()}")
                continue
            dev.remote_bdev = f"{name}n1"
            remote_devices.append(dev)
    return remote_devices


def add_node(cluster_id, node_ip, iface_name, data_nics_list,
             max_lvol, max_snap, max_prov, spdk_image=None, spdk_debug=False,
             small_bufsize=0, large_bufsize=0,
             num_partitions_per_dev=0, jm_percent=0, number_of_devices=0):
    db_controller = DBController()
    kv_store = db_controller.kv_store

    cluster = db_controller.get_cluster_by_id(cluster_id)
    if not cluster:
        logger.error("Cluster not found: %s", cluster_id)
        return False

    logger.info(f"Adding Storage node: {node_ip}")
    timeout = 60
    if spdk_image:
        timeout = 5*60
    snode_api = SNodeClient(node_ip, timeout=timeout)
    node_info, _ = snode_api.info()
    logger.info(f"Node found: {node_info['hostname']}")
    if "cluster_id" in node_info and node_info['cluster_id']:
        if node_info['cluster_id'] != cluster_id:
            logger.error(f"This node is part of another cluster: {node_info['cluster_id']}")
            return False

    ec2_metadata = None
    if "ec2_metadata" in node_info and node_info['ec2_metadata']:
        ec2_metadata = node_info['ec2_metadata']
        """"
         "ec2_metadata": {
              "accountId": "565979732541",
              "architecture": "x86_64",
              "availabilityZone": "eu-west-1a",
              "billingProducts": [
                "bp-6fa54006"
              ],
              "devpayProductCodes": null,
              "imageId": "ami-08e592fbb0f535224",
              "instanceId": "i-0ba9e766df57bc62c",
              "instanceType": "m6id.large",
              "kernelId": null,
              "marketplaceProductCodes": null,
              "pendingTime": "2024-03-24T19:39:14Z",
              "privateIp": "172.31.23.236",
              "ramdiskId": null,
              "region": "eu-west-1",
              "version": "2017-09-30"
        }
        """""
        logger.debug(json.dumps(ec2_metadata,indent=2))
        logger.info(f"EC2 Instance found: {ec2_metadata['instanceId']}")
        logger.info(f"EC2 Instance type: {ec2_metadata['instanceType']}")
        logger.info(f"EC2 Instance privateIp: {ec2_metadata['privateIp']}")
        logger.info(f"EC2 Instance region: {ec2_metadata['region']}")

        for node in db_controller.get_storage_nodes():
            if node.ec2_instance_id and node.ec2_instance_id == ec2_metadata['instanceId']:
                logger.error(f"Node already exists, try remove it first: {ec2_metadata['instanceId']}")
                return False

    # Tune cpu maks parameters
    cpu_count = node_info["cpu_count"]
    pollers_mask = ""
    app_thread_mask = ""
    dev_cpu_mask = ""
    nvme_pollers_cores = []
    if cpu_count < 8:
        mask = (1 << (cpu_count - 1)) - 1
        mask <<= 1
        spdk_cpu_mask = f'0x{mask:X}'
        os_cores = [0]
    else:
        os_cores, nvme_pollers_cores, app_thread_core, dev_cpu_cores = \
            utils.calculate_core_allocation(cpu_count)
        spdk_cores = nvme_pollers_cores + app_thread_core + dev_cpu_cores

        pollers_mask = utils.generate_mask(nvme_pollers_cores)
        app_thread_mask = utils.generate_mask(app_thread_core)
        spdk_cpu_mask = utils.generate_mask(spdk_cores)
        dev_cpu_mask = utils.generate_mask(dev_cpu_cores)

    # Calculate pool count
    if ec2_metadata and ec2_metadata.get('instanceType'):
        supported_type, storage_devices, device_size = utils.get_total_size_per_instance_type(ec2_metadata["instanceType"])
        if not supported_type:
            logger.warning(f"Unsupported ec2 instance-type {ec2_metadata['instanceType']} for deployment")
            if not number_of_devices:
                logger.error(f"Unsupported ec2 instance-type {ec2_metadata['instanceType']} "
                             "for deployment, please specify --number-of-devices")
                return False
<<<<<<< HEAD
        number_of_devices = storage_devices
=======
        else:
            number_of_devices = storage_devices
>>>>>>> d5aa7d95
    else:
        logger.warning("Can not get ec2 instance type for this instance.")
        if not number_of_devices:
            logger.error("Unsupported instance type please specify --number-of-devices.")
            return False

    number_of_split = num_partitions_per_dev if num_partitions_per_dev else num_partitions_per_dev + 1
    number_of_alceml_devices = number_of_devices * number_of_split
    small_pool_count, large_pool_count = utils.calculate_pool_count(
        number_of_alceml_devices, max_lvol, max_snap, cpu_count, len(nvme_pollers_cores) or cpu_count)

    # Calculate minimum huge page memory
    minimum_hp_memory = utils.calculate_minimum_hp_memory(small_pool_count, large_pool_count, max_lvol, max_snap, cpu_count)

    # Calculate minimum sys memory
    minimum_sys_memory = utils.calculate_minimum_sys_memory(max_prov)

    # check for memory
    if "memory_details" in node_info and node_info['memory_details']:
        memory_details = node_info['memory_details']
        logger.info("Node Memory info")
        logger.info(f"Total: {utils.humanbytes(memory_details['total'])}")
        logger.info(f"Free: {utils.humanbytes(memory_details['free'])}")
    else:
        logger.error(f"Cannot get memory info from the ec2 instance.. Exiting")
        return False

    satisfied, spdk_mem = utils.calculate_spdk_memory(minimum_hp_memory,
                                                      minimum_sys_memory,
                                                      int(memory_details['free']),
                                                      int(memory_details['huge_total']))
    if not satisfied:
        logger.error(f"Not enough memory for the provided max_lvo: {max_lvol}, max_snap: {max_snap}, max_prov: {max_prov}.. Exiting")
        return False

    logger.info("Joining docker swarm...")
    cluster_docker = utils.get_docker_client(cluster_id)
    cluster_ip = cluster_docker.info()["Swarm"]["NodeAddr"]
    results, err = snode_api.join_swarm(
        cluster_ip=cluster_ip,
        join_token=cluster_docker.swarm.attrs['JoinTokens']['Worker'],
        db_connection=cluster.db_connection,
        cluster_id=cluster_id)

    if not results:
        logger.error(f"Failed to Join docker swarm: {err}")
        return False

    logger.info("Deploying SPDK")
    results, err = snode_api.spdk_process_start(spdk_cpu_mask, spdk_mem, spdk_image, spdk_debug, cluster_ip)
    time.sleep(10)
    if not results:
        logger.error(f"Failed to start spdk: {err}")
        return False

    data_nics = []
    names = data_nics_list or [iface_name]
    for nic in names:
        device = node_info['network_interface'][nic]
        data_nics.append(
            IFace({
                'uuid': str(uuid.uuid4()),
                'if_name': device['name'],
                'ip4_address': device['ip'],
                'status': device['status'],
                'net_type': device['net_type']}))

    hostname = node_info['hostname']
    rpc_user, rpc_pass = utils.generate_rpc_user_and_pass()
    BASE_NQN = cluster.nqn.split(":")[0]
    subsystem_nqn = f"{BASE_NQN}:{hostname}"
    # creating storage node object
    snode = StorageNode()
    snode.uuid = str(uuid.uuid4())
    snode.status = StorageNode.STATUS_IN_CREATION
    snode.baseboard_sn = node_info['system_id']
    snode.system_uuid = node_info['system_id']

    if ec2_metadata:
        snode.ec2_metadata = ec2_metadata
        snode.ec2_instance_id = ec2_metadata['instanceId']

    if "ec2_public_ip" in node_info and node_info['ec2_public_ip']:
        snode.ec2_public_ip = node_info['ec2_public_ip']

    snode.hostname = hostname
    snode.host_nqn = subsystem_nqn
    snode.subsystem = subsystem_nqn
    snode.data_nics = data_nics
    snode.mgmt_ip = node_info['network_interface'][iface_name]['ip']
    snode.rpc_port = constants.RPC_HTTP_PROXY_PORT
    snode.rpc_username = rpc_user
    snode.rpc_password = rpc_pass
    snode.cluster_id = cluster_id
    snode.api_endpoint = node_ip
    snode.host_secret = utils.generate_string(20)
    snode.ctrl_secret = utils.generate_string(20)

    if 'cpu_count' in node_info:
        snode.cpu = node_info['cpu_count']
    if 'cpu_hz' in node_info:
        snode.cpu_hz = node_info['cpu_hz']
    if 'memory' in node_info:
        snode.memory = node_info['memory']
    if 'hugepages' in node_info:
        snode.hugepages = node_info['hugepages']

    snode.spdk_cpu_mask = spdk_cpu_mask or ""
    snode.spdk_mem = spdk_mem
    snode.max_lvol = max_lvol
    snode.max_snap = max_snap
    snode.max_prov = max_prov
    snode.number_of_devices = number_of_devices
    snode.spdk_image = spdk_image or ""
    snode.spdk_debug = spdk_debug or 0
    snode.write_to_db(kv_store)
    snode.app_thread_mask = app_thread_mask or ""
    snode.pollers_mask = pollers_mask or ""
    snode.nvme_pollers_cores = nvme_pollers_cores or []
    snode.dev_cpu_mask = dev_cpu_mask or ""
    snode.os_cores = os_cores or []

    snode.iobuf_small_pool_count = small_pool_count or 0
    snode.iobuf_large_pool_count = large_pool_count or 0
    snode.iobuf_small_bufsize = small_bufsize or 0
    snode.iobuf_large_bufsize = large_bufsize or 0

    snode.num_partitions_per_dev = num_partitions_per_dev
    snode.jm_percent = jm_percent

    snode.write_to_db(kv_store)

    # creating RPCClient instance
    rpc_client = RPCClient(
        snode.mgmt_ip, snode.rpc_port,
        snode.rpc_username, snode.rpc_password)

    # 1- set iobuf options
    if (snode.iobuf_small_pool_count or snode.iobuf_large_pool_count or
            snode.iobuf_small_bufsize or snode.iobuf_large_bufsize):
        ret = rpc_client.iobuf_set_options(
            snode.iobuf_small_pool_count, snode.iobuf_large_pool_count,
            snode.iobuf_small_bufsize, snode.iobuf_large_bufsize)
        if not ret:
            logger.error("Failed to set iobuf options")
            return False

    # 2- set socket implementation options
    ret = rpc_client.sock_impl_set_options()
    if not ret:
        logger.error("Failed socket implement set options")
        return False

    # 3- set nvme config
    if snode.pollers_mask:
        ret = rpc_client.nvmf_set_config(snode.pollers_mask)
        if not ret:
            logger.error("Failed to set pollers mask")
            return False

    # 4- start spdk framework
    ret = rpc_client.framework_start_init()
    if not ret:
        logger.error("Failed to start framework")
        return False

    # 5- set app_thread cpu mask
    if snode.app_thread_mask:
        ret = rpc_client.thread_get_stats()
        app_thread_process_id = 0
        if ret.get("threads"):
            for entry in ret["threads"]:
                if entry['name'] == 'app_thread':
                    app_thread_process_id = entry['id']
                    break

        ret = rpc_client.thread_set_cpumask(app_thread_process_id, snode.app_thread_mask)
        if not ret:
            logger.error("Failed to set app thread mask")
            return False

    # 6- set nvme bdev options
    ret = rpc_client.bdev_nvme_set_options()
    if not ret:
        logger.error("Failed to set nvme options")
        return False

    # get new node info after starting spdk
    node_info, _ = snode_api.info()

    # discover devices
    nvme_devs = addNvmeDevices(cluster, rpc_client, node_info['spdk_pcie_list'], snode)
    if not nvme_devs:
        logger.error("No NVMe devices was found!")
        return False

    # prepare devices
    if snode.num_partitions_per_dev == 0 or snode.jm_percent == 0:
        ret = _prepare_cluster_devices_jm_on_dev(snode, nvme_devs)
    else:
        ret = _prepare_cluster_devices_partitions(snode, nvme_devs)
    if not ret:
        logger.error("Failed to prepare cluster devices")
        return False

    logger.info("Connecting to remote devices")
    remote_devices = _connect_to_remote_devs(snode)
    snode.remote_devices = remote_devices

    logger.info("Setting node status to Active")
    snode.status = StorageNode.STATUS_ONLINE
    snode.write_to_db(kv_store)

    # make other nodes connect to the new devices
    logger.info("Make other nodes connect to the new devices")
    snodes = db_controller.get_storage_nodes_by_cluster_id(cluster_id)
    for node_index, node in enumerate(snodes):
        if node.get_id() == snode.get_id() or node.status != StorageNode.STATUS_ONLINE:
            continue
        logger.info(f"Connecting to node: {node.get_id()}")
        rpc_client = RPCClient(node.mgmt_ip, node.rpc_port, node.rpc_username, node.rpc_password)
        count = 0
        for dev in snode.nvme_devices:
            if dev.status != NVMeDevice.STATUS_ONLINE:
                logger.debug(f"Device is not online: {dev.get_id()}, status: {dev.status}")
                continue
            name = f"remote_{dev.alceml_bdev}"
            ret = rpc_client.bdev_nvme_attach_controller_tcp(name, dev.nvmf_nqn, dev.nvmf_ip, dev.nvmf_port)
            if not ret:
                logger.error(f"Failed to connect to device: {name}")
                continue

            dev.remote_bdev = f"{name}n1"
            idx = -1
            for i, d in enumerate(node.remote_devices):
                if d.get_id() == dev.get_id():
                    idx = i
                    break
            if idx >= 0:
                node.remote_devices[idx] = dev
            else:
                node.remote_devices.append(dev)
            count += 1
        node.write_to_db(kv_store)
        logger.info(f"connected to devices count: {count}")
        time.sleep(3)

    logger.info("Sending cluster map")
    ret = distr_controller.send_cluster_map_to_node(snode)
    if not ret:
        return False, "Failed to send cluster map"
    ret = distr_controller.send_cluster_map_add_node(snode)
    if not ret:
        return False, "Failed to send cluster map add node"
    time.sleep(3)

    logger.info("Sending cluster event updates")
    distr_controller.send_node_status_event(snode, StorageNode.STATUS_ONLINE)

    for dev in snode.nvme_devices:
        distr_controller.send_dev_status_event(dev, NVMeDevice.STATUS_ONLINE)

    storage_events.snode_add(snode)
    logger.info("Done")
    return "Success"


def delete_storage_node(node_id):
    db_controller = DBController()
    snode = db_controller.get_storage_node_by_id(node_id)
    if not snode:
        logger.error(f"Can not find storage node: {node_id}")
        return False

    if snode.status != StorageNode.STATUS_REMOVED:
        logger.error(f"Node must be in removed status")
        return False

    snode.remove(db_controller.kv_store)

    for lvol in db_controller.get_lvols(snode.cluster_id):
        logger.info(f"Sending cluster map to LVol: {lvol.get_id()}")
        lvol_controller.send_cluster_map(lvol.get_id())

    storage_events.snode_delete(snode)
    logger.info("done")


def remove_storage_node(node_id, force_remove=False, force_migrate=False):
    db_controller = DBController()
    snode = db_controller.get_storage_node_by_id(node_id)
    if not snode:
        logger.error(f"Can not find storage node: {node_id}")
        return False

    if snode.status == StorageNode.STATUS_ONLINE:
        logger.error(f"Can not remove online node: {node_id}")
        return False

    if snode.lvols:
        if force_migrate:
            for lvol_id in snode.lvols:
                lvol_controller.migrate(lvol_id)
        elif force_remove:
            for lvol_id in snode.lvols:
                lvol_controller.delete_lvol(lvol_id, True)
        else:
            logger.error("LVols found on the storage node, use --force-remove or --force-migrate")
            return False

    snaps = db_controller.get_snapshots()
    node_snaps = []
    for sn in snaps:
        if sn.lvol.node_id == node_id and sn.deleted is False:
            node_snaps.append(sn)

    if node_snaps:
        if force_migrate:
            logger.error("Not implemented!")
            return False
        elif force_remove:
            for sn in node_snaps:
                snapshot_controller.delete(sn.get_id())
        else:
            logger.error("Snapshots found on the storage node, use --force-remove or --force-migrate")
            return False

    if snode.nvme_devices:
        for dev in snode.nvme_devices:
            if dev.status == NVMeDevice.STATUS_JM:
                continue
            if dev.status == 'online':
                distr_controller.disconnect_device(dev)
            old_status = dev.status
            dev.status = NVMeDevice.STATUS_FAILED
            distr_controller.send_dev_status_event(dev, NVMeDevice.STATUS_FAILED)
            device_events.device_status_change(dev, NVMeDevice.STATUS_FAILED, old_status)

    logger.info("Removing storage node")

    logger.debug("Leaving swarm...")
    try:
        node_docker = docker.DockerClient(base_url=f"tcp://{snode.mgmt_ip}:2375", version="auto")
        cluster_docker = utils.get_docker_client(snode.cluster_id)
        cluster_docker.nodes.get(node_docker.info()["Swarm"]["NodeID"]).remove(force=True)
    except:
        pass

    try:
        snode_api = SNodeClient(snode.api_endpoint, timeout=20)
        snode_api.spdk_process_kill()
        snode_api.leave_swarm()
        pci_address = []
        for dev in snode.nvme_devices:
            if dev.pcie_address not in pci_address:
                ret = snode_api.delete_dev_gpt_partitions(dev.pcie_address)
                logger.debug(ret)
                pci_address.append(dev.pcie_address)
    except Exception as e:
        logger.exception(e)

    old_status = snode.status
    snode.status = StorageNode.STATUS_REMOVED
    snode.write_to_db(db_controller.kv_store)
    logger.info("Sending node event update")
    distr_controller.send_node_status_event(snode, snode.status)
    storage_events.snode_status_change(snode, StorageNode.STATUS_REMOVED, old_status)
    logger.info("done")


def restart_storage_node(
<<<<<<< HEAD
        node_id, max_lvol=0, max_snap=0, max_prov="",
=======
        node_id, max_lvol=0, max_snap=0, max_prov=0,
>>>>>>> d5aa7d95
        spdk_image=None,
        set_spdk_debug=None,
        small_bufsize=0, large_bufsize=0, number_of_devices=0):

    db_controller = DBController()
    kv_store = db_controller.kv_store

    db_controller = DBController()
    logger.info("Restarting storage node")
    snode = db_controller.get_storage_node_by_id(node_id)
    if not snode:
        logger.error(f"Can not find storage node: {node_id}")
        return False

    if snode.status == StorageNode.STATUS_ONLINE:
        logger.error(f"Can not restart online node: {node_id}")
        return False

    logger.info("Setting node state to restarting")
    old_status = snode.status
    snode.status = StorageNode.STATUS_RESTARTING
    snode.write_to_db(kv_store)
    logger.info("Sending node event update")
    distr_controller.send_node_status_event(snode, snode.status)
    storage_events.snode_status_change(snode, snode.status, old_status)

    logger.info(f"Restarting Storage node: {snode.mgmt_ip}")

    snode_api = SNodeClient(snode.api_endpoint)
    node_info, _ = snode_api.info()
    logger.info(f"Node info: {node_info}")

    logger.info("Restarting SPDK")

    img = snode.spdk_image
    if max_lvol:
        snode.max_lvol = max_lvol
    if max_snap:
        snode.max_snap = max_snap
    if max_prov:
        snode.max_prov = max_prov
    if spdk_image:
        img = spdk_image
        snode.spdk_image = img

    # Calculate pool count
    if snode.ec2_metadata and snode.ec2_metadata.get('instanceType'):
        supported_type, storage_devices, device_size = utils.get_total_size_per_instance_type(snode.ec2_metadata["instanceType"])
        if not supported_type:
            logger.warning(f"Unsupported ec2 instance-type {snode.ec2_metadata['instanceType']} for deployment")
            if not number_of_devices:
<<<<<<< HEAD
                logger.error(f"Unsupported ec2 instance-type {snode.ec2_metadata['instanceType']} "
                             "for deployment, please specify --number-of-devices")
                return False
        number_of_devices = storage_devices
=======
                if not snode.number_of_devices:
                    logger.error(f"Unsupported ec2 instance-type {snode.ec2_metadata['instanceType']} "
                                 "for deployment, please specify --number-of-devices")
                    return False
                number_of_devices = snode.number_of_devices
        else:
            number_of_devices = storage_devices
>>>>>>> d5aa7d95
    else:
        logger.warning("Can not get ec2 instance type for this instance..")
        if not number_of_devices:
            if snode.number_of_devices:
                number_of_devices = snode.number_of_devices
            else:
                logger.error("Unsupported instance type please specify --number-of-devices")
                return False
<<<<<<< HEAD

=======
>>>>>>> d5aa7d95
    snode.number_of_devices = number_of_devices

    number_of_split = snode.num_partitions_per_dev if snode.num_partitions_per_dev else snode.num_partitions_per_dev + 1
    number_of_alceml_devices = number_of_devices * number_of_split
    small_pool_count, large_pool_count = utils.calculate_pool_count(
        number_of_alceml_devices, snode.max_lvol, snode.max_snap, snode.cpu, len(snode.nvme_pollers_cores) or snode.cpu)

    # Calculate minimum huge page memory
    minimum_hp_memory = utils.calculate_minimum_hp_memory(small_pool_count, large_pool_count, snode.max_lvol, snode.max_snap, snode.cpu)

    # Calculate minimum sys memory
    minimum_sys_memory = utils.calculate_minimum_sys_memory(snode.max_prov)

    # check for memory
    if "memory_details" in node_info and node_info['memory_details']:
        memory_details = node_info['memory_details']
        logger.info("Node Memory info")
        logger.info(f"Total: {utils.humanbytes(memory_details['total'])}")
        logger.info(f"Free: {utils.humanbytes(memory_details['free'])}")
    else:
        logger.error(f"Cannot get memory info from the ec2 instance.. Exiting")

    satisfied, spdk_mem = utils.calculate_spdk_memory(minimum_hp_memory,
                                                      minimum_sys_memory,
                                                      int(memory_details['free']),
                                                      int(memory_details['huge_total']))
    if not satisfied:
        logger.error(f"Not enough memory for the provided max_lvo: {snode.max_lvol}, max_snap: {snode.max_snap}, max_prov: {utils.humanbytes(snode.max_prov)}.. Exiting")


    spdk_debug = snode.spdk_debug
    if set_spdk_debug:
        spdk_debug = spdk_debug
        snode.spdk_debug = spdk_debug

    cluster_docker = utils.get_docker_client(snode.cluster_id)
    cluster_ip = cluster_docker.info()["Swarm"]["NodeAddr"]
    results, err = snode_api.spdk_process_start(snode.spdk_cpu_mask, spdk_mem, img, spdk_debug, cluster_ip)

    if not results:
        logger.error(f"Failed to start spdk: {err}")
        return False
    time.sleep(3)


    if small_bufsize:
        snode.iobuf_small_bufsize = small_bufsize
    if large_bufsize:
        snode.iobuf_large_bufsize = large_bufsize

    snode.write_to_db(db_controller.kv_store)

    # creating RPCClient instance
    rpc_client = RPCClient(
        snode.mgmt_ip, snode.rpc_port,
        snode.rpc_username, snode.rpc_password,
        timeout=10 * 60, retry=5)

    # 1- set iobuf options
    if (snode.iobuf_small_pool_count or snode.iobuf_large_pool_count or
            snode.iobuf_small_bufsize or snode.iobuf_large_bufsize):
        ret = rpc_client.iobuf_set_options(
            snode.iobuf_small_pool_count, snode.iobuf_large_pool_count,
            snode.iobuf_small_bufsize, snode.iobuf_large_bufsize)
        if not ret:
            logger.error("Failed to set iobuf options")
            return False

    # 2- set socket implementation options
    ret = rpc_client.sock_impl_set_options()
    if not ret:
        logger.error("Failed socket implement set options")
        return False

    # 3- set nvme config
    if snode.pollers_mask:
        ret = rpc_client.nvmf_set_config(snode.pollers_mask)
        if not ret:
            logger.error("Failed to set pollers mask")
            return False

    # 4- start spdk framework
    ret = rpc_client.framework_start_init()
    if not ret:
        logger.error("Failed to start framework")
        return False

    # 5- set app_thread cpu mask
    if snode.app_thread_mask:
        ret = rpc_client.thread_get_stats()
        app_thread_process_id = 0
        if ret.get("threads"):
            for entry in ret["threads"]:
                if entry['name'] == 'app_thread':
                    app_thread_process_id = entry['id']
                    break

        ret = rpc_client.thread_set_cpumask(app_thread_process_id, snode.app_thread_mask)
        if not ret:
            logger.error("Failed to set app thread mask")
            return False

    # 6- set nvme bdev options
    ret = rpc_client.bdev_nvme_set_options()
    if not ret:
        logger.error("Failed to set nvme options")
        return False

    cluster = db_controller.get_cluster_by_id(snode.cluster_id)
    node_info, _ = snode_api.info()
    nvme_devs = addNvmeDevices(cluster, rpc_client, node_info['spdk_pcie_list'], snode)
    if not nvme_devs:
        logger.error("No NVMe devices was found!")
        return False

    logger.info(f"Devices found: {len(nvme_devs)}")
    logger.debug(nvme_devs)

    logger.info(f"Devices in db: {len(snode.nvme_devices)}")
    logger.debug(snode.nvme_devices)

    new_devices = []
    active_devices = []
    known_devices_sn = []
    devices_sn = [d.serial_number for d in nvme_devs]
    for db_dev in snode.nvme_devices:
        known_devices_sn.append(db_dev.serial_number)
        if db_dev.serial_number in devices_sn:
            logger.info(f"Device found: {db_dev.get_id()}, status {db_dev.status}")
            if db_dev.status != NVMeDevice.STATUS_JM:
                db_dev.status = NVMeDevice.STATUS_ONLINE
            active_devices.append(db_dev)
        else:
            logger.info(f"Device not found: {db_dev.get_id()}")
            db_dev.status = NVMeDevice.STATUS_REMOVED
            distr_controller.send_dev_status_event(db_dev, db_dev.status)

    # todo: handle new devices
    # for dev in nvme_devs:
    #     if dev.serial_number not in known_devices_sn:
    #         logger.info(f"New device found: {dev.get_id()}")
    #         dev.status = NVMeDevice.STATUS_NEW
    #         new_devices.append(dev)
    #         snode.nvme_devices.append(dev)

    # dev_order = get_next_cluster_device_order(db_controller, snode.cluster_id)
    # for index, nvme in enumerate(new_devices):
    #     nvme.cluster_device_order = dev_order
    #     dev_order += 1

    # prepare devices
    ret = _prepare_cluster_devices_on_restart(snode)
    if not ret:
        logger.error("Failed to prepare cluster devices")
        return False

    logger.info("Connecting to remote devices")
    remote_devices = _connect_to_remote_devs(snode)
    snode.remote_devices = remote_devices

    # make other nodes connect to the new devices
    logger.info("Make other nodes connect to the node devices")
    snodes = db_controller.get_storage_nodes_by_cluster_id(snode.cluster_id)
    for node_index, node in enumerate(snodes):
        if node.get_id() == snode.get_id() or node.status != StorageNode.STATUS_ONLINE:
            continue
        logger.info(f"Connecting to node: {node.get_id()}")
        rpc_client = RPCClient(node.mgmt_ip, node.rpc_port, node.rpc_username, node.rpc_password)
        count = 0
        for dev in snode.nvme_devices:
            if dev.status != 'online':
                continue
            name = f"remote_{dev.alceml_bdev}"
            ret = rpc_client.bdev_nvme_attach_controller_tcp(name, dev.nvmf_nqn, dev.nvmf_ip, dev.nvmf_port)
            if not ret:
                logger.warning(f"Failed to connect to device: {name}")
                continue

            dev.remote_bdev = f"{name}n1"
            idx = -1
            for i, d in enumerate(node.remote_devices):
                if d.get_id() == dev.get_id():
                    idx = i
                    break
            if idx >= 0:
                node.remote_devices[idx] = dev
            else:
                node.remote_devices.append(dev)
            count += 1
        node.write_to_db(kv_store)
        logger.info(f"connected to devices count: {count}")
        time.sleep(3)

    logger.info("Setting node status to Online")
    old_status = snode.status
    snode.status = StorageNode.STATUS_ONLINE
    snode.write_to_db(kv_store)
    storage_events.snode_status_change(snode, snode.status, old_status)

    logger.info("Sending node event update")
    distr_controller.send_node_status_event(snode, StorageNode.STATUS_ONLINE)

    logger.info("Sending devices event updates")
    logger.info("Starting migration tasks")
    for dev in snode.nvme_devices:
        if dev.status != NVMeDevice.STATUS_ONLINE:
            logger.info(f"Device is not online: {dev.get_id()}, status: {dev.status}")
            continue

        distr_controller.send_dev_status_event(dev, NVMeDevice.STATUS_ONLINE)
        tasks_controller.add_device_mig_task(dev.get_id())

    # logger.info("Sending cluster map to current node")
    # ret = distr_controller.send_cluster_map_to_node(snode)
    # if not ret:
    #     return False, "Failed to send cluster map"
    # time.sleep(3)

    for lvol_id in snode.lvols:
        lvol = lvol_controller.recreate_lvol(lvol_id, snode)
        if not lvol:
            logger.error(f"Failed to create LVol: {lvol_id}")
            return False
        lvol.status = lvol.STATUS_ONLINE
        lvol.io_error = False
        lvol.write_to_db(db_controller.kv_store)

    logger.info("Done")
    return "Success"


def list_storage_nodes(is_json, cluster_id=None):
    db_controller = DBController()
    if cluster_id:
        nodes = db_controller.get_storage_nodes_by_cluster_id(cluster_id)
    else:
        nodes = db_controller.get_storage_nodes()
    data = []
    output = ""

    for node in nodes:
        logger.debug(node)
        logger.debug("*" * 20)
        total_devices = len(node.nvme_devices)
        online_devices = 0
        for dev in node.nvme_devices:
            if dev.status == NVMeDevice.STATUS_ONLINE:
                online_devices += 1
        data.append({
            "UUID": node.uuid,
            "Hostname": node.hostname,
            "Management IP": node.mgmt_ip,
            "Devices": f"{total_devices}/{online_devices}",
            "LVols": f"{len(node.lvols)}",
            # "Data NICs": "\n".join([d.if_name for d in node.data_nics]),
            "Status": node.status,
            "Health": node.health_check,

            "EC2 ID": node.ec2_instance_id,
            "EC2 Type": node.ec2_metadata['instanceType'] if node.ec2_metadata else "",
            "EC2 Ext IP": node.ec2_public_ip,

            # "Updated At": datetime.datetime.strptime(node.updated_at, "%Y-%m-%d %H:%M:%S.%f").strftime(
            #     "%H:%M:%S, %d/%m/%Y"),
        })

    if not data:
        return output

    if is_json:
        output = json.dumps(data, indent=2)
    else:
        output = utils.print_table(data)
    return output


def list_storage_devices(kv_store, node_id, sort, is_json):
    db_controller = DBController(kv_store)
    snode = db_controller.get_storage_node_by_id(node_id)
    if not snode:
        logger.error("This storage node is not part of the cluster")
        return False

    storage_devices = []
    jm_devices = []
    remote_devices = []
    for device in snode.nvme_devices:
        logger.debug(device)
        logger.debug("*" * 20)
        storage_devices.append({
            "UUID": device.uuid,
            "Name": device.device_name,
            "Size": utils.humanbytes(device.size),
            "Serial Number": device.serial_number,
            "PCIe": device.pcie_address,
            "Status": device.status,
            "IO Err": device.io_error,
            "Health": device.health_check
        })

    if snode.jm_device:
        jm_devices.append({
            "UUID": snode.jm_device.uuid,
            "Name": snode.jm_device.device_name,
            "Size": utils.humanbytes(snode.jm_device.size),
            "Status": snode.jm_device.status,
            "IO Err": snode.jm_device.io_error,
            "Health": snode.jm_device.health_check
        })

    for device in snode.remote_devices:
        logger.debug(device)
        logger.debug("*" * 20)
        remote_devices.append({
            "UUID": device.uuid,
            "Name": device.device_name,
            "Size": utils.humanbytes(device.size),
            "Serial Number": device.serial_number,
            "Node ID": device.node_id,
        })
    if sort and sort in ['node-seq', 'dev-seq', 'serial']:
        if sort == 'serial':
            sort_key = "Serial Number"
        elif sort == 'dev-seq':
            sort_key = "Sequential Number"
        elif sort == 'node-seq':
            # TODO: check this key
            sort_key = "Sequential Number"
        storage_devices = sorted(storage_devices, key=lambda d: d[sort_key])

    data = {
        "Storage Devices": storage_devices,
        "JM Devices": jm_devices,
        "Remote Devices": remote_devices,
    }
    if is_json:
        return json.dumps(data, indent=2)
    else:
        out = ""
        for d in data:
            out += f"{d}\n{utils.print_table(data[d])}\n\n"
        return out


def shutdown_storage_node(node_id, force=False):
    db_controller = DBController()
    snode = db_controller.get_storage_node_by_id(node_id)
    if not snode:
        logger.error("This storage node is not part of the cluster")
        return False

    logger.info("Node found: %s in state: %s", snode.hostname, snode.status)
    if snode.status != StorageNode.STATUS_SUSPENDED:
        logger.error("Node is not in suspended state")
        if force is False:
            return False

    # cls = db_controller.get_clusters(id=snode.cluster_id)
    # snodes = db_controller.get_storage_nodes()
    # online_nodes = 0
    # for node in snodes:
    #     if node.status == node.STATUS_ONLINE:
    #         online_nodes += 1
    # if cls[0].ha_type == "ha" and online_nodes <= 3:
    #     logger.warning(f"Cluster mode is HA but online storage nodes are less than 3")
    #     if force is False:
    #         return False

    logger.info("Shutting down node")
    old_status = snode.status
    snode.status = StorageNode.STATUS_IN_SHUTDOWN
    snode.write_to_db(db_controller.kv_store)
    storage_events.snode_status_change(snode, snode.status, old_status)

    logger.debug("Removing LVols")
    for lvol_id in snode.lvols:
        logger.debug(lvol_id)
        lvol_controller.delete_lvol_from_node(lvol_id, snode.get_id(), clear_data=False)

    for dev in snode.nvme_devices:
        if dev.status in [NVMeDevice.STATUS_ONLINE, NVMeDevice.STATUS_READONLY]:
            device_controller.device_set_unavailable(dev.get_id())
    distr_controller.send_node_status_event(snode, StorageNode.STATUS_IN_SHUTDOWN)

    # shutdown node
    # make other nodes disconnect from this node
    logger.info("disconnect all other nodes connections to this node")
    for dev in snode.nvme_devices:
        distr_controller.disconnect_device(dev)

    rpc_client = RPCClient(
        snode.mgmt_ip, snode.rpc_port,
        snode.rpc_username, snode.rpc_password)

    # delete jm
    logger.info("Removing JM")
    rpc_client.bdev_jm_delete(f"jm_{snode.get_id()}")

    logger.info("Stopping SPDK")
    snode_api = SNodeClient(snode.api_endpoint)
    results, err = snode_api.spdk_process_kill()

    distr_controller.send_node_status_event(snode, StorageNode.STATUS_OFFLINE)

    logger.info("Setting node status to offline")
    snode = db_controller.get_storage_node_by_id(node_id)
    old_status = snode.status
    snode.status = StorageNode.STATUS_OFFLINE
    snode.write_to_db(db_controller.kv_store)

    # send event log
    storage_events.snode_status_change(snode, snode.status, old_status)
    logger.info("Done")
    return True


def suspend_storage_node(node_id, force=False):
    db_controller = DBController()
    snode = db_controller.get_storage_node_by_id(node_id)
    if not snode:
        logger.error("This storage node is not part of the cluster")
        return False

    logger.info("Node found: %s in state: %s", snode.hostname, snode.status)
    if snode.status != StorageNode.STATUS_ONLINE:
        logger.error("Node is not in online state")
        return False

    cluster = db_controller.get_cluster_by_id(snode.cluster_id)
    snodes = db_controller.get_storage_nodes_by_cluster_id(snode.cluster_id)
    online_nodes = 0
    for node in snodes:
        if node.status == node.STATUS_ONLINE:
            online_nodes += 1

    if cluster.ha_type == "ha":
        if online_nodes <= 3 and cluster.status == cluster.STATUS_ACTIVE:
            logger.warning(f"Cluster mode is HA but online storage nodes are less than 3")
            if force is False:
                return False

        if cluster.status == cluster.STATUS_DEGRADED and force is False:
            logger.warning(f"Cluster status is degraded, use --force but this will suspend the cluster")
            return False

    logger.info("Suspending node")
    distr_controller.send_node_status_event(snode, StorageNode.STATUS_SUSPENDED)
    for dev in snode.nvme_devices:
        if dev.status == NVMeDevice.STATUS_ONLINE:
            device_controller.device_set_unavailable(dev.get_id())

    rpc_client = RPCClient(
        snode.mgmt_ip, snode.rpc_port,
        snode.rpc_username, snode.rpc_password)

    logger.debug("Setting LVols to offline")
    for lvol_id in snode.lvols:
        logger.debug(lvol_id)
        lvol = db_controller.get_lvol_by_id(lvol_id)
        if lvol:
            ret = rpc_client.nvmf_subsystem_remove_ns(lvol.nqn, 1)
            lvol.status = lvol.STATUS_OFFLINE
            lvol.write_to_db(db_controller.kv_store)

    logger.info("Setting node status to suspended")
    snode = db_controller.get_storage_node_by_id(node_id)
    old_status = snode.status
    snode.status = StorageNode.STATUS_SUSPENDED
    snode.write_to_db(db_controller.kv_store)

    storage_events.snode_status_change(snode, snode.status, old_status)
    logger.info("Done")
    return True


def resume_storage_node(node_id):
    db_controller = DBController()
    snode = db_controller.get_storage_node_by_id(node_id)
    if not snode:
        logger.error("This storage node is not part of the cluster")
        return False

    logger.info("Node found: %s in state: %s", snode.hostname, snode.status)
    if snode.status != StorageNode.STATUS_SUSPENDED:
        logger.error("Node is not in suspended state")
        return False

    logger.info("Resuming node")

    logger.info("Sending cluster event updates")
    distr_controller.send_node_status_event(snode, StorageNode.STATUS_ONLINE)

    for dev in snode.nvme_devices:
        if dev.status == NVMeDevice.STATUS_UNAVAILABLE:
            device_controller.device_set_online(dev.get_id())

    rpc_client = RPCClient(
        snode.mgmt_ip, snode.rpc_port,
        snode.rpc_username, snode.rpc_password)

    logger.debug("Setting LVols to online")
    for lvol_id in snode.lvols:
        logger.debug(lvol_id)
        lvol = db_controller.get_lvol_by_id(lvol_id)
        if lvol:
            ret = rpc_client.nvmf_subsystem_add_ns(lvol.nqn, lvol.top_bdev, lvol.uuid, lvol.guid)
            lvol.status = lvol.STATUS_ONLINE
            lvol.write_to_db(db_controller.kv_store)

    logger.info("Setting node status to online")
    snode = db_controller.get_storage_node_by_id(node_id)
    old_status = snode.status
    snode.status = StorageNode.STATUS_ONLINE
    snode.write_to_db(db_controller.kv_store)

    storage_events.snode_status_change(snode, snode.status, old_status)
    logger.info("Done")
    return True


# not used in AWS, must run on bare-metal servers
def run_test_storage_device(kv_store, dev_name):
    db_controller = DBController(kv_store)
    baseboard_sn = utils.get_baseboard_sn()
    snode = db_controller.get_storage_node_by_id(baseboard_sn)
    if not snode:
        logger.error("This storage node is not part of the cluster")
        exit(1)

    nvme_device = None
    for node_nvme_device in snode.nvme_devices:
        if node_nvme_device.device_name == dev_name:
            nvme_device = node_nvme_device
            break

    if nvme_device is None:
        logger.error("Device not found")
        exit(1)

    global_settings = db_controller.get_global_settings()
    logger.debug("Running smart-log on device: %s", dev_name)
    smart_log_data = _run_nvme_smart_log(dev_name)
    if "critical_warning" in smart_log_data:
        critical_warnings = smart_log_data["critical_warning"]
        if critical_warnings > 0:
            logger.info("Critical warnings found: %s on device: %s, setting drive to failed state" %
                        (critical_warnings, dev_name))
            nvme_device.status = NVMeDevice.STATUS_FAILED
    logger.debug("Running smart-log-add on device: %s", dev_name)
    additional_smart_log = _run_nvme_smart_log_add(dev_name)
    program_fail_count = additional_smart_log['Device stats']['program_fail_count']['normalized']
    erase_fail_count = additional_smart_log['Device stats']['erase_fail_count']['normalized']
    crc_error_count = additional_smart_log['Device stats']['crc_error_count']['normalized']
    if program_fail_count < global_settings.NVME_PROGRAM_FAIL_COUNT:
        nvme_device.status = NVMeDevice.STATUS_FAILED
        logger.info("program_fail_count: %s is below %s on drive: %s, setting drive to failed state",
                    program_fail_count, global_settings.NVME_PROGRAM_FAIL_COUNT, dev_name)
    if erase_fail_count < global_settings.NVME_ERASE_FAIL_COUNT:
        nvme_device.status = NVMeDevice.STATUS_FAILED
        logger.info("erase_fail_count: %s is below %s on drive: %s, setting drive to failed state",
                    erase_fail_count, global_settings.NVME_ERASE_FAIL_COUNT, dev_name)
    if crc_error_count < global_settings.NVME_CRC_ERROR_COUNT:
        nvme_device.status = NVMeDevice.STATUS_FAILED
        logger.info("crc_error_count: %s is below %s on drive: %s, setting drive to failed state",
                    crc_error_count, global_settings.NVME_CRC_ERROR_COUNT, dev_name)

    snode.write_to_db(kv_store)
    logger.info("Done")


# Deprecated
def add_storage_device(dev_name, node_id, cluster_id):
    db_controller = DBController()
    kv_store = db_controller.kv_store
    cluster = db_controller.get_cluster_by_id(cluster_id)
    if not cluster:
        logger.error("Cluster not found: %s", cluster_id)
        return False

    snode = db_controller.get_storage_node_by_id(node_id)
    if not snode:
        logger.error("Node is not part of the cluster: %s", node_id)
        exit(1)

    for node_nvme_device in snode.nvme_devices:
        if node_nvme_device.device_name == dev_name:
            logger.error("Device already added to the cluster")
            exit(1)

    nvme_devs = _get_nvme_list(cluster)
    for device in nvme_devs:
        if device.device_name == dev_name:
            nvme_device = device
            break
    else:
        logger.error("Device not found: %s", dev_name)
        exit(1)

    # running smart tests
    logger.debug("Running smart-log on device: %s", dev_name)
    smart_log_data = _run_nvme_smart_log(dev_name)
    if "critical_warning" in smart_log_data:
        critical_warnings = smart_log_data["critical_warning"]
        if critical_warnings > 0:
            logger.info("Critical warnings found: %s on device: %s" % (critical_warnings, dev_name))
            exit(1)

    logger.debug("Running smart-log-add on device: %s", dev_name)
    additional_smart_log = _run_nvme_smart_log_add(dev_name)
    program_fail_count = additional_smart_log['Device stats']['program_fail_count']['normalized']
    erase_fail_count = additional_smart_log['Device stats']['erase_fail_count']['normalized']
    crc_error_count = additional_smart_log['Device stats']['crc_error_count']['normalized']
    if program_fail_count < constants.NVME_PROGRAM_FAIL_COUNT:
        logger.info("program_fail_count: %s is below %s on drive: %s",
                    program_fail_count, constants.NVME_PROGRAM_FAIL_COUNT, dev_name)
        exit(1)
    if erase_fail_count < constants.NVME_ERASE_FAIL_COUNT:
        logger.info("erase_fail_count: %s is below %s on drive: %s",
                    erase_fail_count, constants.NVME_ERASE_FAIL_COUNT, dev_name)
        exit(1)
    if crc_error_count < constants.NVME_CRC_ERROR_COUNT:
        logger.info("crc_error_count: %s is below %s on drive: %s",
                    crc_error_count, constants.NVME_CRC_ERROR_COUNT, dev_name)
        exit(1)

    logger.info("binding spdk drivers")
    bind_spdk_driver(nvme_device.pcie_address)
    time.sleep(1)

    logger.info("init device in spdk")
    # creating RPCClient instance
    rpc_client = RPCClient(
        snode.mgmt_ip,
        snode.rpc_port,
        snode.rpc_username,
        snode.rpc_password)

    # attach bdev controllers
    logger.info("adding controller")
    ret = rpc_client.bdev_nvme_controller_attach("nvme_ultr21a_%s" % nvme_device.sequential_number,
                                                 nvme_device.pcie_address)
    logger.debug(ret)

    logger.debug("controllers list")
    ret = rpc_client.bdev_nvme_controller_list()
    logger.debug(ret)

    # allocate bdevs
    logger.info("Allocating bdevs")
    ret = rpc_client.allocate_bdev(nvme_device.device_name, nvme_device.sequential_number)
    logger.debug(ret)

    # creating namespaces
    logger.info("Creating namespaces")
    ret = rpc_client.nvmf_subsystem_add_ns(snode.subsystem, nvme_device.device_name)
    logger.debug(ret)

    # set device new sequential number, increase node device count
    nvme_device.sequential_number = snode.sequential_number
    snode.sequential_number += nvme_device.partitions_count
    snode.partitions_count += nvme_device.partitions_count
    snode.nvme_devices.append(nvme_device)
    snode.write_to_db(kv_store)

    # create or update cluster map
    logger.info("Updating cluster map")
    cmap = db_controller.get_cluster_map()
    cmap.recalculate_partitions()
    logger.debug(cmap)
    cmap.write_to_db(kv_store)

    logger.info("Done")
    return True


def get_node_capacity(node_id, history, records_count=20, parse_sizes=True):
    db_controller = DBController()
    this_node = db_controller.get_storage_node_by_id(node_id)
    if not this_node:
        logger.error("Storage node Not found")
        return

    if history:
        records_number = utils.parse_history_param(history)
        if not records_number:
            logger.error(f"Error parsing history string: {history}")
            return False
    else:
        records_number = 20

    records = db_controller.get_node_capacity(this_node, records_number)
    new_records = utils.process_records(records, records_count)

    if not parse_sizes:
        return new_records

    out = []
    for record in new_records:
        out.append({
            "Date": time.strftime("%Y-%m-%d %H:%M:%S", time.gmtime(record['date'])),
            "Absolut": utils.humanbytes(record['size_total']),
            "Provisioned": utils.humanbytes(record['size_prov']),
            "Used": utils.humanbytes(record['size_used']),
            "Free": utils.humanbytes(record['size_free']),
            "Util %": f"{record['size_util']}%",
            "Prov Util %": f"{record['size_prov_util']}%",
        })
    return out


def get_node_iostats_history(node_id, history, records_count=20, parse_sizes=True):
    db_controller = DBController()
    node = db_controller.get_storage_node_by_id(node_id)
    if not node:
        logger.error("node not found")
        return False

    if history:
        records_number = utils.parse_history_param(history)
        if not records_number:
            logger.error(f"Error parsing history string: {history}")
            return False
    else:
        records_number = 20

    records = db_controller.get_node_stats(node, records_number)
    new_records = utils.process_records(records, records_count)

    if not parse_sizes:
        return new_records

    out = []
    for record in new_records:
        out.append({
            "Date": time.strftime("%Y-%m-%d %H:%M:%S", time.gmtime(record['date'])),
            "Read speed": utils.humanbytes(record['read_bytes_ps']),
            "Read IOPS": record["read_io_ps"],
            "Read lat": record["read_latency_ps"],
            "Write speed": utils.humanbytes(record["write_bytes_ps"]),
            "Write IOPS": record["write_io_ps"],
            "Write lat": record["write_latency_ps"],
        })
    return out


def get_node_ports(node_id):
    db_controller = DBController()
    node = db_controller.get_storage_node_by_id(node_id)
    if not node:
        logger.error("node not found")
        return False

    out = []
    for nic in node.data_nics:
        out.append({
            "ID": nic.get_id(),
            "Device name": nic.if_name,
            "Address": nic.ip4_address,
            "Net type": nic.get_transport_type(),
            "Status": nic.status,
        })
    return utils.print_table(out)


def get_node_port_iostats(port_id, history=None, records_count=20):
    db_controller = DBController()
    nodes = db_controller.get_storage_nodes()
    nd = None
    port = None
    for node in nodes:
        for nic in node.data_nics:
            if nic.get_id() == port_id:
                port = nic
                nd = node
                break

    if not port:
        logger.error("Port not found")
        return False

    if history:
        records_number = utils.parse_history_param(history)
        if not records_number:
            logger.error(f"Error parsing history string: {history}")
            return False
    else:
        records_number = 20

    records = db_controller.get_port_stats(nd.get_id(), port.get_id(), limit=records_number)
    new_records = utils.process_records(records, records_count)

    out = []
    for record in new_records:
        out.append({
            "Date": time.strftime("%H:%M:%S, %d/%m/%Y", time.gmtime(record['date'])),
            "out_speed": utils.humanbytes(record['out_speed']),
            "in_speed": utils.humanbytes(record['in_speed']),
            "bytes_sent": utils.humanbytes(record['bytes_sent']),
            "bytes_received": utils.humanbytes(record['bytes_received']),
        })
    return utils.print_table(out)


def deploy(ifname):
    if not ifname:
        ifname = "eth0"

    dev_ip = utils.get_iface_ip(ifname)
    if not dev_ip:
        logger.error(f"Error getting interface ip: {ifname}")
        return False

    logger.info("NVMe SSD devices found on node:")
    stream = os.popen("lspci -Dnn | grep -i nvme")
    for l in stream.readlines():
        logger.info(l.strip())

    logger.info("Installing dependencies...")
    ret = scripts.install_deps()

    logger.info(f"Node IP: {dev_ip}")
    ret = scripts.configure_docker(dev_ip)

    node_docker = docker.DockerClient(base_url=f"tcp://{dev_ip}:2375", version="auto", timeout=60 * 5)
    # create the api container
    nodes = node_docker.containers.list(all=True)
    for node in nodes:
        if node.attrs["Name"] == "/SNodeAPI":
            logger.info("SNodeAPI container found, removing...")
            node.stop()
            node.remove(force=True)
            time.sleep(2)

    logger.info("Creating SNodeAPI container")
    container = node_docker.containers.run(
        constants.SIMPLY_BLOCK_DOCKER_IMAGE,
        "python simplyblock_web/node_webapp.py storage_node",
        detach=True,
        privileged=True,
        name="SNodeAPI",
        network_mode="host",
        volumes=[
            '/etc/foundationdb:/etc/foundationdb',
            '/var/tmp:/var/tmp',
            '/var/run:/var/run',
            '/dev:/dev',
            '/lib/modules/:/lib/modules/',
            '/sys:/sys'],
        restart_policy={"Name": "always"},
        environment=[
            f"DOCKER_IP={dev_ip}"
        ]
    )
    logger.info("Pulling SPDK images")
    logger.debug(constants.SIMPLY_BLOCK_SPDK_CORE_IMAGE)
    logger.debug(constants.SIMPLY_BLOCK_SPDK_ULTRA_IMAGE)
    node_docker.images.pull(constants.SIMPLY_BLOCK_SPDK_CORE_IMAGE)
    node_docker.images.pull(constants.SIMPLY_BLOCK_SPDK_ULTRA_IMAGE)
    return f"{dev_ip}:5000"


def deploy_cleaner():
    scripts.deploy_cleaner()
    return True


def get_host_secret(node_id):
    db_controller = DBController()
    node = db_controller.get_storage_node_by_id(node_id)
    if not node:
        logger.error("node not found")
        return False

    return node.host_secret


def get_ctrl_secret(node_id):
    db_controller = DBController()
    node = db_controller.get_storage_node_by_id(node_id)
    if not node:
        logger.error("node not found")
        return False

    return node.ctrl_secret


def health_check(node_id):
    db_controller = DBController()
    snode = db_controller.get_storage_node_by_id(node_id)
    if not snode:
        logger.error("node not found")
        return False

    try:

        res = utils.ping_host(snode.mgmt_ip)
        if res:
            logger.info(f"Ping host: {snode.mgmt_ip}... OK")
        else:
            logger.error(f"Ping host: {snode.mgmt_ip}... Failed")

        node_docker = docker.DockerClient(base_url=f"tcp://{snode.mgmt_ip}:2375", version="auto")
        containers_list = node_docker.containers.list(all=True)
        for cont in containers_list:
            name = cont.attrs['Name']
            state = cont.attrs['State']

            if name in ['/spdk', '/spdk_proxy', '/SNodeAPI'] or name.startswith("/app_"):
                logger.debug(state)
                since = ""
                try:
                    start = datetime.datetime.fromisoformat(state['StartedAt'].split('.')[0])
                    since = str(datetime.datetime.now()-start).split('.')[0]
                except:
                    pass
                clean_name = name.split(".")[0].replace("/", "")
                logger.info(f"Container: {clean_name}, Status: {state['Status']}, Since: {since}")

    except Exception as e:
        logger.error(f"Failed to connect to node's docker: {e}")

    try:
        logger.info("Connecting to node's SPDK")
        rpc_client = RPCClient(
            snode.mgmt_ip, snode.rpc_port,
            snode.rpc_username, snode.rpc_password,
            timeout=3, retry=1)

        ret = rpc_client.get_version()
        logger.info(f"SPDK version: {ret['version']}")

        ret = rpc_client.get_bdevs()
        logger.info(f"SPDK BDevs count: {len(ret)}")
        for bdev in ret:
            name = bdev['name']
            product_name = bdev['product_name']
            driver = ""
            for d in bdev['driver_specific']:
                driver = d
                break
            # logger.info(f"name: {name}, product_name: {product_name}, driver: {driver}")

        logger.info(f"getting device bdevs")
        for dev in snode.nvme_devices:
            nvme_bdev = rpc_client.get_bdevs(dev.nvme_bdev)
            testing_bdev = rpc_client.get_bdevs(dev.testing_bdev)
            alceml_bdev = rpc_client.get_bdevs(dev.alceml_bdev)
            pt_bdev = rpc_client.get_bdevs(dev.pt_bdev)

            subsystem = rpc_client.subsystem_list(dev.nvmf_nqn)

            # dev.testing_bdev = test_name
            # dev.alceml_bdev = alceml_name
            # dev.pt_bdev = pt_name
            # # nvme.nvmf_nqn = subsystem_nqn
            # # nvme.nvmf_ip = IP
            # # nvme.nvmf_port = 4420

    except Exception as e:
        logger.error(f"Failed to connect to node's SPDK: {e}")

    try:
        logger.info("Connecting to node's API")
        snode_api = SNodeClient(f"{snode.mgmt_ip}:5000")
        node_info, _ = snode_api.info()
        logger.info(f"Node info: {node_info['hostname']}")

    except Exception as e:
        logger.error(f"Failed to connect to node's SPDK: {e}")


def get_info(node_id):
    db_controller = DBController()

    snode = db_controller.get_storage_node_by_id(node_id)
    if not snode:
        logger.error(f"Can not find storage node: {node_id}")
        return False

    snode_api = SNodeClient(f"{snode.mgmt_ip}:5000")
    node_info, _ = snode_api.info()
    return json.dumps(node_info, indent=2)


def get_spdk_info(node_id):
    db_controller = DBController()

    snode = db_controller.get_storage_node_by_id(node_id)
    if not snode:
        logger.error(f"Can not find storage node: {node_id}")
        return False

    rpc_client = RPCClient(snode.mgmt_ip, snode.rpc_port, snode.rpc_username, snode.rpc_password)
    ret = rpc_client.ultra21_util_get_malloc_stats()
    if not ret:
        logger.error(f"Failed to get SPDK info for node {node_id}")
        return False
    data = []
    for key in ret.keys():
        data.append({
            "Key": key,
            "Value": ret[key],
            "Parsed": utils.humanbytes(ret[key])
        })
    return utils.print_table(data)


def get(node_id):
    db_controller = DBController()

    snode = db_controller.get_storage_node_by_id(node_id)
    if not snode:
        logger.error(f"Can not find storage node: {node_id}")
        return False

    data = snode.get_clean_dict()
    return json.dumps(data, indent=2)


def set_node_status(node_id, status):
    db_controller = DBController()
    snode = db_controller.get_storage_node_by_id(node_id)
    if snode.status != status:
        old_status = snode.status
        snode.status = status
        snode.updated_at = str(datetime.datetime.now())
        snode.write_to_db(db_controller.kv_store)
        storage_events.snode_status_change(snode, snode.status, old_status, caused_by="monitor")
        distr_controller.send_node_status_event(snode, status)

    if snode.status == StorageNode.STATUS_ONLINE:
        logger.info("Connecting to remote devices")
        _connect_to_remote_devs(snode)

    return True<|MERGE_RESOLUTION|>--- conflicted
+++ resolved
@@ -638,12 +638,8 @@
                 logger.error(f"Unsupported ec2 instance-type {ec2_metadata['instanceType']} "
                              "for deployment, please specify --number-of-devices")
                 return False
-<<<<<<< HEAD
-        number_of_devices = storage_devices
-=======
         else:
             number_of_devices = storage_devices
->>>>>>> d5aa7d95
     else:
         logger.warning("Can not get ec2 instance type for this instance.")
         if not number_of_devices:
@@ -1015,11 +1011,7 @@
 
 
 def restart_storage_node(
-<<<<<<< HEAD
-        node_id, max_lvol=0, max_snap=0, max_prov="",
-=======
         node_id, max_lvol=0, max_snap=0, max_prov=0,
->>>>>>> d5aa7d95
         spdk_image=None,
         set_spdk_debug=None,
         small_bufsize=0, large_bufsize=0, number_of_devices=0):
@@ -1071,12 +1063,6 @@
         if not supported_type:
             logger.warning(f"Unsupported ec2 instance-type {snode.ec2_metadata['instanceType']} for deployment")
             if not number_of_devices:
-<<<<<<< HEAD
-                logger.error(f"Unsupported ec2 instance-type {snode.ec2_metadata['instanceType']} "
-                             "for deployment, please specify --number-of-devices")
-                return False
-        number_of_devices = storage_devices
-=======
                 if not snode.number_of_devices:
                     logger.error(f"Unsupported ec2 instance-type {snode.ec2_metadata['instanceType']} "
                                  "for deployment, please specify --number-of-devices")
@@ -1084,7 +1070,6 @@
                 number_of_devices = snode.number_of_devices
         else:
             number_of_devices = storage_devices
->>>>>>> d5aa7d95
     else:
         logger.warning("Can not get ec2 instance type for this instance..")
         if not number_of_devices:
@@ -1093,10 +1078,6 @@
             else:
                 logger.error("Unsupported instance type please specify --number-of-devices")
                 return False
-<<<<<<< HEAD
-
-=======
->>>>>>> d5aa7d95
     snode.number_of_devices = number_of_devices
 
     number_of_split = snode.num_partitions_per_dev if snode.num_partitions_per_dev else snode.num_partitions_per_dev + 1
