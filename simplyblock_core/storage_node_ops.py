# coding=utf-8
import datetime
import json
import logging as log
import os

import pprint

import time
import uuid

import docker

from simplyblock_core import constants, scripts, distr_controller
from simplyblock_core import utils
from simplyblock_core.controllers import lvol_controller, storage_events, snapshot_controller, device_events, \
    device_controller, tasks_controller
from simplyblock_core.kv_store import DBController
from simplyblock_core import shell_utils
from simplyblock_core.models.iface import IFace
from simplyblock_core.models.nvme_device import NVMeDevice, JMDevice
from simplyblock_core.models.storage_node import StorageNode
from simplyblock_core.pci_utils import get_nvme_devices, bind_spdk_driver
from simplyblock_core.rpc_client import RPCClient
from simplyblock_core.snode_client import SNodeClient

logger = log.getLogger()


class StorageOpsException(Exception):
    def __init__(self, message):
        self.message = message


def _get_data_nics(data_nics):
    if not data_nics:
        return
    out, _, _ = shell_utils.run_command("ip -j address show")
    data = json.loads(out)
    logger.debug("ifaces")
    logger.debug(pprint.pformat(data))

    def _get_ip4_address(list_of_addr):
        if list_of_addr:
            for data in list_of_addr:
                if data['family'] == 'inet':
                    return data['local']
        return ""

    devices = {i["ifname"]: i for i in data}
    iface_list = []
    for nic in data_nics:
        if nic not in devices:
            continue
        device = devices[nic]
        iface = IFace({
            'uuid': str(uuid.uuid4()),
            'if_name': device['ifname'],
            'ip4_address': _get_ip4_address(device['addr_info']),
            'port_number': 1,  # TODO: check this value
            'status': device['operstate'],
            'net_type': device['link_type']})
        iface_list.append(iface)

    return iface_list


def _get_if_ip_address(ifname):
    out, _, _ = shell_utils.run_command("ip -j address show %s" % ifname)
    data = json.loads(out)
    logger.debug(pprint.pformat(data))
    if data:
        data = data[0]
        if 'addr_info' in data and data['addr_info']:
            address_info = data['addr_info']
            for adr in address_info:
                if adr['family'] == 'inet':
                    return adr['local']
    logger.error("IP not found for interface %s", ifname)
    exit(1)


def addNvmeDevices(cluster, rpc_client, devs, snode):
    devices = []
    ret = rpc_client.bdev_nvme_controller_list()
    ctr_map = {}
    try:
        if ret:
            ctr_map = {i["ctrlrs"][0]['trid']['traddr']: i["name"] for i in ret}
    except:
        pass

    next_physical_label = get_next_physical_device_order()
    for index, pcie in enumerate(devs):

        if pcie in ctr_map:
            nvme_controller = ctr_map[pcie]
        else:
            nvme_controller = "nvme_%s" % index
            ret, err = rpc_client.bdev_nvme_controller_attach(nvme_controller, pcie)
            time.sleep(2)

        nvme_bdev = f"{nvme_controller}n1"
        rpc_client.bdev_examine(nvme_bdev)
        time.sleep(5)
        ret = rpc_client.get_bdevs(nvme_bdev)
        nvme_dict = ret[0]
        nvme_driver_data = nvme_dict['driver_specific']['nvme'][0]
        model_number = nvme_driver_data['ctrlr_data']['model_number']
        total_size = nvme_dict['block_size'] * nvme_dict['num_blocks']

        devices.append(
            NVMeDevice({
                'uuid': str(uuid.uuid4()),
                'device_name': nvme_dict['name'],
                'size': total_size,
                'physical_label': next_physical_label,
                'pcie_address': nvme_driver_data['pci_address'],
                'model_id': model_number,
                'serial_number': nvme_driver_data['ctrlr_data']['serial_number'],
                'nvme_bdev': nvme_bdev,
                'nvme_controller': nvme_controller,
                'node_id': snode.get_id(),
                'cluster_id': snode.cluster_id,
                'status': NVMeDevice.STATUS_ONLINE
        }))
        next_physical_label += 1
    return devices


def _get_nvme_list(cluster):
    out, err, _ = shell_utils.run_command("sudo nvme list -v -o json")
    data = json.loads(out)
    logger.debug("nvme list:")
    logger.debug(pprint.pformat(data))

    def _get_pcie_controller(ctrl_list):
        if ctrl_list:
            for item in ctrl_list:
                if 'Transport' in item and item['Transport'] == 'pcie':
                    return item

    def _get_size_from_namespaces(namespaces):
        size = 0
        if namespaces:
            for ns in namespaces:
                size += ns['PhysicalSize']
        return size

    sequential_number = 0
    devices = []
    if data and 'Devices' in data:
        for dev in data['Devices'][0]['Subsystems']:
            controller = _get_pcie_controller(dev['Controllers'])
            if not controller:
                continue

            if controller['ModelNumber'] not in cluster.model_ids:
                logger.info("Device model ID is not recognized: %s, skipping device: %s",
                            controller['ModelNumber'], controller['Controller'])
                continue

            size = _get_size_from_namespaces(controller['Namespaces'])
            device_partitions_count = int(size / (cluster.blk_size * cluster.page_size_in_blocks))
            devices.append(
                NVMeDevice({
                    'device_name': controller['Controller'],
                    'sequential_number': sequential_number,
                    'partitions_count': device_partitions_count,
                    'capacity': size,
                    'size': size,
                    'pcie_address': controller['Address'],
                    'model_id': controller['ModelNumber'],
                    'serial_number': controller['SerialNumber'],
                    # 'status': controller['State']
                }))
            sequential_number += device_partitions_count
    return devices


def _run_nvme_smart_log(dev_name):
    out, _, _ = shell_utils.run_command("sudo nvme smart-log /dev/%s -o json" % dev_name)
    data = json.loads(out)
    logger.debug(out)
    return data


def _run_nvme_smart_log_add(dev_name):
    out, _, _ = shell_utils.run_command("sudo nvme intel smart-log-add /dev/%s --json" % dev_name)
    data = json.loads(out)
    logger.debug(out)
    return data


def get_next_cluster_device_order(db_controller, cluster_id):
    max_order = 0
    found = False
    for node in db_controller.get_storage_nodes_by_cluster_id(cluster_id):
        for dev in node.nvme_devices:
            found = True
            max_order = max(max_order, dev.cluster_device_order)
    if found:
        return max_order + 1
    return 0


def get_next_physical_device_order():
    db_controller = DBController()
    max_order = 0
    found = False
    for node in db_controller.get_storage_nodes():
        for dev in node.nvme_devices:
            found = True
            max_order = max(max_order, dev.physical_label)
    if found:
        return max_order + 1
    return 0


def _search_for_partitions(rpc_client, nvme_device):
    partitioned_devices = []
    for bdev in rpc_client.get_bdevs():
        name = bdev['name']
        if name.startswith(f"{nvme_device.nvme_bdev}p"):
            new_dev = NVMeDevice(nvme_device.to_dict())
            new_dev.uuid = str(uuid.uuid4())
            new_dev.device_name = name
            new_dev.nvme_bdev = name
            new_dev.size = bdev['block_size'] * bdev['num_blocks']
            partitioned_devices.append(new_dev)
    return partitioned_devices


def _create_jm_stack_on_raid(rpc_client, jm_nvme_bdevs, snode, after_restart):
    raid_bdev = f"raid_jm_{snode.get_id()}"
    ret = rpc_client.bdev_raid_create(raid_bdev, jm_nvme_bdevs)
    if not ret:
        logger.error(f"Failed to create raid_jm_{snode.get_id()}")
        return False
    alceml_name = f"alceml_jm_{snode.get_id()}"
    pba_init_mode = 3
    if after_restart:
        pba_init_mode = 2
    ret = rpc_client.bdev_alceml_create(alceml_name, raid_bdev, str(uuid.uuid4()), pba_init_mode=pba_init_mode)
    if not ret:
        logger.error(f"Failed to create alceml bdev: {alceml_name}")
        return False

    jm_bdev = f"jm_{snode.get_id()}"
    ret = rpc_client.bdev_jm_create(jm_bdev, alceml_name)
    if not ret:
        logger.error(f"Failed to create {jm_bdev}")
        return False
    ret = rpc_client.get_bdevs(raid_bdev)

    return JMDevice({
        'uuid': str(uuid.uuid4()),
        'device_name': jm_bdev,
        'size': ret[0]["block_size"] * ret[0]["num_blocks"],
        'status': JMDevice.STATUS_ONLINE,
        'jm_nvme_bdev_list': jm_nvme_bdevs,
        'raid_bdev': raid_bdev,
        'alceml_bdev': alceml_name,
        'jm_bdev': jm_bdev
    })


def _create_jm_stack_on_device(rpc_client, nvme, snode, after_restart):

    alceml_id = nvme.get_id()
    alceml_name = device_controller.get_alceml_name(alceml_id)
    logger.info(f"adding {alceml_name}")

    pba_init_mode = 3
    if after_restart:
        pba_init_mode = 2
    ret = rpc_client.bdev_alceml_create(alceml_name, nvme.nvme_bdev, alceml_id, pba_init_mode=pba_init_mode)
    if not ret:
        logger.error(f"Failed to create alceml bdev: {alceml_name}")
        return False

    jm_bdev = f"jm_{snode.get_id()}"
    ret = rpc_client.bdev_jm_create(jm_bdev, alceml_name)
    if not ret:
        logger.error(f"Failed to create {jm_bdev}")
        return False

    return JMDevice({
        'uuid': alceml_id,
        'device_name': jm_bdev,
        'size': nvme.size,
        'status': JMDevice.STATUS_ONLINE,
        'alceml_bdev': alceml_name,
        'nvme_bdev': nvme.nvme_bdev,
        'jm_bdev': jm_bdev
    })


def _create_storage_device_stack(rpc_client, nvme, snode, after_restart):
    test_name = f"{nvme.nvme_bdev}_test"
    ret = rpc_client.bdev_passtest_create(test_name, nvme.nvme_bdev)
    if not ret:
        logger.error(f"Failed to create passtest bdev {test_name}")
        return False
    alceml_id = nvme.get_id()
    alceml_name = device_controller.get_alceml_name(alceml_id)
    logger.info(f"adding {alceml_name}")
    pba_init_mode = 3
    if after_restart:
        pba_init_mode = 2
    ret = rpc_client.bdev_alceml_create(alceml_name, test_name, alceml_id, pba_init_mode=pba_init_mode,
                                            dev_cpu_mask=snode.dev_cpu_mask)
    if not ret:
        logger.error(f"Failed to create alceml bdev: {alceml_name}")
        return False

    # add pass through
    pt_name = f"{alceml_name}_PT"
    ret = rpc_client.bdev_PT_NoExcl_create(pt_name, alceml_name)
    if not ret:
        logger.error(f"Failed to create pt noexcl bdev: {pt_name}")
        return False

    subsystem_nqn = snode.subsystem + ":dev:" + alceml_id
    logger.info("creating subsystem %s", subsystem_nqn)
    ret = rpc_client.subsystem_create(subsystem_nqn, 'sbcli-cn', alceml_id)
    IP = None
    for iface in snode.data_nics:
        if iface.ip4_address:
            tr_type = iface.get_transport_type()
            ret = rpc_client.transport_list()
            found = False
            if ret:
                for ty in ret:
                    if ty['trtype'] == tr_type:
                        found = True
            if found is False:
                ret = rpc_client.transport_create(tr_type)
            logger.info("adding listener for %s on IP %s" % (subsystem_nqn, iface.ip4_address))
            ret = rpc_client.listeners_create(subsystem_nqn, tr_type, iface.ip4_address, "4420")
            IP = iface.ip4_address
            break
    logger.info(f"add {pt_name} to subsystem")
    ret = rpc_client.nvmf_subsystem_add_ns(subsystem_nqn, pt_name)
    if not ret:
        logger.error(f"Failed to add: {pt_name} to the subsystem: {subsystem_nqn}")
        return False

    nvme.testing_bdev = test_name
    nvme.alceml_bdev = alceml_name
    nvme.pt_bdev = pt_name
    nvme.nvmf_nqn = subsystem_nqn
    nvme.nvmf_ip = IP
    nvme.nvmf_port = 4420
    nvme.io_error = False
    nvme.status = NVMeDevice.STATUS_ONLINE
    return nvme


def _create_device_partitions(rpc_client, nvme, snode):
    nbd_device = rpc_client.nbd_start_disk(nvme.nvme_bdev)
    time.sleep(3)
    if not nbd_device:
        logger.error(f"Failed to start nbd dev")
        return False
    snode_api = SNodeClient(snode.api_endpoint)
    result, error = snode_api.make_gpt_partitions(
        nbd_device, snode.jm_percent, snode.num_partitions_per_dev)
    if error:
        logger.error(f"Failed to make partitions")
        logger.error(error)
        return False
    time.sleep(3)
    rpc_client.nbd_stop_disk(nbd_device)
    time.sleep(1)
    rpc_client.bdev_nvme_detach_controller(nvme.nvme_controller)
    time.sleep(1)
    rpc_client.bdev_nvme_controller_attach(nvme.nvme_controller, nvme.pcie_address)
    time.sleep(1)
    rpc_client.bdev_examine(nvme.nvme_bdev)
    time.sleep(1)
    return True


def _prepare_cluster_devices_partitions(snode, devices):
    db_controller = DBController()
    rpc_client = RPCClient(
        snode.mgmt_ip, snode.rpc_port,
        snode.rpc_username, snode.rpc_password)

    new_devices = []
    jm_devices = []
    dev_order = get_next_cluster_device_order(db_controller, snode.cluster_id)
    for index, nvme in enumerate(devices):
        if nvme.status not in [NVMeDevice.STATUS_ONLINE, NVMeDevice.STATUS_UNAVAILABLE, NVMeDevice.STATUS_READONLY]:
            logger.debug(f"Device is skipped: {nvme.get_id()}, status: {nvme.status}")
            continue

        # look for partitions
        partitioned_devices = _search_for_partitions(rpc_client, nvme)
        logger.debug("partitioned_devices")
        logger.debug(partitioned_devices)
        if len(partitioned_devices) == (1 + snode.num_partitions_per_dev):
            logger.info("Partitioned devices found")
        else:
            logger.info(f"Creating partitions for {nvme.nvme_bdev}")
            _create_device_partitions(rpc_client, nvme, snode)
            partitioned_devices = _search_for_partitions(rpc_client, nvme)
            if len(partitioned_devices) == (1 + snode.num_partitions_per_dev):
                logger.info("Device partitions created")
            else:
                logger.error("Failed to create partitions")
                return False

        jm_devices.append(partitioned_devices.pop(0))

        for dev in partitioned_devices:
            new_device = _create_storage_device_stack(rpc_client, dev, snode, after_restart=False)
            if not new_device:
                logger.error("failed to create dev stack")
                return False
            new_device.cluster_device_order = dev_order
            dev_order += 1
            new_devices.append(new_device)
            device_events.device_create(new_device)

    snode.nvme_devices = new_devices

    if jm_devices:
        jm_nvme_bdevs = [dev.nvme_bdev for dev in jm_devices]
        jm_device = _create_jm_stack_on_raid(rpc_client, jm_nvme_bdevs, snode, after_restart=False)
        if not jm_device:
            logger.error(f"Failed to create JM device")
            return False
        snode.jm_device = jm_device

    return True


def _prepare_cluster_devices_jm_on_dev(snode, devices):
    db_controller = DBController()

    jm_device = devices[0]
    # Set device cluster order
    dev_order = get_next_cluster_device_order(db_controller, snode.cluster_id)
    for index, nvme in enumerate(devices):
        nvme.cluster_device_order = dev_order
        dev_order += 1
        if nvme.size < jm_device.size:
            jm_device = nvme
        device_events.device_create(nvme)
    jm_device.status = NVMeDevice.STATUS_JM

    rpc_client = RPCClient(snode.mgmt_ip, snode.rpc_port, snode.rpc_username, snode.rpc_password)

    new_devices = []
    for index, nvme in enumerate(devices):
        if nvme.status not in [NVMeDevice.STATUS_ONLINE, NVMeDevice.STATUS_UNAVAILABLE,
                               NVMeDevice.STATUS_JM, NVMeDevice.STATUS_READONLY]:
            logger.debug(f"Device is not online or unavailable: {nvme.get_id()}, status: {nvme.status}")
            continue

<<<<<<< HEAD
        test_name = f"{nvme.nvme_bdev}_test"
        # create testing bdev
        ret = rpc_client.bdev_passtest_create(test_name, nvme.nvme_bdev)
        if not ret:
            logger.error(f"Failed to create bdev: {test_name}")
            return False
        alceml_id = nvme.get_id()
        alceml_name = device_controller.get_alceml_name(alceml_id)
        logger.info(f"adding {alceml_name}")
        pba_init_mode = 3
        if after_restart:
            pba_init_mode = 2
        ret = rpc_client.bdev_alceml_create(alceml_name, test_name, alceml_id, pba_init_mode=pba_init_mode,
                                            dev_cpu_mask=snode.dev_cpu_mask)
        if not ret:
            logger.error(f"Failed to create alceml bdev: {alceml_name}")
            return False

        # create jm
        if nvme.jm_bdev:
            ret = rpc_client.bdev_jm_create(nvme.jm_bdev, alceml_name,
                                            dev_cpu_mask=snode.dev_cpu_mask)
            if not ret:
                logger.error(f"Failed to create JM bdev: {nvme.jm_bdev}")
=======
        if nvme.status == NVMeDevice.STATUS_JM:
            jm_device = _create_jm_stack_on_device(rpc_client, nvme, snode, after_restart=False)
            if not jm_device:
                logger.error(f"Failed to create JM device")
>>>>>>> 10ee7d7e
                return False
            snode.jm_device = jm_device
        else:
            new_device = _create_storage_device_stack(rpc_client, nvme, snode, after_restart=False)
            if not new_device:
                logger.error("failed to create dev stack")
                return False
            new_device.cluster_device_order = dev_order
            dev_order += 1
            new_devices.append(new_device)
            device_events.device_create(new_device)

    snode.nvme_devices = new_devices
    return True


def _prepare_cluster_devices_on_restart(snode):
    db_controller = DBController()

    rpc_client = RPCClient(
        snode.mgmt_ip, snode.rpc_port,
        snode.rpc_username, snode.rpc_password)

    for index, nvme in enumerate(snode.nvme_devices):
        if nvme.status not in [NVMeDevice.STATUS_ONLINE, NVMeDevice.STATUS_UNAVAILABLE, NVMeDevice.STATUS_READONLY]:
            logger.debug(f"Device is skipped: {nvme.get_id()}, status: {nvme.status}")
            continue

        dev = _create_storage_device_stack(rpc_client, nvme, snode, after_restart=True)
        if not dev:
            logger.error(f"Failed to create dev stack {nvme.get_id()}")
            return False
        device_events.device_restarted(dev)

    # prepare JM device
    jm_device = snode.jm_device
    if jm_device.jm_nvme_bdev_list:
        ret = _create_jm_stack_on_raid(rpc_client, jm_device.jm_nvme_bdev_list, snode, after_restart=False)
        if not ret:
            logger.error(f"Failed to create JM device")
            return False
    else:

        ret = rpc_client.bdev_alceml_create(jm_device.alceml_bdev, jm_device.nvme_bdev, jm_device.get_id(), pba_init_mode=2)
        if not ret:
            logger.error(f"Failed to create alceml bdev: {jm_device.alceml_bdev}")
            return False

        jm_bdev = f"jm_{snode.get_id()}"
        ret = rpc_client.bdev_jm_create(jm_bdev, jm_device.alceml_bdev)
        if not ret:
            logger.error(f"Failed to create {jm_bdev}")
            return False

    return True


def _connect_to_remote_devs(this_node):
    db_controller = DBController()

    rpc_client = RPCClient(
        this_node.mgmt_ip, this_node.rpc_port,
        this_node.rpc_username, this_node.rpc_password)

    remote_devices = []
    # connect to remote devs
    snodes = db_controller.get_storage_nodes_by_cluster_id(this_node.cluster_id)
    for node_index, node in enumerate(snodes):
        if node.get_id() == this_node.get_id() or node.status == node.STATUS_OFFLINE:
            continue
        for index, dev in enumerate(node.nvme_devices):
            if dev.status != NVMeDevice.STATUS_ONLINE:
                logger.debug(f"Device is not online: {dev.get_id()}, status: {dev.status}")
                continue
            name = f"remote_{dev.alceml_bdev}"
            logger.info(f"Connecting to {name}")
            ret = rpc_client.bdev_nvme_attach_controller_tcp(name, dev.nvmf_nqn, dev.nvmf_ip, dev.nvmf_port)
            if not ret:
                logger.error(f"Failed to connect to device: {dev.get_id()}")
                continue
            dev.remote_bdev = f"{name}n1"
            remote_devices.append(dev)
    return remote_devices


def add_node(cluster_id, node_ip, iface_name, data_nics_list,
             spdk_mem, spdk_image=None, spdk_debug=False,
             small_pool_count=0, large_pool_count=0, small_bufsize=0, large_bufsize=0,
             num_partitions_per_dev=0, jm_percent=0):
    db_controller = DBController()
    kv_store = db_controller.kv_store

    cluster = db_controller.get_cluster_by_id(cluster_id)
    if not cluster:
        logger.error("Cluster not found: %s", cluster_id)
        return False

    logger.info(f"Adding Storage node: {node_ip}")
    timeout = 60
    if spdk_image:
        timeout = 5*60
    snode_api = SNodeClient(node_ip, timeout=timeout)
    node_info, _ = snode_api.info()
    logger.info(f"Node found: {node_info['hostname']}")
    if "cluster_id" in node_info and node_info['cluster_id']:
        if node_info['cluster_id'] != cluster_id:
            logger.error(f"This node is part of another cluster: {node_info['cluster_id']}")
            return False

    ec2_metadata = None
    if "ec2_metadata" in node_info and node_info['ec2_metadata']:
        ec2_metadata = node_info['ec2_metadata']
        """"
         "ec2_metadata": {
              "accountId": "565979732541",
              "architecture": "x86_64",
              "availabilityZone": "eu-west-1a",
              "billingProducts": [
                "bp-6fa54006"
              ],
              "devpayProductCodes": null,
              "imageId": "ami-08e592fbb0f535224",
              "instanceId": "i-0ba9e766df57bc62c",
              "instanceType": "m6id.large",
              "kernelId": null,
              "marketplaceProductCodes": null,
              "pendingTime": "2024-03-24T19:39:14Z",
              "privateIp": "172.31.23.236",
              "ramdiskId": null,
              "region": "eu-west-1",
              "version": "2017-09-30"
        }
        """""
        logger.debug(json.dumps(ec2_metadata,indent=2))
        logger.info(f"EC2 Instance found: {ec2_metadata['instanceId']}")
        logger.info(f"EC2 Instance type: {ec2_metadata['instanceType']}")
        logger.info(f"EC2 Instance privateIp: {ec2_metadata['privateIp']}")
        logger.info(f"EC2 Instance region: {ec2_metadata['region']}")

        for node in db_controller.get_storage_nodes():
            if node.ec2_instance_id and node.ec2_instance_id == ec2_metadata['instanceId']:
                logger.error(f"Node already exists, try remove it first: {ec2_metadata['instanceId']}")
                return False

    # check for memory
    if "memory_details" in node_info and node_info['memory_details']:
        memory_details = node_info['memory_details']
        logger.info("Node Memory info")
        logger.info(f"Total: {utils.humanbytes(memory_details['total'])}")
        logger.info(f"Free: {utils.humanbytes(memory_details['free'])}")
        logger.info(f"Hugepages Total: {utils.humanbytes(memory_details['huge_total'])}")
        huge_free = memory_details['huge_free']
        logger.info(f"Hugepages Free: {utils.humanbytes(huge_free)}")
        if huge_free < 1 * 1024 * 1024:
            logger.warning(f"Free hugepages are less than 1G: {utils.humanbytes(huge_free)}")
        if not spdk_mem:
            spdk_mem = huge_free
            logger.info(f"Using the free hugepages for spdk memory: {utils.humanbytes(huge_free)}")

    # Tune cpu maks parameters
    cpu_count = node_info["cpu_count"]
    pollers_mask = ""
    app_thread_mask = ""
    dev_cpu_mask = ""
    if cpu_count < 8:
        mask = (1 << (cpu_count - 1)) - 1
        mask <<= 1
        spdk_cpu_mask = f'0x{mask:X}'
        os_cores = [0]
    else:
        os_cores, nvme_pollers_cores, app_thread_core, dev_cpu_cores = \
            utils.calculate_core_allocation(cpu_count)
        spdk_cores = nvme_pollers_cores + app_thread_core + dev_cpu_cores

        pollers_mask = utils.generate_mask(nvme_pollers_cores)
        app_thread_mask = utils.generate_mask(app_thread_core)
        spdk_cpu_mask = utils.generate_mask(spdk_cores)
        dev_cpu_mask = utils.generate_mask(dev_cpu_cores)


    logger.info("Joining docker swarm...")
    cluster_docker = utils.get_docker_client(cluster_id)
    cluster_ip = cluster_docker.info()["Swarm"]["NodeAddr"]
    results, err = snode_api.join_swarm(
        cluster_ip=cluster_ip,
        join_token=cluster_docker.swarm.attrs['JoinTokens']['Worker'],
        db_connection=cluster.db_connection,
        cluster_id=cluster_id)

    if not results:
        logger.error(f"Failed to Join docker swarm: {err}")
        return False

    logger.info("Deploying SPDK")
    results, err = snode_api.spdk_process_start(spdk_cpu_mask, spdk_mem, spdk_image, spdk_debug, cluster_ip)
    time.sleep(10)
    if not results:
        logger.error(f"Failed to start spdk: {err}")
        return False

    data_nics = []
    names = data_nics_list or [iface_name]
    for nic in names:
        device = node_info['network_interface'][nic]
        data_nics.append(
            IFace({
                'uuid': str(uuid.uuid4()),
                'if_name': device['name'],
                'ip4_address': device['ip'],
                'status': device['status'],
                'net_type': device['net_type']}))

    hostname = node_info['hostname']
    rpc_user, rpc_pass = utils.generate_rpc_user_and_pass()
    BASE_NQN = cluster.nqn.split(":")[0]
    subsystem_nqn = f"{BASE_NQN}:{hostname}"
    # creating storage node object
    snode = StorageNode()
    snode.uuid = str(uuid.uuid4())
    snode.status = StorageNode.STATUS_IN_CREATION
    snode.baseboard_sn = node_info['system_id']
    snode.system_uuid = node_info['system_id']

    if ec2_metadata:
        snode.ec2_metadata = ec2_metadata
        snode.ec2_instance_id = ec2_metadata['instanceId']

    if "ec2_public_ip" in node_info and node_info['ec2_public_ip']:
        snode.ec2_public_ip = node_info['ec2_public_ip']

    snode.hostname = hostname
    snode.host_nqn = subsystem_nqn
    snode.subsystem = subsystem_nqn
    snode.data_nics = data_nics
    snode.mgmt_ip = node_info['network_interface'][iface_name]['ip']
    snode.rpc_port = constants.RPC_HTTP_PROXY_PORT
    snode.rpc_username = rpc_user
    snode.rpc_password = rpc_pass
    snode.cluster_id = cluster_id
    snode.api_endpoint = node_ip
    snode.host_secret = utils.generate_string(20)
    snode.ctrl_secret = utils.generate_string(20)

    if 'cpu_count' in node_info:
        snode.cpu = node_info['cpu_count']
    if 'cpu_hz' in node_info:
        snode.cpu_hz = node_info['cpu_hz']
    if 'memory' in node_info:
        snode.memory = node_info['memory']
    if 'hugepages' in node_info:
        snode.hugepages = node_info['hugepages']

    snode.spdk_cpu_mask = spdk_cpu_mask or ""
    snode.spdk_mem = spdk_mem or 0
    snode.spdk_image = spdk_image or ""
    snode.spdk_debug = spdk_debug or 0
    snode.write_to_db(kv_store)
    snode.app_thread_mask = app_thread_mask or ""
    snode.pollers_mask = pollers_mask or ""
    snode.dev_cpu_mask = dev_cpu_mask or ""
    snode.os_cores = os_cores or []

    snode.iobuf_small_pool_count = small_pool_count or 0
    snode.iobuf_large_pool_count = large_pool_count or 0
    snode.iobuf_small_bufsize = small_bufsize or 0
    snode.iobuf_large_bufsize = large_bufsize or 0

    snode.num_partitions_per_dev = num_partitions_per_dev
    snode.jm_percent = jm_percent

    snode.write_to_db(kv_store)

    # creating RPCClient instance
    rpc_client = RPCClient(
        snode.mgmt_ip, snode.rpc_port,
        snode.rpc_username, snode.rpc_password)

    # 1- set iobuf options
    if (snode.iobuf_small_pool_count or snode.iobuf_large_pool_count or
            snode.iobuf_small_bufsize or snode.iobuf_large_bufsize):
        ret = rpc_client.iobuf_set_options(
            snode.iobuf_small_pool_count, snode.iobuf_large_pool_count,
            snode.iobuf_small_bufsize, snode.iobuf_large_bufsize)
        if not ret:
            logger.error("Failed to set iobuf options")
            return False

    # 2- set socket implementation options
    ret = rpc_client.sock_impl_set_options()
    if not ret:
        logger.error("Failed socket implement set options")
        return False

    # 3- set nvme config
    if snode.pollers_mask:
        ret = rpc_client.nvmf_set_config(snode.pollers_mask)
        if not ret:
            logger.error("Failed to set pollers mask")
            return False

    # 4- start spdk framework
    ret = rpc_client.framework_start_init()
    if not ret:
        logger.error("Failed to start framework")
        return False

    # 5- set app_thread cpu mask
    if snode.app_thread_mask:
        ret = rpc_client.thread_get_stats()
        app_thread_process_id = 0
        if ret.get("threads"):
            for entry in ret["threads"]:
                if entry['name'] == 'app_thread':
                    app_thread_process_id = entry['id']
                    break

        ret = rpc_client.thread_set_cpumask(app_thread_process_id, snode.app_thread_mask)
        if not ret:
            logger.error("Failed to set app thread mask")
            return False

    # 6- set nvme bdev options
    ret = rpc_client.bdev_nvme_set_options()
    if not ret:
        logger.error("Failed to set nvme options")
        return False

    # get new node info after starting spdk
    node_info, _ = snode_api.info()

    # discover devices
    nvme_devs = addNvmeDevices(cluster, rpc_client, node_info['spdk_pcie_list'], snode)
    if not nvme_devs:
        logger.error("No NVMe devices was found!")
        return False

    # prepare devices
    if snode.num_partitions_per_dev == 0 or snode.jm_percent == 0:
        ret = _prepare_cluster_devices_jm_on_dev(snode, nvme_devs)
    else:
        ret = _prepare_cluster_devices_partitions(snode, nvme_devs)
    if not ret:
        logger.error("Failed to prepare cluster devices")
        return False

    logger.info("Connecting to remote devices")
    remote_devices = _connect_to_remote_devs(snode)
    snode.remote_devices = remote_devices

    logger.info("Setting node status to Active")
    snode.status = StorageNode.STATUS_ONLINE
    snode.write_to_db(kv_store)

    # make other nodes connect to the new devices
    logger.info("Make other nodes connect to the new devices")
    snodes = db_controller.get_storage_nodes_by_cluster_id(cluster_id)
    for node_index, node in enumerate(snodes):
        if node.get_id() == snode.get_id() or node.status != StorageNode.STATUS_ONLINE:
            continue
        logger.info(f"Connecting to node: {node.get_id()}")
        rpc_client = RPCClient(node.mgmt_ip, node.rpc_port, node.rpc_username, node.rpc_password)
        count = 0
        for dev in snode.nvme_devices:
            if dev.status != NVMeDevice.STATUS_ONLINE:
                logger.debug(f"Device is not online: {dev.get_id()}, status: {dev.status}")
                continue
            name = f"remote_{dev.alceml_bdev}"
            ret = rpc_client.bdev_nvme_attach_controller_tcp(name, dev.nvmf_nqn, dev.nvmf_ip, dev.nvmf_port)
            if not ret:
                logger.error(f"Failed to connect to device: {name}")
                continue

            dev.remote_bdev = f"{name}n1"
            idx = -1
            for i, d in enumerate(node.remote_devices):
                if d.get_id() == dev.get_id():
                    idx = i
                    break
            if idx >= 0:
                node.remote_devices[idx] = dev
            else:
                node.remote_devices.append(dev)
            count += 1
        node.write_to_db(kv_store)
        logger.info(f"connected to devices count: {count}")
        time.sleep(3)

    logger.info("Sending cluster map")
    ret = distr_controller.send_cluster_map_to_node(snode)
    if not ret:
        return False, "Failed to send cluster map"
    ret = distr_controller.send_cluster_map_add_node(snode)
    if not ret:
        return False, "Failed to send cluster map add node"
    time.sleep(3)

    logger.info("Sending cluster event updates")
    distr_controller.send_node_status_event(snode, StorageNode.STATUS_ONLINE)

    for dev in snode.nvme_devices:
        distr_controller.send_dev_status_event(dev, NVMeDevice.STATUS_ONLINE)

    storage_events.snode_add(snode)
    logger.info("Done")
    return "Success"


def delete_storage_node(node_id):
    db_controller = DBController()
    snode = db_controller.get_storage_node_by_id(node_id)
    if not snode:
        logger.error(f"Can not find storage node: {node_id}")
        return False

    if snode.status != StorageNode.STATUS_REMOVED:
        logger.error(f"Node must be in removed status")
        return False

    snode.remove(db_controller.kv_store)

    for lvol in db_controller.get_lvols(snode.cluster_id):
        logger.info(f"Sending cluster map to LVol: {lvol.get_id()}")
        lvol_controller.send_cluster_map(lvol.get_id())

    storage_events.snode_delete(snode)
    logger.info("done")


def remove_storage_node(node_id, force_remove=False, force_migrate=False):
    db_controller = DBController()
    snode = db_controller.get_storage_node_by_id(node_id)
    if not snode:
        logger.error(f"Can not find storage node: {node_id}")
        return False

    if snode.status == StorageNode.STATUS_ONLINE:
        logger.error(f"Can not remove online node: {node_id}")
        return False

    if snode.lvols:
        if force_migrate:
            for lvol_id in snode.lvols:
                lvol_controller.migrate(lvol_id)
        elif force_remove:
            for lvol_id in snode.lvols:
                lvol_controller.delete_lvol(lvol_id, True)
        else:
            logger.error("LVols found on the storage node, use --force-remove or --force-migrate")
            return False

    snaps = db_controller.get_snapshots()
    node_snaps = []
    for sn in snaps:
        if sn.lvol.node_id == node_id and sn.deleted is False:
            node_snaps.append(sn)

    if node_snaps:
        if force_migrate:
            logger.error("Not implemented!")
            return False
        elif force_remove:
            for sn in node_snaps:
                snapshot_controller.delete(sn.get_id())
        else:
            logger.error("Snapshots found on the storage node, use --force-remove or --force-migrate")
            return False

    if snode.nvme_devices:
        for dev in snode.nvme_devices:
            if dev.status == NVMeDevice.STATUS_JM:
                continue
            if dev.status == 'online':
                distr_controller.disconnect_device(dev)
            old_status = dev.status
            dev.status = NVMeDevice.STATUS_FAILED
            distr_controller.send_dev_status_event(dev, NVMeDevice.STATUS_FAILED)
            device_events.device_status_change(dev, NVMeDevice.STATUS_FAILED, old_status)

    logger.info("Removing storage node")

    logger.debug("Leaving swarm...")
    try:
        node_docker = docker.DockerClient(base_url=f"tcp://{snode.mgmt_ip}:2375", version="auto")
        cluster_docker = utils.get_docker_client(snode.cluster_id)
        cluster_docker.nodes.get(node_docker.info()["Swarm"]["NodeID"]).remove(force=True)
    except:
        pass

    try:
        snode_api = SNodeClient(snode.api_endpoint, timeout=20)
        snode_api.spdk_process_kill()
        snode_api.leave_swarm()
        pci_address = []
        for dev in snode.nvme_devices:
            if dev.pcie_address not in pci_address:
                ret = snode_api.delete_dev_gpt_partitions(dev.pcie_address)
                logger.debug(ret)
                pci_address.append(dev.pcie_address)
    except Exception as e:
        logger.exception(e)

    old_status = snode.status
    snode.status = StorageNode.STATUS_REMOVED
    snode.write_to_db(db_controller.kv_store)
    logger.info("Sending node event update")
    distr_controller.send_node_status_event(snode, snode.status)
    storage_events.snode_status_change(snode, StorageNode.STATUS_REMOVED, old_status)
    logger.info("done")


def restart_storage_node(
        node_id,
        spdk_mem=None,
        spdk_image=None,
        set_spdk_debug=None,
        small_pool_count=0, large_pool_count=0,
        small_bufsize=0, large_bufsize=0):

    db_controller = DBController()
    kv_store = db_controller.kv_store

    db_controller = DBController()
    logger.info("Restarting storage node")
    snode = db_controller.get_storage_node_by_id(node_id)
    if not snode:
        logger.error(f"Can not find storage node: {node_id}")
        return False

    if snode.status == StorageNode.STATUS_ONLINE:
        logger.error(f"Can not restart online node: {node_id}")
        return False

    logger.info("Setting node state to restarting")
    old_status = snode.status
    snode.status = StorageNode.STATUS_RESTARTING
    snode.write_to_db(kv_store)
    logger.info("Sending node event update")
    distr_controller.send_node_status_event(snode, snode.status)
    storage_events.snode_status_change(snode, snode.status, old_status)

    logger.info(f"Restarting Storage node: {snode.mgmt_ip}")

    snode_api = SNodeClient(snode.api_endpoint)
    node_info, _ = snode_api.info()
    logger.info(f"Node info: {node_info}")

    logger.info("Restarting SPDK")
    mem = snode.spdk_mem
    if spdk_mem:
        mem = spdk_mem
        snode.spdk_mem = mem
    img = snode.spdk_image
    if spdk_image:
        img = spdk_image
        snode.spdk_image = img
    spdk_debug = snode.spdk_debug
    if set_spdk_debug:
        spdk_debug = spdk_debug
        snode.spdk_debug = spdk_debug

    cluster_docker = utils.get_docker_client(snode.cluster_id)
    cluster_ip = cluster_docker.info()["Swarm"]["NodeAddr"]
    results, err = snode_api.spdk_process_start(snode.spdk_cpu_mask, mem, img, spdk_debug, cluster_ip)

    if not results:
        logger.error(f"Failed to start spdk: {err}")
        return False
    time.sleep(3)

    if small_pool_count:
        snode.iobuf_small_pool_count = small_pool_count
    if large_pool_count:
        snode.iobuf_large_pool_count = large_pool_count
    if small_bufsize:
        snode.iobuf_small_bufsize = small_bufsize
    if large_bufsize:
        snode.iobuf_large_bufsize = large_bufsize

    snode.write_to_db(db_controller.kv_store)

    # creating RPCClient instance
    rpc_client = RPCClient(
        snode.mgmt_ip, snode.rpc_port,
        snode.rpc_username, snode.rpc_password,
        timeout=10 * 60, retry=5)

    # 1- set iobuf options
    if (snode.iobuf_small_pool_count or snode.iobuf_large_pool_count or
            snode.iobuf_small_bufsize or snode.iobuf_large_bufsize):
        ret = rpc_client.iobuf_set_options(
            snode.iobuf_small_pool_count, snode.iobuf_large_pool_count,
            snode.iobuf_small_bufsize, snode.iobuf_large_bufsize)
        if not ret:
            logger.error("Failed to set iobuf options")
            return False

    # 2- set socket implementation options
    ret = rpc_client.sock_impl_set_options()
    if not ret:
        logger.error("Failed socket implement set options")
        return False

    # 3- set nvme config
    if snode.pollers_mask:
        ret = rpc_client.nvmf_set_config(snode.pollers_mask)
        if not ret:
            logger.error("Failed to set pollers mask")
            return False

    # 4- start spdk framework
    ret = rpc_client.framework_start_init()
    if not ret:
        logger.error("Failed to start framework")
        return False

    # 5- set app_thread cpu mask
    if snode.app_thread_mask:
        ret = rpc_client.thread_get_stats()
        app_thread_process_id = 0
        if ret.get("threads"):
            for entry in ret["threads"]:
                if entry['name'] == 'app_thread':
                    app_thread_process_id = entry['id']
                    break

        ret = rpc_client.thread_set_cpumask(app_thread_process_id, snode.app_thread_mask)
        if not ret:
            logger.error("Failed to set app thread mask")
            return False

    # 6- set nvme bdev options
    ret = rpc_client.bdev_nvme_set_options()
    if not ret:
        logger.error("Failed to set nvme options")
        return False

    cluster = db_controller.get_cluster_by_id(snode.cluster_id)
    node_info, _ = snode_api.info()
    nvme_devs = addNvmeDevices(cluster, rpc_client, node_info['spdk_pcie_list'], snode)
    if not nvme_devs:
        logger.error("No NVMe devices was found!")
        return False

    logger.info(f"Devices found: {len(nvme_devs)}")
    logger.debug(nvme_devs)

    logger.info(f"Devices in db: {len(snode.nvme_devices)}")
    logger.debug(snode.nvme_devices)

    new_devices = []
    active_devices = []
    known_devices_sn = []
    devices_sn = [d.serial_number for d in nvme_devs]
    for db_dev in snode.nvme_devices:
        known_devices_sn.append(db_dev.serial_number)
        if db_dev.serial_number in devices_sn:
            logger.info(f"Device found: {db_dev.get_id()}, status {db_dev.status}")
            if db_dev.status != NVMeDevice.STATUS_JM:
                db_dev.status = NVMeDevice.STATUS_ONLINE
            active_devices.append(db_dev)
        else:
            logger.info(f"Device not found: {db_dev.get_id()}")
            db_dev.status = NVMeDevice.STATUS_REMOVED
            distr_controller.send_dev_status_event(db_dev, db_dev.status)

    # todo: handle new devices
    # for dev in nvme_devs:
    #     if dev.serial_number not in known_devices_sn:
    #         logger.info(f"New device found: {dev.get_id()}")
    #         dev.status = NVMeDevice.STATUS_NEW
    #         new_devices.append(dev)
    #         snode.nvme_devices.append(dev)

    # dev_order = get_next_cluster_device_order(db_controller, snode.cluster_id)
    # for index, nvme in enumerate(new_devices):
    #     nvme.cluster_device_order = dev_order
    #     dev_order += 1

    # prepare devices
    ret = _prepare_cluster_devices_on_restart(snode)
    if not ret:
        logger.error("Failed to prepare cluster devices")
        return False

    logger.info("Connecting to remote devices")
    remote_devices = _connect_to_remote_devs(snode)
    snode.remote_devices = remote_devices

    # make other nodes connect to the new devices
    logger.info("Make other nodes connect to the node devices")
    snodes = db_controller.get_storage_nodes_by_cluster_id(snode.cluster_id)
    for node_index, node in enumerate(snodes):
        if node.get_id() == snode.get_id() or node.status != StorageNode.STATUS_ONLINE:
            continue
        logger.info(f"Connecting to node: {node.get_id()}")
        rpc_client = RPCClient(node.mgmt_ip, node.rpc_port, node.rpc_username, node.rpc_password)
        count = 0
        for dev in snode.nvme_devices:
            if dev.status != 'online':
                continue
            name = f"remote_{dev.alceml_bdev}"
            ret = rpc_client.bdev_nvme_attach_controller_tcp(name, dev.nvmf_nqn, dev.nvmf_ip, dev.nvmf_port)
            if not ret:
                logger.warning(f"Failed to connect to device: {name}")
                continue

            dev.remote_bdev = f"{name}n1"
            idx = -1
            for i, d in enumerate(node.remote_devices):
                if d.get_id() == dev.get_id():
                    idx = i
                    break
            if idx >= 0:
                node.remote_devices[idx] = dev
            else:
                node.remote_devices.append(dev)
            count += 1
        node.write_to_db(kv_store)
        logger.info(f"connected to devices count: {count}")
        time.sleep(3)

    logger.info("Setting node status to Online")
    old_status = snode.status
    snode.status = StorageNode.STATUS_ONLINE
    snode.write_to_db(kv_store)
    storage_events.snode_status_change(snode, snode.status, old_status)

    logger.info("Sending node event update")
    distr_controller.send_node_status_event(snode, StorageNode.STATUS_ONLINE)

    logger.info("Sending devices event updates")
    logger.info("Starting migration tasks")
    for dev in snode.nvme_devices:
        if dev.status != NVMeDevice.STATUS_ONLINE:
            logger.info(f"Device is not online: {dev.get_id()}, status: {dev.status}")
            continue

        distr_controller.send_dev_status_event(dev, NVMeDevice.STATUS_ONLINE)
        tasks_controller.add_device_mig_task(dev.get_id())

    # logger.info("Sending cluster map to current node")
    # ret = distr_controller.send_cluster_map_to_node(snode)
    # if not ret:
    #     return False, "Failed to send cluster map"
    # time.sleep(3)

    for lvol_id in snode.lvols:
        lvol = lvol_controller.recreate_lvol(lvol_id, snode)
        if not lvol:
            logger.error(f"Failed to create LVol: {lvol_id}")
            return False
        lvol.status = lvol.STATUS_ONLINE
        lvol.io_error = False
        lvol.write_to_db(db_controller.kv_store)

    logger.info("Done")
    return "Success"


def list_storage_nodes(is_json, cluster_id=None):
    db_controller = DBController()
    if cluster_id:
        nodes = db_controller.get_storage_nodes_by_cluster_id(cluster_id)
    else:
        nodes = db_controller.get_storage_nodes()
    data = []
    output = ""

    for node in nodes:
        logger.debug(node)
        logger.debug("*" * 20)
        total_devices = len(node.nvme_devices)
        online_devices = 0
        for dev in node.nvme_devices:
            if dev.status == NVMeDevice.STATUS_ONLINE:
                online_devices += 1
        data.append({
            "UUID": node.uuid,
            "Hostname": node.hostname,
            "Management IP": node.mgmt_ip,
            "Devices": f"{total_devices}/{online_devices}",
            "LVols": f"{len(node.lvols)}",
            # "Data NICs": "\n".join([d.if_name for d in node.data_nics]),
            "Status": node.status,
            "Health": node.health_check,

            "EC2 ID": node.ec2_instance_id,
            "EC2 Type": node.ec2_metadata['instanceType'] if node.ec2_metadata else "",
            "EC2 Ext IP": node.ec2_public_ip,

            # "Updated At": datetime.datetime.strptime(node.updated_at, "%Y-%m-%d %H:%M:%S.%f").strftime(
            #     "%H:%M:%S, %d/%m/%Y"),
        })

    if not data:
        return output

    if is_json:
        output = json.dumps(data, indent=2)
    else:
        output = utils.print_table(data)
    return output


def list_storage_devices(kv_store, node_id, sort, is_json):
    db_controller = DBController(kv_store)
    snode = db_controller.get_storage_node_by_id(node_id)
    if not snode:
        logger.error("This storage node is not part of the cluster")
        return False

    storage_devices = []
    jm_devices = []
    remote_devices = []
    for device in snode.nvme_devices:
        logger.debug(device)
        logger.debug("*" * 20)
        storage_devices.append({
            "UUID": device.uuid,
            "Name": device.device_name,
            "Size": utils.humanbytes(device.size),
            "Serial Number": device.serial_number,
            "PCIe": device.pcie_address,
            "Status": device.status,
            "IO Err": device.io_error,
            "Health": device.health_check
        })

    if snode.jm_device:
        jm_devices.append({
            "UUID": snode.jm_device.uuid,
            "Name": snode.jm_device.device_name,
            "Size": utils.humanbytes(snode.jm_device.size),
            "Status": snode.jm_device.status,
            "IO Err": snode.jm_device.io_error,
            "Health": snode.jm_device.health_check
        })

    for device in snode.remote_devices:
        logger.debug(device)
        logger.debug("*" * 20)
        remote_devices.append({
            "UUID": device.uuid,
            "Name": device.device_name,
            "Size": utils.humanbytes(device.size),
            "Serial Number": device.serial_number,
            "Node ID": device.node_id,
        })
    if sort and sort in ['node-seq', 'dev-seq', 'serial']:
        if sort == 'serial':
            sort_key = "Serial Number"
        elif sort == 'dev-seq':
            sort_key = "Sequential Number"
        elif sort == 'node-seq':
            # TODO: check this key
            sort_key = "Sequential Number"
        storage_devices = sorted(storage_devices, key=lambda d: d[sort_key])

    data = {
        "Storage Devices": storage_devices,
        "JM Devices": jm_devices,
        "Remote Devices": remote_devices,
    }
    if is_json:
        return json.dumps(data, indent=2)
    else:
        out = ""
        for d in data:
            out += f"{d}\n{utils.print_table(data[d])}\n\n"
        return out


def shutdown_storage_node(node_id, force=False):
    db_controller = DBController()
    snode = db_controller.get_storage_node_by_id(node_id)
    if not snode:
        logger.error("This storage node is not part of the cluster")
        return False

    logger.info("Node found: %s in state: %s", snode.hostname, snode.status)
    if snode.status != StorageNode.STATUS_SUSPENDED:
        logger.error("Node is not in suspended state")
        if force is False:
            return False

    # cls = db_controller.get_clusters(id=snode.cluster_id)
    # snodes = db_controller.get_storage_nodes()
    # online_nodes = 0
    # for node in snodes:
    #     if node.status == node.STATUS_ONLINE:
    #         online_nodes += 1
    # if cls[0].ha_type == "ha" and online_nodes <= 3:
    #     logger.warning(f"Cluster mode is HA but online storage nodes are less than 3")
    #     if force is False:
    #         return False

    logger.info("Shutting down node")
    old_status = snode.status
    snode.status = StorageNode.STATUS_IN_SHUTDOWN
    snode.write_to_db(db_controller.kv_store)
    storage_events.snode_status_change(snode, snode.status, old_status)

    logger.debug("Removing LVols")
    for lvol_id in snode.lvols:
        logger.debug(lvol_id)
        lvol_controller.delete_lvol_from_node(lvol_id, snode.get_id(), clear_data=False)

    for dev in snode.nvme_devices:
        if dev.status in [NVMeDevice.STATUS_ONLINE, NVMeDevice.STATUS_READONLY]:
            device_controller.device_set_unavailable(dev.get_id())
    distr_controller.send_node_status_event(snode, StorageNode.STATUS_IN_SHUTDOWN)

    # shutdown node
    # make other nodes disconnect from this node
    logger.info("disconnect all other nodes connections to this node")
    for dev in snode.nvme_devices:
        distr_controller.disconnect_device(dev)

    rpc_client = RPCClient(
        snode.mgmt_ip, snode.rpc_port,
        snode.rpc_username, snode.rpc_password)

    # delete jm
    logger.info("Removing JM")
    rpc_client.bdev_jm_delete(f"jm_{snode.get_id()}")

    logger.info("Stopping SPDK")
    snode_api = SNodeClient(snode.api_endpoint)
    results, err = snode_api.spdk_process_kill()

    distr_controller.send_node_status_event(snode, StorageNode.STATUS_OFFLINE)

    logger.info("Setting node status to offline")
    snode = db_controller.get_storage_node_by_id(node_id)
    old_status = snode.status
    snode.status = StorageNode.STATUS_OFFLINE
    snode.write_to_db(db_controller.kv_store)

    # send event log
    storage_events.snode_status_change(snode, snode.status, old_status)
    logger.info("Done")
    return True


def suspend_storage_node(node_id, force=False):
    db_controller = DBController()
    snode = db_controller.get_storage_node_by_id(node_id)
    if not snode:
        logger.error("This storage node is not part of the cluster")
        return False

    logger.info("Node found: %s in state: %s", snode.hostname, snode.status)
    if snode.status != StorageNode.STATUS_ONLINE:
        logger.error("Node is not in online state")
        return False

    cluster = db_controller.get_cluster_by_id(snode.cluster_id)
    snodes = db_controller.get_storage_nodes_by_cluster_id(snode.cluster_id)
    online_nodes = 0
    for node in snodes:
        if node.status == node.STATUS_ONLINE:
            online_nodes += 1

    if cluster.ha_type == "ha":
        if online_nodes <= 3 and cluster.status == cluster.STATUS_ACTIVE:
            logger.warning(f"Cluster mode is HA but online storage nodes are less than 3")
            if force is False:
                return False

        if cluster.status == cluster.STATUS_DEGRADED and force is False:
            logger.warning(f"Cluster status is degraded, use --force but this will suspend the cluster")
            return False

    logger.info("Suspending node")
    distr_controller.send_node_status_event(snode, StorageNode.STATUS_SUSPENDED)
    for dev in snode.nvme_devices:
        if dev.status == NVMeDevice.STATUS_ONLINE:
            device_controller.device_set_unavailable(dev.get_id())

    rpc_client = RPCClient(
        snode.mgmt_ip, snode.rpc_port,
        snode.rpc_username, snode.rpc_password)

    logger.debug("Setting LVols to offline")
    for lvol_id in snode.lvols:
        logger.debug(lvol_id)
        lvol = db_controller.get_lvol_by_id(lvol_id)
        if lvol:
            ret = rpc_client.nvmf_subsystem_remove_ns(lvol.nqn, 1)
            lvol.status = lvol.STATUS_OFFLINE
            lvol.write_to_db(db_controller.kv_store)

    logger.info("Setting node status to suspended")
    snode = db_controller.get_storage_node_by_id(node_id)
    old_status = snode.status
    snode.status = StorageNode.STATUS_SUSPENDED
    snode.write_to_db(db_controller.kv_store)

    storage_events.snode_status_change(snode, snode.status, old_status)
    logger.info("Done")
    return True


def resume_storage_node(node_id):
    db_controller = DBController()
    snode = db_controller.get_storage_node_by_id(node_id)
    if not snode:
        logger.error("This storage node is not part of the cluster")
        return False

    logger.info("Node found: %s in state: %s", snode.hostname, snode.status)
    if snode.status != StorageNode.STATUS_SUSPENDED:
        logger.error("Node is not in suspended state")
        return False

    logger.info("Resuming node")

    logger.info("Sending cluster event updates")
    distr_controller.send_node_status_event(snode, StorageNode.STATUS_ONLINE)

    for dev in snode.nvme_devices:
        if dev.status == NVMeDevice.STATUS_UNAVAILABLE:
            device_controller.device_set_online(dev.get_id())

    rpc_client = RPCClient(
        snode.mgmt_ip, snode.rpc_port,
        snode.rpc_username, snode.rpc_password)

    logger.debug("Setting LVols to online")
    for lvol_id in snode.lvols:
        logger.debug(lvol_id)
        lvol = db_controller.get_lvol_by_id(lvol_id)
        if lvol:
            ret = rpc_client.nvmf_subsystem_add_ns(lvol.nqn, lvol.top_bdev, lvol.uuid, lvol.guid)
            lvol.status = lvol.STATUS_ONLINE
            lvol.write_to_db(db_controller.kv_store)

    logger.info("Setting node status to online")
    snode = db_controller.get_storage_node_by_id(node_id)
    old_status = snode.status
    snode.status = StorageNode.STATUS_ONLINE
    snode.write_to_db(db_controller.kv_store)

    storage_events.snode_status_change(snode, snode.status, old_status)
    logger.info("Done")
    return True


# not used in AWS, must run on bare-metal servers
def run_test_storage_device(kv_store, dev_name):
    db_controller = DBController(kv_store)
    baseboard_sn = utils.get_baseboard_sn()
    snode = db_controller.get_storage_node_by_id(baseboard_sn)
    if not snode:
        logger.error("This storage node is not part of the cluster")
        exit(1)

    nvme_device = None
    for node_nvme_device in snode.nvme_devices:
        if node_nvme_device.device_name == dev_name:
            nvme_device = node_nvme_device
            break

    if nvme_device is None:
        logger.error("Device not found")
        exit(1)

    global_settings = db_controller.get_global_settings()
    logger.debug("Running smart-log on device: %s", dev_name)
    smart_log_data = _run_nvme_smart_log(dev_name)
    if "critical_warning" in smart_log_data:
        critical_warnings = smart_log_data["critical_warning"]
        if critical_warnings > 0:
            logger.info("Critical warnings found: %s on device: %s, setting drive to failed state" %
                        (critical_warnings, dev_name))
            nvme_device.status = NVMeDevice.STATUS_FAILED
    logger.debug("Running smart-log-add on device: %s", dev_name)
    additional_smart_log = _run_nvme_smart_log_add(dev_name)
    program_fail_count = additional_smart_log['Device stats']['program_fail_count']['normalized']
    erase_fail_count = additional_smart_log['Device stats']['erase_fail_count']['normalized']
    crc_error_count = additional_smart_log['Device stats']['crc_error_count']['normalized']
    if program_fail_count < global_settings.NVME_PROGRAM_FAIL_COUNT:
        nvme_device.status = NVMeDevice.STATUS_FAILED
        logger.info("program_fail_count: %s is below %s on drive: %s, setting drive to failed state",
                    program_fail_count, global_settings.NVME_PROGRAM_FAIL_COUNT, dev_name)
    if erase_fail_count < global_settings.NVME_ERASE_FAIL_COUNT:
        nvme_device.status = NVMeDevice.STATUS_FAILED
        logger.info("erase_fail_count: %s is below %s on drive: %s, setting drive to failed state",
                    erase_fail_count, global_settings.NVME_ERASE_FAIL_COUNT, dev_name)
    if crc_error_count < global_settings.NVME_CRC_ERROR_COUNT:
        nvme_device.status = NVMeDevice.STATUS_FAILED
        logger.info("crc_error_count: %s is below %s on drive: %s, setting drive to failed state",
                    crc_error_count, global_settings.NVME_CRC_ERROR_COUNT, dev_name)

    snode.write_to_db(kv_store)
    logger.info("Done")


# Deprecated
def add_storage_device(dev_name, node_id, cluster_id):
    db_controller = DBController()
    kv_store = db_controller.kv_store
    cluster = db_controller.get_cluster_by_id(cluster_id)
    if not cluster:
        logger.error("Cluster not found: %s", cluster_id)
        return False

    snode = db_controller.get_storage_node_by_id(node_id)
    if not snode:
        logger.error("Node is not part of the cluster: %s", node_id)
        exit(1)

    for node_nvme_device in snode.nvme_devices:
        if node_nvme_device.device_name == dev_name:
            logger.error("Device already added to the cluster")
            exit(1)

    nvme_devs = _get_nvme_list(cluster)
    for device in nvme_devs:
        if device.device_name == dev_name:
            nvme_device = device
            break
    else:
        logger.error("Device not found: %s", dev_name)
        exit(1)

    # running smart tests
    logger.debug("Running smart-log on device: %s", dev_name)
    smart_log_data = _run_nvme_smart_log(dev_name)
    if "critical_warning" in smart_log_data:
        critical_warnings = smart_log_data["critical_warning"]
        if critical_warnings > 0:
            logger.info("Critical warnings found: %s on device: %s" % (critical_warnings, dev_name))
            exit(1)

    logger.debug("Running smart-log-add on device: %s", dev_name)
    additional_smart_log = _run_nvme_smart_log_add(dev_name)
    program_fail_count = additional_smart_log['Device stats']['program_fail_count']['normalized']
    erase_fail_count = additional_smart_log['Device stats']['erase_fail_count']['normalized']
    crc_error_count = additional_smart_log['Device stats']['crc_error_count']['normalized']
    if program_fail_count < constants.NVME_PROGRAM_FAIL_COUNT:
        logger.info("program_fail_count: %s is below %s on drive: %s",
                    program_fail_count, constants.NVME_PROGRAM_FAIL_COUNT, dev_name)
        exit(1)
    if erase_fail_count < constants.NVME_ERASE_FAIL_COUNT:
        logger.info("erase_fail_count: %s is below %s on drive: %s",
                    erase_fail_count, constants.NVME_ERASE_FAIL_COUNT, dev_name)
        exit(1)
    if crc_error_count < constants.NVME_CRC_ERROR_COUNT:
        logger.info("crc_error_count: %s is below %s on drive: %s",
                    crc_error_count, constants.NVME_CRC_ERROR_COUNT, dev_name)
        exit(1)

    logger.info("binding spdk drivers")
    bind_spdk_driver(nvme_device.pcie_address)
    time.sleep(1)

    logger.info("init device in spdk")
    # creating RPCClient instance
    rpc_client = RPCClient(
        snode.mgmt_ip,
        snode.rpc_port,
        snode.rpc_username,
        snode.rpc_password)

    # attach bdev controllers
    logger.info("adding controller")
    ret = rpc_client.bdev_nvme_controller_attach("nvme_ultr21a_%s" % nvme_device.sequential_number,
                                                 nvme_device.pcie_address)
    logger.debug(ret)

    logger.debug("controllers list")
    ret = rpc_client.bdev_nvme_controller_list()
    logger.debug(ret)

    # allocate bdevs
    logger.info("Allocating bdevs")
    ret = rpc_client.allocate_bdev(nvme_device.device_name, nvme_device.sequential_number)
    logger.debug(ret)

    # creating namespaces
    logger.info("Creating namespaces")
    ret = rpc_client.nvmf_subsystem_add_ns(snode.subsystem, nvme_device.device_name)
    logger.debug(ret)

    # set device new sequential number, increase node device count
    nvme_device.sequential_number = snode.sequential_number
    snode.sequential_number += nvme_device.partitions_count
    snode.partitions_count += nvme_device.partitions_count
    snode.nvme_devices.append(nvme_device)
    snode.write_to_db(kv_store)

    # create or update cluster map
    logger.info("Updating cluster map")
    cmap = db_controller.get_cluster_map()
    cmap.recalculate_partitions()
    logger.debug(cmap)
    cmap.write_to_db(kv_store)

    logger.info("Done")
    return True


def get_node_capacity(node_id, history, records_count=20, parse_sizes=True):
    db_controller = DBController()
    this_node = db_controller.get_storage_node_by_id(node_id)
    if not this_node:
        logger.error("Storage node Not found")
        return

    if history:
        records_number = utils.parse_history_param(history)
        if not records_number:
            logger.error(f"Error parsing history string: {history}")
            return False
    else:
        records_number = 20

    records = db_controller.get_node_capacity(this_node, records_number)
    new_records = utils.process_records(records, records_count)

    if not parse_sizes:
        return new_records

    out = []
    for record in new_records:
        out.append({
            "Date": time.strftime("%Y-%m-%d %H:%M:%S", time.gmtime(record['date'])),
            "Absolut": utils.humanbytes(record['size_total']),
            "Provisioned": utils.humanbytes(record['size_prov']),
            "Used": utils.humanbytes(record['size_used']),
            "Free": utils.humanbytes(record['size_free']),
            "Util %": f"{record['size_util']}%",
            "Prov Util %": f"{record['size_prov_util']}%",
        })
    return out


def get_node_iostats_history(node_id, history, records_count=20, parse_sizes=True):
    db_controller = DBController()
    node = db_controller.get_storage_node_by_id(node_id)
    if not node:
        logger.error("node not found")
        return False

    if history:
        records_number = utils.parse_history_param(history)
        if not records_number:
            logger.error(f"Error parsing history string: {history}")
            return False
    else:
        records_number = 20

    records = db_controller.get_node_stats(node, records_number)
    new_records = utils.process_records(records, records_count)

    if not parse_sizes:
        return new_records

    out = []
    for record in new_records:
        out.append({
            "Date": time.strftime("%Y-%m-%d %H:%M:%S", time.gmtime(record['date'])),
            "Read speed": utils.humanbytes(record['read_bytes_ps']),
            "Read IOPS": record["read_io_ps"],
            "Read lat": record["read_latency_ps"],
            "Write speed": utils.humanbytes(record["write_bytes_ps"]),
            "Write IOPS": record["write_io_ps"],
            "Write lat": record["write_latency_ps"],
        })
    return out


def get_node_ports(node_id):
    db_controller = DBController()
    node = db_controller.get_storage_node_by_id(node_id)
    if not node:
        logger.error("node not found")
        return False

    out = []
    for nic in node.data_nics:
        out.append({
            "ID": nic.get_id(),
            "Device name": nic.if_name,
            "Address": nic.ip4_address,
            "Net type": nic.get_transport_type(),
            "Status": nic.status,
        })
    return utils.print_table(out)


def get_node_port_iostats(port_id, history=None, records_count=20):
    db_controller = DBController()
    nodes = db_controller.get_storage_nodes()
    nd = None
    port = None
    for node in nodes:
        for nic in node.data_nics:
            if nic.get_id() == port_id:
                port = nic
                nd = node
                break

    if not port:
        logger.error("Port not found")
        return False

    if history:
        records_number = utils.parse_history_param(history)
        if not records_number:
            logger.error(f"Error parsing history string: {history}")
            return False
    else:
        records_number = 20

    records = db_controller.get_port_stats(nd.get_id(), port.get_id(), limit=records_number)
    new_records = utils.process_records(records, records_count)

    out = []
    for record in new_records:
        out.append({
            "Date": time.strftime("%H:%M:%S, %d/%m/%Y", time.gmtime(record['date'])),
            "out_speed": utils.humanbytes(record['out_speed']),
            "in_speed": utils.humanbytes(record['in_speed']),
            "bytes_sent": utils.humanbytes(record['bytes_sent']),
            "bytes_received": utils.humanbytes(record['bytes_received']),
        })
    return utils.print_table(out)


def deploy(ifname):
    if not ifname:
        ifname = "eth0"

    dev_ip = utils.get_iface_ip(ifname)
    if not dev_ip:
        logger.error(f"Error getting interface ip: {ifname}")
        return False

    logger.info("NVMe SSD devices found on node:")
    stream = os.popen("lspci -Dnn | grep -i nvme")
    for l in stream.readlines():
        logger.info(l.strip())

    logger.info("Installing dependencies...")
    ret = scripts.install_deps()

    logger.info(f"Node IP: {dev_ip}")
    ret = scripts.configure_docker(dev_ip)

    node_docker = docker.DockerClient(base_url=f"tcp://{dev_ip}:2375", version="auto", timeout=60 * 5)
    # create the api container
    nodes = node_docker.containers.list(all=True)
    for node in nodes:
        if node.attrs["Name"] == "/SNodeAPI":
            logger.info("SNodeAPI container found, removing...")
            node.stop()
            node.remove(force=True)
            time.sleep(2)

    logger.info("Creating SNodeAPI container")
    container = node_docker.containers.run(
        constants.SIMPLY_BLOCK_DOCKER_IMAGE,
        "python simplyblock_web/node_webapp.py storage_node",
        detach=True,
        privileged=True,
        name="SNodeAPI",
        network_mode="host",
        volumes=[
            '/etc/foundationdb:/etc/foundationdb',
            '/var/tmp:/var/tmp',
            '/var/run:/var/run',
            '/dev:/dev',
            '/lib/modules/:/lib/modules/',
            '/sys:/sys'],
        restart_policy={"Name": "always"},
        environment=[
            f"DOCKER_IP={dev_ip}"
        ]
    )
    logger.info("Pulling SPDK images")
    logger.debug(constants.SIMPLY_BLOCK_SPDK_CORE_IMAGE)
    logger.debug(constants.SIMPLY_BLOCK_SPDK_ULTRA_IMAGE)
    node_docker.images.pull(constants.SIMPLY_BLOCK_SPDK_CORE_IMAGE)
    node_docker.images.pull(constants.SIMPLY_BLOCK_SPDK_ULTRA_IMAGE)
    return f"{dev_ip}:5000"


def deploy_cleaner():
    scripts.deploy_cleaner()
    return True


def get_host_secret(node_id):
    db_controller = DBController()
    node = db_controller.get_storage_node_by_id(node_id)
    if not node:
        logger.error("node not found")
        return False

    return node.host_secret


def get_ctrl_secret(node_id):
    db_controller = DBController()
    node = db_controller.get_storage_node_by_id(node_id)
    if not node:
        logger.error("node not found")
        return False

    return node.ctrl_secret


def health_check(node_id):
    db_controller = DBController()
    snode = db_controller.get_storage_node_by_id(node_id)
    if not snode:
        logger.error("node not found")
        return False

    try:

        res = utils.ping_host(snode.mgmt_ip)
        if res:
            logger.info(f"Ping host: {snode.mgmt_ip}... OK")
        else:
            logger.error(f"Ping host: {snode.mgmt_ip}... Failed")

        node_docker = docker.DockerClient(base_url=f"tcp://{snode.mgmt_ip}:2375", version="auto")
        containers_list = node_docker.containers.list(all=True)
        for cont in containers_list:
            name = cont.attrs['Name']
            state = cont.attrs['State']

            if name in ['/spdk', '/spdk_proxy', '/SNodeAPI'] or name.startswith("/app_"):
                logger.debug(state)
                since = ""
                try:
                    start = datetime.datetime.fromisoformat(state['StartedAt'].split('.')[0])
                    since = str(datetime.datetime.now()-start).split('.')[0]
                except:
                    pass
                clean_name = name.split(".")[0].replace("/", "")
                logger.info(f"Container: {clean_name}, Status: {state['Status']}, Since: {since}")

    except Exception as e:
        logger.error(f"Failed to connect to node's docker: {e}")

    try:
        logger.info("Connecting to node's SPDK")
        rpc_client = RPCClient(
            snode.mgmt_ip, snode.rpc_port,
            snode.rpc_username, snode.rpc_password,
            timeout=3, retry=1)

        ret = rpc_client.get_version()
        logger.info(f"SPDK version: {ret['version']}")

        ret = rpc_client.get_bdevs()
        logger.info(f"SPDK BDevs count: {len(ret)}")
        for bdev in ret:
            name = bdev['name']
            product_name = bdev['product_name']
            driver = ""
            for d in bdev['driver_specific']:
                driver = d
                break
            # logger.info(f"name: {name}, product_name: {product_name}, driver: {driver}")

        logger.info(f"getting device bdevs")
        for dev in snode.nvme_devices:
            nvme_bdev = rpc_client.get_bdevs(dev.nvme_bdev)
            testing_bdev = rpc_client.get_bdevs(dev.testing_bdev)
            alceml_bdev = rpc_client.get_bdevs(dev.alceml_bdev)
            pt_bdev = rpc_client.get_bdevs(dev.pt_bdev)

            subsystem = rpc_client.subsystem_list(dev.nvmf_nqn)

            # dev.testing_bdev = test_name
            # dev.alceml_bdev = alceml_name
            # dev.pt_bdev = pt_name
            # # nvme.nvmf_nqn = subsystem_nqn
            # # nvme.nvmf_ip = IP
            # # nvme.nvmf_port = 4420

    except Exception as e:
        logger.error(f"Failed to connect to node's SPDK: {e}")

    try:
        logger.info("Connecting to node's API")
        snode_api = SNodeClient(f"{snode.mgmt_ip}:5000")
        node_info, _ = snode_api.info()
        logger.info(f"Node info: {node_info['hostname']}")

    except Exception as e:
        logger.error(f"Failed to connect to node's SPDK: {e}")


def get_info(node_id):
    db_controller = DBController()

    snode = db_controller.get_storage_node_by_id(node_id)
    if not snode:
        logger.error(f"Can not find storage node: {node_id}")
        return False

    snode_api = SNodeClient(f"{snode.mgmt_ip}:5000")
    node_info, _ = snode_api.info()
    return json.dumps(node_info, indent=2)


def get_spdk_info(node_id):
    db_controller = DBController()

    snode = db_controller.get_storage_node_by_id(node_id)
    if not snode:
        logger.error(f"Can not find storage node: {node_id}")
        return False

    rpc_client = RPCClient(snode.mgmt_ip, snode.rpc_port, snode.rpc_username, snode.rpc_password)
    ret = rpc_client.ultra21_util_get_malloc_stats()
    if not ret:
        logger.error(f"Failed to get SPDK info for node {node_id}")
        return False
    data = []
    for key in ret.keys():
        data.append({
            "Key": key,
            "Value": ret[key],
            "Parsed": utils.humanbytes(ret[key])
        })
    return utils.print_table(data)


def get(node_id):
    db_controller = DBController()

    snode = db_controller.get_storage_node_by_id(node_id)
    if not snode:
        logger.error(f"Can not find storage node: {node_id}")
        return False

    data = snode.get_clean_dict()
    return json.dumps(data, indent=2)


def set_node_status(node_id, status):
    db_controller = DBController()
    snode = db_controller.get_storage_node_by_id(node_id)
    if snode.status != status:
        old_status = snode.status
        snode.status = status
        snode.updated_at = str(datetime.datetime.now())
        snode.write_to_db(db_controller.kv_store)
        storage_events.snode_status_change(snode, snode.status, old_status, caused_by="monitor")
        distr_controller.send_node_status_event(snode, status)

    if snode.status == StorageNode.STATUS_ONLINE:
        logger.info("Connecting to remote devices")
        _connect_to_remote_devs(snode)

    return True<|MERGE_RESOLUTION|>--- conflicted
+++ resolved
@@ -460,37 +460,10 @@
             logger.debug(f"Device is not online or unavailable: {nvme.get_id()}, status: {nvme.status}")
             continue
 
-<<<<<<< HEAD
-        test_name = f"{nvme.nvme_bdev}_test"
-        # create testing bdev
-        ret = rpc_client.bdev_passtest_create(test_name, nvme.nvme_bdev)
-        if not ret:
-            logger.error(f"Failed to create bdev: {test_name}")
-            return False
-        alceml_id = nvme.get_id()
-        alceml_name = device_controller.get_alceml_name(alceml_id)
-        logger.info(f"adding {alceml_name}")
-        pba_init_mode = 3
-        if after_restart:
-            pba_init_mode = 2
-        ret = rpc_client.bdev_alceml_create(alceml_name, test_name, alceml_id, pba_init_mode=pba_init_mode,
-                                            dev_cpu_mask=snode.dev_cpu_mask)
-        if not ret:
-            logger.error(f"Failed to create alceml bdev: {alceml_name}")
-            return False
-
-        # create jm
-        if nvme.jm_bdev:
-            ret = rpc_client.bdev_jm_create(nvme.jm_bdev, alceml_name,
-                                            dev_cpu_mask=snode.dev_cpu_mask)
-            if not ret:
-                logger.error(f"Failed to create JM bdev: {nvme.jm_bdev}")
-=======
         if nvme.status == NVMeDevice.STATUS_JM:
             jm_device = _create_jm_stack_on_device(rpc_client, nvme, snode, after_restart=False)
             if not jm_device:
                 logger.error(f"Failed to create JM device")
->>>>>>> 10ee7d7e
                 return False
             snode.jm_device = jm_device
         else:
