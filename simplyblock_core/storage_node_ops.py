--- conflicted
+++ resolved
@@ -80,12 +80,7 @@
                 time.sleep(2)
                 break
             elif controller_state == "resetting" or controller_state == "deleting" or controller_state == "reconnect_is_delayed":
-<<<<<<< HEAD
-                if controller_state == "deleting":
-                  if counter < 5:
-=======
                 if counter < 5:
->>>>>>> 95ab9e4d
                    time.sleep(2)
                    waiting = True
                    break
