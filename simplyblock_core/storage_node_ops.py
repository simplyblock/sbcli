# coding=utf-8
import datetime
import json
import math
import os

import pprint

import time
import uuid
from concurrent.futures.thread import ThreadPoolExecutor

import docker

from simplyblock_core import constants, scripts, distr_controller
from simplyblock_core import utils
from simplyblock_core.controllers import lvol_controller, storage_events, snapshot_controller, device_events, \
    device_controller, tasks_controller, health_controller, tcp_ports_events
from simplyblock_core.db_controller import DBController
from simplyblock_core import shell_utils
from simplyblock_core.models.iface import IFace
from simplyblock_core.models.job_schedule import JobSchedule
from simplyblock_core.models.lvol_model import LVol
from simplyblock_core.models.nvme_device import NVMeDevice, JMDevice
from simplyblock_core.models.storage_node import StorageNode
from simplyblock_core.models.cluster import Cluster
from simplyblock_core.rpc_client import RPCClient
from simplyblock_core.snode_client import SNodeClient

logger = utils.get_logger(__name__)


class StorageOpsException(Exception):
    def __init__(self, message):
        self.message = message


def _get_data_nics(data_nics):
    if not data_nics:
        return
    out, _, _ = shell_utils.run_command("ip -j address show")
    data = json.loads(out)
    logger.debug("ifaces")
    logger.debug(pprint.pformat(data))

    def _get_ip4_address(list_of_addr):
        if list_of_addr:
            for data in list_of_addr:
                if data['family'] == 'inet':
                    return data['local']
        return ""

    devices = {i["ifname"]: i for i in data}
    iface_list = []
    for nic in data_nics:
        if nic not in devices:
            continue
        device = devices[nic]
        iface = IFace({
            'uuid': str(uuid.uuid4()),
            'if_name': device['ifname'],
            'ip4_address': _get_ip4_address(device['addr_info']),
            'port_number': 1,  # TODO: check this value
            'status': device['operstate'],
            'net_type': device['link_type']})
        iface_list.append(iface)

    return iface_list


def _get_if_ip_address(ifname):
    out, _, _ = shell_utils.run_command("ip -j address show %s" % ifname)
    data = json.loads(out)
    logger.debug(pprint.pformat(data))
    if data:
        data = data[0]
        if 'addr_info' in data and data['addr_info']:
            address_info = data['addr_info']
            for adr in address_info:
                if adr['family'] == 'inet':
                    return adr['local']
    logger.error("IP not found for interface %s", ifname)
    exit(1)


def addNvmeDevices(snode, devs):
    rpc_client = RPCClient(
        snode.mgmt_ip, snode.rpc_port,
        snode.rpc_username, snode.rpc_password, timeout=60, retry=10)

    devices = []
    ret = rpc_client.bdev_nvme_controller_list()
    ctr_map = {}
    try:
        if ret:
            ctr_map = {i["ctrlrs"][0]['trid']['traddr']: i["name"] for i in ret}
    except:
        pass

    next_physical_label = snode.physical_label
    for pcie in devs:

        if pcie in ctr_map:
            nvme_controller = ctr_map[pcie]
            nvme_bdevs = []
            for bdev in rpc_client.get_bdevs():
                if bdev['name'].startswith(nvme_controller):
                    nvme_bdevs.append(bdev['name'])
        else:
            pci_st = str(pcie).replace("0", "").replace(":", "").replace(".", "")
            nvme_controller = "nvme_%s" % pci_st
            nvme_bdevs, err = rpc_client.bdev_nvme_controller_attach(nvme_controller, pcie)
            # time.sleep(1)

        if not nvme_bdevs:
            continue

        for nvme_bdev in nvme_bdevs:
            rpc_client.bdev_examine(nvme_bdev)
            rpc_client.bdev_wait_for_examine()

            ret = rpc_client.get_bdevs(nvme_bdev)
            nvme_dict = ret[0]
            nvme_driver_data = nvme_dict['driver_specific']['nvme'][0]
            model_number = nvme_driver_data['ctrlr_data']['model_number']
            total_size = nvme_dict['block_size'] * nvme_dict['num_blocks']

            serial_number = nvme_driver_data['ctrlr_data']['serial_number']
            if snode.id_device_by_nqn:
                subnqn = nvme_driver_data['ctrlr_data']['subnqn']
                serial_number = subnqn.split(":")[-1] + f"_{nvme_driver_data['ctrlr_data']['cntlid']}"

            devices.append(
                NVMeDevice({
                    'uuid': str(uuid.uuid4()),
                    'device_name': nvme_dict['name'],
                    'size': total_size,
                    'physical_label': next_physical_label,
                    'pcie_address': nvme_driver_data['pci_address'],
                    'model_id': model_number,
                    'serial_number': serial_number,
                    'nvme_bdev': nvme_bdev,
                    'nvme_controller': nvme_controller,
                    'node_id': snode.get_id(),
                    'cluster_id': snode.cluster_id,
                    'status': NVMeDevice.STATUS_ONLINE
            }))
        # next_physical_label += 1
    return devices


def _get_nvme_list(cluster):
    out, err, _ = shell_utils.run_command("sudo nvme list -v -o json")
    data = json.loads(out)
    logger.debug("nvme list:")
    logger.debug(pprint.pformat(data))

    def _get_pcie_controller(ctrl_list):
        if ctrl_list:
            for item in ctrl_list:
                if 'Transport' in item and item['Transport'] == 'pcie':
                    return item

    def _get_size_from_namespaces(namespaces):
        size = 0
        if namespaces:
            for ns in namespaces:
                size += ns['PhysicalSize']
        return size

    sequential_number = 0
    devices = []
    if data and 'Devices' in data:
        for dev in data['Devices'][0]['Subsystems']:
            controller = _get_pcie_controller(dev['Controllers'])
            if not controller:
                continue

            if controller['ModelNumber'] not in cluster.model_ids:
                logger.info("Device model ID is not recognized: %s, skipping device: %s",
                            controller['ModelNumber'], controller['Controller'])
                continue

            size = _get_size_from_namespaces(controller['Namespaces'])
            device_partitions_count = int(size / (cluster.blk_size * cluster.page_size_in_blocks))
            devices.append(
                NVMeDevice({
                    'device_name': controller['Controller'],
                    'sequential_number': sequential_number,
                    'partitions_count': device_partitions_count,
                    'capacity': size,
                    'size': size,
                    'pcie_address': controller['Address'],
                    'model_id': controller['ModelNumber'],
                    'serial_number': controller['SerialNumber'],
                    # 'status': controller['State']
                }))
            sequential_number += device_partitions_count
    return devices


def _run_nvme_smart_log(dev_name):
    out, _, _ = shell_utils.run_command("sudo nvme smart-log /dev/%s -o json" % dev_name)
    data = json.loads(out)
    logger.debug(out)
    return data


def _run_nvme_smart_log_add(dev_name):
    out, _, _ = shell_utils.run_command("sudo nvme intel smart-log-add /dev/%s --json" % dev_name)
    data = json.loads(out)
    logger.debug(out)
    return data


def get_next_cluster_device_order(db_controller, cluster_id):
    max_order = 0
    found = False
    for node in db_controller.get_storage_nodes_by_cluster_id(cluster_id):
        for dev in node.nvme_devices:
            found = True
            max_order = max(max_order, dev.cluster_device_order)
    if found:
        return max_order + 1
    return 0


def get_next_physical_device_order(snode):
    db_controller = DBController()
    used_labels = []
    for node in db_controller.get_storage_nodes_by_cluster_id(snode.cluster_id):
        if node.physical_label > 0:
            if node.mgmt_ip == snode.mgmt_ip:
                return node.physical_label
            else:
                used_labels.append(node.physical_label)

    next_label = 1
    while next_label in used_labels:
        next_label += 1
    return next_label


def _search_for_partitions(rpc_client, nvme_device):
    partitioned_devices = []
    for bdev in rpc_client.get_bdevs():
        name = bdev['name']
        if name.startswith(f"{nvme_device.nvme_bdev}p"):
            new_dev = NVMeDevice(nvme_device.to_dict())
            new_dev.uuid = str(uuid.uuid4())
            new_dev.device_name = name
            new_dev.nvme_bdev = name
            new_dev.is_partition = True
            new_dev.size = bdev['block_size'] * bdev['num_blocks']
            partitioned_devices.append(new_dev)
    return partitioned_devices


def _create_jm_stack_on_raid(rpc_client, jm_nvme_bdevs, snode, after_restart):
    raid_bdev = f"raid_jm_{snode.get_id()}"
    if len(jm_nvme_bdevs) > 1:
        raid_level = "1"
        ret = rpc_client.bdev_raid_create(raid_bdev, jm_nvme_bdevs, raid_level)
        if not ret:
            logger.error(f"Failed to create raid_jm_{snode.get_id()}")
            return False
    else:
        raid_bdev = jm_nvme_bdevs[0]

    alceml_name = f"alceml_jm_{snode.get_id()}"
    nvme_bdev = raid_bdev
    pba_init_mode = 3
    if after_restart:
        pba_init_mode = 1
    alceml_cpu_mask = ""
    alceml_worker_cpu_mask = ""
    if snode.alceml_cpu_cores:
        alceml_cpu_mask = utils.decimal_to_hex_power_of_2(snode.alceml_cpu_cores[snode.alceml_cpu_index])
        snode.alceml_cpu_index = (snode.alceml_cpu_index + 1) % len(snode.alceml_cpu_cores)
    if snode.alceml_worker_cpu_cores:
        alceml_worker_cpu_mask = utils.decimal_to_hex_power_of_2(snode.alceml_worker_cpu_cores[snode.alceml_worker_cpu_index])
        snode.alceml_worker_cpu_index = (snode.alceml_worker_cpu_index + 1) % len(snode.alceml_worker_cpu_cores)

    db_controller = DBController()
    cluster = db_controller.get_cluster_by_id(snode.cluster_id)
    ret = rpc_client.bdev_alceml_create(alceml_name, nvme_bdev, str(uuid.uuid4()), pba_init_mode=pba_init_mode,
                                        alceml_cpu_mask=alceml_cpu_mask, alceml_worker_cpu_mask=alceml_worker_cpu_mask,
                                        pba_page_size=cluster.page_size_in_blocks)
    if not ret:
        logger.error(f"Failed to create alceml bdev: {alceml_name}")
        return False

    jm_bdev = f"jm_{snode.get_id()}"
    ret = rpc_client.bdev_jm_create(jm_bdev, alceml_name, jm_cpu_mask=snode.jm_cpu_mask)
    if not ret:
        logger.error(f"Failed to create {jm_bdev}")
        return False

    alceml_id = str(uuid.uuid4())
    pt_name = ""
    subsystem_nqn = ""
    IP = ""
    if snode.enable_ha_jm:
        # add pass through
        pt_name = f"{jm_bdev}_PT"
        ret = rpc_client.bdev_PT_NoExcl_create(pt_name, jm_bdev)
        if not ret:
            logger.error(f"Failed to create pt noexcl bdev: {pt_name}")
            return False

        subsystem_nqn = snode.subsystem + ":dev:" + jm_bdev
        logger.info("creating subsystem %s", subsystem_nqn)
        ret = rpc_client.subsystem_create(subsystem_nqn, 'sbcli-cn', jm_bdev)
        logger.info(f"add {pt_name} to subsystem")
        ret = rpc_client.nvmf_subsystem_add_ns(subsystem_nqn, pt_name)
        if not ret:
            logger.error(f"Failed to add: {pt_name} to the subsystem: {subsystem_nqn}")
            return False

        IP = None
        for iface in snode.data_nics:
            if iface.ip4_address:
                tr_type = iface.get_transport_type()
                logger.info("adding listener for %s on IP %s" % (subsystem_nqn, iface.ip4_address))
                ret = rpc_client.listeners_create(subsystem_nqn, tr_type, iface.ip4_address, snode.nvmf_port)
                IP = iface.ip4_address
                break

    ret = rpc_client.get_bdevs(raid_bdev)

    return JMDevice({
        'uuid': snode.get_id(),
        'device_name': jm_bdev,
        'size': ret[0]["block_size"] * ret[0]["num_blocks"],
        'status': JMDevice.STATUS_ONLINE,
        'jm_nvme_bdev_list': jm_nvme_bdevs,
        'raid_bdev': raid_bdev,
        'alceml_bdev': alceml_name,
        'alceml_name': alceml_name,
        'jm_bdev': jm_bdev,
        'pt_bdev': pt_name,
        'nvmf_nqn': subsystem_nqn,
        'nvmf_ip': IP,
        'nvmf_port':  snode.nvmf_port,
    })


def _create_jm_stack_on_device(rpc_client, nvme, snode, after_restart):
    alceml_id = nvme.get_id()
    alceml_name = device_controller.get_alceml_name(alceml_id)
    logger.info(f"adding {alceml_name}")
    db_controller = DBController()
    nvme_bdev = nvme.nvme_bdev
    test_name = ""
    if snode.enable_test_device:
        test_name = f"{nvme.nvme_bdev}_test"
        ret = rpc_client.bdev_passtest_create(test_name, nvme.nvme_bdev)
        if not ret:
            logger.error(f"Failed to create passtest bdev {test_name}")
            return False
        nvme_bdev = test_name
    pba_init_mode = 3
    if after_restart:
        pba_init_mode = 1
    alceml_cpu_mask = ""
    alceml_worker_cpu_mask = ""
    if snode.alceml_cpu_cores:
        alceml_cpu_mask = utils.decimal_to_hex_power_of_2(snode.alceml_cpu_cores[snode.alceml_cpu_index])
        snode.alceml_cpu_index = (snode.alceml_cpu_index + 1) % len(snode.alceml_cpu_cores)
    if snode.alceml_worker_cpu_cores:
        alceml_worker_cpu_mask = utils.decimal_to_hex_power_of_2(snode.alceml_worker_cpu_cores[snode.alceml_worker_cpu_index])
        snode.alceml_worker_cpu_index = (snode.alceml_worker_cpu_index + 1) % len(snode.alceml_worker_cpu_cores)

    cluster = db_controller.get_cluster_by_id(snode.cluster_id)
    ret = rpc_client.bdev_alceml_create(
        alceml_name, nvme_bdev, alceml_id, pba_init_mode=pba_init_mode, alceml_cpu_mask=alceml_cpu_mask,
        alceml_worker_cpu_mask=alceml_worker_cpu_mask, pba_page_size=cluster.page_size_in_blocks)

    if not ret:
        logger.error(f"Failed to create alceml bdev: {alceml_name}")
        return False

    jm_bdev = f"jm_{snode.get_id()}"
    ret = rpc_client.bdev_jm_create(jm_bdev, alceml_name, jm_cpu_mask=snode.jm_cpu_mask)
    if not ret:
        logger.error(f"Failed to create {jm_bdev}")
        return False

    pt_name = ""
    subsystem_nqn = ""
    IP = ""
    if snode.enable_ha_jm:
        # add pass through
        pt_name = f"{jm_bdev}_PT"
        ret = rpc_client.bdev_PT_NoExcl_create(pt_name, jm_bdev)
        if not ret:
            logger.error(f"Failed to create pt noexcl bdev: {pt_name}")
            return False

        subsystem_nqn = snode.subsystem + ":dev:" + jm_bdev
        logger.info("creating subsystem %s", subsystem_nqn)
        ret = rpc_client.subsystem_create(subsystem_nqn, 'sbcli-cn', jm_bdev)
        logger.info(f"add {pt_name} to subsystem")
        ret = rpc_client.nvmf_subsystem_add_ns(subsystem_nqn, pt_name)
        if not ret:
            logger.error(f"Failed to add: {pt_name} to the subsystem: {subsystem_nqn}")
            return False

        IP = None
        for iface in snode.data_nics:
            if iface.ip4_address:
                tr_type = iface.get_transport_type()
                logger.info("adding listener for %s on IP %s" % (subsystem_nqn, iface.ip4_address))
                ret = rpc_client.listeners_create(subsystem_nqn, tr_type, iface.ip4_address, snode.nvmf_port)
                IP = iface.ip4_address
                break

    return JMDevice({
        'uuid': alceml_id,
        'device_name': jm_bdev,
        'size': nvme.size,
        'status': JMDevice.STATUS_ONLINE,
        'alceml_bdev': alceml_name,
        'alceml_name': alceml_name,
        'nvme_bdev': nvme.nvme_bdev,
        "serial_number": nvme.serial_number,
        "device_data_dict": nvme.to_dict(),
        'jm_bdev': jm_bdev,
        'testing_bdev': test_name,
        'pt_bdev': pt_name,
        'nvmf_nqn': subsystem_nqn,
        'nvmf_ip': IP,
        'nvmf_port': snode.nvmf_port,
    })


def _create_storage_device_stack(rpc_client, nvme, snode, after_restart):
    db_controller = DBController()
    nvme_bdev = nvme.nvme_bdev
    if snode.enable_test_device:
        test_name = f"{nvme.nvme_bdev}_test"
        ret = rpc_client.bdev_passtest_create(test_name, nvme_bdev)
        if not ret:
            logger.error(f"Failed to create passtest bdev {test_name}")
            return False
        nvme_bdev = test_name
    alceml_id = nvme.get_id()
    alceml_name = device_controller.get_alceml_name(alceml_id)
    logger.info(f"adding {alceml_name}")
    pba_init_mode = 3
    if after_restart and nvme.status != NVMeDevice.STATUS_NEW:
        pba_init_mode = 1
    alceml_cpu_mask = ""
    alceml_worker_cpu_mask = ""

    if snode.alceml_cpu_cores:
        alceml_cpu_mask = utils.decimal_to_hex_power_of_2(snode.alceml_cpu_cores[snode.alceml_cpu_index])
        snode.alceml_cpu_index = (snode.alceml_cpu_index + 1) % len(snode.alceml_cpu_cores)
    if snode.alceml_worker_cpu_cores:
        alceml_worker_cpu_mask = utils.decimal_to_hex_power_of_2(snode.alceml_worker_cpu_cores[snode.alceml_worker_cpu_index])
        snode.alceml_worker_cpu_index = (snode.alceml_worker_cpu_index + 1) % len(snode.alceml_worker_cpu_cores)
    cluster = db_controller.get_cluster_by_id(snode.cluster_id)
    ret = rpc_client.bdev_alceml_create(alceml_name, nvme_bdev, alceml_id, pba_init_mode=pba_init_mode,
                                        alceml_cpu_mask=alceml_cpu_mask, alceml_worker_cpu_mask=alceml_worker_cpu_mask,
                                        pba_page_size=cluster.page_size_in_blocks)
    if not ret:
        logger.error(f"Failed to create alceml bdev: {alceml_name}")
        return False
    alceml_bdev = alceml_name
    db_controller = DBController()
    cluster = db_controller.get_cluster_by_id(snode.cluster_id)
    qos_bdev = ""
    # Add qos bdev device
    if cluster.enable_qos:
        max_queue_size = cluster.max_queue_size
        inflight_io_threshold = cluster.inflight_io_threshold
        qos_bdev = f"{alceml_name}_qos"
        ret = rpc_client.qos_vbdev_create(qos_bdev, alceml_name, inflight_io_threshold)
        if not ret:
            logger.error(f"Failed to create qos bdev: {qos_bdev}")
            return False
        alceml_bdev = qos_bdev

    # add pass through
    pt_name = f"{alceml_name}_PT"
    ret = rpc_client.bdev_PT_NoExcl_create(pt_name, alceml_bdev)
    if not ret:
        logger.error(f"Failed to create pt noexcl bdev: {pt_name}")
        return False

    subsystem_nqn = snode.subsystem + ":dev:" + alceml_id
    logger.info("creating subsystem %s", subsystem_nqn)
    ret = rpc_client.subsystem_create(subsystem_nqn, 'sbcli-cn', alceml_id)
    IP = None
    for iface in snode.data_nics:
        if iface.ip4_address:
            tr_type = iface.get_transport_type()
            logger.info("adding listener for %s on IP %s" % (subsystem_nqn, iface.ip4_address))
            ret = rpc_client.listeners_create(subsystem_nqn, tr_type, iface.ip4_address, snode.nvmf_port)
            IP = iface.ip4_address
            break
    logger.info(f"add {pt_name} to subsystem")
    ret = rpc_client.nvmf_subsystem_add_ns(subsystem_nqn, pt_name)
    if not ret:
        logger.error(f"Failed to add: {pt_name} to the subsystem: {subsystem_nqn}")
        return False
    if snode.enable_test_device:
        nvme.testing_bdev = test_name
    nvme.alceml_bdev = alceml_bdev
    nvme.pt_bdev = pt_name
    nvme.qos_bdev = qos_bdev
    nvme.alceml_name = alceml_name
    nvme.nvmf_nqn = subsystem_nqn
    nvme.nvmf_ip = IP
    nvme.nvmf_port = snode.nvmf_port
    nvme.io_error = False
    # if nvme.status != NVMeDevice.STATUS_NEW:
    #     nvme.status = NVMeDevice.STATUS_ONLINE
    return nvme


def _create_device_partitions(rpc_client, nvme, snode, num_partitions_per_dev, jm_percent, partition_size=0):
    nbd_device = rpc_client.nbd_start_disk(nvme.nvme_bdev)
    time.sleep(3)
    if not nbd_device:
        logger.error(f"Failed to start nbd dev")
        return False
    snode_api = SNodeClient(snode.api_endpoint)
    partition_percent = 0
    if partition_size:
        partition_percent = int(partition_size*100/nvme.size)

    result, error = snode_api.make_gpt_partitions(nbd_device, jm_percent, num_partitions_per_dev, partition_percent)
    if error:
        logger.error(f"Failed to make partitions")
        logger.error(error)
        return False
    time.sleep(3)
    rpc_client.nbd_stop_disk(nbd_device)
    time.sleep(1)
    rpc_client.bdev_nvme_detach_controller(nvme.nvme_controller)
    time.sleep(1)
    rpc_client.bdev_nvme_controller_attach(nvme.nvme_controller, nvme.pcie_address)
    time.sleep(1)
    rpc_client.bdev_examine(nvme.nvme_bdev)
    time.sleep(1)
    return True


def _prepare_cluster_devices_partitions(snode, devices):
    db_controller = DBController()
    rpc_client = RPCClient(
        snode.mgmt_ip, snode.rpc_port,
        snode.rpc_username, snode.rpc_password)

    new_devices = []
    jm_devices = []
    dev_order = get_next_cluster_device_order(db_controller, snode.cluster_id)
    bdevs_names = [d['name'] for d in rpc_client.get_bdevs()]
    for index, nvme in enumerate(devices):
        if nvme.status == "not_found":
            continue

        if nvme.status not in [NVMeDevice.STATUS_ONLINE, NVMeDevice.STATUS_NEW]:
            logger.debug(f"Device is skipped: {nvme.get_id()}, status: {nvme.status}")
            new_devices.append(nvme)
            continue

        if nvme.is_partition:
            dev_part = f"{nvme.nvme_bdev[:-2]}p1"
            if dev_part in bdevs_names:
                if dev_part not in jm_devices:
                    jm_devices.append(dev_part)

            new_device = _create_storage_device_stack(rpc_client, nvme, snode, after_restart=False)
            if not new_device:
                logger.error("failed to create dev stack")
                return False
            new_devices.append(new_device)
            if new_device.status == NVMeDevice.STATUS_ONLINE:
                device_events.device_create(new_device)

        else:
            # look for partitions
            partitioned_devices = _search_for_partitions(rpc_client, nvme)
            logger.debug("partitioned_devices")
            logger.debug(partitioned_devices)
            if len(partitioned_devices) == (1 + snode.num_partitions_per_dev):
                logger.info("Partitioned devices found")
            else:
                logger.info(f"Creating partitions for {nvme.nvme_bdev}")
                _create_device_partitions(rpc_client, nvme, snode, snode.num_partitions_per_dev, snode.jm_percent, snode.partition_size)
                partitioned_devices = _search_for_partitions(rpc_client, nvme)
                if len(partitioned_devices) == (1 + snode.num_partitions_per_dev):
                    logger.info("Device partitions created")
                else:
                    logger.error("Failed to create partitions")
                    return False

            jm_devices.append(partitioned_devices.pop(0).nvme_bdev)

            for dev in partitioned_devices:
                ret = _create_storage_device_stack(rpc_client, dev, snode, after_restart=False)
                if not ret:
                    logger.error("failed to create dev stack")
                    return False
                if dev.status == NVMeDevice.STATUS_ONLINE:
                    if dev.cluster_device_order < 0:
                        dev.cluster_device_order = dev_order
                        dev_order += 1
                    device_events.device_create(dev)
                new_devices.append(dev)

    snode.nvme_devices = new_devices

    if jm_devices:
        jm_device = _create_jm_stack_on_raid(rpc_client, jm_devices, snode, after_restart=False)
        if not jm_device:
            logger.error(f"Failed to create JM device")
            return False

        snode.jm_device = jm_device

    return True


def _prepare_cluster_devices_jm_on_dev(snode, devices):
    db_controller = DBController()
    if not devices:
        return True

    # Set device cluster order
    dev_order = get_next_cluster_device_order(db_controller, snode.cluster_id)
    rpc_client = RPCClient(snode.mgmt_ip, snode.rpc_port, snode.rpc_username, snode.rpc_password)
    new_devices = []
    for index, nvme in enumerate(devices):
        if nvme.status == "not_found":
            continue

        if nvme.status == NVMeDevice.STATUS_JM:
            jm_device = _create_jm_stack_on_device(rpc_client, nvme, snode, after_restart=False)
            if not jm_device:
                logger.error(f"Failed to create JM device")
                return False
            snode.jm_device = jm_device
            continue

        new_devices.append(nvme)
        if nvme.status not in [NVMeDevice.STATUS_ONLINE, NVMeDevice.STATUS_NEW, NVMeDevice.STATUS_READONLY]:
            logger.debug(f"Device is not online : {nvme.get_id()}, status: {nvme.status}")
        else:
            ret = _create_storage_device_stack(rpc_client, nvme, snode, after_restart=False)
            if not ret:
                logger.error("failed to create dev stack")
                return False
            if nvme.status == NVMeDevice.STATUS_ONLINE:
                if nvme.cluster_device_order < 0 :
                    nvme.cluster_device_order = dev_order
                    dev_order += 1
                device_events.device_create(nvme)

    snode.nvme_devices = new_devices
    return True


def _prepare_cluster_devices_on_restart(snode, clear_data=False):
    db_controller = DBController()

    new_devices = []

    rpc_client = RPCClient(
        snode.mgmt_ip, snode.rpc_port,
        snode.rpc_username, snode.rpc_password, timeout=5*60)

    for index, nvme in enumerate(snode.nvme_devices):
        if nvme.status == NVMeDevice.STATUS_JM:
            continue

        new_devices.append(nvme)

        if nvme.status not in [NVMeDevice.STATUS_ONLINE, NVMeDevice.STATUS_UNAVAILABLE,
                               NVMeDevice.STATUS_READONLY, NVMeDevice.STATUS_NEW]:
            logger.debug(f"Device is skipped: {nvme.get_id()}, status: {nvme.status}")
            continue
        dev = _create_storage_device_stack(rpc_client, nvme, snode, after_restart=not clear_data)
        if not dev:
            logger.error(f"Failed to create dev stack {nvme.get_id()}")
            return False
        # if nvme.status == NVMeDevice.STATUS_ONLINE:
        #     device_events.device_restarted(dev)

    snode.nvme_devices = new_devices
    snode.write_to_db()

    # prepare JM device
    jm_device = snode.jm_device
    if jm_device is None or jm_device.status == JMDevice.STATUS_REMOVED:
        return True

    if not jm_device or not jm_device.uuid:
        return True

    jm_device.status = JMDevice.STATUS_UNAVAILABLE

    if jm_device.jm_nvme_bdev_list:
        all_bdevs_found = True
        for bdev_name in jm_device.jm_nvme_bdev_list:
            ret = rpc_client.get_bdevs(bdev_name)
            if not ret:
                logger.error(f"BDev not found: {bdev_name}")
                all_bdevs_found = False
                break

        if all_bdevs_found:
            ret = _create_jm_stack_on_raid(rpc_client, jm_device.jm_nvme_bdev_list, snode, after_restart=not clear_data)
            if not ret:
                logger.error(f"Failed to create JM device")
                return False


    else:
        nvme_bdev = jm_device.nvme_bdev
        if snode.enable_test_device:
            ret = rpc_client.bdev_passtest_create(jm_device.testing_bdev, jm_device.nvme_bdev)
            if not ret:
                logger.error(f"Failed to create passtest bdev {jm_device.testing_bdev}")
                return False
            nvme_bdev = jm_device.testing_bdev
        alceml_cpu_mask = ""
        alceml_worker_cpu_mask = ""
        if snode.alceml_cpu_cores:
            alceml_cpu_mask = utils.decimal_to_hex_power_of_2(snode.alceml_cpu_cores[snode.alceml_cpu_index])
            snode.alceml_cpu_index = (snode.alceml_cpu_index + 1) % len(snode.alceml_cpu_cores)

        if snode.alceml_worker_cpu_cores:
            alceml_worker_cpu_mask = utils.decimal_to_hex_power_of_2(snode.alceml_worker_cpu_cores[snode.alceml_worker_cpu_index])
            snode.alceml_worker_cpu_index = (snode.alceml_worker_cpu_index + 1) % len(snode.alceml_worker_cpu_cores)

        pba_init_mode = 3
        if not clear_data:
            pba_init_mode = 1
        cluster = db_controller.get_cluster_by_id(snode.cluster_id)
        ret = rpc_client.bdev_alceml_create(
            jm_device.alceml_bdev, nvme_bdev, jm_device.get_id(), pba_init_mode=pba_init_mode,
            alceml_cpu_mask=alceml_cpu_mask, alceml_worker_cpu_mask=alceml_worker_cpu_mask, pba_page_size=cluster.page_size_in_blocks)

        if not ret:
            logger.error(f"Failed to create alceml bdev: {jm_device.alceml_bdev}")
            return False

        jm_bdev = f"jm_{snode.get_id()}"
        ret = rpc_client.bdev_jm_create(jm_bdev, jm_device.alceml_bdev, jm_cpu_mask=snode.jm_cpu_mask)
        if not ret:
            logger.error(f"Failed to create {jm_bdev}")
            return False

        if snode.enable_ha_jm:
            # add pass through
            pt_name = f"{jm_bdev}_PT"
            ret = rpc_client.bdev_PT_NoExcl_create(pt_name, jm_bdev)
            if not ret:
                logger.error(f"Failed to create pt noexcl bdev: {pt_name}")
                return False

            cluster = db_controller.get_cluster_by_id(snode.cluster_id)
            subsystem_nqn = snode.subsystem + ":dev:" + jm_bdev
            logger.info("creating subsystem %s", subsystem_nqn)
            ret = rpc_client.subsystem_create(subsystem_nqn, 'sbcli-cn', jm_bdev)
            logger.info(f"add {pt_name} to subsystem")
            ret = rpc_client.nvmf_subsystem_add_ns(subsystem_nqn, pt_name)
            if not ret:
                logger.error(f"Failed to add: {pt_name} to the subsystem: {subsystem_nqn}")
                return False

            for iface in snode.data_nics:
                if iface.ip4_address:
                    tr_type = iface.get_transport_type()
                    logger.info("adding listener for %s on IP %s" % (subsystem_nqn, iface.ip4_address))
                    ret = rpc_client.listeners_create(subsystem_nqn, tr_type, iface.ip4_address, snode.nvmf_port)
                    break


    return True


def _connect_to_remote_devs(this_node, force_conect_restarting_nodes=False):
    db_controller = DBController()

    rpc_client = RPCClient(
        this_node.mgmt_ip, this_node.rpc_port,
        this_node.rpc_username, this_node.rpc_password, timeout=3, retry=1)

    node_bdevs = rpc_client.get_bdevs()
    if node_bdevs:
        node_bdev_names = [b['name'] for b in node_bdevs]
    else:
        node_bdev_names = []

    remote_devices = []

    if force_conect_restarting_nodes:
        allowed_node_statuses = [StorageNode.STATUS_ONLINE, StorageNode.STATUS_RESTARTING]
        allowed_dev_statuses = [NVMeDevice.STATUS_ONLINE, NVMeDevice.STATUS_UNAVAILABLE, NVMeDevice.STATUS_READONLY]
    else:
        allowed_node_statuses = [StorageNode.STATUS_ONLINE]
        allowed_dev_statuses = [NVMeDevice.STATUS_ONLINE, NVMeDevice.STATUS_READONLY]


    nodes = db_controller.get_storage_nodes_by_cluster_id(this_node.cluster_id)
    # connect to remote devs
    for node_index, node in enumerate(nodes):
        if node.get_id() == this_node.get_id() or node.status not in allowed_node_statuses:
            continue
        logger.info(f"Connecting to node {node.get_id()}")
        for index, dev in enumerate(node.nvme_devices):

            if dev.status not in allowed_dev_statuses:
                logger.debug(f"Device is not online: {dev.get_id()}, status: {dev.status}")
                continue

            if not dev.alceml_bdev:
                logger.error(f"device alceml bdev not found!, {dev.get_id()}")
                continue
            name = f"remote_{dev.alceml_bdev}"
            bdev_name = f"{name}n1"
            if bdev_name in node_bdev_names:
                logger.info(f"bdev found {bdev_name}")
            else:
                # if rpc_client.bdev_nvme_controller_list(name):
                #     logger.info(f"detaching {name} from {this_node.get_id()}")
                #     rpc_client.bdev_nvme_detach_controller(name)
                #     time.sleep(1)

                logger.info(f"Connecting {name} to {this_node.get_id()}")
                rpc_client.bdev_nvme_attach_controller_tcp(name, dev.nvmf_nqn, dev.nvmf_ip, dev.nvmf_port)
                ret = rpc_client.get_bdevs(bdev_name)
                if not ret:
                    logger.error(f"Failed to connect to device: {dev.get_id()}")
                    continue
            dev.remote_bdev = bdev_name
            remote_devices.append(dev)
            # distr_controller.send_dev_status_event(dev, dev.status, this_node)
    return remote_devices


def _connect_to_remote_jm_devs(this_node, jm_ids=[]):
    db_controller = DBController()

    rpc_client = RPCClient(
        this_node.mgmt_ip, this_node.rpc_port,
        this_node.rpc_username, this_node.rpc_password, timeout=5, retry=2)

    node_bdevs = rpc_client.get_bdevs()
    if node_bdevs:
        node_bdev_names = [b['name'] for b in node_bdevs]
    else:
        node_bdev_names = []
    remote_devices = []
    # if this_node.is_secondary_node:
    # for node in db_controller.get_storage_nodes_by_cluster_id(this_node.cluster_id):
    #     if node.get_id() == this_node.get_id() or node.is_secondary_node:  # pass
    #         continue
    #     if node.jm_device and node.jm_device.status in [JMDevice.STATUS_ONLINE, JMDevice.STATUS_UNAVAILABLE]:
    #         remote_devices.append(node.jm_device)
    # else:
    if jm_ids:
        for jm_id in jm_ids:
            jm_dev = db_controller.get_jm_device_by_id(jm_id)
            if jm_dev:
                remote_devices.append(jm_dev)

    if this_node.jm_ids:
        for jm_id in this_node.jm_ids:
            jm_dev = db_controller.get_jm_device_by_id(jm_id)
            if jm_dev and jm_dev not in remote_devices:
                remote_devices.append(jm_dev)


    if this_node.lvstore_stack_secondary_1:
        org_node = db_controller.get_storage_node_by_id(this_node.lvstore_stack_secondary_1)
        if org_node.jm_device and org_node.jm_device.status == JMDevice.STATUS_ONLINE:
            remote_devices.append(org_node.jm_device)
        for jm_id in org_node.jm_ids:
            jm_dev = db_controller.get_jm_device_by_id(jm_id)
            if jm_dev and jm_dev not in remote_devices:
                remote_devices.append(jm_dev)

    if len(remote_devices) < 2:
        for node in db_controller.get_storage_nodes_by_cluster_id(this_node.cluster_id):
            if node.get_id() == this_node.get_id() or node.status != StorageNode.STATUS_ONLINE or node.is_secondary_node:
                continue
            if node.jm_device and node.jm_device.status == JMDevice.STATUS_ONLINE:
                remote_devices.append(node.jm_device)

    new_devs = []
    for jm_dev in remote_devices:
        if not jm_dev.jm_bdev:
            continue

        org_dev = None
        org_dev_node = None
        for node in db_controller.get_storage_nodes():
            if node.jm_device and node.jm_device.get_id() == jm_dev.get_id():
                org_dev = node.jm_device
                org_dev_node = node
                break

        if not org_dev or org_dev in new_devs or org_dev_node.get_id() == this_node.get_id():
            continue

        name = f"remote_{org_dev.jm_bdev}"
        bdev_name = f"{name}n1"
        org_dev.remote_bdev = bdev_name

        if org_dev.status == NVMeDevice.STATUS_ONLINE:

            if bdev_name in node_bdev_names:
                logger.debug(f"bdev found {bdev_name}")
                org_dev.status = JMDevice.STATUS_ONLINE
                new_devs.append(org_dev)
            else:
                if rpc_client.bdev_nvme_controller_list(name):
                    logger.info(f"detaching {name} from {this_node.get_id()}")
                    rpc_client.bdev_nvme_detach_controller(name)
                    time.sleep(1)

                logger.info(f"Connecting {name} to {this_node.get_id()}")
                ret = rpc_client.bdev_nvme_attach_controller_tcp(
                    name, org_dev.nvmf_nqn, org_dev.nvmf_ip, org_dev.nvmf_port)
                if ret:
                    org_dev.status = JMDevice.STATUS_ONLINE
                else:
                    logger.error(f"failed to connect to remote JM {name}")
                    org_dev.status = JMDevice.STATUS_UNAVAILABLE
                new_devs.append(org_dev)

        else:
            # if bdev_name in node_bdev_names:
            #     logger.debug(f"bdev found {bdev_name}")
            #     rpc_client.bdev_nvme_detach_controller(name)

            org_dev.status = JMDevice.STATUS_UNAVAILABLE
            new_devs.append(org_dev)

    return new_devs


def add_node(cluster_id, node_ip, iface_name, data_nics_list,
             max_lvol, max_snap, max_prov, spdk_image=None, spdk_debug=False,
             small_bufsize=0, large_bufsize=0, spdk_cpu_mask=None,
             num_partitions_per_dev=0, jm_percent=0, number_of_devices=0, enable_test_device=False,
             namespace=None, number_of_distribs=2, enable_ha_jm=False, is_secondary_node=False, id_device_by_nqn=False,
             partition_size="", ha_jm_count=3, spdk_hp_mem=None, ssd_pcie=None, spdk_cpu_count=0):

    db_controller = DBController()
    kv_store = db_controller.kv_store

    cluster = db_controller.get_cluster_by_id(cluster_id)
    if not cluster:
        logger.error("Cluster not found: %s", cluster_id)
        return False

    if is_secondary_node is True and cluster.ha_type != "ha":
        logger.error("Secondary nodes are allowed to be added to HA cluster only")
        return False

    logger.info(f"Adding Storage node: {node_ip}")
    snode_api = SNodeClient(node_ip)
    node_info, _ = snode_api.info()
    if not node_info:
        logger.error("SNode API is not reachable")
        return False
    logger.info(f"Node found: {node_info['hostname']}")
    # if "cluster_id" in node_info and node_info['cluster_id']:
    #     if node_info['cluster_id'] != cluster_id:
    #         logger.error(f"This node is part of another cluster: {node_info['cluster_id']}")
    #         return False

    cloud_instance = node_info['cloud_instance']
    if not cloud_instance:
        # Create a static cloud instance from node info
        cloud_instance = {"id": node_info['system_id'], "type": "None", "cloud": "None",
                          "ip": node_info['network_interface'][iface_name]["ip"],
                          "public_ip": node_info['network_interface'][iface_name]["ip"]}
    """"
     "cloud_instance": {
          "id": "565979732541",
          "type": "m6id.large",
          "cloud": "google",
          "ip": "10.10.10.10",
          "public_ip": "20.20.20.20",
    }
    """""
    logger.debug(json.dumps(cloud_instance, indent=2))
    logger.info(f"Instance id: {cloud_instance['id']}")
    logger.info(f"Instance cloud: {cloud_instance['cloud']}")
    logger.info(f"Instance type: {cloud_instance['type']}")
    logger.info(f"Instance privateIp: {cloud_instance['ip']}")
    logger.info(f"Instance public_ip: {cloud_instance['public_ip']}")

    # for node in db_controller.get_storage_nodes():
    #     if node.cloud_instance_id and node.cloud_instance_id == cloud_instance['id']:
    #         logger.error(f"Node already exists, try remove it first: {cloud_instance['id']}")
    #         return False
    # Tune cpu maks parameters
    cores_config= node_info["cores_config"]
    cpu_count = node_info["cpu_count"]
    pollers_mask = ""
    app_thread_mask = ""
    jm_cpu_mask = ""
    alceml_cpu_cores = []
    distrib_cpu_cores = []
    alceml_worker_cpu_cores = []

    alceml_cpu_index = 0
    alceml_worker_cpu_index = 0
    distrib_cpu_index = 0
    jc_singleton_mask = ""

    poller_cpu_cores = []

    if not spdk_cpu_mask:
        spdk_cpu_mask = cores_config["cpu_mask"]
    spdk_cores = utils.hexa_to_cpu_list(spdk_cpu_mask)
    req_cpu_count = len(spdk_cores)
    if cpu_count < req_cpu_count:
        print(f"ERROR: The cpu mask {spdk_cpu_mask} is greater than the total cpus on the system {cpu_count}")
        return False
    if req_cpu_count >= 64:
        logger.error(f"ERROR: The provided cpu mask {spdk_cpu_mask} has values greater than 63, which is not allowed")
        return False

    if req_cpu_count >= 4:
        app_thread_core, jm_cpu_core, poller_cpu_cores, alceml_cpu_cores, alceml_worker_cpu_cores, distrib_cpu_cores, jc_singleton_core = utils.calculate_core_allocation(
            spdk_cores)

        if is_secondary_node:
            distrib_cpu_cores = distrib_cpu_cores + alceml_cpu_cores

        pollers_mask = utils.generate_mask(poller_cpu_cores)
        app_thread_mask = utils.generate_mask(app_thread_core)
        if jc_singleton_core:
            jc_singleton_mask = utils.decimal_to_hex_power_of_2(jc_singleton_core[0])
        jm_cpu_mask = utils.generate_mask(jm_cpu_core)

    # Calculate pool count
    if cloud_instance['type']:
        ins_type = cloud_instance['type']
        supported_type, storage_devices, device_size = utils.get_total_size_per_instance_type(ins_type)
        if not supported_type:
            logger.warning(f"Unsupported instance-type {ins_type} for deployment")
            if not number_of_devices:
                logger.error(f"Unsupported instance-type {ins_type} "
                             "for deployment, please specify --number-of-devices")
                return False
        else:
            number_of_devices = storage_devices
    else:
        logger.warning("Can not get instance type for this instance.")
        if not number_of_devices:
            logger.error("Unsupported instance type please specify --number-of-devices.")
            return False
    try:
        max_prov = int(max_prov)
        max_prov = f"{max_prov}g"
    except Exception:
        pass
    max_prov = int(utils.parse_size(max_prov))
    if max_prov <= 0:
        logger.error(f"Incorrect max-prov value {max_prov}")
        return False
    number_of_split = num_partitions_per_dev if num_partitions_per_dev else 1
    number_of_alceml_devices = number_of_devices * number_of_split
    # for jm
    number_of_alceml_devices += 1
    # if is_secondary_node:
    # number_of_distribs *= 2
    small_pool_count, large_pool_count = utils.calculate_pool_count(
        number_of_alceml_devices, number_of_distribs, req_cpu_count, len(poller_cpu_cores) or req_cpu_count)

    # Calculate minimum huge page memory
    if spdk_hp_mem:
        minimum_hp_memory = utils.parse_size(spdk_hp_mem)
    else:
        minimum_hp_memory = utils.calculate_minimum_hp_memory(small_pool_count, large_pool_count, max_lvol, max_prov, req_cpu_count)

    # check for memory
    if "memory_details" in node_info and node_info['memory_details']:
        memory_details = node_info['memory_details']
        logger.info("Node Memory info")
        logger.info(f"Total: {utils.humanbytes(memory_details['total'])}")
        logger.info(f"Free: {utils.humanbytes(memory_details['free'])}")
        logger.info(f"huge_total: {utils.humanbytes(memory_details['huge_total'])}")
        logger.info(f"huge_free: {utils.humanbytes(memory_details['huge_free'])}")
        logger.info(f"Minimum required huge pages memory is : {utils.humanbytes(minimum_hp_memory)}")
    else:
        logger.error(f"Cannot get memory info from the instance.. Exiting")
        return False

    # Calculate minimum sys memory
    minimum_sys_memory = utils.calculate_minimum_sys_memory(max_prov, int(memory_details['total']))

    satisfied, spdk_mem = utils.calculate_spdk_memory(minimum_hp_memory,
                                                      minimum_sys_memory,
                                                      int(memory_details['free']),
                                                      int(memory_details['huge_total']))
    if not satisfied:
        logger.error(
            f"Not enough memory for the provided max_lvo: {max_lvol}, max_snap: {max_snap}, max_prov: {max_prov}.. Exiting")
        # return False

    logger.info("Joining docker swarm...")
    cluster_docker = utils.get_docker_client(cluster_id)
    cluster_ip = cluster_docker.info()["Swarm"]["NodeAddr"]
    fdb_connection = cluster.db_connection
    results, err = snode_api.join_swarm(
        cluster_ip=cluster_ip,
        join_token=cluster_docker.swarm.attrs['JoinTokens']['Worker'],
        db_connection=cluster.db_connection,
        cluster_id=cluster_id)

    if not results:
        logger.error(f"Failed to Join docker swarm: {err}")
        return False

    rpc_port = utils.get_next_rpc_port(cluster_id)
    rpc_user, rpc_pass = utils.generate_rpc_user_and_pass()
    mgmt_ip = node_info['network_interface'][iface_name]['ip']
    if not spdk_image:
        spdk_image = constants.SIMPLY_BLOCK_SPDK_ULTRA_IMAGE

    total_mem = minimum_hp_memory
    for n in db_controller.get_storage_nodes_by_cluster_id(cluster_id):
        if n.api_endpoint == node_ip:
            total_mem += n.spdk_mem
    total_mem += utils.parse_size("500m")
    logger.info("Deploying SPDK")
    results = None
    try:
        results, err = snode_api.spdk_process_start(
            spdk_cpu_mask, minimum_hp_memory, spdk_image, spdk_debug, cluster_ip, fdb_connection,
            namespace, mgmt_ip, rpc_port, rpc_user, rpc_pass,
            multi_threading_enabled=constants.SPDK_PROXY_MULTI_THREADING_ENABLED, timeout=constants.SPDK_PROXY_TIMEOUT,
            ssd_pcie=ssd_pcie, total_mem=total_mem)
        time.sleep(5)

    except Exception as e:
        logger.error(e)
        return False

    if not results:
        logger.error(f"Failed to start spdk: {err}")
        return False

    data_nics = []
    names = data_nics_list or [iface_name]
    for nic in names:
        device = node_info['network_interface'][nic]
        data_nics.append(
            IFace({
                'uuid': str(uuid.uuid4()),
                'if_name': device['name'],
                'ip4_address': device['ip'],
                'status': device['status'],
                'net_type': device['net_type']}))

    hostname = node_info['hostname']+f"_{rpc_port}"
    BASE_NQN = cluster.nqn.split(":")[0]
    subsystem_nqn = f"{BASE_NQN}:{hostname}"
    # creating storage node object
    snode = StorageNode()
    snode.uuid = str(uuid.uuid4())
    snode.status = StorageNode.STATUS_IN_CREATION
    snode.baseboard_sn = node_info['system_id']
    snode.system_uuid = node_info['system_id']
    snode.create_dt = str(datetime.datetime.now())

    snode.cloud_instance_id = cloud_instance['id']
    snode.cloud_instance_type = cloud_instance['type']
    snode.cloud_instance_public_ip = cloud_instance['public_ip']
    snode.cloud_name = cloud_instance['cloud'] or ""

    snode.namespace = namespace
    snode.ssd_pcie = ssd_pcie
    snode.hostname = hostname
    snode.host_nqn = subsystem_nqn
    snode.subsystem = subsystem_nqn
    snode.data_nics = data_nics
    snode.mgmt_ip = mgmt_ip
    snode.primary_ip = mgmt_ip
    snode.rpc_port = rpc_port
    snode.rpc_username = rpc_user
    snode.rpc_password = rpc_pass
    snode.cluster_id = cluster_id
    snode.api_endpoint = node_ip
    snode.host_secret = utils.generate_string(20)
    snode.ctrl_secret = utils.generate_string(20)
    snode.number_of_distribs = number_of_distribs
    snode.enable_ha_jm = enable_ha_jm
    snode.is_secondary_node = is_secondary_node   # pass
    snode.ha_jm_count = ha_jm_count

    if 'cpu_count' in node_info:
        snode.cpu = node_info['cpu_count']
    if 'cpu_hz' in node_info:
        snode.cpu_hz = node_info['cpu_hz']
    if 'memory' in node_info:
        snode.memory = node_info['memory']
    if 'hugepages' in node_info:
        snode.hugepages = node_info['hugepages']

    snode.spdk_cpu_mask = spdk_cpu_mask or ""
    snode.spdk_mem = minimum_hp_memory
    snode.max_lvol = max_lvol
    snode.max_snap = max_snap
    snode.max_prov = max_prov
    snode.number_of_devices = number_of_devices
    snode.spdk_image = spdk_image or ""
    snode.spdk_debug = spdk_debug or 0
    snode.write_to_db(kv_store)
    snode.app_thread_mask = app_thread_mask or ""
    snode.pollers_mask = pollers_mask or ""
    snode.jm_cpu_mask = jm_cpu_mask
    snode.alceml_cpu_index = alceml_cpu_index
    snode.alceml_worker_cpu_index = alceml_worker_cpu_index
    snode.distrib_cpu_index = distrib_cpu_index
    snode.alceml_cpu_cores = alceml_cpu_cores
    snode.alceml_worker_cpu_cores = alceml_worker_cpu_cores
    snode.distrib_cpu_cores = distrib_cpu_cores
    snode.jc_singleton_mask = jc_singleton_mask or ""
    snode.nvmf_port = utils.get_next_dev_port(cluster_id)
    snode.poller_cpu_cores = poller_cpu_cores or []

    snode.iobuf_small_pool_count = small_pool_count or 0
    snode.iobuf_large_pool_count = large_pool_count or 0
    snode.iobuf_small_bufsize = small_bufsize or 0
    snode.iobuf_large_bufsize = large_bufsize or 0
    snode.enable_test_device = enable_test_device
    snode.physical_label = get_next_physical_device_order(snode)

    snode.num_partitions_per_dev = num_partitions_per_dev
    snode.jm_percent = jm_percent
    snode.id_device_by_nqn = id_device_by_nqn
    if partition_size:
        snode.partition_size = utils.parse_size(partition_size)

    # creating RPCClient instance
    rpc_client = RPCClient(
        snode.mgmt_ip, snode.rpc_port,
        snode.rpc_username, snode.rpc_password, timeout=3*60, retry=10)

    # 1- set iobuf options
    if (snode.iobuf_small_pool_count or snode.iobuf_large_pool_count or
            snode.iobuf_small_bufsize or snode.iobuf_large_bufsize):
        ret = rpc_client.iobuf_set_options(
            snode.iobuf_small_pool_count, snode.iobuf_large_pool_count,
            snode.iobuf_small_bufsize, snode.iobuf_large_bufsize)
        if not ret:
            logger.error("Failed to set iobuf options")
            return False
    rpc_client.bdev_set_options(0, 0, 0, 0)
    rpc_client.accel_set_options()

    snode.write_to_db(kv_store)

    ret = rpc_client.nvmf_set_max_subsystems(constants.NVMF_MAX_SUBSYSTEMS)
    if not ret:
        logger.warning(f"Failed to set nvmf max subsystems {constants.NVMF_MAX_SUBSYSTEMS}")

    # 2- set socket implementation options
    ret = rpc_client.sock_impl_set_options()
    if not ret:
        logger.error(f"Failed to set optimized socket options")
        return False

    # 3- set nvme config
    if snode.pollers_mask:
        ret = rpc_client.nvmf_set_config(snode.pollers_mask)
        if not ret:
            logger.error("Failed to set pollers mask")
            return False

    # 4- start spdk framework
    ret = rpc_client.framework_start_init()
    if not ret:
        logger.error("Failed to start framework")
        return False

    rpc_client.log_set_print_level("DEBUG")

    # 5- set app_thread cpu mask
    if snode.app_thread_mask:
        ret = rpc_client.thread_get_stats()
        app_thread_process_id = 0
        if ret.get("threads"):
            for entry in ret["threads"]:
                if entry['name'] == 'app_thread':
                    app_thread_process_id = entry['id']
                    break

        ret = rpc_client.thread_set_cpumask(app_thread_process_id, snode.app_thread_mask)
        if not ret:
            logger.error("Failed to set app thread mask")
            return False

    # 6- set nvme bdev options
    ret = rpc_client.bdev_nvme_set_options()
    if not ret:
        logger.error("Failed to set nvme options")
        return False

    qpair = cluster.qpair_count
    ret = rpc_client.transport_create("TCP", qpair)
    if not ret:
        logger.error(f"Failed to create transport TCP with qpair: {qpair}")
        return False

                 
    # 7- set jc singleton mask
    if snode.jc_singleton_mask:
        ret = rpc_client.jc_set_hint_lcpu_mask(snode.jc_singleton_mask)
        if not ret:
            logger.error("Failed to set jc singleton mask")
            return False

    # get new node info after starting spdk
    # node_info, _ = snode_api.info()

    # if not snode.ssd_pcie:
    #     snode = db_controller.get_storage_node_by_id(snode.get_id())
    #     snode.ssd_pcie = node_info['spdk_pcie_list']
    #     snode.write_to_db()
    # discover devices
    nvme_devs = addNvmeDevices(snode, snode.ssd_pcie)
    if nvme_devs:

        if not is_secondary_node:

            for nvme in nvme_devs:
                nvme.status = NVMeDevice.STATUS_ONLINE

            # prepare devices
            if snode.num_partitions_per_dev == 0 or snode.jm_percent == 0:

                jm_device = nvme_devs[0]
                for index, nvme in enumerate(nvme_devs):
                    if nvme.size < jm_device.size:
                        jm_device = nvme
                jm_device.status = NVMeDevice.STATUS_JM

                ret = _prepare_cluster_devices_jm_on_dev(snode, nvme_devs)
            else:
                ret = _prepare_cluster_devices_partitions(snode, nvme_devs)
            if not ret:
                logger.error("Failed to prepare cluster devices")
                return False

    logger.info("Connecting to remote devices")
    remote_devices = _connect_to_remote_devs(snode)
    snode.remote_devices = remote_devices

    if snode.enable_ha_jm:
        logger.info("Connecting to remote JMs")
        snode.remote_jm_devices = _connect_to_remote_jm_devs(snode)

    snode.write_to_db(kv_store)

    # make other nodes connect to the new devices
    logger.info("Make other nodes connect to the new devices")
    snodes = db_controller.get_storage_nodes_by_cluster_id(cluster_id)
    for node_index, node in enumerate(snodes):
        if node.get_id() == snode.get_id() or node.status != StorageNode.STATUS_ONLINE:
            continue
        logger.info(f"Connecting to node: {node.get_id()}")
        rpc_client = RPCClient(node.mgmt_ip, node.rpc_port, node.rpc_username, node.rpc_password)
        for dev in snode.nvme_devices:
            if dev.status != NVMeDevice.STATUS_ONLINE:
                logger.debug(f"Device is not online: {dev.get_id()}, status: {dev.status}")
                continue
            name = f"remote_{dev.alceml_bdev}"
            ret = rpc_client.bdev_nvme_attach_controller_tcp(name, dev.nvmf_nqn, dev.nvmf_ip, dev.nvmf_port)
            if not ret:
                logger.warning(f"Failed to connect to device: {name}")
                continue

            dev.remote_bdev = f"{name}n1"
            idx = -1
            for i, d in enumerate(node.remote_devices):
                if d.get_id() == dev.get_id():
                    idx = i
                    break
            if idx >= 0:
                node.remote_devices[idx] = dev
            else:
                node.remote_devices.append(dev)

        if node.enable_ha_jm:
            node.remote_jm_devices = _connect_to_remote_jm_devs(node)
        node.write_to_db(kv_store)
        logger.info(f"connected to devices count: {len(node.remote_devices)}")
        # time.sleep(3)

    logger.info("Setting node status to Active")
    set_node_status(snode.get_id(), StorageNode.STATUS_ONLINE)

    snode = db_controller.get_storage_node_by_id(snode.get_id())

    if cluster.status not in [Cluster.STATUS_ACTIVE, Cluster.STATUS_DEGRADED, Cluster.STATUS_READONLY]:
        logger.warning(f"The cluster status is not active ({cluster.status}), adding the node without distribs and lvstore")
        logger.info("Done")
        return "Success"

    logger.info("Sending cluster map")
    snodes = db_controller.get_storage_nodes_by_cluster_id(cluster_id)
    for node_index, node in enumerate(snodes):
        if  node.status != StorageNode.STATUS_ONLINE or node.get_id() == snode.get_id():
            continue
        ret = distr_controller.send_cluster_map_add_node(snode, node)

    if cluster.ha_type == "ha":
        secondary_nodes = get_secondary_nodes(snode)
        if secondary_nodes:
            snode = db_controller.get_storage_node_by_id(snode.get_id())
            snode.secondary_node_id = secondary_nodes[0]
            snode.write_to_db()
            sec_node = db_controller.get_storage_node_by_id(snode.secondary_node_id)
            sec_node.lvstore_stack_secondary_1 = snode.get_id()
            sec_node.write_to_db()

    # Create distribs
    max_size = cluster.cluster_max_size
    ret = create_lvstore(snode, cluster.distr_ndcs, cluster.distr_npcs, cluster.distr_bs,
                         cluster.distr_chunk_bs, cluster.page_size_in_blocks, max_size)
    snode = db_controller.get_storage_node_by_id(snode.get_id())
    if ret:
        snode.lvstore_status = "ready"
        snode.write_to_db()

    else:
        snode.lvstore_status = "failed"
        snode.write_to_db()
        logger.error("Failed to create lvstore")
        return False

    for dev in snode.nvme_devices:
        if dev.status == NVMeDevice.STATUS_ONLINE:
            tasks_controller.add_new_device_mig_task(dev.get_id())

    storage_events.snode_add(snode)
    logger.info("Done")
    return "Success"


def get_number_of_online_devices(cluster_id):
    dev_count = 0
    db_controller = DBController()
    snodes = db_controller.get_storage_nodes_by_cluster_id(cluster_id)
    online_nodes = []
    for node in snodes:
        if node.status == node.STATUS_ONLINE:
            online_nodes.append(node)
            for dev in node.nvme_devices:
                if dev.status == dev.STATUS_ONLINE:
                    dev_count += 1


def delete_storage_node(node_id, force=False):
    db_controller = DBController()
    snode = db_controller.get_storage_node_by_id(node_id)
    if not snode:
        logger.error(f"Can not find storage node: {node_id}")
        return False

    if snode.status != StorageNode.STATUS_REMOVED:
        logger.error(f"Node must be in removed status")
        return False

    tasks = tasks_controller.get_active_node_tasks(snode.cluster_id, snode.get_id())
    if tasks:
        logger.error(f"Tasks found: {len(tasks)}, can not delete storage node, or use --force")
        if not force:
            return False
        for task in tasks:
            tasks_controller.cancel_task(task.uuid)
        time.sleep(1)

    snode.remove(db_controller.kv_store)

    for node in db_controller.get_storage_nodes_by_cluster_id(snode.cluster_id):
        if node.status != StorageNode.STATUS_ONLINE:
            continue
        logger.info(f"Sending cluster map to node: {node.get_id()}")
        send_cluster_map(node.get_id())

    storage_events.snode_delete(snode)
    logger.info("done")


def remove_storage_node(node_id, force_remove=False, force_migrate=False):
    db_controller = DBController()
    snode = db_controller.get_storage_node_by_id(node_id)
    if not snode:
        logger.error(f"Can not find storage node: {node_id}")
        return False

    if snode.status == StorageNode.STATUS_ONLINE:
        logger.warning(f"Can not remove online node: {node_id}")
        return False

    tasks = tasks_controller.get_active_node_tasks(snode.cluster_id, snode.get_id())
    if tasks:
        logger.warning(f"Task found: {len(tasks)}, can not remove storage node, or use --force")
        if force_remove is False:
            return False
        for task in tasks:
            tasks_controller.cancel_task(task.uuid)

    lvols = db_controller.get_lvols_by_node_id(node_id)
    if lvols:
        if force_migrate:
            for lvol in lvols:
                pass
                # lvol_controller.migrate(lvol_id)
        elif force_remove:
            for lvol in lvols:
                lvol_controller.delete_lvol(lvol.get_id(), True)
        else:
            logger.warning("LVols found on the storage node, use --force-remove or --force-migrate")
            return False

    snaps = db_controller.get_snapshots()
    node_snaps = []
    for sn in snaps:
        if sn.lvol.node_id == node_id and sn.deleted is False:
            node_snaps.append(sn)

    if node_snaps:
        if force_migrate:
            logger.error("Not implemented!")
            return False
        elif force_remove:
            for sn in node_snaps:
                snapshot_controller.delete(sn.get_id())
        else:
            logger.error("Snapshots found on the storage node, use --force-remove or --force-migrate")
            return False

    if snode.nvme_devices:
        for dev in snode.nvme_devices:
            if dev.status == NVMeDevice.STATUS_ONLINE:
                distr_controller.disconnect_device(dev)

    if snode.jm_device and snode.jm_device.get_id() and snode.jm_device.status in [JMDevice.STATUS_ONLINE, JMDevice.STATUS_UNAVAILABLE]:
        logger.info("Removing JM")
        device_controller.remove_jm_device(snode.jm_device.get_id(), force=True)

    logger.info("Leaving swarm...")
    try:
        cluster_docker = utils.get_docker_client(snode.cluster_id)
        for node in cluster_docker.nodes.list():
            if node.attrs["Status"] and snode.mgmt_ip in node.attrs["Status"]["Addr"] :
                node.remove(force=True)
    except:
        pass

    try:
        if health_controller._check_node_api(snode.mgmt_ip):
            logger.info("Stopping SPDK container")
            snode_api = SNodeClient(snode.api_endpoint, timeout=20)
            snode_api.spdk_process_kill(snode.rpc_port)
            snode_api.leave_swarm()
            pci_address = []
            for dev in snode.nvme_devices:
                if dev.pcie_address not in pci_address:
                    ret = snode_api.delete_dev_gpt_partitions(dev.pcie_address)
                    logger.debug(ret)
                    pci_address.append(dev.pcie_address)
    except Exception as e:
        logger.exception(e)

    set_node_status(node_id, StorageNode.STATUS_REMOVED)

    for dev in snode.nvme_devices:
        if dev.status in [NVMeDevice.STATUS_JM, NVMeDevice.STATUS_FAILED_AND_MIGRATED]:
            continue
        device_controller.device_set_failed(dev.get_id())

    logger.info("done")


def restart_storage_node(
        node_id, max_lvol=0, max_snap=0, max_prov=0,
        spdk_image=None, set_spdk_debug=None,
        small_bufsize=0, large_bufsize=0, number_of_devices=0,
        force=False, node_ip=None, clear_data=False):

    db_controller = DBController()
    kv_store = db_controller.kv_store

    db_controller = DBController()
    logger.info("Restarting storage node")
    snode = db_controller.get_storage_node_by_id(node_id)
    if not snode:
        logger.error(f"Can not find storage node: {node_id}")
        return False

    if snode.status == StorageNode.STATUS_ONLINE:
        logger.error(f"Can not restart online node: {node_id}")
        if force is False:
            return False

    if snode.status == StorageNode.STATUS_REMOVED:
        logger.error(f"Can not restart removed node: {node_id}")
        return False

    if snode.status == StorageNode.STATUS_RESTARTING:
        logger.error(f"Node is in restart: {node_id}")
        if force is False:
            return False

    task_id = tasks_controller.get_active_node_restart_task(snode.cluster_id, snode.get_id())
    if task_id:
        logger.error(f"Restart task found: {task_id}, can not restart storage node")
        if force is False:
            return False

    logger.info("Setting node state to restarting")
    set_node_status(node_id, StorageNode.STATUS_RESTARTING)
    snode = db_controller.get_storage_node_by_id(node_id)

    if node_ip:
        if node_ip != snode.api_endpoint:
            logger.info(f"Restarting on new node with ip: {node_ip}")
            snode_api = SNodeClient(node_ip, timeout=5*60, retry=3)
            node_info, _ = snode_api.info()
            if not node_info:
                logger.error("Failed to get node info!")
                return False
            snode.api_endpoint = node_ip
            snode.mgmt_ip = node_ip.split(":")[0]
            data_nics = []
            for nic in snode.data_nics:
                device = node_info['network_interface'][nic.if_name]
                data_nics.append(
                    IFace({
                        'uuid': str(uuid.uuid4()),
                        'if_name': device['name'],
                        'ip4_address': device['ip'],
                        'status': device['status'],
                        'net_type': device['net_type']}))
            snode.data_nics = data_nics
            snode.hostname = node_info['hostname']
        else:
            node_ip = None

    logger.info(f"Restarting Storage node: {snode.mgmt_ip}")
    snode_api = SNodeClient(snode.api_endpoint, timeout=5*60, retry=3)
    node_info, _ = snode_api.info()
    logger.debug(f"Node info: {node_info}")

    logger.info("Restarting SPDK")

    if max_lvol:
        snode.max_lvol = max_lvol
    if max_snap:
        snode.max_snap = max_snap
    if max_prov:
        try:
            max_prov = int(max_prov)
            max_prov = f"{max_prov}g"
        except Exception:
            pass
        snode.max_prov = int(utils.parse_size(max_prov))
    if snode.max_prov <= 0:
        logger.error(f"Incorrect max-prov value {max_prov}")
        return False
    if spdk_image:
        snode.spdk_image = spdk_image

    # Calculate pool count
    if snode.cloud_instance_type:
        supported_type, storage_devices, device_size = utils.get_total_size_per_instance_type(snode.cloud_instance_type)
        if not supported_type:
            logger.warning(f"Unsupported instance-type {snode.cloud_instance_type} for deployment")
            if not number_of_devices:
                if not snode.number_of_devices:
                    logger.error(f"Unsupported instance-type {snode.cloud_instance_type} "
                                 "for deployment, please specify --number-of-devices")
                    return False
                number_of_devices = snode.number_of_devices
        else:
            number_of_devices = storage_devices
    else:
        logger.warning("Can not get instance type for this instance..")
        if not number_of_devices:
            if snode.number_of_devices:
                number_of_devices = snode.number_of_devices
            else:
                logger.error("Unsupported instance type please specify --number-of-devices")
                return False
    # snode.number_of_devices = number_of_devices

    number_of_split = snode.num_partitions_per_dev if snode.num_partitions_per_dev else snode.num_partitions_per_dev + 1
    number_of_alceml_devices = number_of_devices * number_of_split
    small_pool_count, large_pool_count = utils.calculate_pool_count(
        number_of_alceml_devices, snode.number_of_distribs, snode.cpu, len(snode.poller_cpu_cores) or snode.cpu)

    # Calculate minimum huge page memory
    minimum_hp_memory = utils.calculate_minimum_hp_memory(small_pool_count, large_pool_count, snode.max_lvol, snode.max_prov,
                                                          snode.cpu)

    # check for memory
    if "memory_details" in node_info and node_info['memory_details']:
        memory_details = node_info['memory_details']
        logger.info("Node Memory info")
        logger.info(f"Total: {utils.humanbytes(memory_details['total'])}")
        logger.info(f"Free: {utils.humanbytes(memory_details['free'])}")
        logger.info(f"Minimum required huge pages memory is : {utils.humanbytes(minimum_hp_memory)}")
    else:
        logger.error(f"Cannot get memory info from the instance.. Exiting")
        # return False

    # Calculate minimum sys memory
    minimum_sys_memory = utils.calculate_minimum_sys_memory(snode.max_prov, memory_details['total'])

    satisfied, spdk_mem = utils.calculate_spdk_memory(minimum_hp_memory,
                                                      minimum_sys_memory,
                                                      int(memory_details['free']),
                                                      int(memory_details['huge_total']))
    if not satisfied:
        logger.error(
            f"Not enough memory for the provided max_lvo: {snode.max_lvol}, max_snap: {snode.max_snap}, max_prov: {utils.humanbytes(snode.max_prov)}.. Exiting")

    spdk_debug = snode.spdk_debug
    if set_spdk_debug:
        spdk_debug = True
        snode.spdk_debug = spdk_debug

    cluster_docker = utils.get_docker_client(snode.cluster_id)
    cluster_ip = cluster_docker.info()["Swarm"]["NodeAddr"]
    cluster = db_controller.get_cluster_by_id(snode.cluster_id)

    total_mem = 0
    for n in db_controller.get_storage_nodes_by_cluster_id(snode.cluster_id):
        if n.api_endpoint == snode.api_endpoint:
            total_mem += n.spdk_mem

    results = None
    try:
        fdb_connection = cluster.db_connection
        results, err = snode_api.spdk_process_start(
            snode.spdk_cpu_mask, snode.spdk_mem, snode.spdk_image, spdk_debug, cluster_ip, fdb_connection,
            snode.namespace, snode.mgmt_ip, snode.rpc_port, snode.rpc_username, snode.rpc_password,
            multi_threading_enabled=constants.SPDK_PROXY_MULTI_THREADING_ENABLED, timeout=constants.SPDK_PROXY_TIMEOUT,
            ssd_pcie=snode.ssd_pcie, total_mem=total_mem)
    except Exception as e:
        logger.error(e)
        return False

    if not results:
        logger.error(f"Failed to start spdk: {err}")
        return False
    # time.sleep(3)

    if small_bufsize:
        snode.iobuf_small_bufsize = small_bufsize
    if large_bufsize:
        snode.iobuf_large_bufsize = large_bufsize

    snode.write_to_db(db_controller.kv_store)

    # creating RPCClient instance
    rpc_client = RPCClient(
        snode.mgmt_ip, snode.rpc_port,
        snode.rpc_username, snode.rpc_password,
        timeout=10 * 60, retry=10)

    # 1- set iobuf options
    if (snode.iobuf_small_pool_count or snode.iobuf_large_pool_count or
            snode.iobuf_small_bufsize or snode.iobuf_large_bufsize):
        ret = rpc_client.iobuf_set_options(
            snode.iobuf_small_pool_count, snode.iobuf_large_pool_count,
            snode.iobuf_small_bufsize, snode.iobuf_large_bufsize)
        if not ret:
            logger.error("Failed to set iobuf options")
            return False
    rpc_client.bdev_set_options(0, 0, 0, 0)
    rpc_client.accel_set_options()

    # 2- set socket implementation options
    ret = rpc_client.sock_impl_set_options()
    if not ret:
        logger.error("Failed socket implement set options")
        return False

    ret = rpc_client.nvmf_set_max_subsystems(constants.NVMF_MAX_SUBSYSTEMS)
    if not ret:
        logger.warning(f"Failed to set nvmf max subsystems {constants.NVMF_MAX_SUBSYSTEMS}")


    # 3- set nvme config
    if snode.pollers_mask:
        ret = rpc_client.nvmf_set_config(snode.pollers_mask)
        if not ret:
            logger.error("Failed to set pollers mask")
            return False

    # 4- start spdk framework
    ret = rpc_client.framework_start_init()
    if not ret:
        logger.error("Failed to start framework")
        return False

    rpc_client.log_set_print_level("DEBUG")

    # 5- set app_thread cpu mask
    if snode.app_thread_mask:
        ret = rpc_client.thread_get_stats()
        app_thread_process_id = 0
        if ret.get("threads"):
            for entry in ret["threads"]:
                if entry['name'] == 'app_thread':
                    app_thread_process_id = entry['id']
                    break

        ret = rpc_client.thread_set_cpumask(app_thread_process_id, snode.app_thread_mask)
        if not ret:
            logger.error("Failed to set app thread mask")
            return False

    # 6- set nvme bdev options
    ret = rpc_client.bdev_nvme_set_options()
    if not ret:
        logger.error("Failed to set nvme options")
        return False

    qpair = cluster.qpair_count
    ret = rpc_client.transport_create("TCP", qpair)
    if not ret:
        logger.error(f"Failed to create transport TCP with qpair: {qpair}")
        return False

    # 7- set jc singleton mask
    if snode.jc_singleton_mask:
        ret = rpc_client.jc_set_hint_lcpu_mask(snode.jc_singleton_mask)
        if not ret:
            logger.error("Failed to set jc singleton mask")
            return False

    if not snode.is_secondary_node:   # pass

        nvme_devs = addNvmeDevices(snode, snode.ssd_pcie)
        if not nvme_devs:
            logger.error("No NVMe devices was found!")
            return False

        logger.info(f"Devices found: {len(nvme_devs)}")
        logger.debug(nvme_devs)

        logger.info(f"Devices in db: {len(snode.nvme_devices)}")
        logger.debug(snode.nvme_devices)

        new_devices = []
        active_devices = []
        removed_devices = []
        known_devices_sn = []
        devices_sn_dict = {d.serial_number:d for d in nvme_devs}
        for db_dev in snode.nvme_devices:
            known_devices_sn.append(db_dev.serial_number)
            if db_dev.status in [NVMeDevice.STATUS_FAILED_AND_MIGRATED, NVMeDevice.STATUS_FAILED, NVMeDevice.STATUS_REMOVED]:
                removed_devices.append(db_dev)
                continue
            if db_dev.serial_number in devices_sn_dict.keys():
                logger.info(f"Device found: {db_dev.get_id()}, status {db_dev.status}")
                found_dev = devices_sn_dict[db_dev.serial_number]
                if not db_dev.is_partition and not found_dev.is_partition:
                    db_dev.device_name = found_dev.device_name
                    db_dev.nvme_bdev = found_dev.nvme_bdev
                    db_dev.nvme_controller =found_dev.nvme_controller
                    db_dev.pcie_address = found_dev.pcie_address

                # if db_dev.status in [ NVMeDevice.STATUS_ONLINE]:
                #     db_dev.status = NVMeDevice.STATUS_UNAVAILABLE
                active_devices.append(db_dev)
            else:
                logger.info(f"Device not found: {db_dev.get_id()}")
                db_dev.status = NVMeDevice.STATUS_REMOVED
                removed_devices.append(db_dev)
                # distr_controller.send_dev_status_event(db_dev, db_dev.status)

        jm_dev_sn = ""
        if snode.jm_device and "serial_number" in snode.jm_device.device_data_dict:
            jm_dev_sn = snode.jm_device.device_data_dict['serial_number']
            known_devices_sn.append(jm_dev_sn)

        for dev in nvme_devs:
            if dev.serial_number == jm_dev_sn:
                logger.info(f"JM device found: {snode.jm_device.get_id()}")
                snode.jm_device.nvme_bdev = dev.nvme_bdev

            elif dev.serial_number not in known_devices_sn:
                logger.info(f"New device found: {dev.get_id()}")
                dev.status = NVMeDevice.STATUS_NEW
                new_devices.append(dev)
                snode.nvme_devices.append(dev)

        snode.write_to_db(db_controller.kv_store)
        if node_ip and len(new_devices)>0:
            # prepare devices on new node
            if snode.num_partitions_per_dev == 0 or snode.jm_percent == 0:

                jm_device = snode.nvme_devices[0]
                for index, nvme in enumerate(snode.nvme_devices):
                    if nvme.status in [NVMeDevice.STATUS_ONLINE, NVMeDevice.STATUS_NEW] and nvme.size < jm_device.size:
                        jm_device = nvme
                jm_device.status = NVMeDevice.STATUS_JM

                if snode.jm_device and snode.jm_device.get_id():
                    jm_device.uuid = snode.jm_device.get_id()

                ret = _prepare_cluster_devices_jm_on_dev(snode, snode.nvme_devices)
            else:
                ret = _prepare_cluster_devices_partitions(snode, snode.nvme_devices)
            if not ret:
                logger.error("Failed to prepare cluster devices")
                # return False
        else:
            ret = _prepare_cluster_devices_on_restart(snode, clear_data=clear_data)
            if not ret:
                logger.error("Failed to prepare cluster devices")
                return False

    snode.write_to_db()

    logger.info("Connecting to remote devices")
    snode.remote_devices = _connect_to_remote_devs(snode)
    if snode.enable_ha_jm:
        if len(snode.remote_jm_devices) < 2:
            devs = get_sorted_ha_jms(snode)
            if devs:
                dev = db_controller.get_jm_device_by_id(devs[0])
                snode.remote_jm_devices.append(dev)
        snode.remote_jm_devices = _connect_to_remote_jm_devs(snode)
    snode.health_check = True
    snode.lvstore_status = ""
    snode.write_to_db(db_controller.kv_store)

    logger.info("Setting node status to Online")
    set_node_status(node_id, StorageNode.STATUS_ONLINE, reconnect_on_online=False)

    # time.sleep(1)
    snode = db_controller.get_storage_node_by_id(snode.get_id())
    for db_dev in snode.nvme_devices:
        if db_dev.status in [NVMeDevice.STATUS_UNAVAILABLE, NVMeDevice.STATUS_ONLINE, NVMeDevice.STATUS_READONLY]:
            db_dev.status = NVMeDevice.STATUS_ONLINE
            db_dev.health_check = True
            device_events.device_restarted(db_dev)
    snode.write_to_db(db_controller.kv_store)

    # make other nodes connect to the new devices
    logger.info("Make other nodes connect to the node devices")
    snodes = db_controller.get_storage_nodes_by_cluster_id(snode.cluster_id)
    for node in snodes:
        if node.get_id() == snode.get_id() or node.status != StorageNode.STATUS_ONLINE:
            continue
        node.remote_devices = _connect_to_remote_devs(node)
        node.write_to_db(kv_store)

    logger.info(f"Sending device status event")
    snode = db_controller.get_storage_node_by_id(snode.get_id())
    for db_dev in snode.nvme_devices:
        distr_controller.send_dev_status_event(db_dev, db_dev.status)

    if snode.jm_device and snode.jm_device.status in [JMDevice.STATUS_UNAVAILABLE, JMDevice.STATUS_ONLINE]:
        device_controller.set_jm_device_state(snode.jm_device.get_id(), JMDevice.STATUS_ONLINE)

    cluster = db_controller.get_cluster_by_id(snode.cluster_id)
    if cluster.status in [Cluster.STATUS_ACTIVE, Cluster.STATUS_DEGRADED, Cluster.STATUS_READONLY]:
        ret = recreate_lvstore(snode)
        snode = db_controller.get_storage_node_by_id(snode.get_id())
        if not ret:
            logger.error("Failed to recreate lvstore")
            snode.lvstore_status = "failed"
            snode.write_to_db()
        else:
            snode.lvstore_status = "ready"
            snode.write_to_db()

    if cluster.status in [Cluster.STATUS_ACTIVE, Cluster.STATUS_DEGRADED, Cluster.STATUS_READONLY]:
        for dev in snode.nvme_devices:
            if dev.status == NVMeDevice.STATUS_ONLINE:
                logger.info(f"Starting migration task for device {dev.get_id()}")
                tasks_controller.add_device_mig_task(dev.get_id())

    logger.info("Done")
    return "Success"


def list_storage_nodes(is_json, cluster_id=None):
    db_controller = DBController()
    if cluster_id:
        nodes = db_controller.get_storage_nodes_by_cluster_id(cluster_id)
    else:
        nodes = db_controller.get_storage_nodes()
    data = []
    output = ""
    now = datetime.datetime.now(datetime.timezone.utc)

    for node in nodes:
        logger.debug(node)
        logger.debug("*" * 20)
        total_devices = len(node.nvme_devices)
        online_devices = 0
        uptime = ""
        if node.online_since and node.status == StorageNode.STATUS_ONLINE:
            try:
                uptime = utils.strfdelta((now - datetime.datetime.fromisoformat(node.online_since)))
            except:
                pass

        for dev in node.nvme_devices:
            if dev.status == NVMeDevice.STATUS_ONLINE:
                online_devices += 1
        lvs = db_controller.get_lvols_by_node_id(node.get_id()) or []
        data.append({
            "UUID": node.uuid,
            "Hostname": node.hostname,
            "Management IP": node.mgmt_ip,
            "Dev": f"{total_devices}/{online_devices}",
            "LVols": f"{len(lvs)}",
            "Status": node.status,
            "Health": node.health_check,
            "Up time": uptime,
            "CPU": f"{len(utils.hexa_to_cpu_list(node.spdk_cpu_mask))} {format(int(node.spdk_cpu_mask, 16), f'#0{node.cpu+2}b')}",
            "MEM": utils.humanbytes(node.spdk_mem),
            "SPDK P": node.rpc_port,
            "LVOL P": node.lvol_subsys_port,
            # "Cloud ID": node.cloud_instance_id,
            # "JM VUID": node.jm_vuid,
            # "Ext IP": node.cloud_instance_public_ip,
            "Secondary node ID": node.secondary_node_id,

        })

    if not data:
        return output

    if is_json:
        output = json.dumps(data, indent=2)
    else:
        output = utils.print_table(data)
    return output


def list_storage_devices(node_id, is_json):
    db_controller = DBController()
    snode = db_controller.get_storage_node_by_id(node_id)
    if not snode:
        logger.error("This storage node is not part of the cluster")
        return False

    storage_devices = []
    bdev_devices = []
    jm_devices = []
    remote_devices = []
    for device in snode.nvme_devices:
        logger.debug(device)
        logger.debug("*" * 20)
        storage_devices.append({
            "UUID": device.uuid,
            "StorgeID": device.cluster_device_order,
            "Name": device.alceml_name,
            "Size": utils.humanbytes(device.size),
            "Serial Number": device.serial_number,
            "PCIe": device.pcie_address,
            "Status": device.status,
            "IO Err": device.io_error,
            "Health": device.health_check
        })

    for bdev in snode.lvstore_stack:
        if bdev['type'] != "bdev_distr":
            continue
        logger.debug("*" * 20)
        distrib_params =  bdev['params']
        bdev_devices.append({
            "VUID": distrib_params['vuid'],
            "Name": distrib_params['name'],
            "Size": utils.humanbytes(distrib_params['num_blocks']*distrib_params['block_size']),
            "Block Size": distrib_params['block_size'],
            "Num Blocks": distrib_params['num_blocks'],
            "NDCS": f"{distrib_params['ndcs']}",
            "NPCS": f"{distrib_params['npcs']}",
            "Chunk": distrib_params['chunk_size'],
            "Page Size": distrib_params['pba_page_size'],
            "JM_VUID": distrib_params['jm_vuid'],
        })

    if snode.jm_device:
        jm_devices.append({
            "UUID": snode.jm_device.uuid,
            "Name": snode.jm_device.alceml_name,
            "Size": utils.humanbytes(snode.jm_device.size),
            "Status": snode.jm_device.status,
            "IO Err": snode.jm_device.io_error,
            "Health": snode.jm_device.health_check
        })

    for jm_id in snode.jm_ids:
        jm_device = db_controller.get_jm_device_by_id(jm_id)
        if not jm_device:
            continue
        jm_devices.append({
            "UUID": jm_device.uuid,
            "Name": jm_device.device_name,
            "Size": utils.humanbytes(jm_device.size),
            "Status": jm_device.status,
            "IO Err": jm_device.io_error,
            "Health": jm_device.health_check
        })

    for device in snode.remote_devices:
        logger.debug(device)
        logger.debug("*" * 20)
        name = device.alceml_name
        if device.remote_bdev:
            name = device.remote_bdev

        remote_devices.append({
            "UUID": device.uuid,
            "Name": name,
            "Size": utils.humanbytes(device.size),
            "Node ID": device.node_id,
            "Status": device.status,
        })

    for device in snode.remote_jm_devices:
        logger.debug(device)
        logger.debug("*" * 20)
        remote_devices.append({
            "UUID": device.uuid,
            "Name": device.remote_bdev,
            "Size": utils.humanbytes(device.size),
            "Node ID": device.device_data_dict["node_id"],
            "Status": device.status,
        })

    data = {
        "Storage Devices": storage_devices,
        "JM Devices": jm_devices,
        "Remote Devices": remote_devices,
    }
    if bdev_devices:
        data["Distrib Block Devices"] = bdev_devices

    if is_json:
        return json.dumps(data, indent=2)
    else:
        out = ""
        for d in data:
            out += f"{d}\n{utils.print_table(data[d])}\n\n"
        return out


def shutdown_storage_node(node_id, force=False):
    db_controller = DBController()
    snode = db_controller.get_storage_node_by_id(node_id)
    if not snode:
        logger.error("This storage node is not part of the cluster")
        return False

    logger.info("Node found: %s in state: %s", snode.hostname, snode.status)
    if snode.status != StorageNode.STATUS_SUSPENDED:
        logger.error("Node is not in suspended state")
        if force is False:
            return False

    task_id = tasks_controller.get_active_node_restart_task(snode.cluster_id, snode.get_id())
    if task_id:
        logger.error(f"Restart task found: {task_id}, can not shutdown storage node")
        if force is False:
            return False

    tasks = tasks_controller.get_active_node_tasks(snode.cluster_id, snode.get_id())
    if tasks:
        logger.error(f"Migration task found: {len(tasks)}, can not shutdown storage node or use --force")
        if force is False:
            return False
        for task in tasks:
            tasks_controller.cancel_task(task.uuid)

    logger.info("Shutting down node")
    set_node_status(node_id, StorageNode.STATUS_IN_SHUTDOWN)


    if snode.jm_device and snode.jm_device.status != JMDevice.STATUS_REMOVED:
        logger.info("Setting JM unavailable")
        device_controller.set_jm_device_state(snode.jm_device.get_id(), JMDevice.STATUS_UNAVAILABLE)

    for dev in snode.nvme_devices:
        if dev.status in [NVMeDevice.STATUS_ONLINE]:
            device_controller.device_set_unavailable(dev.get_id())

    # # make other nodes disconnect from this node
    # logger.info("disconnect all other nodes connections to this node")
    # for dev in snode.nvme_devices:
    #     distr_controller.disconnect_device(dev)

    logger.info("Stopping SPDK")
    if health_controller._check_node_api(snode.mgmt_ip):
        snode_api = SNodeClient(snode.api_endpoint)
        results, err = snode_api.spdk_process_kill(snode.rpc_port)

    logger.info("Setting node status to offline")
    set_node_status(node_id, StorageNode.STATUS_OFFLINE)

    tasks = db_controller.get_job_tasks(snode.cluster_id)
    for task in tasks:
        if  task.node_id == node_id and task.status != JobSchedule.STATUS_DONE:
            if task.function_name in [JobSchedule.FN_DEV_MIG, JobSchedule.FN_FAILED_DEV_MIG, JobSchedule.FN_NEW_DEV_MIG]:
                task.canceled = True
                task.write_to_db(db_controller.kv_store)

    logger.info("Done")
    return True


def suspend_storage_node(node_id, force=False):
    db_controller = DBController()
    snode = db_controller.get_storage_node_by_id(node_id)
    if not snode:
        logger.error("This storage node is not part of the cluster")
        return False

    logger.info("Node found: %s in state: %s", snode.hostname, snode.status)
    if snode.status != StorageNode.STATUS_ONLINE:
        logger.error("Node is not in online state")
        if force is False:
            return False

    task_id = tasks_controller.get_active_node_restart_task(snode.cluster_id, snode.get_id())
    if task_id:
        logger.error(f"Restart task found: {task_id}, can not suspend storage node")
        if force is False:
            return False

    tasks = tasks_controller.get_active_node_tasks(snode.cluster_id, snode.get_id())
    if task_id:
        logger.error(f"Migration task found: {len(tasks)}, can not suspend storage node, use --force")
        if force is False:
            return False
        for task in tasks:
            tasks_controller.cancel_task(task.uuid)

    cluster = db_controller.get_cluster_by_id(snode.cluster_id)
    snodes = db_controller.get_storage_nodes_by_cluster_id(snode.cluster_id)
    online_nodes = 0
    for node in snodes:
        if node.status == node.STATUS_ONLINE:
            online_nodes += 1

    if cluster.ha_type == "ha":
        if online_nodes <= 3 and cluster.status == cluster.STATUS_ACTIVE:
            logger.warning(f"Cluster mode is HA but online storage nodes are less than 3")
            if force is False:
                return False

        if cluster.status == cluster.STATUS_DEGRADED and force is False:
            logger.warning(f"Cluster status is degraded, use --force but this will suspend the cluster")
            return False

    logger.info("Suspending node")

    rpc_client = RPCClient(
        snode.mgmt_ip, snode.rpc_port,
        snode.rpc_username, snode.rpc_password, timeout=5, retry=1)


    if snode.lvstore_stack_secondary_1:
        nodes = db_controller.get_primary_storage_nodes_by_secondary_node_id(node_id)
        if nodes:
            for node in nodes:
                for lvol in db_controller.get_lvols_by_node_id(node.get_id()):
                    for iface in snode.data_nics:
                        if iface.ip4_address:
                            ret = rpc_client.nvmf_subsystem_listener_set_ana_state(
                                lvol.nqn, iface.ip4_address, lvol.subsys_port, False, ana="inaccessible")

                rpc_client.bdev_lvol_set_leader(False, lvs_name=node.lvstore)
                rpc_client.bdev_distrib_force_to_non_leader(node.jm_vuid)


    # else:
    sec_node = db_controller.get_storage_node_by_id(snode.secondary_node_id)
    if sec_node and sec_node.status == StorageNode.STATUS_ONLINE:
        sec_node_client =  RPCClient(
            sec_node.mgmt_ip, sec_node.rpc_port, sec_node.rpc_username, sec_node.rpc_password, timeout=5, retry=1)
        for lvol in db_controller.get_lvols_by_node_id(snode.get_id()):
            for iface in sec_node.data_nics:
                if iface.ip4_address:
                    ret = sec_node_client.nvmf_subsystem_listener_set_ana_state(
                        lvol.nqn, iface.ip4_address, lvol.subsys_port, False, ana="inaccessible")
        time.sleep(1)
        # sec_node_client.bdev_lvol_set_leader(False, lvs_name=snode.lvstore)
        # sec_node_client.bdev_distrib_force_to_non_leader(snode.jm_vuid)

    for lvol in db_controller.get_lvols_by_node_id(snode.get_id()):
        for iface in snode.data_nics:
            if iface.ip4_address:
                ret = rpc_client.nvmf_subsystem_listener_set_ana_state(
                    lvol.nqn, iface.ip4_address, lvol.subsys_port, False, ana="inaccessible")
    time.sleep(1)

    rpc_client.bdev_lvol_set_leader(False, lvs_name=snode.lvstore)
    rpc_client.bdev_distrib_force_to_non_leader(snode.jm_vuid)
    time.sleep(1)


    if sec_node and sec_node.status == StorageNode.STATUS_ONLINE:
        sec_node_client =  RPCClient(
            sec_node.mgmt_ip, sec_node.rpc_port, sec_node.rpc_username, sec_node.rpc_password, timeout=5, retry=1)
        for lvol in db_controller.get_lvols_by_node_id(snode.get_id()):
            for iface in sec_node.data_nics:
                if iface.ip4_address:
                    ret = sec_node_client.nvmf_subsystem_listener_set_ana_state(
                        lvol.nqn, iface.ip4_address, lvol.subsys_port, False)
        time.sleep(1)

    for dev in snode.nvme_devices:
        if dev.status == NVMeDevice.STATUS_ONLINE:
            device_controller.device_set_unavailable(dev.get_id())

    if snode.jm_device and snode.jm_device.status != JMDevice.STATUS_REMOVED:
        logger.info("Setting JM unavailable")
        device_controller.set_jm_device_state(snode.jm_device.get_id(), JMDevice.STATUS_UNAVAILABLE)

    logger.info("Setting node status to suspended")
    set_node_status(snode.get_id(), StorageNode.STATUS_SUSPENDED)
    logger.info("Done")
    return True


def resume_storage_node(node_id):
    db_controller = DBController()
    snode = db_controller.get_storage_node_by_id(node_id)
    if not snode:
        logger.error("This storage node is not part of the cluster")
        return False

    logger.info("Node found: %s in state: %s", snode.hostname, snode.status)
    if snode.status != StorageNode.STATUS_SUSPENDED:
        logger.error("Node is not in suspended state")
        return False

    # task_id = tasks_controller.get_active_node_restart_task(snode.cluster_id, snode.get_id())
    # if task_id:
    #     logger.error(f"Restart task found: {task_id}, can not resume storage node")
    #     return False

    logger.info("Resuming node")
    for dev in snode.nvme_devices:
        if dev.status == NVMeDevice.STATUS_UNAVAILABLE:
            device_controller.device_set_online(dev.get_id())

    for db_dev in snode.nvme_devices:
        distr_controller.send_dev_status_event(db_dev, db_dev.status)

    logger.info("Set JM Online")
    if snode.jm_device and snode.jm_device.get_id():
        device_controller.set_jm_device_state(snode.jm_device.get_id(), JMDevice.STATUS_ONLINE)

    logger.info("Connecting to remote devices")
    snode = db_controller.get_storage_node_by_id(node_id)
    snode.remote_devices = _connect_to_remote_devs(snode)
    if snode.enable_ha_jm:
        snode.remote_jm_devices = _connect_to_remote_jm_devs(snode)

    snode.write_to_db(db_controller.kv_store)

    logger.debug("Setting LVols to online")

    rpc_client = RPCClient(
        snode.mgmt_ip, snode.rpc_port,
        snode.rpc_username, snode.rpc_password)
    # else:

    sec_node = db_controller.get_storage_node_by_id(snode.secondary_node_id)
    if sec_node :
        if sec_node.status == StorageNode.STATUS_UNREACHABLE:
            logger.error("Secondary node is unreachable, cannot resume primary node")
            return False

        elif sec_node.status == StorageNode.STATUS_ONLINE:
            sec_node_client =  RPCClient(
                sec_node.mgmt_ip, sec_node.rpc_port, sec_node.rpc_username, sec_node.rpc_password, timeout=5, retry=1)
            for lvol in db_controller.get_lvols_by_node_id(snode.get_id()):
                for iface in sec_node.data_nics:
                    if iface.ip4_address:
                        ret = sec_node_client.nvmf_subsystem_listener_set_ana_state(
                            lvol.nqn, iface.ip4_address, lvol.subsys_port, False, ana="inaccessible")
            time.sleep(1)
            sec_node_client.bdev_lvol_set_leader(False, lvs_name=snode.lvstore)
            sec_node_client.bdev_distrib_force_to_non_leader(snode.jm_vuid)
            time.sleep(1)

    for lvol in db_controller.get_lvols_by_node_id(snode.get_id()):
        for iface in snode.data_nics:
            if iface.ip4_address:
                ret = rpc_client.nvmf_subsystem_listener_set_ana_state(
                        lvol.nqn, iface.ip4_address, lvol.subsys_port, True)
        lvol.status = LVol.STATUS_ONLINE
        lvol.io_error = False
        lvol.health_check = True
        lvol.write_to_db(db_controller.kv_store)

    if sec_node and sec_node.status == StorageNode.STATUS_ONLINE:
        time.sleep(3)

        sec_node_client =  RPCClient(
            sec_node.mgmt_ip, sec_node.rpc_port, sec_node.rpc_username, sec_node.rpc_password, timeout=5, retry=1)
        for lvol in db_controller.get_lvols_by_node_id(snode.get_id()):
            for iface in sec_node.data_nics:
                if iface.ip4_address:
                    ret = sec_node_client.nvmf_subsystem_listener_set_ana_state(
                        lvol.nqn, iface.ip4_address, lvol.subsys_port, False)


    if snode.lvstore_stack_secondary_1:
        nodes = db_controller.get_primary_storage_nodes_by_secondary_node_id(node_id)
        for node in nodes:
            if not node.lvstore:
                continue
            for lvol in db_controller.get_lvols_by_node_id(node.get_id()):
                if lvol:
                    for iface in snode.data_nics:
                        if iface.ip4_address:
                            ret = rpc_client.nvmf_subsystem_listener_set_ana_state(
                                lvol.nqn, iface.ip4_address, lvol.subsys_port, False)


    logger.info("Setting node status to online")
    set_node_status(snode.get_id(), StorageNode.STATUS_ONLINE)
    logger.info("Done")
    return True


def get_node_capacity(node_id, history, records_count=20, parse_sizes=True):
    db_controller = DBController()
    this_node = db_controller.get_storage_node_by_id(node_id)
    if not this_node:
        logger.error("Storage node Not found")
        return

    if history:
        records_number = utils.parse_history_param(history)
        if not records_number:
            logger.error(f"Error parsing history string: {history}")
            return False
    else:
        records_number = 20

    records = db_controller.get_node_capacity(this_node, records_number)
    cap_stats_keys = [
        "date",
        "size_total",
        "size_prov",
        "size_used",
        "size_free",
        "size_util",
        "size_prov_util",
    ]
    new_records = utils.process_records(records, records_count, keys=cap_stats_keys)

    if not parse_sizes:
        return new_records

    out = []
    for record in new_records:
        out.append({
            "Date": time.strftime("%Y-%m-%d %H:%M:%S", time.gmtime(record['date'])),
            "Absolut": utils.humanbytes(record['size_total']),
            "Provisioned": utils.humanbytes(record['size_prov']),
            "Used": utils.humanbytes(record['size_used']),
            "Free": utils.humanbytes(record['size_free']),
            "Util %": f"{record['size_util']}%",
            "Prov Util %": f"{record['size_prov_util']}%",
        })
    return out


def get_node_iostats_history(node_id, history, records_count=20, parse_sizes=True, with_sizes=False):
    db_controller = DBController()
    node = db_controller.get_storage_node_by_id(node_id)
    if not node:
        logger.error("node not found")
        return False

    if history:
        records_number = utils.parse_history_param(history)
        if not records_number:
            logger.error(f"Error parsing history string: {history}")
            return False
    else:
        records_number = 20

    records = db_controller.get_node_stats(node, records_number)

    io_stats_keys = [
        "date",
        "read_bytes",
        "read_bytes_ps",
        "read_io_ps",
        "read_io",
        "read_latency_ps",
        "write_bytes",
        "write_bytes_ps",
        "write_io",
        "write_io_ps",
        "write_latency_ps",
    ]

    if with_sizes:
        io_stats_keys.extend(
            [
                "size_total",
                "size_prov",
                "size_used",
                "size_free",
                "size_util",
                "size_prov_util",
                "read_latency_ticks",
                "record_duration",
                "record_end_time",
                "record_start_time",
                "unmap_bytes",
                "unmap_bytes_ps",
                "unmap_io",
                "unmap_io_ps",
                "unmap_latency_ps",
                "unmap_latency_ticks",
                "write_bytes_ps",
                "write_latency_ticks",
            ]
        )
    # combine records
    new_records = utils.process_records(records, records_count, keys=io_stats_keys)

    if not parse_sizes:
        return new_records

    out = []
    for record in new_records:
        out.append({
            "Date": time.strftime("%Y-%m-%d %H:%M:%S", time.gmtime(record['date'])),
            "Read speed": utils.humanbytes(record['read_bytes_ps']),
            "Read IOPS": record["read_io_ps"],
            "Read lat": record["read_latency_ps"],
            "Write speed": utils.humanbytes(record["write_bytes_ps"]),
            "Write IOPS": record["write_io_ps"],
            "Write lat": record["write_latency_ps"],
        })
    return out


def get_node_ports(node_id):
    db_controller = DBController()
    node = db_controller.get_storage_node_by_id(node_id)
    if not node:
        logger.error("node not found")
        return False

    out = []
    for nic in node.data_nics:
        out.append({
            "ID": nic.get_id(),
            "Device name": nic.if_name,
            "Address": nic.ip4_address,
            "Net type": nic.get_transport_type(),
            "Status": nic.status,
        })
    return utils.print_table(out)


def get_node_port_iostats(port_id, history=None, records_count=20):
    db_controller = DBController()
    nodes = db_controller.get_storage_nodes()
    nd = None
    port = None
    for node in nodes:
        for nic in node.data_nics:
            if nic.get_id() == port_id:
                port = nic
                nd = node
                break

    if not port:
        logger.error("Port not found")
        return False

    if history:
        records_number = utils.parse_history_param(history)
        if not records_number:
            logger.error(f"Error parsing history string: {history}")
            return False
    else:
        records_number = 20

    records = db_controller.get_port_stats(nd.get_id(), port.get_id(), limit=records_number)
    new_records = utils.process_records(records, records_count)

    out = []
    for record in new_records:
        out.append({
            "Date": time.strftime("%H:%M:%S, %d/%m/%Y", time.gmtime(record['date'])),
            "out_speed": utils.humanbytes(record['out_speed']),
            "in_speed": utils.humanbytes(record['in_speed']),
            "bytes_sent": utils.humanbytes(record['bytes_sent']),
            "bytes_received": utils.humanbytes(record['bytes_received']),
        })
    return utils.print_table(out)


def deploy(ifname, spdk_cpu_mask="", isolate_cores=False):
    if not ifname:
        ifname = "eth0"
    cpu_count = os.cpu_count()
    if not spdk_cpu_mask:

        spdk_cpu_mask = hex(int(math.pow(2, cpu_count))-2)
    cpu_count = os.cpu_count()
    spdk_cores = utils.hexa_to_cpu_list(spdk_cpu_mask)

    if cpu_count < spdk_cores[-1]:
        logger.error(f"ERROR: The cpu mask {spdk_cpu_mask} is greater than the total cpus on the system {cpu_count}")
        return False
    dev_ip = utils.get_iface_ip(ifname)
    if not dev_ip:
        logger.error(f"Error getting interface ip: {ifname}")
        return False

    logger.info("NVMe SSD devices found on node:")
    stream = os.popen("lspci -Dnn | grep -i nvme")
    for l in stream.readlines():
        logger.info(l.strip())

    logger.info("Installing dependencies...")
    ret = scripts.install_deps()

    logger.info(f"Node IP: {dev_ip}")
    ret = scripts.configure_docker(dev_ip)

    start_storage_node_api_container(dev_ip)
    utils.store_cores_config(spdk_cpu_mask)
    if isolate_cores:
        isolated_full = utils.isolate_cores(spdk_cpu_mask)
        if isolated_full:
            utils.generate_realtime_variables_file(isolated_full)
            utils.run_tuned()
    return f"{dev_ip}:5000"

def start_storage_node_api_container(node_ip):
    # node_docker = docker.DockerClient(base_url=f"tcp://{node_ip}:2375", version="auto", timeout=60 * 5)
    node_docker = docker.DockerClient(base_url='unix://var/run/docker.sock', version="auto", timeout=60 * 5)

    logger.info(f"Pulling image {constants.SIMPLY_BLOCK_DOCKER_IMAGE}")
    node_docker.images.pull(constants.SIMPLY_BLOCK_DOCKER_IMAGE)

    logger.info("Recreating SNodeAPI container")

    # create the api container
    nodes = node_docker.containers.list(all=True)
    for node in nodes:
        if node.attrs["Name"] == "/SNodeAPI":
            node.stop(timeout=1)
            node.remove(force=True)

    container = node_docker.containers.run(
        constants.SIMPLY_BLOCK_DOCKER_IMAGE,
        "python simplyblock_web/node_webapp.py storage_node",
        detach=True,
        privileged=True,
        name="SNodeAPI",
        network_mode="host",
        volumes=[
            '/etc/simplyblock:/etc/simplyblock',
            '/etc/foundationdb:/etc/foundationdb',
            '/var/tmp:/var/tmp',
            '/var/run:/var/run',
            '/dev:/dev',
            '/lib/modules/:/lib/modules/',
            '/sys:/sys'],
        restart_policy={"Name": "always"},
        environment=[
            f"DOCKER_IP={node_ip}"
        ]
    )
    logger.info(f"Pulling image {constants.SIMPLY_BLOCK_SPDK_ULTRA_IMAGE}")
    node_docker.images.pull(constants.SIMPLY_BLOCK_SPDK_ULTRA_IMAGE)
    return True


def deploy_cleaner():
    scripts.deploy_cleaner()
    return True


def get_host_secret(node_id):
    db_controller = DBController()
    node = db_controller.get_storage_node_by_id(node_id)
    if not node:
        logger.error("node not found")
        return False

    return node.host_secret


def get_ctrl_secret(node_id):
    db_controller = DBController()
    node = db_controller.get_storage_node_by_id(node_id)
    if not node:
        logger.error("node not found")
        return False

    return node.ctrl_secret


def health_check(node_id):
    db_controller = DBController()
    snode = db_controller.get_storage_node_by_id(node_id)
    if not snode:
        logger.error("node not found")
        return False

    try:

        res = utils.ping_host(snode.mgmt_ip)
        if res:
            logger.info(f"Ping host: {snode.mgmt_ip}... OK")
        else:
            logger.error(f"Ping host: {snode.mgmt_ip}... Failed")

        # node_docker = docker.DockerClient(base_url=f"tcp://{snode.mgmt_ip}:2375", version="auto")
        # containers_list = node_docker.containers.list(all=True)
        # for cont in containers_list:
        #     name = cont.attrs['Name']
        #     state = cont.attrs['State']
        #
        #     if name in ['/spdk', '/spdk_proxy', '/SNodeAPI'] or name.startswith("/app_"):
        #         logger.debug(state)
        #         since = ""
        #         try:
        #             start = datetime.datetime.fromisoformat(state['StartedAt'].split('.')[0])
        #             since = str(datetime.datetime.now() - start).split('.')[0]
        #         except:
        #             pass
        #         clean_name = name.split(".")[0].replace("/", "")
        #         logger.info(f"Container: {clean_name}, Status: {state['Status']}, Since: {since}")

    except Exception as e:
        logger.error(f"Failed to connect to node's docker: {e}")

    try:
        logger.info("Connecting to node's SPDK")
        rpc_client = RPCClient(
            snode.mgmt_ip, snode.rpc_port,
            snode.rpc_username, snode.rpc_password,
            timeout=3, retry=1)

        ret = rpc_client.get_version()
        logger.info(f"SPDK version: {ret['version']}")

        ret = rpc_client.get_bdevs()
        logger.info(f"SPDK BDevs count: {len(ret)}")
        for bdev in ret:
            name = bdev['name']
            product_name = bdev['product_name']
            driver = ""
            for d in bdev['driver_specific']:
                driver = d
                break
            # logger.info(f"name: {name}, product_name: {product_name}, driver: {driver}")

        logger.info(f"getting device bdevs")
        for dev in snode.nvme_devices:
            nvme_bdev = rpc_client.get_bdevs(dev.nvme_bdev)
            if snode.enable_test_device:
                testing_bdev = rpc_client.get_bdevs(dev.testing_bdev)
            alceml_bdev = rpc_client.get_bdevs(dev.alceml_bdev)
            pt_bdev = rpc_client.get_bdevs(dev.pt_bdev)

            subsystem = rpc_client.subsystem_list(dev.nvmf_nqn)

            # dev.testing_bdev = test_name
            # dev.alceml_bdev = alceml_name
            # dev.pt_bdev = pt_name
            # # nvme.nvmf_nqn = subsystem_nqn
            # # nvme.nvmf_ip = IP
            # # nvme.nvmf_port = 4420

    except Exception as e:
        logger.error(f"Failed to connect to node's SPDK: {e}")

    try:
        logger.info("Connecting to node's API")
        snode_api = SNodeClient(f"{snode.mgmt_ip}:5000")
        node_info, _ = snode_api.info()
        logger.info(f"Node info: {node_info['hostname']}")

    except Exception as e:
        logger.error(f"Failed to connect to node's SPDK: {e}")


def get_info(node_id):
    db_controller = DBController()

    snode = db_controller.get_storage_node_by_id(node_id)
    if not snode:
        logger.error(f"Can not find storage node: {node_id}")
        return False

    snode_api = SNodeClient(f"{snode.mgmt_ip}:5000")
    node_info, _ = snode_api.info()
    return json.dumps(node_info, indent=2)


def get_spdk_info(node_id):
    db_controller = DBController()

    snode = db_controller.get_storage_node_by_id(node_id)
    if not snode:
        logger.error(f"Can not find storage node: {node_id}")
        return False

    rpc_client = RPCClient(snode.mgmt_ip, snode.rpc_port, snode.rpc_username, snode.rpc_password)
    ret = rpc_client.ultra21_util_get_malloc_stats()
    if not ret:
        logger.error(f"Failed to get SPDK info for node {node_id}")
        return False
    data = []
    for key in ret.keys():
        data.append({
            "Key": key,
            "Value": ret[key],
            "Parsed": utils.humanbytes(ret[key])
        })
    return utils.print_table(data)


def get(node_id):
    db_controller = DBController()

    snode = db_controller.get_storage_node_by_id(node_id)
    if not snode:
        logger.error(f"Can not find storage node: {node_id}")
        return False

    data = snode.get_clean_dict()
    return json.dumps(data, indent=2, sort_keys=True)


def set_node_status(node_id, status, reconnect_on_online=True):
    db_controller = DBController()
    snode = db_controller.get_storage_node_by_id(node_id)
    if snode.status != status:
        old_status = snode.status
        snode.status = status
        snode.updated_at = str(datetime.datetime.now(datetime.timezone.utc))
        if status == StorageNode.STATUS_ONLINE:
            snode.online_since = str(datetime.datetime.now(datetime.timezone.utc))
        else:
            snode.online_since = ""
        snode.write_to_db(db_controller.kv_store)
        storage_events.snode_status_change(snode, snode.status, old_status, caused_by="monitor")
        distr_controller.send_node_status_event(snode, status)

    if snode.status == StorageNode.STATUS_ONLINE and reconnect_on_online:
        snode = db_controller.get_storage_node_by_id(node_id)
        logger.info("Connecting to remote devices")
        snode.remote_devices = _connect_to_remote_devs(snode)
        if snode.enable_ha_jm:
            snode.remote_jm_devices = _connect_to_remote_jm_devs(snode)
        snode.health_check = True
        snode.write_to_db(db_controller.kv_store)

    return True


def recreate_lvstore_on_sec(snode):
    db_controller = DBController()
    rpc_client = RPCClient(
        snode.mgmt_ip, snode.rpc_port,
        snode.rpc_username, snode.rpc_password)

    nodes = db_controller.get_primary_storage_nodes_by_secondary_node_id(snode.get_id())

    for node in nodes:
        remote_rpc_client = RPCClient(
            node.mgmt_ip, node.rpc_port, node.rpc_username, node.rpc_password)

        node.lvstore_status = "in_creation"
        node.write_to_db()

        time.sleep(3)

        lvol_list = db_controller.get_lvols_by_node_id(node.get_id())

        node_api = SNodeClient(node.api_endpoint)
        sec_node_api = SNodeClient(snode.api_endpoint)

        sec_node_api.firewall_set_port(node.lvol_subsys_port, "tcp", "block")
        tcp_ports_events.port_deny(snode, node.lvol_subsys_port)

        ret, err = _create_bdev_stack(snode, node.lvstore_stack, primary_node=node)

        for lvol in lvol_list:
            logger.info("creating subsystem %s", lvol.nqn)
            rpc_client.subsystem_create(lvol.nqn, 'sbcli-cn', lvol.uuid, 1000)
            # for iface in snode.data_nics:
            #     if iface.ip4_address:
            #         tr_type = iface.get_transport_type()
            #         logger.info("adding listener for %s on IP %s" % (lvol.nqn, iface.ip4_address))
            #         ret = rpc_client.listeners_create(
            #             lvol.nqn, tr_type, iface.ip4_address, lvol.subsys_port, "non_optimized")

        if node.status == StorageNode.STATUS_ONLINE:
            # for lvol in lvol_list:
            #     for iface in node.data_nics:
            #         if iface.ip4_address:
            #             ret = remote_rpc_client.nvmf_subsystem_listener_set_ana_state(
            #                 lvol.nqn, iface.ip4_address, lvol.subsys_port, False, "inaccessible")
            node_api.firewall_set_port(node.lvol_subsys_port, "tcp", "block")
            tcp_ports_events.port_deny(node, node.lvol_subsys_port)

            remote_rpc_client.bdev_lvol_set_leader(False, lvs_name=node.lvstore)
            remote_rpc_client.bdev_distrib_force_to_non_leader(node.jm_vuid)
            # time.sleep(1)

        # ret, err = _create_bdev_stack(snode, node.lvstore_stack, primary_node=node)
        ret = rpc_client.bdev_examine(node.raid)
        ret = rpc_client.bdev_wait_for_examine()
        ret = rpc_client.bdev_lvol_set_lvs_ops(node.lvstore, node.jm_vuid, node.lvol_subsys_port)

        if node.status == StorageNode.STATUS_ONLINE:

            node_api.firewall_set_port(node.lvol_subsys_port, "tcp", "allow")
            tcp_ports_events.port_allowed(node, node.lvol_subsys_port)

            node = db_controller.get_storage_node_by_id(node.get_id())
            node.lvstore_status = "ready"
            node.write_to_db()

        # time.sleep(1)
        for lvol in lvol_list:
            is_created, error = add_lvol_thread(lvol, snode, lvol_ana_state="non_optimized")
            for iface in node.data_nics:
                if iface.ip4_address:
                    ret = remote_rpc_client.nvmf_subsystem_listener_set_ana_state(
                        lvol.nqn, iface.ip4_address, lvol.subsys_port, True)

            # is_created, error = lvol_controller.recreate_lvol_on_node(
            #     lvol, snode, 1, "non-optimize")
            # if error:
            #     logger.error(f"Failed to recreate LVol: {lvol.get_id()} on node: {snode.get_id()}")
            #     lvol.status = LVol.STATUS_OFFLINE
            # else:
            #     lvol.status = LVol.STATUS_ONLINE
            #     lvol.io_error = False
            #     lvol.health_check = True
            # lvol.write_to_db(db_controller.kv_store)

        time.sleep(10)
        sec_node_api.firewall_set_port(node.lvol_subsys_port, "tcp", "allow")
        tcp_ports_events.port_allowed(snode, node.lvol_subsys_port)

        # for lvol in lvol_list:
        #     for iface in snode.data_nics:
        #         if iface.ip4_address:
        #             ret = rpc_client.nvmf_subsystem_listener_set_ana_state(
        #                 lvol.nqn, iface.ip4_address, lvol.subsys_port, False)

    return True


def recreate_lvstore(snode):
    db_controller = DBController()

    snode.lvstore_status = "in_creation"
    snode.write_to_db()

    if snode.is_secondary_node:  # pass
        return recreate_lvstore_on_sec(snode)

    snode = db_controller.get_storage_node_by_id(snode.get_id())
    snode.remote_jm_devices = _connect_to_remote_jm_devs(snode)
    snode.write_to_db()

    ret, err = _create_bdev_stack(snode, [])

    if err:
        logger.error(f"Failed to recreate lvstore on node {snode.get_id()}")
        logger.error(err)
        return False

    rpc_client = RPCClient(
        snode.mgmt_ip, snode.rpc_port,
        snode.rpc_username, snode.rpc_password)

    snode_api = SNodeClient(snode.api_endpoint)

    sec_node = db_controller.get_storage_node_by_id(snode.secondary_node_id)
    sec_node_api = SNodeClient(sec_node.api_endpoint)

    lvol_list = db_controller.get_lvols_by_node_id(snode.get_id())

    prim_node_suspend = False
    if sec_node:
        if sec_node.status == StorageNode.STATUS_UNREACHABLE:
            prim_node_suspend = True
    if not lvol_list:
        prim_node_suspend = False

    lvol_ana_state = "optimized"
    if prim_node_suspend:
        set_node_status(snode.get_id(), StorageNode.STATUS_SUSPENDED)
        lvol_ana_state = "inaccessible"

    for lvol in lvol_list:
        logger.info("creating subsystem %s", lvol.nqn)
        rpc_client.subsystem_create(lvol.nqn, 'sbcli-cn', lvol.uuid, 1)

    if sec_node:

        if sec_node.status == StorageNode.STATUS_ONLINE:
            sec_rpc_client = RPCClient(sec_node.mgmt_ip, sec_node.rpc_port, sec_node.rpc_username, sec_node.rpc_password)
            sec_node.lvstore_status = "in_creation"
            sec_node.write_to_db()
            # time.sleep(3)

            sec_node_api.firewall_set_port(snode.lvol_subsys_port, "tcp", "block", sec_node.rpc_port)
            tcp_ports_events.port_deny(sec_node, snode.lvol_subsys_port)

            # time.sleep(1)

            sec_rpc_client.bdev_lvol_set_leader(False, lvs_name=snode.lvstore, bs_nonleadership=True)
            sec_rpc_client.bdev_distrib_force_to_non_leader(snode.jm_vuid)
            # time.sleep(1)


    ret = rpc_client.bdev_examine(snode.raid)
    # time.sleep(1)

    ret = rpc_client.bdev_wait_for_examine()
    ret = rpc_client.bdev_lvol_set_lvs_ops(snode.lvstore, snode.jm_vuid, snode.lvol_subsys_port)
    ret = rpc_client.bdev_lvol_set_leader(True, lvs_name=snode.lvstore)

    # if not lvol_list:
    #     prim_node_suspend = False

    # if snode.jm_vuid:
    #     ret = rpc_client.jc_explicit_synchronization(snode.jm_vuid)
    #     logger.info(f"JM Sync res: {ret}")
    #     time.sleep(1)

    executor = ThreadPoolExecutor(max_workers=10)

    for lvol in lvol_list:
        a = executor.submit(add_lvol_thread, lvol, snode, lvol_ana_state)

    # time.sleep(1)
    # snode_api.firewall_set_port(snode.lvol_subsys_port, "tcp", "allow")
    # tcp_ports_events.port_allowed(snode, snode.lvol_subsys_port)

    if prim_node_suspend:
        logger.info("Node restart interrupted because secondary node is unreachable")
        logger.info("Node status changed to suspended")
        return False


    if sec_node.status == StorageNode.STATUS_ONLINE:
<<<<<<< HEAD
        ret = recreate_lvstore_on_sec(sec_node)
        if not ret:
            logger.error(f"Failed to recreate secondary node: {sec_node.get_id()}")

        time.sleep(10)
        sec_node_api.firewall_set_port(snode.lvol_subsys_port, "tcp", "allow", sec_node.rpc_port)
=======
        time.sleep(1)
        sec_node_api.firewall_set_port(snode.lvol_subsys_port, "tcp", "allow")
>>>>>>> 7851ed11
        tcp_ports_events.port_allowed(sec_node, snode.lvol_subsys_port)
        sec_node = db_controller.get_storage_node_by_id(snode.secondary_node_id)
        sec_node.lvstore_status = "ready"
        sec_node.write_to_db()

    if snode.lvstore_stack_secondary_1:
        node = db_controller.get_storage_node_by_id(snode.lvstore_stack_secondary_1)
        if node:
            ret = recreate_lvstore_on_sec(snode)

            if not ret:
                logger.error(f"Failed to recreate secondary on node: {snode.get_id()}")

    return True



def add_lvol_thread(lvol, snode, lvol_ana_state="optimized"):
    db_controller = DBController()

    rpc_client = RPCClient(
        snode.mgmt_ip, snode.rpc_port,
        snode.rpc_username, snode.rpc_password)


    base = f"{lvol.lvs_name}/{lvol.lvol_bdev}"

    if "crypto" in lvol.lvol_type:
        ret = lvol_controller._create_crypto_lvol(
            rpc_client, lvol.crypto_bdev, base, lvol.crypto_key1, lvol.crypto_key2)
        if not ret:
            msg = f"Failed to create crypto lvol on node {snode.get_id()}"
            logger.error(msg)
            return False, msg


    ret = rpc_client.nvmf_subsystem_add_ns(lvol.nqn, lvol.top_bdev, lvol.uuid, lvol.guid)
    logger.info("Add BDev to subsystem")
    logger.info(ret)

    for iface in snode.data_nics:
        if iface.ip4_address:
            tr_type = iface.get_transport_type()
            logger.info("adding listener for %s on IP %s" % (lvol.nqn, iface.ip4_address))
            ret = rpc_client.listeners_create(
                lvol.nqn, tr_type, iface.ip4_address, lvol.subsys_port, lvol_ana_state)

    lvol_obj = db_controller.get_lvol_by_id(lvol.get_id())
    if ret:

        lvol_obj.status = LVol.STATUS_ONLINE
        lvol_obj.io_error = False
        lvol_obj.health_check = True

    else:

        logger.error(f"Failed to recreate LVol: {lvol_obj.get_id()} on node: {snode.get_id()}")
        lvol_obj.status = LVol.STATUS_OFFLINE

    lvol_obj.write_to_db()
    return True, None


def get_sorted_ha_jms(current_node):
    db_controller = DBController()
    jm_count = {}
    for node in db_controller.get_storage_nodes_by_cluster_id(current_node.cluster_id):
        if (node.get_id() == current_node.get_id() or node.status != StorageNode.STATUS_ONLINE  or
                node.is_secondary_node):  # pass
            continue
        if node.jm_device and node.jm_device.status == JMDevice.STATUS_ONLINE:
            jm_count[node.jm_device.get_id()] = 1 + jm_count.get(node.jm_device.get_id(), 0)
        for rem_jm_device in node.remote_jm_devices:
            if rem_jm_device.get_id() != current_node.jm_device.get_id():
                try:
                    if db_controller.get_jm_device_by_id(rem_jm_device.get_id()).status == JMDevice.STATUS_ONLINE:
                        jm_count[rem_jm_device.get_id()] = 1 + jm_count.get(rem_jm_device.get_id(), 0)
                except :
                    pass
    jm_count = dict(sorted(jm_count.items(), key=lambda x: x[1]))
    return list(jm_count.keys())[:3]


def get_node_jm_names(current_node, remote_node=None):
    jm_list = []
    if current_node.jm_device:
        if remote_node:
            jm_list.append(f"remote_{current_node.jm_device.jm_bdev}n1")
        else:
            jm_list.append(current_node.jm_device.jm_bdev)
    else:
        jm_list.append("JM_LOCAL")

    if current_node.enable_ha_jm:
        for jm_id in current_node.jm_ids:
            if remote_node:
                if remote_node.jm_device.get_id() == jm_id:
                    jm_list.append(remote_node.jm_device.jm_bdev)
                    continue
                for jm_dev in remote_node.remote_jm_devices:
                    if jm_dev.get_id() == jm_id:
                        jm_list.append(jm_dev.remote_bdev)
                        break
            else:
                for jm_dev in current_node.remote_jm_devices:
                    if jm_dev.get_id() == jm_id:
                        jm_list.append(jm_dev.remote_bdev)
                        break
    return jm_list[:constants.HA_JM_COUNT]


def get_secondary_nodes(current_node):
    db_controller = DBController()
    nodes = []
    for node in db_controller.get_storage_nodes_by_cluster_id(current_node.cluster_id):
        if node.get_id() != current_node.get_id() and not node.lvstore_stack_secondary_1 \
                and node.status == StorageNode.STATUS_ONLINE and node.mgmt_ip != current_node.mgmt_ip:
            nodes.append(node.get_id())
    return nodes


def create_lvstore(snode, ndcs, npcs, distr_bs, distr_chunk_bs, page_size_in_blocks, max_size):
    db_controller = DBController()
    lvstore_stack = []
    distrib_list = []
    distrib_vuids = []
    size = max_size // snode.number_of_distribs
    distr_page_size = page_size_in_blocks
    # distr_page_size = (ndcs + npcs) * page_size_in_blocks
    # cluster_sz = ndcs * page_size_in_blocks
    cluster_sz = page_size_in_blocks
    strip_size_kb = int((ndcs + npcs) * 2048)
    strip_size_kb = utils.nearest_upper_power_of_2(strip_size_kb)
    jm_vuid = 1
    jm_ids = []
    lvol_subsys_port = utils.get_next_port(snode.cluster_id)
    if snode.enable_ha_jm:
        jm_vuid = utils.get_random_vuid()
        jm_ids = get_sorted_ha_jms(snode)
        logger.debug(f"online_jms: {str(jm_ids)}")
        snode.remote_jm_devices = _connect_to_remote_jm_devs(snode, jm_ids)
        snode.jm_ids = jm_ids
        snode.jm_vuid = jm_vuid
        snode.write_to_db()

    for _ in range(snode.number_of_distribs):
        distrib_vuid = utils.get_random_vuid()
        while distrib_vuid in distrib_list:
            distrib_vuid = utils.get_random_vuid()

        distrib_name = f"distrib_{distrib_vuid}"
        lvstore_stack.extend(
            [
                {
                    "type": "bdev_distr",
                    "name": distrib_name,
                    "params": {
                        "name": distrib_name,
                        "jm_vuid": jm_vuid,
                        "vuid": distrib_vuid,
                        "ndcs": ndcs,
                        "npcs": npcs,
                        "num_blocks": size // distr_bs,
                        "block_size": distr_bs,
                        "chunk_size": distr_chunk_bs,
                        "pba_page_size": distr_page_size,
                    }
                }
            ]
        )
        distrib_list.append(distrib_name)
        distrib_vuids.append(distrib_vuid)


    if len(distrib_list) == 1:
        raid_device = distrib_list[0]
    else:
        raid_device = f"raid0_{jm_vuid}"
        lvstore_stack.append(
            {
                "type": "bdev_raid",
                "name": raid_device,
                "params": {
                    "name": raid_device,
                    "raid_level": "0",
                    "base_bdevs": distrib_list,
                    "strip_size_kb": strip_size_kb
                },
                "distribs_list": distrib_list,
                "jm_ids": jm_ids,
                "jm_vuid": jm_vuid
            }
        )

    lvs_name = f"LVS_{jm_vuid}"
    lvstore_stack.append(
        {
            "type": "bdev_lvstore",
            "name": lvs_name,
            "params": {
                "name": lvs_name,
                "bdev_name": raid_device,
                "cluster_sz": cluster_sz,
                "clear_method": "none",
                "num_md_pages_per_cluster_ratio": 1,
            }
        }
    )

    snode.lvstore = lvs_name
    snode.lvstore_stack = lvstore_stack
    snode.raid = raid_device
    snode.lvol_subsys_port = lvol_subsys_port
    snode.lvstore_status = "in_creation"
    snode.write_to_db()

    ret, err = _create_bdev_stack(snode, lvstore_stack)
    if err:
        logger.error(f"Failed to create lvstore on node {snode.get_id()}")
        logger.error(err)
        return False

    if snode.secondary_node_id:
        # creating lvstore on secondary
        sec_node_1 = db_controller.get_storage_node_by_id(snode.secondary_node_id)
        sec_node_1.remote_jm_devices = _connect_to_remote_jm_devs(sec_node_1)
        sec_node_1.write_to_db()
        ret, err = _create_bdev_stack(sec_node_1, lvstore_stack, primary_node=snode)
        if err:
            logger.error(f"Failed to create lvstore on node {sec_node_1.get_id()}")
            logger.error(err)
            return False

        temp_rpc_client = RPCClient(
                sec_node_1.mgmt_ip, sec_node_1.rpc_port,
                sec_node_1.rpc_username, sec_node_1.rpc_password)

        ret = temp_rpc_client.bdev_examine(snode.raid)
        ret = temp_rpc_client.bdev_wait_for_examine()
        ret = temp_rpc_client.bdev_lvol_set_lvs_ops(snode.lvstore, snode.jm_vuid, snode.lvol_subsys_port)

        sec_node_1.write_to_db()

    return True


def _create_bdev_stack(snode, lvstore_stack=None, primary_node=None):
    rpc_client = RPCClient(snode.mgmt_ip, snode.rpc_port, snode.rpc_username, snode.rpc_password )

    created_bdevs = []
    if not lvstore_stack:
        # Restart case
        stack = snode.lvstore_stack
    else:
        stack = lvstore_stack

    node_bdevs = rpc_client.get_bdevs()
    if node_bdevs:
        node_bdev_names = [b['name'] for b in node_bdevs]
    else:
        node_bdev_names = []

    for bdev in stack:
        type = bdev['type']
        name = bdev['name']
        params = bdev['params']

        if name in node_bdev_names:
            continue

        elif type == "bdev_distr":
            if primary_node:
                params['jm_names'] = get_node_jm_names(primary_node, remote_node=snode)
            else:
                params['jm_names'] = get_node_jm_names(snode)

            if snode.distrib_cpu_cores:
                distrib_cpu_mask = utils.decimal_to_hex_power_of_2(snode.distrib_cpu_cores[snode.distrib_cpu_index])
                params['distrib_cpu_mask'] = distrib_cpu_mask
                snode.distrib_cpu_index = (snode.distrib_cpu_index + 1) % len(snode.distrib_cpu_cores)
            ret = rpc_client.bdev_distrib_create(**params)
            if ret:
                ret = distr_controller.send_cluster_map_to_distr(snode, name)
                if not ret:
                    return False, "Failed to send cluster map"
                # time.sleep(1)

        elif type == "bdev_lvstore" and lvstore_stack and not primary_node:
            ret = rpc_client.create_lvstore(**params)
            # if ret and snode.jm_vuid > 0:
            #     rpc_client.bdev_lvol_set_lvs_ops(snode.lvstore, snode.jm_vuid, snode.lvol_subsys_port)

        elif type == "bdev_ptnonexcl":
            ret = rpc_client.bdev_PT_NoExcl_create(**params)

        elif type == "bdev_raid":

            distribs_list = bdev["distribs_list"]
            strip_size_kb = params["strip_size_kb"]
            ret = rpc_client.bdev_raid_create(name, distribs_list, strip_size_kb=strip_size_kb)

        else:
            logger.debug(f"Unknown BDev type: {type}")
            continue

        if ret:
            bdev['status'] = "created"
            created_bdevs.insert(0, bdev)
        else:
            if created_bdevs:
                # rollback
                _remove_bdev_stack(created_bdevs[::-1], rpc_client)
            return False, f"Failed to create BDev: {name}"

    return True, None


def _remove_bdev_stack(bdev_stack, rpc_client, remove_distr_only=False):
    for bdev in reversed(bdev_stack):
        if 'status' in bdev and bdev['status'] == 'deleted':
            continue
        type = bdev['type']
        name = bdev['name']
        if type == "bdev_distr":
            ret = rpc_client.bdev_distrib_delete(name)
        elif type == "bdev_raid":
            ret = rpc_client.bdev_raid_delete(name)
        elif type == "bdev_lvstore" and not remove_distr_only:
            ret = rpc_client.bdev_lvol_delete_lvstore(name)
        elif type == "bdev_ptnonexcl":
            ret = rpc_client.bdev_PT_NoExcl_delete(name)
        else:
            logger.debug(f"Unknown BDev type: {type}")
            continue
        if not ret:
            logger.error(f"Failed to delete BDev {name}")

        bdev['status'] = 'deleted'
        # time.sleep(1)


def send_cluster_map(node_id):
    db_controller = DBController()
    snode = db_controller.get_storage_node_by_id(node_id)
    if not snode:
        logger.error(f"snode not found: {node_id}")
        return False

    logger.info("Sending cluster map")
    return distr_controller.send_cluster_map_to_node(snode)


def get_cluster_map(node_id):
    db_controller = DBController()
    snode = db_controller.get_storage_node_by_id(node_id)
    if not snode:
        logger.error(f"snode not found: {node_id}")
        return False

    distribs_list = []
    nodes = [snode]

    if snode.secondary_node_id:
        sec =  db_controller.get_storage_node_by_id(snode.secondary_node_id)
        if sec:
            nodes.append(sec)

    for bdev in snode.lvstore_stack:
        type = bdev['type']
        if type == "bdev_raid":
            distribs_list.extend(bdev["distribs_list"])

    for node in nodes:
        logger.info(f"getting cluster map from node: {node.get_id()}")
        rpc_client = RPCClient(node.mgmt_ip, node.rpc_port, node.rpc_username, node.rpc_password)
        for distr in distribs_list:
            ret = rpc_client.distr_get_cluster_map(distr)
            if not ret:
                logger.error(f"Failed to get distr cluster map: {distr}")
                return False
            logger.debug(ret)
            print("*"*100)
            print(distr)
            results, is_passed = distr_controller.parse_distr_cluster_map(ret)
            print(utils.print_table(results))

    # if snode.lvstore_stack_secondary_1:
    #     for node in db_controller.get_storage_nodes():
    #         if node.secondary_node_id == snode.get_id():
    #             for bdev in node.lvstore_stack:
    #                 type = bdev['type']
    #                 if type == "bdev_raid":
    #                     distribs_list.extend(bdev["distribs_list"])

    return True


def make_sec_new_primary(node_id):
    db_controller = DBController()
    snode = db_controller.get_storage_node_by_id(node_id)
    if not snode:
        logger.error(f"snode not found: {node_id}")
        return False

    for dev in snode.nvme_devices:
        if dev.status == NVMeDevice.STATUS_NEW:
            device_controller.add_device(dev.get_id())

    time.sleep(5)
    for dev in snode.nvme_devices:
        if dev.status == NVMeDevice.STATUS_REMOVED:
            device_controller.device_set_failed(dev.get_id())

    snode = db_controller.get_storage_node_by_id(node_id)
    snode.primary_ip = snode.mgmt_ip
    snode.write_to_db(db_controller.kv_store)
    return True


def dump_lvstore(node_id):
    db_controller = DBController()

    snode = db_controller.get_storage_node_by_id(node_id)
    if not snode:
        logger.error(f"Can not find storage node: {node_id}")
        return False

    if not snode.lvstore:
        logger.error("Storage node does not have lvstore")
        return False

    rpc_client = RPCClient(snode.mgmt_ip, snode.rpc_port, snode.rpc_username, snode.rpc_password, timeout=3, retry=0)
    logger.info(f"Dumping lvstore data on node: {snode.get_id()}")
    file_name = f"LVS_dump_{snode.hostname}_{snode.lvstore}_{str(datetime.datetime.now().isoformat())}.txt"
    file_path = f"/etc/simplyblock/{file_name}"
    ret = rpc_client.bdev_lvs_dump(snode.lvstore, file_path)
    # if not ret:
    #     logger.error("faild to dump lvstore data")
    #     return False

    logger.info(f"LVS dump file will be here: {file_path}")
    return True


def set(node_id, attr, value):
    db_controller = DBController()

    snode = db_controller.get_storage_node_by_id(node_id)
    if not snode:
        logger.error(f"Can not find storage node: {node_id}")
        return False

    if attr in snode.get_attrs_map():
        try:
            value = snode.get_attrs_map()[attr]['type'](value)
            logger.info(f"Setting {attr} to {value}")
            setattr(snode, attr, value)
            snode.write_to_db()
        except:
            pass

    return True<|MERGE_RESOLUTION|>--- conflicted
+++ resolved
@@ -3077,17 +3077,12 @@
 
 
     if sec_node.status == StorageNode.STATUS_ONLINE:
-<<<<<<< HEAD
         ret = recreate_lvstore_on_sec(sec_node)
         if not ret:
             logger.error(f"Failed to recreate secondary node: {sec_node.get_id()}")
 
-        time.sleep(10)
+        time.sleep(1)
         sec_node_api.firewall_set_port(snode.lvol_subsys_port, "tcp", "allow", sec_node.rpc_port)
-=======
-        time.sleep(1)
-        sec_node_api.firewall_set_port(snode.lvol_subsys_port, "tcp", "allow")
->>>>>>> 7851ed11
         tcp_ports_events.port_allowed(sec_node, snode.lvol_subsys_port)
         sec_node = db_controller.get_storage_node_by_id(snode.secondary_node_id)
         sec_node.lvstore_status = "ready"
