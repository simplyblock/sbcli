# coding=utf-8
import datetime
import json
import logging as log
import os

import pprint

import time
import uuid

import docker

from simplyblock_core import constants, scripts, distr_controller
from simplyblock_core import utils
from simplyblock_core.controllers import lvol_controller, storage_events, snapshot_controller, device_events, \
    device_controller, tasks_controller
from simplyblock_core.kv_store import DBController
from simplyblock_core import shell_utils
from simplyblock_core.models.iface import IFace
from simplyblock_core.models.nvme_device import NVMeDevice
from simplyblock_core.models.storage_node import StorageNode
from simplyblock_core.pci_utils import get_nvme_devices, bind_spdk_driver
from simplyblock_core.rpc_client import RPCClient
from simplyblock_core.snode_client import SNodeClient

logger = log.getLogger()


class StorageOpsException(Exception):
    def __init__(self, message):
        self.message = message


def _get_data_nics(data_nics):
    if not data_nics:
        return
    out, _, _ = shell_utils.run_command("ip -j address show")
    data = json.loads(out)
    logger.debug("ifaces")
    logger.debug(pprint.pformat(data))

    def _get_ip4_address(list_of_addr):
        if list_of_addr:
            for data in list_of_addr:
                if data['family'] == 'inet':
                    return data['local']
        return ""

    devices = {i["ifname"]: i for i in data}
    iface_list = []
    for nic in data_nics:
        if nic not in devices:
            continue
        device = devices[nic]
        iface = IFace({
            'uuid': str(uuid.uuid4()),
            'if_name': device['ifname'],
            'ip4_address': _get_ip4_address(device['addr_info']),
            'port_number': 1,  # TODO: check this value
            'status': device['operstate'],
            'net_type': device['link_type']})
        iface_list.append(iface)

    return iface_list


def _get_if_ip_address(ifname):
    out, _, _ = shell_utils.run_command("ip -j address show %s" % ifname)
    data = json.loads(out)
    logger.debug(pprint.pformat(data))
    if data:
        data = data[0]
        if 'addr_info' in data and data['addr_info']:
            address_info = data['addr_info']
            for adr in address_info:
                if adr['family'] == 'inet':
                    return adr['local']
    logger.error("IP not found for interface %s", ifname)
    exit(1)


def addNvmeDevices(cluster, rpc_client, devs, snode):
    sequential_number = 0
    devices = []
    ret = rpc_client.bdev_nvme_controller_list()
    if ret:
        ctr_map = {i["ctrlrs"][0]['trid']['traddr']: i["name"] for i in ret}
    else:
        ctr_map = {}

    for index, pcie in enumerate(devs):

        if pcie in ctr_map:
            nvme_bdev = ctr_map[pcie] + "n1"
        else:
            name = "nvme_%s" % index
            ret, err = rpc_client.bdev_nvme_controller_attach(name, pcie)
            time.sleep(2)
            nvme_bdev = f"{name}n1"

        ret = rpc_client.get_bdevs(nvme_bdev)
        if ret:
            nvme_dict = ret[0]
            nvme_driver_data = nvme_dict['driver_specific']['nvme'][0]
            model_number = nvme_driver_data['ctrlr_data']['model_number']

            size = nvme_dict['block_size'] * nvme_dict['num_blocks']
            device_partitions_count = int(size / (cluster.blk_size * cluster.page_size_in_blocks))
            devices.append(
                NVMeDevice({
                    'uuid': str(uuid.uuid4()),
                    'device_name': nvme_dict['name'],
                    'sequential_number': sequential_number,
                    'partitions_count': device_partitions_count,
                    'capacity': size,
                    'size': size,
                    'pcie_address': nvme_driver_data['pci_address'],
                    'model_id': model_number,
                    'serial_number': nvme_driver_data['ctrlr_data']['serial_number'],
                    'nvme_bdev': nvme_bdev,
                    'alloc_bdev': nvme_bdev,
                    'node_id': snode.get_id(),
                    'cluster_id': snode.cluster_id,

                    # 'nvmf_nqn': subsystem_nqn,
                    # 'nvmf_ip': IP,
                    # 'nvmf_port': 4420,

                    'status': 'online'
                }))
            sequential_number += device_partitions_count
    return devices


def _get_nvme_list(cluster):
    out, err, _ = shell_utils.run_command("sudo nvme list -v -o json")
    data = json.loads(out)
    logger.debug("nvme list:")
    logger.debug(pprint.pformat(data))

    def _get_pcie_controller(ctrl_list):
        if ctrl_list:
            for item in ctrl_list:
                if 'Transport' in item and item['Transport'] == 'pcie':
                    return item

    def _get_size_from_namespaces(namespaces):
        size = 0
        if namespaces:
            for ns in namespaces:
                size += ns['PhysicalSize']
        return size

    sequential_number = 0
    devices = []
    if data and 'Devices' in data:
        for dev in data['Devices'][0]['Subsystems']:
            controller = _get_pcie_controller(dev['Controllers'])
            if not controller:
                continue

            if controller['ModelNumber'] not in cluster.model_ids:
                logger.info("Device model ID is not recognized: %s, skipping device: %s",
                            controller['ModelNumber'], controller['Controller'])
                continue

            size = _get_size_from_namespaces(controller['Namespaces'])
            device_partitions_count = int(size / (cluster.blk_size * cluster.page_size_in_blocks))
            devices.append(
                NVMeDevice({
                    'device_name': controller['Controller'],
                    'sequential_number': sequential_number,
                    'partitions_count': device_partitions_count,
                    'capacity': size,
                    'size': size,
                    'pcie_address': controller['Address'],
                    'model_id': controller['ModelNumber'],
                    'serial_number': controller['SerialNumber'],
                    # 'status': controller['State']
                }))
            sequential_number += device_partitions_count
    return devices


def _run_nvme_smart_log(dev_name):
    out, _, _ = shell_utils.run_command("sudo nvme smart-log /dev/%s -o json" % dev_name)
    data = json.loads(out)
    logger.debug(out)
    return data


def _run_nvme_smart_log_add(dev_name):
    out, _, _ = shell_utils.run_command("sudo nvme intel smart-log-add /dev/%s --json" % dev_name)
    data = json.loads(out)
    logger.debug(out)
    return data


def get_next_cluster_device_order(db_controller, cluster_id):
    max_order = 0
    found = False
    for node in db_controller.get_storage_nodes_by_cluster_id(cluster_id):
        for dev in node.nvme_devices:
            found = True
            max_order = max(max_order, dev.cluster_device_order)
    if found:
        return max_order + 1
    return 0


def _prepare_cluster_devices(snode, after_restart=False):
    db_controller = DBController()

    rpc_client = RPCClient(
        snode.mgmt_ip, snode.rpc_port,
        snode.rpc_username, snode.rpc_password)

    for index, nvme in enumerate(snode.nvme_devices):
        if nvme.status not in [NVMeDevice.STATUS_ONLINE, NVMeDevice.STATUS_UNAVAILABLE,
                               NVMeDevice.STATUS_JM, NVMeDevice.STATUS_READONLY]:
            logger.debug(f"Device is not online or unavailable: {nvme.get_id()}, status: {nvme.status}")
            continue

        test_name = f"{nvme.nvme_bdev}_test"
        # create testing bdev
        ret = rpc_client.bdev_passtest_create(test_name, nvme.nvme_bdev)
        if not ret:
            logger.error(f"Failed to create bdev: {test_name}")
            return False
        alceml_id = nvme.get_id()
        alceml_name = device_controller.get_alceml_name(alceml_id)
        logger.info(f"adding {alceml_name}")
        pba_init_mode = 3
        if after_restart:
            pba_init_mode = 2
        ret = rpc_client.bdev_alceml_create(alceml_name, test_name, alceml_id, pba_init_mode=pba_init_mode)
        if not ret:
            logger.error(f"Failed to create alceml bdev: {alceml_name}")
            return False

        # create jm
        if nvme.jm_bdev:
            ret = rpc_client.bdev_jm_create(nvme.jm_bdev, alceml_name)
            if not ret:
                logger.error(f"Failed to create JM bdev: {nvme.jm_bdev}")
                return False
            nvme.testing_bdev = test_name
            nvme.alceml_bdev = alceml_name
            nvme.io_error = True
            nvme.status = NVMeDevice.STATUS_JM
            continue

        # add pass through
        pt_name = f"{alceml_name}_PT"
        ret = rpc_client.bdev_PT_NoExcl_create(pt_name, alceml_name)
        if not ret:
            logger.error(f"Failed to create pt noexcl bdev: {pt_name}")
            return False

        subsystem_nqn = snode.subsystem + ":dev:" + alceml_id
        logger.info("creating subsystem %s", subsystem_nqn)
        ret = rpc_client.subsystem_create(subsystem_nqn, 'sbcli-cn', alceml_id)
        IP = None
        for iface in snode.data_nics:
            if iface.ip4_address:
                tr_type = iface.get_transport_type()
                ret = rpc_client.transport_list()
                found = False
                if ret:
                    for ty in ret:
                        if ty['trtype'] == tr_type:
                            found = True
                if found is False:
                    ret = rpc_client.transport_create(tr_type)
                logger.info("adding listener for %s on IP %s" % (subsystem_nqn, iface.ip4_address))
                ret = rpc_client.listeners_create(subsystem_nqn, tr_type, iface.ip4_address, "4420")
                IP = iface.ip4_address
                break
        logger.info(f"add {pt_name} to subsystem")
        ret = rpc_client.nvmf_subsystem_add_ns(subsystem_nqn, pt_name)
        if not ret:
            logger.error(f"Failed to add: {pt_name} to the subsystem: {subsystem_nqn}")
            return False

        nvme.testing_bdev = test_name
        nvme.alceml_bdev = alceml_name
        nvme.pt_bdev = pt_name
        nvme.nvmf_nqn = subsystem_nqn
        nvme.nvmf_ip = IP
        nvme.nvmf_port = 4420
        nvme.io_error = False
        old_status = nvme.status
        nvme.status = NVMeDevice.STATUS_ONLINE
        device_events.device_status_change(nvme, nvme.status, old_status)
        snode.write_to_db(db_controller.kv_store)

    return True


def _connect_to_remote_devs(this_node):
    db_controller = DBController()

    rpc_client = RPCClient(
        this_node.mgmt_ip, this_node.rpc_port,
        this_node.rpc_username, this_node.rpc_password)

    remote_devices = []
    # connect to remote devs
    snodes = db_controller.get_storage_nodes_by_cluster_id(this_node.cluster_id)
    for node_index, node in enumerate(snodes):
        if node.get_id() == this_node.get_id() or node.status == node.STATUS_OFFLINE:
            continue
        for index, dev in enumerate(node.nvme_devices):
            if dev.status != NVMeDevice.STATUS_ONLINE:
                logger.debug(f"Device is not online: {dev.get_id()}, status: {dev.status}")
                continue
            name = f"remote_{dev.alceml_bdev}"
            logger.info(f"Connecting to {name}")
            ret = rpc_client.bdev_nvme_attach_controller_tcp(name, dev.nvmf_nqn, dev.nvmf_ip, dev.nvmf_port)
            if not ret:
                logger.error(f"Failed to connect to device: {dev.get_id()}")
                continue
            dev.remote_bdev = f"{name}n1"
            remote_devices.append(dev)
    return remote_devices


def add_node(cluster_id, node_ip, iface_name, data_nics_list, spdk_cpu_mask,
             spdk_mem, spdk_image=None, spdk_debug=False,
             small_pool_count=0, large_pool_count=0, small_bufsize=0, large_bufsize=0, jm_device_pcie=None):
    db_controller = DBController()
    kv_store = db_controller.kv_store

    cluster = db_controller.get_cluster_by_id(cluster_id)
    if not cluster:
        logger.error("Cluster not found: %s", cluster_id)
        return False

    logger.info(f"Adding Storage node: {node_ip}")
    timeout = 60
    if spdk_image:
        timeout = 5*60
    snode_api = SNodeClient(node_ip, timeout=timeout)
    node_info, _ = snode_api.info()
    logger.info(f"Node found: {node_info['hostname']}")
    if "cluster_id" in node_info and node_info['cluster_id']:
        if node_info['cluster_id'] != cluster_id:
            logger.error(f"This node is part of another cluster: {node_info['cluster_id']}")
            return False

    ec2_metadata = None
    if "ec2_metadata" in node_info and node_info['ec2_metadata']:
        ec2_metadata = node_info['ec2_metadata']
        """"
         "ec2_metadata": {
              "accountId": "565979732541",
              "architecture": "x86_64",
              "availabilityZone": "eu-west-1a",
              "billingProducts": [
                "bp-6fa54006"
              ],
              "devpayProductCodes": null,
              "imageId": "ami-08e592fbb0f535224",
              "instanceId": "i-0ba9e766df57bc62c",
              "instanceType": "m6id.large",
              "kernelId": null,
              "marketplaceProductCodes": null,
              "pendingTime": "2024-03-24T19:39:14Z",
              "privateIp": "172.31.23.236",
              "ramdiskId": null,
              "region": "eu-west-1",
              "version": "2017-09-30"
        }
        """""
        logger.debug(json.dumps(ec2_metadata,indent=2))
        logger.info(f"EC2 Instance found: {ec2_metadata['instanceId']}")
        logger.info(f"EC2 Instance type: {ec2_metadata['instanceType']}")
        logger.info(f"EC2 Instance privateIp: {ec2_metadata['privateIp']}")
        logger.info(f"EC2 Instance region: {ec2_metadata['region']}")

        for node in db_controller.get_storage_nodes():
            if node.ec2_instance_id and node.ec2_instance_id == ec2_metadata['instanceId']:
                logger.error(f"Node already exists, try remove it first: {ec2_metadata['instanceId']}")
                return False

    # check for memory
    if "memory_details" in node_info and node_info['memory_details']:
        memory_details = node_info['memory_details']
        logger.info("Node Memory info")
        logger.info(f"Total: {utils.humanbytes(memory_details['total'])}")
        logger.info(f"Free: {utils.humanbytes(memory_details['free'])}")
        logger.info(f"Hugepages Total: {utils.humanbytes(memory_details['huge_total'])}")
        huge_free = memory_details['huge_free']
        logger.info(f"Hugepages Free: {utils.humanbytes(huge_free)}")
        if huge_free < 1 * 1024 * 1024:
            logger.warning(f"Free hugepages are less than 1G: {utils.humanbytes(huge_free)}")
        if not spdk_mem:
            spdk_mem = huge_free
            logger.info(f"Using the free hugepages for spdk memory: {utils.humanbytes(huge_free)}")

    logger.info("Joining docker swarm...")
    cluster_docker = utils.get_docker_client(cluster_id)
    cluster_ip = cluster_docker.info()["Swarm"]["NodeAddr"]
    results, err = snode_api.join_swarm(
        cluster_ip=cluster_ip,
        join_token=cluster_docker.swarm.attrs['JoinTokens']['Worker'],
        db_connection=cluster.db_connection,
        cluster_id=cluster_id)

    if not results:
        logger.error(f"Failed to Join docker swarm: {err}")
        return False

    logger.info("Deploying SPDK")
    results, err = snode_api.spdk_process_start(spdk_cpu_mask, spdk_mem, spdk_image, spdk_debug, cluster_ip)
    time.sleep(10)
    if not results:
        logger.error(f"Failed to start spdk: {err}")
        return False

    data_nics = []
    names = data_nics_list or [iface_name]
    for nic in names:
        device = node_info['network_interface'][nic]
        data_nics.append(
            IFace({
                'uuid': str(uuid.uuid4()),
                'if_name': device['name'],
                'ip4_address': device['ip'],
                'status': device['status'],
                'net_type': device['net_type']}))

    hostname = node_info['hostname']
    rpc_user, rpc_pass = utils.generate_rpc_user_and_pass()
    BASE_NQN = cluster.nqn.split(":")[0]
    subsystem_nqn = f"{BASE_NQN}:{hostname}"
    # creating storage node object
    snode = StorageNode()
    snode.uuid = str(uuid.uuid4())
    snode.status = StorageNode.STATUS_IN_CREATION
    snode.baseboard_sn = node_info['system_id']
    snode.system_uuid = node_info['system_id']

    if ec2_metadata:
        snode.ec2_metadata = ec2_metadata
        snode.ec2_instance_id = ec2_metadata['instanceId']

    if "ec2_public_ip" in node_info and node_info['ec2_public_ip']:
        snode.ec2_public_ip = node_info['ec2_public_ip']

    snode.hostname = hostname
    snode.host_nqn = subsystem_nqn
    snode.subsystem = subsystem_nqn
    snode.data_nics = data_nics
    snode.mgmt_ip = node_info['network_interface'][iface_name]['ip']
    snode.rpc_port = constants.RPC_HTTP_PROXY_PORT
    snode.rpc_username = rpc_user
    snode.rpc_password = rpc_pass
    snode.cluster_id = cluster_id
    snode.api_endpoint = node_ip
    snode.host_secret = utils.generate_string(20)
    snode.ctrl_secret = utils.generate_string(20)

    if 'cpu_count' in node_info:
        snode.cpu = node_info['cpu_count']
    if 'cpu_hz' in node_info:
        snode.cpu_hz = node_info['cpu_hz']
    if 'memory' in node_info:
        snode.memory = node_info['memory']
    if 'hugepages' in node_info:
        snode.hugepages = node_info['hugepages']

    snode.spdk_cpu_mask = spdk_cpu_mask or ""
    snode.spdk_mem = spdk_mem or 0
    snode.spdk_image = spdk_image or ""
    snode.spdk_debug = spdk_debug or 0
    snode.write_to_db(kv_store)

    snode.iobuf_small_pool_count = small_pool_count or 0
    snode.iobuf_large_pool_count = large_pool_count or 0
    snode.iobuf_small_bufsize = small_bufsize or 0
    snode.iobuf_large_bufsize = large_bufsize or 0

    snode.write_to_db(kv_store)

    # creating RPCClient instance
    rpc_client = RPCClient(
        snode.mgmt_ip, snode.rpc_port,
        snode.rpc_username, snode.rpc_password)

    # 1- set iobuf options
    if (snode.iobuf_small_pool_count or snode.iobuf_large_pool_count or
            snode.iobuf_small_bufsize or snode.iobuf_large_bufsize):
        ret = rpc_client.iobuf_set_options(
            snode.iobuf_small_pool_count, snode.iobuf_large_pool_count,
            snode.iobuf_small_bufsize, snode.iobuf_large_bufsize)
        if not ret:
            logger.error("Failed to set iobuf options")
            return False

    # 2- start spdk framework
    ret = rpc_client.framework_start_init()
    if not ret:
        logger.error("Failed to start framework")
        return False

    # 3- set nvme bdev options
    ret = rpc_client.bdev_nvme_set_options()
    if not ret:
        logger.error("Failed to set nvme options")
        return False

    # get new node info after starting spdk
    node_info, _ = snode_api.info()
    # adding devices
    nvme_devs = addNvmeDevices(cluster, rpc_client, node_info['spdk_pcie_list'], snode)
    if not nvme_devs:
        logger.error("No NVMe devices was found!")
        return False

    snode.nvme_devices = nvme_devs

    jm_device = snode.nvme_devices[0]
    # Set device cluster order
    dev_order = get_next_cluster_device_order(db_controller, cluster_id)
    for index, nvme in enumerate(snode.nvme_devices):
        nvme.cluster_device_order = dev_order
        dev_order += 1
        if jm_device_pcie:
            if nvme.pcie_address == jm_device_pcie:
                jm_device = nvme
        elif nvme.size < jm_device.size:
            jm_device = nvme
        device_events.device_create(nvme)

    # create jm
    logger.info(f"Using device for JM: {jm_device.get_id()}")
    jm_device.jm_bdev = f"jm_{snode.get_id()}"

    # save object
    snode.write_to_db(db_controller.kv_store)

    # prepare devices
    ret = _prepare_cluster_devices(snode)
    if not ret:
        logger.error("Failed to prepare cluster devices")
        return False

    logger.info("Connecting to remote devices")
    remote_devices = _connect_to_remote_devs(snode)
    snode.remote_devices = remote_devices

    logger.info("Setting node status to Active")
    snode.status = StorageNode.STATUS_ONLINE
    snode.write_to_db(kv_store)

    # make other nodes connect to the new devices
    logger.info("Make other nodes connect to the new devices")
    snodes = db_controller.get_storage_nodes_by_cluster_id(cluster_id)
    for node_index, node in enumerate(snodes):
        if node.get_id() == snode.get_id() or node.status != StorageNode.STATUS_ONLINE:
            continue
        logger.info(f"Connecting to node: {node.get_id()}")
        rpc_client = RPCClient(node.mgmt_ip, node.rpc_port, node.rpc_username, node.rpc_password)
        count = 0
        for dev in snode.nvme_devices:
            if dev.status != NVMeDevice.STATUS_ONLINE:
                logger.debug(f"Device is not online: {dev.get_id()}, status: {dev.status}")
                continue
            name = f"remote_{dev.alceml_bdev}"
            ret = rpc_client.bdev_nvme_attach_controller_tcp(name, dev.nvmf_nqn, dev.nvmf_ip, dev.nvmf_port)
            if not ret:
                logger.error(f"Failed to connect to device: {name}")
                continue

            dev.remote_bdev = f"{name}n1"
            idx = -1
            for i, d in enumerate(node.remote_devices):
                if d.get_id() == dev.get_id():
                    idx = i
                    break
            if idx >= 0:
                node.remote_devices[idx] = dev
            else:
                node.remote_devices.append(dev)
            count += 1
        node.write_to_db(kv_store)
        logger.info(f"connected to devices count: {count}")
        time.sleep(3)

    logger.info("Sending cluster map")
    ret = distr_controller.send_cluster_map_to_node(snode)
    if not ret:
        return False, "Failed to send cluster map"
    ret = distr_controller.send_cluster_map_add_node(snode)
    if not ret:
        return False, "Failed to send cluster map add node"
    time.sleep(3)

    logger.info("Sending cluster event updates")
    distr_controller.send_node_status_event(snode, StorageNode.STATUS_ONLINE)

    for dev in snode.nvme_devices:
        distr_controller.send_dev_status_event(dev, NVMeDevice.STATUS_ONLINE)

    storage_events.snode_add(snode)
    logger.info("Done")
    return "Success"


# Deprecated
def add_storage_node(cluster_id, iface_name, data_nics):
    db_controller = DBController()
    kv_store = db_controller.kv_store

    cluster = db_controller.get_cluster_by_id(cluster_id)
    if not cluster:
        logger.error("Cluster not found: %s", cluster_id)
        return False

    logger.info("Add Storage node")

    hostname = utils.get_hostname()
    snode = db_controller.get_storage_node_by_hostname(hostname)
    if snode:
        logger.error("Node already exists, try remove it first.")
        exit(1)
    else:
        snode = StorageNode()
        snode.uuid = str(uuid.uuid4())

    mgmt_ip = _get_if_ip_address(iface_name)
    system_id = utils.get_system_id()

    BASE_NQN = cluster.nqn.split(":")[0]
    subsystem_nqn = f"{BASE_NQN}:{hostname}"

    if data_nics:
        data_nics = _get_data_nics(data_nics)
    else:
        data_nics = _get_data_nics([iface_name])

    rpc_user, rpc_pass = utils.generate_rpc_user_and_pass()

    # creating storage node object
    snode.status = StorageNode.STATUS_IN_CREATION
    snode.baseboard_sn = utils.get_baseboard_sn()
    snode.system_uuid = system_id
    snode.hostname = hostname
    snode.host_nqn = subsystem_nqn
    snode.subsystem = subsystem_nqn
    snode.data_nics = data_nics
    snode.mgmt_ip = mgmt_ip
    snode.rpc_port = constants.RPC_HTTP_PROXY_PORT
    snode.rpc_username = rpc_user
    snode.rpc_password = rpc_pass
    snode.cluster_id = cluster_id
    snode.write_to_db(kv_store)

    # creating RPCClient instance
    rpc_client = RPCClient(
        snode.mgmt_ip,
        snode.rpc_port,
        snode.rpc_username,
        snode.rpc_password)

    logger.info("Getting nvme devices")
    devs = get_nvme_devices()
    logger.debug(devs)
    pcies = [d[0] for d in devs]
    nvme_devs = addNvmeDevices(cluster, rpc_client, pcies, snode)
    if not nvme_devs:
        logger.error("No NVMe devices was found!")

    logger.debug(nvme_devs)
    snode.nvme_devices = nvme_devs

    # Set device cluster order
    dev_order = get_next_cluster_device_order(db_controller, cluster_id)
    for index, nvme in enumerate(snode.nvme_devices):
        nvme.cluster_device_order = dev_order
        dev_order += 1
    snode.write_to_db(db_controller.kv_store)

    # prepare devices
    _prepare_cluster_devices(snode)

    logger.info("Connecting to remote devices")
    remote_devices = _connect_to_remote_devs(snode)
    snode.remote_devices = remote_devices

    logger.info("Setting node status to Active")
    snode.status = StorageNode.STATUS_ONLINE
    snode.write_to_db(kv_store)

    # make other nodes connect to the new devices
    logger.info("Make other nodes connect to the new devices")
    snodes = db_controller.get_storage_nodes_by_cluster_id(cluster_id)
    for node_index, node in enumerate(snodes):
        if node.get_id() == snode.get_id():
            continue
        logger.info(f"Connecting to node: {node.get_id()}")
        rpc_client = RPCClient(node.mgmt_ip, node.rpc_port, node.rpc_username, node.rpc_password)
        count = 0
        for dev in snode.nvme_devices:
            name = f"remote_{dev.alceml_bdev}"
            ret = rpc_client.bdev_nvme_attach_controller_tcp(name, dev.nvmf_nqn, dev.nvmf_ip, dev.nvmf_port)
            if not ret:
                logger.error(f"Failed to connect to device: {name}")
                continue

            dev.remote_bdev = f"{name}n1"
            idx = -1
            for i, d in enumerate(node.remote_devices):
                if d.get_id() == dev.get_id():
                    idx = i
                    break
            if idx >= 0:
                node.remote_devices[idx] = dev
            else:
                node.remote_devices.append(dev)
            count += 1
        node.write_to_db(kv_store)
        logger.info(f"connected to devices count: {count}")

    logger.info("Sending cluster map")
    ret = distr_controller.send_cluster_map_to_node(snode)
    if not ret:
        return False, "Failed to send cluster map"
    ret = distr_controller.send_cluster_map_add_node(snode)
    if not ret:
        return False, "Failed to send cluster map add node"
    time.sleep(3)

    logger.info("Sending cluster event updates")
    distr_controller.send_node_status_event(snode, StorageNode.STATUS_ONLINE)

    for dev in snode.nvme_devices:
        distr_controller.send_dev_status_event(dev, NVMeDevice.STATUS_ONLINE)

    logger.info("Done")
    return "Success"


def delete_storage_node(node_id):
    db_controller = DBController()
    snode = db_controller.get_storage_node_by_id(node_id)
    if not snode:
        logger.error(f"Can not find storage node: {node_id}")
        return False

    if snode.status != StorageNode.STATUS_REMOVED:
        logger.error(f"Node must be in removed status")
        return False

    snode.remove(db_controller.kv_store)

    for lvol in db_controller.get_lvols(snode.cluster_id):
        logger.info(f"Sending cluster map to LVol: {lvol.get_id()}")
        lvol_controller.send_cluster_map(lvol.get_id())

    storage_events.snode_delete(snode)
    logger.info("done")


def remove_storage_node(node_id, force_remove=False):
    db_controller = DBController()
    snode = db_controller.get_storage_node_by_id(node_id)
    if not snode:
        logger.error(f"Can not find storage node: {node_id}")
        return False

    if snode.status == StorageNode.STATUS_ONLINE:
        logger.error(f"Can not remove online node: {node_id}")
        return False

    if snode.lvols:
        if force_migrate:
            for lvol_id in snode.lvols:
                lvol_controller.migrate(lvol_id)
        elif force_remove:
            for lvol_id in snode.lvols:
                lvol_controller.delete_lvol(lvol_id, True)
        else:
            logger.error("LVols found on the storage node, use --force-remove or --force-migrate")
            return False

    snaps = db_controller.get_snapshots()
    node_snaps = []
    for sn in snaps:
        if sn.lvol.node_id == node_id and sn.deleted is False:
            node_snaps.append(sn)

    if node_snaps:
        if force_migrate:
            logger.error("Not implemented!")
            return False
        elif force_remove:
            for sn in node_snaps:
                snapshot_controller.delete(sn.get_id())
        else:
            logger.error("Snapshots found on the storage node, use --force-remove or --force-migrate")
            return False

    if snode.nvme_devices:
        for dev in snode.nvme_devices:
            if dev.status == NVMeDevice.STATUS_JM:
                continue
            if dev.status == 'online':
                distr_controller.disconnect_device(dev)
            old_status = dev.status
            dev.status = NVMeDevice.STATUS_FAILED
            distr_controller.send_dev_status_event(dev, NVMeDevice.STATUS_FAILED)
            device_events.device_status_change(dev, NVMeDevice.STATUS_FAILED, old_status)

    logger.info("Removing storage node")

    logger.debug("Leaving swarm...")
    try:
        node_docker = docker.DockerClient(base_url=f"tcp://{snode.mgmt_ip}:2375", version="auto")
        cluster_docker = utils.get_docker_client(snode.cluster_id)
        cluster_docker.nodes.get(node_docker.info()["Swarm"]["NodeID"]).remove(force=True)
    except:
        pass

    try:
        snode_api = SNodeClient(snode.api_endpoint)
        snode_api.spdk_process_kill()
        snode_api.leave_swarm()
    except Exception as e:
        logger.warning(f"Failed to remove SPDK process: {e}")

    old_status = snode.status
    snode.status = StorageNode.STATUS_REMOVED
    snode.write_to_db(db_controller.kv_store)
    logger.info("Sending node event update")
    distr_controller.send_node_status_event(snode, snode.status)
    storage_events.snode_status_change(snode, StorageNode.STATUS_REMOVED, old_status)
    logger.info("done")


def restart_storage_node(
        node_id,
        spdk_cpu_mask=None,
        spdk_mem=None,
        spdk_image=None,
        set_spdk_debug=None,
        small_pool_count=0, large_pool_count=0,
        small_bufsize=0, large_bufsize=0):

    db_controller = DBController()
    kv_store = db_controller.kv_store

    db_controller = DBController()
    logger.info("Restarting storage node")
    snode = db_controller.get_storage_node_by_id(node_id)
    if not snode:
        logger.error(f"Can not find storage node: {node_id}")
        return False

    if snode.status == StorageNode.STATUS_ONLINE:
        logger.error(f"Can not restart online node: {node_id}")
        return False

    logger.info("Setting node state to restarting")
    old_status = snode.status
    snode.status = StorageNode.STATUS_RESTARTING
    snode.write_to_db(kv_store)
    logger.info("Sending node event update")
    distr_controller.send_node_status_event(snode, snode.status)
    storage_events.snode_status_change(snode, snode.status, old_status)

    logger.info(f"Restarting Storage node: {snode.mgmt_ip}")

    snode_api = SNodeClient(snode.api_endpoint)
    node_info, _ = snode_api.info()
    logger.info(f"Node info: {node_info}")

    logger.info("Restarting SPDK")
    cpu = snode.spdk_cpu_mask
    if spdk_cpu_mask:
        cpu = spdk_cpu_mask
        snode.spdk_cpu_mask = cpu
    mem = snode.spdk_mem
    if spdk_mem:
        mem = spdk_mem
        snode.spdk_mem = mem
    img = snode.spdk_image
    if spdk_image:
        img = spdk_image
        snode.spdk_image = img
    spdk_debug = snode.spdk_debug
    if set_spdk_debug:
        spdk_debug = spdk_debug
        snode.spdk_debug = spdk_debug

    cluster_docker = utils.get_docker_client(snode.cluster_id)
    cluster_ip = cluster_docker.info()["Swarm"]["NodeAddr"]
    results, err = snode_api.spdk_process_start(cpu, mem, img, spdk_debug, cluster_ip)

    if not results:
        logger.error(f"Failed to start spdk: {err}")
        return False
    time.sleep(3)

    if small_pool_count:
        snode.iobuf_small_pool_count = small_pool_count
    if large_pool_count:
        snode.iobuf_large_pool_count = large_pool_count
    if small_bufsize:
        snode.iobuf_small_bufsize = small_bufsize
    if large_bufsize:
        snode.iobuf_large_bufsize = large_bufsize

    snode.write_to_db(db_controller.kv_store)

    # creating RPCClient instance
    rpc_client = RPCClient(
        snode.mgmt_ip, snode.rpc_port,
        snode.rpc_username, snode.rpc_password,
        timeout=10 * 60, retry=5)

    # 1- set iobuf options
    if (snode.iobuf_small_pool_count or snode.iobuf_large_pool_count or
            snode.iobuf_small_bufsize or snode.iobuf_large_bufsize):
        ret = rpc_client.iobuf_set_options(
            snode.iobuf_small_pool_count, snode.iobuf_large_pool_count,
            snode.iobuf_small_bufsize, snode.iobuf_large_bufsize)
        if not ret:
            logger.error("Failed to set iobuf options")
            return False

    # 2- start spdk framework
    ret = rpc_client.framework_start_init()
    if not ret:
        logger.error("Failed to start framework")
        return False

    # 3- set nvme bdev options
    ret = rpc_client.bdev_nvme_set_options()
    if not ret:
        logger.error("Failed to set nvme options")
        return False

    cluster = db_controller.get_cluster_by_id(snode.cluster_id)
    node_info, _ = snode_api.info()
    nvme_devs = addNvmeDevices(cluster, rpc_client, node_info['spdk_pcie_list'], snode)
    if not nvme_devs:
        logger.error("No NVMe devices was found!")
        return False

    logger.info(f"Devices found: {len(nvme_devs)}")
    logger.debug(nvme_devs)

    logger.info(f"Devices in db: {len(snode.nvme_devices)}")
    logger.debug(snode.nvme_devices)

    new_devices = []
    active_devices = []
    known_devices_sn = []
    devices_sn = [d.serial_number for d in nvme_devs]
    for db_dev in snode.nvme_devices:
        known_devices_sn.append(db_dev.serial_number)
        if db_dev.serial_number in devices_sn:
            logger.info(f"Device found: {db_dev.get_id()}, status {db_dev.status}")
            if db_dev.status != NVMeDevice.STATUS_JM:
                db_dev.status = NVMeDevice.STATUS_ONLINE
            active_devices.append(db_dev)
        else:
            logger.info(f"Device not found: {db_dev.get_id()}")
            db_dev.status = NVMeDevice.STATUS_REMOVED
            distr_controller.send_dev_status_event(db_dev, db_dev.status)

    for dev in nvme_devs:
        if dev.serial_number not in known_devices_sn:
            logger.info(f"New device found: {dev.get_id()}")
            dev.status = 'new'
            new_devices.append(dev)
            snode.nvme_devices.append(dev)

    dev_order = get_next_cluster_device_order(db_controller, snode.cluster_id)
    for index, nvme in enumerate(new_devices):
        nvme.cluster_device_order = dev_order
        dev_order += 1

    # prepare devices
    ret = _prepare_cluster_devices(snode, after_restart=True)
    if not ret:
        logger.error("Failed to prepare cluster devices")
        return False

    logger.info("Connecting to remote devices")
    remote_devices = _connect_to_remote_devs(snode)
    snode.remote_devices = remote_devices

    # make other nodes connect to the new devices
    logger.info("Make other nodes connect to the node devices")
    snodes = db_controller.get_storage_nodes_by_cluster_id(snode.cluster_id)
    for node_index, node in enumerate(snodes):
        if node.get_id() == snode.get_id() or node.status != StorageNode.STATUS_ONLINE:
            continue
        logger.info(f"Connecting to node: {node.get_id()}")
        rpc_client = RPCClient(node.mgmt_ip, node.rpc_port, node.rpc_username, node.rpc_password)
        count = 0
        for dev in snode.nvme_devices:
            if dev.status != 'online':
                continue
            name = f"remote_{dev.alceml_bdev}"
            ret = rpc_client.bdev_nvme_attach_controller_tcp(name, dev.nvmf_nqn, dev.nvmf_ip, dev.nvmf_port)
            if not ret:
                logger.warning(f"Failed to connect to device: {name}")
                continue

            dev.remote_bdev = f"{name}n1"
            idx = -1
            for i, d in enumerate(node.remote_devices):
                if d.get_id() == dev.get_id():
                    idx = i
                    break
            if idx >= 0:
                node.remote_devices[idx] = dev
            else:
                node.remote_devices.append(dev)
            count += 1
        node.write_to_db(kv_store)
        logger.info(f"connected to devices count: {count}")
        time.sleep(3)

    logger.info("Setting node status to Online")
    old_status = snode.status
    snode.status = StorageNode.STATUS_ONLINE
    snode.write_to_db(kv_store)
    storage_events.snode_status_change(snode, snode.status, old_status)

    logger.info("Sending node event update")
    distr_controller.send_node_status_event(snode, StorageNode.STATUS_ONLINE)

    logger.info("Sending devices event updates")
    logger.info("Starting migration tasks")
    for dev in snode.nvme_devices:
        if dev.status != NVMeDevice.STATUS_ONLINE:
            logger.info(f"Device is not online: {dev.get_id()}, status: {dev.status}")
            continue
<<<<<<< HEAD
        distr_controller.send_dev_status_event(dev, NVMeDevice.STATUS_ONLINE)
=======

        distr_controller.send_dev_status_event(dev.cluster_device_order, NVMeDevice.STATUS_ONLINE)
        tasks_controller.add_device_mig_task(dev.get_id())
>>>>>>> 3187391f

    logger.info("Sending cluster map to current node")
    ret = distr_controller.send_cluster_map_to_node(snode)
    if not ret:
        return False, "Failed to send cluster map"
    time.sleep(3)

    for lvol_id in snode.lvols:
        lvol = lvol_controller.recreate_lvol(lvol_id, snode)
        if not lvol:
            logger.error(f"Failed to create LVol: {lvol_id}")
            return False
        lvol.status = lvol.STATUS_ONLINE
        lvol.io_error = False
        lvol.write_to_db(db_controller.kv_store)

    logger.info("Done")
    return "Success"


def list_storage_nodes(is_json, cluster_id=None):
    db_controller = DBController()
    if cluster_id:
        nodes = db_controller.get_storage_nodes_by_cluster_id(cluster_id)
    else:
        nodes = db_controller.get_storage_nodes()
    data = []
    output = ""

    for node in nodes:
        logger.debug(node)
        logger.debug("*" * 20)
        total_devices = len(node.nvme_devices)
        online_devices = 0
        for dev in node.nvme_devices:
            if dev.status == NVMeDevice.STATUS_ONLINE:
                online_devices += 1
        data.append({
            "UUID": node.uuid,
            "Hostname": node.hostname,
            "Management IP": node.mgmt_ip,
            "Devices": f"{total_devices}/{online_devices}",
            "LVols": f"{len(node.lvols)}",
            # "Data NICs": "\n".join([d.if_name for d in node.data_nics]),
            "Status": node.status,
            "Health": node.health_check,

            "EC2 ID": node.ec2_instance_id,
            "EC2 Type": node.ec2_metadata['instanceType'] if node.ec2_metadata else "",
            "EC2 Ext IP": node.ec2_public_ip,

            # "Updated At": datetime.datetime.strptime(node.updated_at, "%Y-%m-%d %H:%M:%S.%f").strftime(
            #     "%H:%M:%S, %d/%m/%Y"),
        })

    if not data:
        return output

    if is_json:
        output = json.dumps(data, indent=2)
    else:
        output = utils.print_table(data)
    return output


def list_storage_devices(kv_store, node_id, sort, is_json):
    db_controller = DBController(kv_store)
    snode = db_controller.get_storage_node_by_id(node_id)
    if not snode:
        logger.error("This storage node is not part of the cluster")
        return False

    data = []
    for device in snode.nvme_devices:
        logger.debug(device)
        logger.debug("*" * 20)
        data.append({
            "UUID": device.uuid,
            "Name": device.device_name,
            "Hostname": snode.hostname,
            "Size": utils.humanbytes(device.size),
            # "Sequential Number": device.sequential_number,
            # "Partitions Count": device.partitions_count,
            # "Model ID": device.model_id,
            "Serial Number": device.serial_number,
            "PCIe": device.pcie_address,
            "Status": device.status,
            "IO Err": device.io_error,
            "Health": device.health_check,

        })

    if sort and sort in ['node-seq', 'dev-seq', 'serial']:
        if sort == 'serial':
            sort_key = "Serial Number"
        elif sort == 'dev-seq':
            sort_key = "Sequential Number"
        elif sort == 'node-seq':
            # TODO: check this key
            sort_key = "Sequential Number"
        sorted_data = sorted(data, key=lambda d: d[sort_key])
        data = sorted_data

    if is_json:
        return json.dumps(data, indent=2)
    else:
        return utils.print_table(data)


def shutdown_storage_node(node_id, force=False):
    db_controller = DBController()
    snode = db_controller.get_storage_node_by_id(node_id)
    if not snode:
        logger.error("This storage node is not part of the cluster")
        return False

    logger.info("Node found: %s in state: %s", snode.hostname, snode.status)
    if snode.status != StorageNode.STATUS_SUSPENDED:
        logger.error("Node is not in suspended state")
        if force is False:
            return False

    # cls = db_controller.get_clusters(id=snode.cluster_id)
    # snodes = db_controller.get_storage_nodes()
    # online_nodes = 0
    # for node in snodes:
    #     if node.status == node.STATUS_ONLINE:
    #         online_nodes += 1
    # if cls[0].ha_type == "ha" and online_nodes <= 3:
    #     logger.warning(f"Cluster mode is HA but online storage nodes are less than 3")
    #     if force is False:
    #         return False

    logger.info("Shutting down node")
    old_status = snode.status
    snode.status = StorageNode.STATUS_IN_SHUTDOWN
    snode.write_to_db(db_controller.kv_store)
    storage_events.snode_status_change(snode, snode.status, old_status)

    logger.debug("Removing LVols")
    for lvol_id in snode.lvols:
        logger.debug(lvol_id)
        lvol_controller.delete_lvol_from_node(lvol_id, snode.get_id(), clear_data=False)

    for dev in snode.nvme_devices:
        if dev.status in [NVMeDevice.STATUS_ONLINE, NVMeDevice.STATUS_READONLY]:
            device_controller.device_set_unavailable(dev.get_id())
    distr_controller.send_node_status_event(snode, StorageNode.STATUS_IN_SHUTDOWN)

    # shutdown node
    # make other nodes disconnect from this node
    logger.info("disconnect all other nodes connections to this node")
    for dev in snode.nvme_devices:
        distr_controller.disconnect_device(dev)

    rpc_client = RPCClient(
        snode.mgmt_ip, snode.rpc_port,
        snode.rpc_username, snode.rpc_password)

    # delete jm
    logger.info("Removing JM")
    rpc_client.bdev_jm_delete(f"jm_{snode.get_id()}")

    logger.info("Stopping SPDK")
    snode_api = SNodeClient(snode.api_endpoint)
    results, err = snode_api.spdk_process_kill()

    distr_controller.send_node_status_event(snode, StorageNode.STATUS_OFFLINE)

    logger.info("Setting node status to offline")
    snode = db_controller.get_storage_node_by_id(node_id)
    old_status = snode.status
    snode.status = StorageNode.STATUS_OFFLINE
    snode.write_to_db(db_controller.kv_store)

    # send event log
    storage_events.snode_status_change(snode, snode.status, old_status)
    logger.info("Done")
    return True


def suspend_storage_node(node_id, force=False):
    db_controller = DBController()
    snode = db_controller.get_storage_node_by_id(node_id)
    if not snode:
        logger.error("This storage node is not part of the cluster")
        return False

    logger.info("Node found: %s in state: %s", snode.hostname, snode.status)
    if snode.status != StorageNode.STATUS_ONLINE:
        logger.error("Node is not in online state")
        return False

    cluster = db_controller.get_cluster_by_id(snode.cluster_id)
    snodes = db_controller.get_storage_nodes_by_cluster_id(snode.cluster_id)
    online_nodes = 0
    for node in snodes:
        if node.status == node.STATUS_ONLINE:
            online_nodes += 1

    if cluster.ha_type == "ha":
        if online_nodes <= 3 and cluster.status == cluster.STATUS_ACTIVE:
            logger.warning(f"Cluster mode is HA but online storage nodes are less than 3")
            if force is False:
                return False

        if cluster.status == cluster.STATUS_DEGRADED and force is False:
            logger.warning(f"Cluster status is degraded, use --force but this will suspend the cluster")
            return False

    logger.info("Suspending node")
    distr_controller.send_node_status_event(snode, StorageNode.STATUS_SUSPENDED)
    for dev in snode.nvme_devices:
        if dev.status == NVMeDevice.STATUS_ONLINE:
            device_controller.device_set_unavailable(dev.get_id())

    rpc_client = RPCClient(
        snode.mgmt_ip, snode.rpc_port,
        snode.rpc_username, snode.rpc_password)

    logger.debug("Setting LVols to offline")
    for lvol_id in snode.lvols:
        logger.debug(lvol_id)
        lvol = db_controller.get_lvol_by_id(lvol_id)
        if lvol:
            ret = rpc_client.nvmf_subsystem_remove_ns(lvol.nqn, 1)
            lvol.status = lvol.STATUS_OFFLINE
            lvol.write_to_db(db_controller.kv_store)

    logger.info("Setting node status to suspended")
    snode = db_controller.get_storage_node_by_id(node_id)
    old_status = snode.status
    snode.status = StorageNode.STATUS_SUSPENDED
    snode.write_to_db(db_controller.kv_store)

    storage_events.snode_status_change(snode, snode.status, old_status)
    logger.info("Done")
    return True


def resume_storage_node(node_id):
    db_controller = DBController()
    snode = db_controller.get_storage_node_by_id(node_id)
    if not snode:
        logger.error("This storage node is not part of the cluster")
        return False

    logger.info("Node found: %s in state: %s", snode.hostname, snode.status)
    if snode.status != StorageNode.STATUS_SUSPENDED:
        logger.error("Node is not in suspended state")
        return False

    logger.info("Resuming node")

    logger.info("Sending cluster event updates")
    distr_controller.send_node_status_event(snode, StorageNode.STATUS_ONLINE)

    for dev in snode.nvme_devices:
        if dev.status == NVMeDevice.STATUS_UNAVAILABLE:
            device_controller.device_set_online(dev.get_id())

    rpc_client = RPCClient(
        snode.mgmt_ip, snode.rpc_port,
        snode.rpc_username, snode.rpc_password)

    logger.debug("Setting LVols to online")
    for lvol_id in snode.lvols:
        logger.debug(lvol_id)
        lvol = db_controller.get_lvol_by_id(lvol_id)
        if lvol:
            ret = rpc_client.nvmf_subsystem_add_ns(lvol.nqn, lvol.top_bdev, lvol.uuid, lvol.guid)
            lvol.status = lvol.STATUS_ONLINE
            lvol.write_to_db(db_controller.kv_store)

    logger.info("Setting node status to online")
    snode = db_controller.get_storage_node_by_id(node_id)
    old_status = snode.status
    snode.status = StorageNode.STATUS_ONLINE
    snode.write_to_db(db_controller.kv_store)

    storage_events.snode_status_change(snode, snode.status, old_status)
    logger.info("Done")
    return True


# not used in AWS, must run on bare-metal servers
def run_test_storage_device(kv_store, dev_name):
    db_controller = DBController(kv_store)
    baseboard_sn = utils.get_baseboard_sn()
    snode = db_controller.get_storage_node_by_id(baseboard_sn)
    if not snode:
        logger.error("This storage node is not part of the cluster")
        exit(1)

    nvme_device = None
    for node_nvme_device in snode.nvme_devices:
        if node_nvme_device.device_name == dev_name:
            nvme_device = node_nvme_device
            break

    if nvme_device is None:
        logger.error("Device not found")
        exit(1)

    global_settings = db_controller.get_global_settings()
    logger.debug("Running smart-log on device: %s", dev_name)
    smart_log_data = _run_nvme_smart_log(dev_name)
    if "critical_warning" in smart_log_data:
        critical_warnings = smart_log_data["critical_warning"]
        if critical_warnings > 0:
            logger.info("Critical warnings found: %s on device: %s, setting drive to failed state" %
                        (critical_warnings, dev_name))
            nvme_device.status = NVMeDevice.STATUS_FAILED
    logger.debug("Running smart-log-add on device: %s", dev_name)
    additional_smart_log = _run_nvme_smart_log_add(dev_name)
    program_fail_count = additional_smart_log['Device stats']['program_fail_count']['normalized']
    erase_fail_count = additional_smart_log['Device stats']['erase_fail_count']['normalized']
    crc_error_count = additional_smart_log['Device stats']['crc_error_count']['normalized']
    if program_fail_count < global_settings.NVME_PROGRAM_FAIL_COUNT:
        nvme_device.status = NVMeDevice.STATUS_FAILED
        logger.info("program_fail_count: %s is below %s on drive: %s, setting drive to failed state",
                    program_fail_count, global_settings.NVME_PROGRAM_FAIL_COUNT, dev_name)
    if erase_fail_count < global_settings.NVME_ERASE_FAIL_COUNT:
        nvme_device.status = NVMeDevice.STATUS_FAILED
        logger.info("erase_fail_count: %s is below %s on drive: %s, setting drive to failed state",
                    erase_fail_count, global_settings.NVME_ERASE_FAIL_COUNT, dev_name)
    if crc_error_count < global_settings.NVME_CRC_ERROR_COUNT:
        nvme_device.status = NVMeDevice.STATUS_FAILED
        logger.info("crc_error_count: %s is below %s on drive: %s, setting drive to failed state",
                    crc_error_count, global_settings.NVME_CRC_ERROR_COUNT, dev_name)

    snode.write_to_db(kv_store)
    logger.info("Done")


# Deprecated
def add_storage_device(dev_name, node_id, cluster_id):
    db_controller = DBController()
    kv_store = db_controller.kv_store
    cluster = db_controller.get_cluster_by_id(cluster_id)
    if not cluster:
        logger.error("Cluster not found: %s", cluster_id)
        return False

    snode = db_controller.get_storage_node_by_id(node_id)
    if not snode:
        logger.error("Node is not part of the cluster: %s", node_id)
        exit(1)

    for node_nvme_device in snode.nvme_devices:
        if node_nvme_device.device_name == dev_name:
            logger.error("Device already added to the cluster")
            exit(1)

    nvme_devs = _get_nvme_list(cluster)
    for device in nvme_devs:
        if device.device_name == dev_name:
            nvme_device = device
            break
    else:
        logger.error("Device not found: %s", dev_name)
        exit(1)

    # running smart tests
    logger.debug("Running smart-log on device: %s", dev_name)
    smart_log_data = _run_nvme_smart_log(dev_name)
    if "critical_warning" in smart_log_data:
        critical_warnings = smart_log_data["critical_warning"]
        if critical_warnings > 0:
            logger.info("Critical warnings found: %s on device: %s" % (critical_warnings, dev_name))
            exit(1)

    logger.debug("Running smart-log-add on device: %s", dev_name)
    additional_smart_log = _run_nvme_smart_log_add(dev_name)
    program_fail_count = additional_smart_log['Device stats']['program_fail_count']['normalized']
    erase_fail_count = additional_smart_log['Device stats']['erase_fail_count']['normalized']
    crc_error_count = additional_smart_log['Device stats']['crc_error_count']['normalized']
    if program_fail_count < constants.NVME_PROGRAM_FAIL_COUNT:
        logger.info("program_fail_count: %s is below %s on drive: %s",
                    program_fail_count, constants.NVME_PROGRAM_FAIL_COUNT, dev_name)
        exit(1)
    if erase_fail_count < constants.NVME_ERASE_FAIL_COUNT:
        logger.info("erase_fail_count: %s is below %s on drive: %s",
                    erase_fail_count, constants.NVME_ERASE_FAIL_COUNT, dev_name)
        exit(1)
    if crc_error_count < constants.NVME_CRC_ERROR_COUNT:
        logger.info("crc_error_count: %s is below %s on drive: %s",
                    crc_error_count, constants.NVME_CRC_ERROR_COUNT, dev_name)
        exit(1)

    logger.info("binding spdk drivers")
    bind_spdk_driver(nvme_device.pcie_address)
    time.sleep(1)

    logger.info("init device in spdk")
    # creating RPCClient instance
    rpc_client = RPCClient(
        snode.mgmt_ip,
        snode.rpc_port,
        snode.rpc_username,
        snode.rpc_password)

    # attach bdev controllers
    logger.info("adding controller")
    ret = rpc_client.bdev_nvme_controller_attach("nvme_ultr21a_%s" % nvme_device.sequential_number,
                                                 nvme_device.pcie_address)
    logger.debug(ret)

    logger.debug("controllers list")
    ret = rpc_client.bdev_nvme_controller_list()
    logger.debug(ret)

    # allocate bdevs
    logger.info("Allocating bdevs")
    ret = rpc_client.allocate_bdev(nvme_device.device_name, nvme_device.sequential_number)
    logger.debug(ret)

    # creating namespaces
    logger.info("Creating namespaces")
    ret = rpc_client.nvmf_subsystem_add_ns(snode.subsystem, nvme_device.device_name)
    logger.debug(ret)

    # set device new sequential number, increase node device count
    nvme_device.sequential_number = snode.sequential_number
    snode.sequential_number += nvme_device.partitions_count
    snode.partitions_count += nvme_device.partitions_count
    snode.nvme_devices.append(nvme_device)
    snode.write_to_db(kv_store)

    # create or update cluster map
    logger.info("Updating cluster map")
    cmap = db_controller.get_cluster_map()
    cmap.recalculate_partitions()
    logger.debug(cmap)
    cmap.write_to_db(kv_store)

    logger.info("Done")
    return True


def get_node_capacity(node_id, history, records_count=20, parse_sizes=True):
    db_controller = DBController()
    this_node = db_controller.get_storage_node_by_id(node_id)
    if not this_node:
        logger.error("Storage node Not found")
        return

    if history:
        records_number = utils.parse_history_param(history)
        if not records_number:
            logger.error(f"Error parsing history string: {history}")
            return False
    else:
        records_number = 20

    records = db_controller.get_node_capacity(this_node, records_number)
    new_records = utils.process_records(records, records_count)

    if not parse_sizes:
        return new_records

    out = []
    for record in new_records:
        out.append({
            "Date": time.strftime("%Y-%m-%d %H:%M:%S", time.gmtime(record['date'])),
            "Absolut": utils.humanbytes(record['size_total']),
            "Provisioned": utils.humanbytes(record['size_prov']),
            "Used": utils.humanbytes(record['size_used']),
            "Free": utils.humanbytes(record['size_free']),
            "Util %": f"{record['size_util']}%",
            "Prov Util %": f"{record['size_prov_util']}%",
        })
    return out


def get_node_iostats_history(node_id, history, records_count=20, parse_sizes=True):
    db_controller = DBController()
    node = db_controller.get_storage_node_by_id(node_id)
    if not node:
        logger.error("node not found")
        return False

    if history:
        records_number = utils.parse_history_param(history)
        if not records_number:
            logger.error(f"Error parsing history string: {history}")
            return False
    else:
        records_number = 20

    records = db_controller.get_node_stats(node, records_number)
    new_records = utils.process_records(records, records_count)

    if not parse_sizes:
        return new_records

    out = []
    for record in new_records:
        out.append({
            "Date": time.strftime("%Y-%m-%d %H:%M:%S", time.gmtime(record['date'])),
            "Read speed": utils.humanbytes(record['read_bytes_ps']),
            "Read IOPS": record["read_io_ps"],
            "Read lat": record["read_latency_ps"],
            "Write speed": utils.humanbytes(record["write_bytes_ps"]),
            "Write IOPS": record["write_io_ps"],
            "Write lat": record["write_latency_ps"],
        })
    return out


def get_node_ports(node_id):
    db_controller = DBController()
    node = db_controller.get_storage_node_by_id(node_id)
    if not node:
        logger.error("node not found")
        return False

    out = []
    for nic in node.data_nics:
        out.append({
            "ID": nic.get_id(),
            "Device name": nic.if_name,
            "Address": nic.ip4_address,
            "Net type": nic.get_transport_type(),
            "Status": nic.status,
        })
    return utils.print_table(out)


def get_node_port_iostats(port_id, history=None, records_count=20):
    db_controller = DBController()
    nodes = db_controller.get_storage_nodes()
    nd = None
    port = None
    for node in nodes:
        for nic in node.data_nics:
            if nic.get_id() == port_id:
                port = nic
                nd = node
                break

    if not port:
        logger.error("Port not found")
        return False

    if history:
        records_number = utils.parse_history_param(history)
        if not records_number:
            logger.error(f"Error parsing history string: {history}")
            return False
    else:
        records_number = 20

    records = db_controller.get_port_stats(nd.get_id(), port.get_id(), limit=records_number)
    new_records = utils.process_records(records, records_count)

    out = []
    for record in new_records:
        out.append({
            "Date": time.strftime("%H:%M:%S, %d/%m/%Y", time.gmtime(record['date'])),
            "out_speed": utils.humanbytes(record['out_speed']),
            "in_speed": utils.humanbytes(record['in_speed']),
            "bytes_sent": utils.humanbytes(record['bytes_sent']),
            "bytes_received": utils.humanbytes(record['bytes_received']),
        })
    return utils.print_table(out)


def deploy(ifname):
    if not ifname:
        ifname = "eth0"

    dev_ip = utils.get_iface_ip(ifname)
    if not dev_ip:
        logger.error(f"Error getting interface ip: {ifname}")
        return False

    logger.info("NVMe SSD devices found on node:")
    stream = os.popen("lspci -Dnn | grep -i nvme")
    for l in stream.readlines():
        logger.info(l.strip())

    logger.info("Installing dependencies...")
    ret = scripts.install_deps()

    logger.info(f"Node IP: {dev_ip}")
    ret = scripts.configure_docker(dev_ip)

    node_docker = docker.DockerClient(base_url=f"tcp://{dev_ip}:2375", version="auto", timeout=60 * 5)
    # create the api container
    nodes = node_docker.containers.list(all=True)
    for node in nodes:
        if node.attrs["Name"] == "/SNodeAPI":
            logger.info("SNodeAPI container found, removing...")
            node.stop()
            node.remove(force=True)
            time.sleep(2)

    logger.info("Creating SNodeAPI container")
    container = node_docker.containers.run(
        constants.SIMPLY_BLOCK_DOCKER_IMAGE,
        "python simplyblock_web/node_webapp.py storage_node",
        detach=True,
        privileged=True,
        name="SNodeAPI",
        network_mode="host",
        volumes=[
            '/etc/foundationdb:/etc/foundationdb',
            '/var/tmp:/var/tmp',
            '/var/run:/var/run',
            '/dev:/dev',
            '/lib/modules/:/lib/modules/',
            '/sys:/sys'],
        restart_policy={"Name": "always"},
        environment=[
            f"DOCKER_IP={dev_ip}"
        ]
    )
    logger.info("Pulling SPDK images")
    logger.debug(constants.SIMPLY_BLOCK_SPDK_CORE_IMAGE)
    logger.debug(constants.SIMPLY_BLOCK_SPDK_ULTRA_IMAGE)
    node_docker.images.pull(constants.SIMPLY_BLOCK_SPDK_CORE_IMAGE)
    node_docker.images.pull(constants.SIMPLY_BLOCK_SPDK_ULTRA_IMAGE)
    return f"{dev_ip}:5000"


def deploy_cleaner():
    scripts.deploy_cleaner()
    return True



def get_host_secret(node_id):
    db_controller = DBController()
    node = db_controller.get_storage_node_by_id(node_id)
    if not node:
        logger.error("node not found")
        return False

    return node.host_secret


def get_ctrl_secret(node_id):
    db_controller = DBController()
    node = db_controller.get_storage_node_by_id(node_id)
    if not node:
        logger.error("node not found")
        return False

    return node.ctrl_secret


def health_check(node_id):
    db_controller = DBController()
    snode = db_controller.get_storage_node_by_id(node_id)
    if not snode:
        logger.error("node not found")
        return False

    try:

        res = utils.ping_host(snode.mgmt_ip)
        if res:
            logger.info(f"Ping host: {snode.mgmt_ip}... OK")
        else:
            logger.error(f"Ping host: {snode.mgmt_ip}... Failed")

        node_docker = docker.DockerClient(base_url=f"tcp://{snode.mgmt_ip}:2375", version="auto")
        containers_list = node_docker.containers.list(all=True)
        for cont in containers_list:
            name = cont.attrs['Name']
            state = cont.attrs['State']

            if name in ['/spdk', '/spdk_proxy', '/SNodeAPI'] or name.startswith("/app_"):
                logger.debug(state)
                since = ""
                try:
                    start = datetime.datetime.fromisoformat(state['StartedAt'].split('.')[0])
                    since = str(datetime.datetime.now()-start).split('.')[0]
                except:
                    pass
                clean_name = name.split(".")[0].replace("/", "")
                logger.info(f"Container: {clean_name}, Status: {state['Status']}, Since: {since}")

    except Exception as e:
        logger.error(f"Failed to connect to node's docker: {e}")

    try:
        logger.info("Connecting to node's SPDK")
        rpc_client = RPCClient(
            snode.mgmt_ip, snode.rpc_port,
            snode.rpc_username, snode.rpc_password,
            timeout=3, retry=1)

        ret = rpc_client.get_version()
        logger.info(f"SPDK version: {ret['version']}")

        ret = rpc_client.get_bdevs()
        logger.info(f"SPDK BDevs count: {len(ret)}")
        for bdev in ret:
            name = bdev['name']
            product_name = bdev['product_name']
            driver = ""
            for d in bdev['driver_specific']:
                driver = d
                break
            # logger.info(f"name: {name}, product_name: {product_name}, driver: {driver}")

        logger.info(f"getting device bdevs")
        for dev in snode.nvme_devices:
            nvme_bdev = rpc_client.get_bdevs(dev.nvme_bdev)
            testing_bdev = rpc_client.get_bdevs(dev.testing_bdev)
            alceml_bdev = rpc_client.get_bdevs(dev.alceml_bdev)
            pt_bdev = rpc_client.get_bdevs(dev.pt_bdev)

            subsystem = rpc_client.subsystem_list(dev.nvmf_nqn)

            # dev.testing_bdev = test_name
            # dev.alceml_bdev = alceml_name
            # dev.pt_bdev = pt_name
            # # nvme.nvmf_nqn = subsystem_nqn
            # # nvme.nvmf_ip = IP
            # # nvme.nvmf_port = 4420

    except Exception as e:
        logger.error(f"Failed to connect to node's SPDK: {e}")

    try:
        logger.info("Connecting to node's API")
        snode_api = SNodeClient(f"{snode.mgmt_ip}:5000")
        node_info, _ = snode_api.info()
        logger.info(f"Node info: {node_info['hostname']}")

    except Exception as e:
        logger.error(f"Failed to connect to node's SPDK: {e}")


def get_info(node_id):
    db_controller = DBController()

    snode = db_controller.get_storage_node_by_id(node_id)
    if not snode:
        logger.error(f"Can not find storage node: {node_id}")
        return False

    snode_api = SNodeClient(f"{snode.mgmt_ip}:5000")
    node_info, _ = snode_api.info()
    return json.dumps(node_info, indent=2)


def get_spdk_info(node_id):
    db_controller = DBController()

    snode = db_controller.get_storage_node_by_id(node_id)
    if not snode:
        logger.error(f"Can not find storage node: {node_id}")
        return False

    rpc_client = RPCClient(snode.mgmt_ip, snode.rpc_port, snode.rpc_username, snode.rpc_password)
    ret = rpc_client.ultra21_util_get_malloc_stats()
    if not ret:
        logger.error(f"Failed to get SPDK info for node {node_id}")
        return False
    data = []
    for key in ret.keys():
        data.append({
            "Key": key,
            "Value": ret[key],
            "Parsed": utils.humanbytes(ret[key])
        })
    return utils.print_table(data)


def get(node_id):
    db_controller = DBController()

    snode = db_controller.get_storage_node_by_id(node_id)
    if not snode:
        logger.error(f"Can not find storage node: {node_id}")
        return False

    data = snode.get_clean_dict()
    return json.dumps(data, indent=2)


def set_node_status(node_id, status):
    db_controller = DBController()
    snode = db_controller.get_storage_node_by_id(node_id)
    if snode.status != status:
        old_status = snode.status
        snode.status = status
        snode.updated_at = str(datetime.datetime.now())
        snode.write_to_db(db_controller.kv_store)
        storage_events.snode_status_change(snode, snode.status, old_status, caused_by="monitor")
        distr_controller.send_node_status_event(snode.get_id(), status)

    if snode.status == StorageNode.STATUS_ONLINE:
        logger.info("Connecting to remote devices")
        _connect_to_remote_devs(snode)

    return True<|MERGE_RESOLUTION|>--- conflicted
+++ resolved
@@ -1042,13 +1042,9 @@
         if dev.status != NVMeDevice.STATUS_ONLINE:
             logger.info(f"Device is not online: {dev.get_id()}, status: {dev.status}")
             continue
-<<<<<<< HEAD
+
         distr_controller.send_dev_status_event(dev, NVMeDevice.STATUS_ONLINE)
-=======
-
-        distr_controller.send_dev_status_event(dev.cluster_device_order, NVMeDevice.STATUS_ONLINE)
         tasks_controller.add_device_mig_task(dev.get_id())
->>>>>>> 3187391f
 
     logger.info("Sending cluster map to current node")
     ret = distr_controller.send_cluster_map_to_node(snode)
