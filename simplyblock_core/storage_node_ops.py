# coding=utf-8
import datetime
import json
import logging as log
import math
import os

import pprint

import time
import uuid

import docker

from simplyblock_core import constants, scripts, distr_controller
from simplyblock_core import utils
from simplyblock_core.controllers import lvol_controller, storage_events, snapshot_controller, device_events, \
    device_controller, tasks_controller, health_controller
from simplyblock_core.db_controller import DBController
from simplyblock_core import shell_utils
from simplyblock_core.models.iface import IFace
from simplyblock_core.models.job_schedule import JobSchedule
from simplyblock_core.models.lvol_model import LVol
from simplyblock_core.models.nvme_device import NVMeDevice, JMDevice
from simplyblock_core.models.storage_node import StorageNode
from simplyblock_core.models.cluster import Cluster
from simplyblock_core.pci_utils import bind_spdk_driver
from simplyblock_core.rpc_client import RPCClient
from simplyblock_core.snode_client import SNodeClient

logger = log.getLogger()


class StorageOpsException(Exception):
    def __init__(self, message):
        self.message = message


def _get_data_nics(data_nics):
    if not data_nics:
        return
    out, _, _ = shell_utils.run_command("ip -j address show")
    data = json.loads(out)
    logger.debug("ifaces")
    logger.debug(pprint.pformat(data))

    def _get_ip4_address(list_of_addr):
        if list_of_addr:
            for data in list_of_addr:
                if data['family'] == 'inet':
                    return data['local']
        return ""

    devices = {i["ifname"]: i for i in data}
    iface_list = []
    for nic in data_nics:
        if nic not in devices:
            continue
        device = devices[nic]
        iface = IFace({
            'uuid': str(uuid.uuid4()),
            'if_name': device['ifname'],
            'ip4_address': _get_ip4_address(device['addr_info']),
            'port_number': 1,  # TODO: check this value
            'status': device['operstate'],
            'net_type': device['link_type']})
        iface_list.append(iface)

    return iface_list


def _get_if_ip_address(ifname):
    out, _, _ = shell_utils.run_command("ip -j address show %s" % ifname)
    data = json.loads(out)
    logger.debug(pprint.pformat(data))
    if data:
        data = data[0]
        if 'addr_info' in data and data['addr_info']:
            address_info = data['addr_info']
            for adr in address_info:
                if adr['family'] == 'inet':
                    return adr['local']
    logger.error("IP not found for interface %s", ifname)
    exit(1)


def addNvmeDevices(snode, devs):
    rpc_client = RPCClient(
        snode.mgmt_ip, snode.rpc_port,
        snode.rpc_username, snode.rpc_password, timeout=60, retry=10)

    devices = []
    ret = rpc_client.bdev_nvme_controller_list()
    ctr_map = {}
    try:
        if ret:
            ctr_map = {i["ctrlrs"][0]['trid']['traddr']: i["name"] for i in ret}
    except:
        pass

    next_physical_label = get_next_physical_device_order()
    for pcie in devs:

        if pcie in ctr_map:
            nvme_controller = ctr_map[pcie]
            nvme_bdevs = []
            for bdev in rpc_client.get_bdevs():
                if bdev['name'].startswith(nvme_controller):
                    nvme_bdevs.append(bdev['name'])
        else:
            pci_st = str(pcie).replace("0", "").replace(":", "").replace(".", "")
            nvme_controller = "nvme_%s" % pci_st
            nvme_bdevs, err = rpc_client.bdev_nvme_controller_attach(nvme_controller, pcie)
            time.sleep(2)

        for nvme_bdev in nvme_bdevs:
            rpc_client.bdev_examine(nvme_bdev)
            time.sleep(3)
            ret = rpc_client.get_bdevs(nvme_bdev)
            nvme_dict = ret[0]
            nvme_driver_data = nvme_dict['driver_specific']['nvme'][0]
            model_number = nvme_driver_data['ctrlr_data']['model_number']
            total_size = nvme_dict['block_size'] * nvme_dict['num_blocks']

            devices.append(
                NVMeDevice({
                    'uuid': str(uuid.uuid4()),
                    'device_name': nvme_dict['name'],
                    'size': total_size,
                    'physical_label': next_physical_label,
                    'pcie_address': nvme_driver_data['pci_address'],
                    'model_id': model_number,
                    'serial_number': nvme_driver_data['ctrlr_data']['serial_number'],
                    'nvme_bdev': nvme_bdev,
                    'nvme_controller': nvme_controller,
                    'node_id': snode.get_id(),
                    'cluster_id': snode.cluster_id,
                    'status': NVMeDevice.STATUS_ONLINE
            }))
        next_physical_label += 1
    return devices


def _get_nvme_list(cluster):
    out, err, _ = shell_utils.run_command("sudo nvme list -v -o json")
    data = json.loads(out)
    logger.debug("nvme list:")
    logger.debug(pprint.pformat(data))

    def _get_pcie_controller(ctrl_list):
        if ctrl_list:
            for item in ctrl_list:
                if 'Transport' in item and item['Transport'] == 'pcie':
                    return item

    def _get_size_from_namespaces(namespaces):
        size = 0
        if namespaces:
            for ns in namespaces:
                size += ns['PhysicalSize']
        return size

    sequential_number = 0
    devices = []
    if data and 'Devices' in data:
        for dev in data['Devices'][0]['Subsystems']:
            controller = _get_pcie_controller(dev['Controllers'])
            if not controller:
                continue

            if controller['ModelNumber'] not in cluster.model_ids:
                logger.info("Device model ID is not recognized: %s, skipping device: %s",
                            controller['ModelNumber'], controller['Controller'])
                continue

            size = _get_size_from_namespaces(controller['Namespaces'])
            device_partitions_count = int(size / (cluster.blk_size * cluster.page_size_in_blocks))
            devices.append(
                NVMeDevice({
                    'device_name': controller['Controller'],
                    'sequential_number': sequential_number,
                    'partitions_count': device_partitions_count,
                    'capacity': size,
                    'size': size,
                    'pcie_address': controller['Address'],
                    'model_id': controller['ModelNumber'],
                    'serial_number': controller['SerialNumber'],
                    # 'status': controller['State']
                }))
            sequential_number += device_partitions_count
    return devices


def _run_nvme_smart_log(dev_name):
    out, _, _ = shell_utils.run_command("sudo nvme smart-log /dev/%s -o json" % dev_name)
    data = json.loads(out)
    logger.debug(out)
    return data


def _run_nvme_smart_log_add(dev_name):
    out, _, _ = shell_utils.run_command("sudo nvme intel smart-log-add /dev/%s --json" % dev_name)
    data = json.loads(out)
    logger.debug(out)
    return data


def get_next_cluster_device_order(db_controller, cluster_id):
    max_order = 0
    found = False
    for node in db_controller.get_storage_nodes_by_cluster_id(cluster_id):
        for dev in node.nvme_devices:
            found = True
            max_order = max(max_order, dev.cluster_device_order)
    if found:
        return max_order + 1
    return 0


def get_next_physical_device_order():
    db_controller = DBController()
    max_order = 0
    found = False
    for node in db_controller.get_storage_nodes():
        for dev in node.nvme_devices:
            found = True
            max_order = max(max_order, dev.physical_label)
    if found:
        return max_order + 1
    return 0


def _search_for_partitions(rpc_client, nvme_device):
    partitioned_devices = []
    for bdev in rpc_client.get_bdevs():
        name = bdev['name']
        if name.startswith(f"{nvme_device.nvme_bdev}p"):
            new_dev = NVMeDevice(nvme_device.to_dict())
            new_dev.uuid = str(uuid.uuid4())
            new_dev.device_name = name
            new_dev.nvme_bdev = name
            new_dev.is_partition = True
            new_dev.size = bdev['block_size'] * bdev['num_blocks']
            partitioned_devices.append(new_dev)
    return partitioned_devices


def _create_jm_stack_on_raid(rpc_client, jm_nvme_bdevs, snode, after_restart):
    raid_bdev = f"raid_jm_{snode.get_id()}"
    if len(jm_nvme_bdevs) > 1:
        raid_level = "1"
        ret = rpc_client.bdev_raid_create(raid_bdev, jm_nvme_bdevs, raid_level)
        if not ret:
            logger.error(f"Failed to create raid_jm_{snode.get_id()}")
            return False
    else:
        raid_bdev = jm_nvme_bdevs[0]

    alceml_name = f"alceml_jm_{snode.get_id()}"

    nvme_bdev = raid_bdev
    test_name = ""
    # if snode.enable_test_device:
    #     test_name = f"{raid_bdev}_test"
    #     ret = rpc_client.bdev_passtest_create(test_name, raid_bdev)
    #     if not ret:
    #         logger.error(f"Failed to create passtest bdev {test_name}")
    #         return False
    #     nvme_bdev = test_name
    pba_init_mode = 3
    if after_restart:
        pba_init_mode = 1
    alceml_cpu_mask = ""
    alceml_worker_cpu_mask = ""
    if snode.alceml_cpu_cores:
        alceml_cpu_mask = utils.decimal_to_hex_power_of_2(snode.alceml_cpu_cores[snode.alceml_cpu_index])
        snode.alceml_cpu_index = (snode.alceml_cpu_index + 1) % len(snode.alceml_cpu_cores)
    if snode.alceml_worker_cpu_cores:
        alceml_worker_cpu_mask = utils.decimal_to_hex_power_of_2(snode.alceml_worker_cpu_cores[snode.alceml_worker_cpu_index])
        snode.alceml_worker_cpu_index = (snode.alceml_worker_cpu_index + 1) % len(snode.alceml_worker_cpu_cores)

    ret = rpc_client.bdev_alceml_create(alceml_name, nvme_bdev, str(uuid.uuid4()), pba_init_mode=pba_init_mode,
                                        alceml_cpu_mask=alceml_cpu_mask, alceml_worker_cpu_mask=alceml_worker_cpu_mask)
    if not ret:
        logger.error(f"Failed to create alceml bdev: {alceml_name}")
        return False

    jm_bdev = f"jm_{snode.get_id()}"
    ret = rpc_client.bdev_jm_create(jm_bdev, alceml_name, jm_cpu_mask=snode.jm_cpu_mask)
    if not ret:
        logger.error(f"Failed to create {jm_bdev}")
        return False

    alceml_id = str(uuid.uuid4())
    pt_name = ""
    subsystem_nqn = ""
    IP = ""
    if snode.enable_ha_jm:
        # add pass through
        pt_name = f"{jm_bdev}_PT"
        ret = rpc_client.bdev_PT_NoExcl_create(pt_name, jm_bdev)
        if not ret:
            logger.error(f"Failed to create pt noexcl bdev: {pt_name}")
            return False

        subsystem_nqn = snode.subsystem + ":dev:" + jm_bdev
        logger.info("creating subsystem %s", subsystem_nqn)
        ret = rpc_client.subsystem_create(subsystem_nqn, 'sbcli-cn', jm_bdev)
        IP = None
        for iface in snode.data_nics:
            if iface.ip4_address:
                tr_type = iface.get_transport_type()
                logger.info("adding listener for %s on IP %s" % (subsystem_nqn, iface.ip4_address))
                ana_state = "optimized"
                if after_restart:
                    ana_state = "inaccessible"
                ret = rpc_client.listeners_create(subsystem_nqn, tr_type, iface.ip4_address, "4420", ana_state=ana_state)
                IP = iface.ip4_address
                break
        logger.info(f"add {pt_name} to subsystem")
        ret = rpc_client.nvmf_subsystem_add_ns(subsystem_nqn, pt_name)
        if not ret:
            logger.error(f"Failed to add: {pt_name} to the subsystem: {subsystem_nqn}")
            return False

    ret = rpc_client.get_bdevs(raid_bdev)

    return JMDevice({
        'uuid': snode.get_id(),
        'device_name': jm_bdev,
        'size': ret[0]["block_size"] * ret[0]["num_blocks"],
        'status': JMDevice.STATUS_ONLINE if not after_restart else JMDevice.STATUS_UNAVAILABLE,
        'jm_nvme_bdev_list': jm_nvme_bdevs,
        'raid_bdev': raid_bdev,
        'alceml_bdev': alceml_name,
        'alceml_name': alceml_name,
        'testing_bdev': test_name,
        'jm_bdev': jm_bdev,
        'pt_bdev': pt_name,
        'nvmf_nqn': subsystem_nqn,
        'nvmf_ip': IP,
        'nvmf_port': 4420,
    })


def _create_jm_stack_on_device(rpc_client, nvme, snode, after_restart):
    alceml_id = nvme.get_id()
    alceml_name = device_controller.get_alceml_name(alceml_id)
    logger.info(f"adding {alceml_name}")

    nvme_bdev = nvme.nvme_bdev
    test_name = ""
    if snode.enable_test_device:
        test_name = f"{nvme.nvme_bdev}_test"
        ret = rpc_client.bdev_passtest_create(test_name, nvme.nvme_bdev)
        if not ret:
            logger.error(f"Failed to create passtest bdev {test_name}")
            return False
        nvme_bdev = test_name
    pba_init_mode = 3
    if after_restart:
        pba_init_mode = 1
    alceml_cpu_mask = ""
    alceml_worker_cpu_mask = ""
    if snode.alceml_cpu_cores:
        alceml_cpu_mask = utils.decimal_to_hex_power_of_2(snode.alceml_cpu_cores[snode.alceml_cpu_index])
        snode.alceml_cpu_index = (snode.alceml_cpu_index + 1) % len(snode.alceml_cpu_cores)
    if snode.alceml_worker_cpu_cores:
        alceml_worker_cpu_mask = utils.decimal_to_hex_power_of_2(snode.alceml_worker_cpu_cores[snode.alceml_worker_cpu_index])
        snode.alceml_worker_cpu_index = (snode.alceml_worker_cpu_index + 1) % len(snode.alceml_worker_cpu_cores)

    ret = rpc_client.bdev_alceml_create(alceml_name, nvme_bdev, alceml_id, pba_init_mode=pba_init_mode,
                                            alceml_cpu_mask=alceml_cpu_mask, alceml_worker_cpu_mask=alceml_worker_cpu_mask)

    if not ret:
        logger.error(f"Failed to create alceml bdev: {alceml_name}")
        return False

    jm_bdev = f"jm_{snode.get_id()}"
    ret = rpc_client.bdev_jm_create(jm_bdev, alceml_name, jm_cpu_mask=snode.jm_cpu_mask)
    if not ret:
        logger.error(f"Failed to create {jm_bdev}")
        return False

    pt_name = ""
    subsystem_nqn = ""
    IP = ""
    if snode.enable_ha_jm:
        # add pass through
        pt_name = f"{jm_bdev}_PT"
        ret = rpc_client.bdev_PT_NoExcl_create(pt_name, jm_bdev)
        if not ret:
            logger.error(f"Failed to create pt noexcl bdev: {pt_name}")
            return False

        subsystem_nqn = snode.subsystem + ":dev:" + jm_bdev
        logger.info("creating subsystem %s", subsystem_nqn)
        ret = rpc_client.subsystem_create(subsystem_nqn, 'sbcli-cn', jm_bdev)
        IP = None
        for iface in snode.data_nics:
            if iface.ip4_address:
                tr_type = iface.get_transport_type()
                logger.info("adding listener for %s on IP %s" % (subsystem_nqn, iface.ip4_address))
                ana_state = "optimized"
                if after_restart:
                    ana_state = "inaccessible"
                ret = rpc_client.listeners_create(subsystem_nqn, tr_type, iface.ip4_address, "4420", ana_state=ana_state)
                IP = iface.ip4_address
                break
        logger.info(f"add {pt_name} to subsystem")
        ret = rpc_client.nvmf_subsystem_add_ns(subsystem_nqn, pt_name)
        if not ret:
            logger.error(f"Failed to add: {pt_name} to the subsystem: {subsystem_nqn}")
            return False

    return JMDevice({
        'uuid': alceml_id,
        'device_name': jm_bdev,
        'size': nvme.size,
        'status': JMDevice.STATUS_ONLINE if not after_restart else JMDevice.STATUS_UNAVAILABLE,
        'alceml_bdev': alceml_name,
        'alceml_name': alceml_name,
        'nvme_bdev': nvme.nvme_bdev,
        "serial_number": nvme.serial_number,
        "device_data_dict": nvme.to_dict(),
        'jm_bdev': jm_bdev,
        'testing_bdev': test_name,
        'pt_bdev': pt_name,
        'nvmf_nqn': subsystem_nqn,
        'nvmf_ip': IP,
        'nvmf_port': 4420,
    })


def _create_storage_device_stack(rpc_client, nvme, snode, after_restart):
    db_controller = DBController()
    nvme_bdev = nvme.nvme_bdev
    if snode.enable_test_device:
        test_name = f"{nvme.nvme_bdev}_test"
        ret = rpc_client.bdev_passtest_create(test_name, nvme_bdev)
        if not ret:
            logger.error(f"Failed to create passtest bdev {test_name}")
            return False
        nvme_bdev = test_name
    alceml_id = nvme.get_id()
    alceml_name = device_controller.get_alceml_name(alceml_id)
    logger.info(f"adding {alceml_name}")
    pba_init_mode = 3
    if after_restart:
        pba_init_mode = 1
    alceml_cpu_mask = ""
    alceml_worker_cpu_mask = ""

    if snode.alceml_cpu_cores:
        alceml_cpu_mask = utils.decimal_to_hex_power_of_2(snode.alceml_cpu_cores[snode.alceml_cpu_index])
        snode.alceml_cpu_index = (snode.alceml_cpu_index + 1) % len(snode.alceml_cpu_cores)
    if snode.alceml_worker_cpu_cores:
        alceml_worker_cpu_mask = utils.decimal_to_hex_power_of_2(snode.alceml_worker_cpu_cores[snode.alceml_worker_cpu_index])
        snode.alceml_worker_cpu_index = (snode.alceml_worker_cpu_index + 1) % len(snode.alceml_worker_cpu_cores)

    ret = rpc_client.bdev_alceml_create(alceml_name, nvme_bdev, alceml_id, pba_init_mode=pba_init_mode,
                                        alceml_cpu_mask=alceml_cpu_mask, alceml_worker_cpu_mask=alceml_worker_cpu_mask)
    if not ret:
        logger.error(f"Failed to create alceml bdev: {alceml_name}")
        return False
    alceml_bdev = alceml_name
    db_controller = DBController()
    cluster = db_controller.get_cluster_by_id(snode.cluster_id)
    qos_bdev = ""
    # Add qos bdev device
    if cluster.enable_qos:
        max_queue_size = cluster.max_queue_size
        inflight_io_threshold = cluster.inflight_io_threshold
        qos_bdev = f"{alceml_name}_qos"
        ret = rpc_client.qos_vbdev_create(qos_bdev, alceml_name, nvme.nvme_controller, max_queue_size, inflight_io_threshold)
        if not ret:
            logger.error(f"Failed to create qos bdev: {qos_bdev}")
            return False
        alceml_bdev = qos_bdev

    # add pass through
    pt_name = f"{alceml_name}_PT"
    ret = rpc_client.bdev_PT_NoExcl_create(pt_name, alceml_bdev)
    if not ret:
        logger.error(f"Failed to create pt noexcl bdev: {pt_name}")
        return False

    cluster = db_controller.get_cluster_by_id(snode.cluster_id)
    subsystem_nqn = snode.subsystem + ":dev:" + alceml_id
    logger.info("creating subsystem %s", subsystem_nqn)
    ret = rpc_client.subsystem_create(subsystem_nqn, 'sbcli-cn', alceml_id)
    IP = None
    for iface in snode.data_nics:
        if iface.ip4_address:
            tr_type = iface.get_transport_type()
            logger.info("adding listener for %s on IP %s" % (subsystem_nqn, iface.ip4_address))
            ret = rpc_client.listeners_create(subsystem_nqn, tr_type, iface.ip4_address, "4420")
            IP = iface.ip4_address
            break
    logger.info(f"add {pt_name} to subsystem")
    ret = rpc_client.nvmf_subsystem_add_ns(subsystem_nqn, pt_name)
    if not ret:
        logger.error(f"Failed to add: {pt_name} to the subsystem: {subsystem_nqn}")
        return False
    if snode.enable_test_device:
        nvme.testing_bdev = test_name
    nvme.alceml_bdev = alceml_bdev
    nvme.pt_bdev = pt_name
    nvme.qos_bdev = qos_bdev
    nvme.alceml_name = alceml_name
    nvme.nvmf_nqn = subsystem_nqn
    nvme.nvmf_ip = IP
    nvme.nvmf_port = 4420
    nvme.io_error = False
    # if nvme.status != NVMeDevice.STATUS_NEW:
    #     nvme.status = NVMeDevice.STATUS_ONLINE
    return nvme


def _create_device_partitions(rpc_client, nvme, snode, num_partitions_per_dev, jm_percent):
    nbd_device = rpc_client.nbd_start_disk(nvme.nvme_bdev)
    time.sleep(3)
    if not nbd_device:
        logger.error(f"Failed to start nbd dev")
        return False
    snode_api = SNodeClient(snode.api_endpoint)
    result, error = snode_api.make_gpt_partitions(nbd_device, jm_percent, num_partitions_per_dev)
    if error:
        logger.error(f"Failed to make partitions")
        logger.error(error)
        return False
    time.sleep(3)
    rpc_client.nbd_stop_disk(nbd_device)
    time.sleep(1)
    rpc_client.bdev_nvme_detach_controller(nvme.nvme_controller)
    time.sleep(1)
    rpc_client.bdev_nvme_controller_attach(nvme.nvme_controller, nvme.pcie_address)
    time.sleep(1)
    rpc_client.bdev_examine(nvme.nvme_bdev)
    time.sleep(1)
    return True


def _prepare_cluster_devices_partitions(snode, devices):
    db_controller = DBController()
    rpc_client = RPCClient(
        snode.mgmt_ip, snode.rpc_port,
        snode.rpc_username, snode.rpc_password)

    new_devices = []
    jm_devices = []
    dev_order = get_next_cluster_device_order(db_controller, snode.cluster_id)
    bdevs_names = [d['name'] for d in rpc_client.get_bdevs()]
    for index, nvme in enumerate(devices):
        if nvme.status == "not_found":
            continue

        if nvme.status not in [NVMeDevice.STATUS_ONLINE, NVMeDevice.STATUS_NEW]:
            logger.debug(f"Device is skipped: {nvme.get_id()}, status: {nvme.status}")
            new_devices.append(nvme)
            continue

        if nvme.is_partition:
            dev_part = f"{nvme.nvme_bdev[:-2]}p1"
            if dev_part in bdevs_names:
                if dev_part not in jm_devices:
                    jm_devices.append(dev_part)

            new_device = _create_storage_device_stack(rpc_client, nvme, snode, after_restart=True)
            if not new_device:
                logger.error("failed to create dev stack")
                return False
            new_devices.append(new_device)

        else:
            # look for partitions
            partitioned_devices = _search_for_partitions(rpc_client, nvme)
            logger.debug("partitioned_devices")
            logger.debug(partitioned_devices)
            if len(partitioned_devices) == (1 + snode.num_partitions_per_dev):
                logger.info("Partitioned devices found")
            else:
                logger.info(f"Creating partitions for {nvme.nvme_bdev}")
                _create_device_partitions(rpc_client, nvme, snode, snode.num_partitions_per_dev, snode.jm_percent)
                partitioned_devices = _search_for_partitions(rpc_client, nvme)
                if len(partitioned_devices) == (1 + snode.num_partitions_per_dev):
                    logger.info("Device partitions created")
                else:
                    logger.error("Failed to create partitions")
                    return False

            jm_devices.append(partitioned_devices.pop(0).nvme_bdev)

            for dev in partitioned_devices:
                new_device = _create_storage_device_stack(rpc_client, dev, snode, after_restart=False)
                if not new_device:
                    logger.error("failed to create dev stack")
                    return False
                if nvme.status == NVMeDevice.STATUS_NEW:
                    new_device.status = NVMeDevice.STATUS_NEW
                else:
                    new_device.status = NVMeDevice.STATUS_ONLINE
                    new_device.cluster_device_order = dev_order
                    dev_order += 1
                    device_events.device_create(new_device)
                new_devices.append(new_device)

    snode.nvme_devices = new_devices

    if jm_devices:
        jm_device = _create_jm_stack_on_raid(rpc_client, jm_devices, snode, after_restart=False)
        if not jm_device:
            logger.error(f"Failed to create JM device")
            return False

        snode.jm_device = jm_device

    return True


def _prepare_cluster_devices_jm_on_dev(snode, devices):
    db_controller = DBController()
    if not devices:
        return True

    # Set device cluster order
    dev_order = get_next_cluster_device_order(db_controller, snode.cluster_id)
    rpc_client = RPCClient(snode.mgmt_ip, snode.rpc_port, snode.rpc_username, snode.rpc_password)
    new_devices = []
    for index, nvme in enumerate(devices):
        if nvme.status == "not_found":
            continue

        if nvme.status == NVMeDevice.STATUS_JM:
            jm_device = _create_jm_stack_on_device(rpc_client, nvme, snode, after_restart=False)
            if not jm_device:
                logger.error(f"Failed to create JM device")
                return False
            snode.jm_device = jm_device
            continue

        new_devices.append(nvme)
        if nvme.status not in [NVMeDevice.STATUS_ONLINE, NVMeDevice.STATUS_NEW]:
            logger.debug(f"Device is not online : {nvme.get_id()}, status: {nvme.status}")
        else:
            nvme = _create_storage_device_stack(rpc_client, nvme, snode, after_restart=False)
            if not nvme:
                logger.error("failed to create dev stack")
                return False
            if nvme.status == NVMeDevice.STATUS_ONLINE:
                if nvme.cluster_device_order <= 0 :
                    nvme.cluster_device_order = dev_order
                    dev_order += 1
                device_events.device_create(nvme)

    snode.nvme_devices = new_devices
    return True


def _prepare_cluster_devices_on_restart(snode):
    db_controller = DBController()

    new_devices = []

    rpc_client = RPCClient(
        snode.mgmt_ip, snode.rpc_port,
        snode.rpc_username, snode.rpc_password, timeout=5*60)

    for index, nvme in enumerate(snode.nvme_devices):
        if nvme.status == NVMeDevice.STATUS_JM:
            continue

        new_devices.append(nvme)

        if nvme.status not in [NVMeDevice.STATUS_ONLINE, NVMeDevice.STATUS_UNAVAILABLE,
                               NVMeDevice.STATUS_READONLY, NVMeDevice.STATUS_NEW]:
            logger.debug(f"Device is skipped: {nvme.get_id()}, status: {nvme.status}")
            continue

        dev = _create_storage_device_stack(rpc_client, nvme, snode, after_restart=True)
        if not dev:
            logger.error(f"Failed to create dev stack {nvme.get_id()}")
            return False
        # if nvme.status == NVMeDevice.STATUS_ONLINE:
        #     device_events.device_restarted(dev)

    snode.nvme_devices = new_devices
    snode.write_to_db()

    # prepare JM device
    jm_device = snode.jm_device
    if jm_device is None or jm_device.status == JMDevice.STATUS_REMOVED:
        return True

    if not jm_device or not jm_device.uuid:
        return True

    jm_device.status = JMDevice.STATUS_UNAVAILABLE

    if jm_device.jm_nvme_bdev_list:
        all_bdevs_found = True
        for bdev_name in jm_device.jm_nvme_bdev_list:
            ret = rpc_client.get_bdevs(bdev_name)
            if not ret:
                logger.error(f"BDev not found: {bdev_name}")
                all_bdevs_found = False
                break

        if all_bdevs_found:
            ret = _create_jm_stack_on_raid(rpc_client, jm_device.jm_nvme_bdev_list, snode, after_restart=True)
            if not ret:
                logger.error(f"Failed to create JM device")
                return False


    else:
        nvme_bdev = jm_device.nvme_bdev
        if snode.enable_test_device:
            ret = rpc_client.bdev_passtest_create(jm_device.testing_bdev, jm_device.nvme_bdev)
            if not ret:
                logger.error(f"Failed to create passtest bdev {jm_device.testing_bdev}")
                return False
            nvme_bdev = jm_device.testing_bdev
        alceml_cpu_mask = ""
        alceml_worker_cpu_mask = ""
        if snode.alceml_cpu_cores:
            alceml_cpu_mask = utils.decimal_to_hex_power_of_2(snode.alceml_cpu_cores[snode.alceml_cpu_index])
            snode.alceml_cpu_index = (snode.alceml_cpu_index + 1) % len(snode.alceml_cpu_cores)

        if snode.alceml_worker_cpu_cores:
            alceml_worker_cpu_mask = utils.decimal_to_hex_power_of_2(snode.alceml_worker_cpu_cores[snode.alceml_worker_cpu_index])
            snode.alceml_worker_cpu_index = (snode.alceml_worker_cpu_index + 1) % len(snode.alceml_worker_cpu_cores)

        ret = rpc_client.bdev_alceml_create(jm_device.alceml_bdev, nvme_bdev, jm_device.get_id(),
                                                pba_init_mode=1, alceml_cpu_mask=alceml_cpu_mask, alceml_worker_cpu_mask=alceml_worker_cpu_mask)

        if not ret:
            logger.error(f"Failed to create alceml bdev: {jm_device.alceml_bdev}")
            return False

        jm_bdev = f"jm_{snode.get_id()}"
        ret = rpc_client.bdev_jm_create(jm_bdev, jm_device.alceml_bdev, jm_cpu_mask=snode.jm_cpu_mask)
        if not ret:
            logger.error(f"Failed to create {jm_bdev}")
            return False

        if snode.enable_ha_jm:
            # add pass through
            pt_name = f"{jm_bdev}_PT"
            ret = rpc_client.bdev_PT_NoExcl_create(pt_name, jm_bdev)
            if not ret:
                logger.error(f"Failed to create pt noexcl bdev: {pt_name}")
                return False

            cluster = db_controller.get_cluster_by_id(snode.cluster_id)
            subsystem_nqn = snode.subsystem + ":dev:" + jm_bdev
            logger.info("creating subsystem %s", subsystem_nqn)
            ret = rpc_client.subsystem_create(subsystem_nqn, 'sbcli-cn', jm_bdev)
            logger.info(f"add {pt_name} to subsystem")
            ret = rpc_client.nvmf_subsystem_add_ns(subsystem_nqn, pt_name)
            if not ret:
                logger.error(f"Failed to add: {pt_name} to the subsystem: {subsystem_nqn}")
                return False

            for iface in snode.data_nics:
                if iface.ip4_address:
                    tr_type = iface.get_transport_type()
                    logger.info("adding listener for %s on IP %s" % (subsystem_nqn, iface.ip4_address))
                    ret = rpc_client.listeners_create(subsystem_nqn, tr_type, iface.ip4_address, "4420",
                                                      ana_state="inaccessible")
                    break


    return True


def _connect_to_remote_devs(this_node, force_conect_restarting_nodes=False):
    db_controller = DBController()

    rpc_client = RPCClient(
        this_node.mgmt_ip, this_node.rpc_port,
        this_node.rpc_username, this_node.rpc_password, timeout=5, retry=2)

    node_bdevs = rpc_client.get_bdevs()
    if node_bdevs:
        node_bdev_names = [b['name'] for b in node_bdevs]
    else:
        node_bdev_names = []

    remote_devices = []

    if force_conect_restarting_nodes:
        allowed_node_statuses = [StorageNode.STATUS_ONLINE, StorageNode.STATUS_RESTARTING]
        allowed_dev_statuses = [NVMeDevice.STATUS_ONLINE, NVMeDevice.STATUS_UNAVAILABLE]
    else:
        allowed_node_statuses = [StorageNode.STATUS_ONLINE]
        allowed_dev_statuses = [NVMeDevice.STATUS_ONLINE]


    nodes = db_controller.get_storage_nodes_by_cluster_id(this_node.cluster_id)
    # connect to remote devs
    for node_index, node in enumerate(nodes):
        if node.get_id() == this_node.get_id() or node.status not in allowed_node_statuses:
            continue
        logger.info(f"Connecting to node {node.get_id()}")
        for index, dev in enumerate(node.nvme_devices):

            if dev.status not in allowed_dev_statuses:
                logger.debug(f"Device is not online: {dev.get_id()}, status: {dev.status}")
                continue

            name = f"remote_{dev.alceml_bdev}"
            bdev_name = f"{name}n1"
            if bdev_name in node_bdev_names:
                logger.info(f"bdev found {bdev_name}")
            else:
                if rpc_client.bdev_nvme_controller_list(name):
                    logger.info(f"detaching {name} from {this_node.get_id()}")
                    rpc_client.bdev_nvme_detach_controller(name)
                    time.sleep(1)

                logger.info(f"Connecting {name} to {this_node.get_id()}")
                ret = rpc_client.bdev_nvme_attach_controller_tcp(name, dev.nvmf_nqn, dev.nvmf_ip, dev.nvmf_port)
                if not ret:
                    logger.error(f"Failed to connect to device: {dev.get_id()}")
                    continue
            dev.remote_bdev = bdev_name
            remote_devices.append(dev)
            # distr_controller.send_dev_status_event(dev, dev.status, this_node)
    return remote_devices


def _connect_to_remote_jm_devs(this_node, jm_ids=[]):
    db_controller = DBController()

    rpc_client = RPCClient(
        this_node.mgmt_ip, this_node.rpc_port,
        this_node.rpc_username, this_node.rpc_password, timeout=5, retry=2)

    node_bdevs = rpc_client.get_bdevs()
    if node_bdevs:
        node_bdev_names = [b['name'] for b in node_bdevs]
    else:
        node_bdev_names = []
    remote_devices = []
    if this_node.is_secondary_node:
        for node in db_controller.get_storage_nodes_by_cluster_id(this_node.cluster_id):
            if node.get_id() == this_node.get_id() or node.is_secondary_node:
                continue
            if node.jm_device and node.jm_device.status in [JMDevice.STATUS_ONLINE, JMDevice.STATUS_UNAVAILABLE]:
                remote_devices.append(node.jm_device)
    else:
        if jm_ids:
            for jm_id in jm_ids:
                jm_dev = db_controller.get_jm_device_by_id(jm_id)
                if jm_dev:
                    remote_devices.append(jm_dev)
        elif len(this_node.remote_jm_devices) > 0:
            remote_devices = this_node.remote_jm_devices
        else:
            for node in db_controller.get_storage_nodes_by_cluster_id(this_node.cluster_id):
                if node.get_id() == this_node.get_id() or node.is_secondary_node:
                    continue
                if node.jm_device and node.jm_device.status == JMDevice.STATUS_ONLINE:
                    remote_devices.append(node.jm_device)
                    if len(remote_devices) >= 2 :
                        break

    new_devs = []
    for jm_dev in remote_devices:
        if not jm_dev.jm_bdev:
            continue

        org_dev = db_controller.get_jm_device_by_id(jm_dev.get_id())
        if not org_dev:
            continue

        name = f"remote_{jm_dev.jm_bdev}"
        bdev_name = f"{name}n1"
        jm_dev.remote_bdev = bdev_name

        if org_dev.status == NVMeDevice.STATUS_ONLINE:
            if bdev_name in node_bdev_names:
                logger.debug(f"bdev found {bdev_name}")
                jm_dev.status = JMDevice.STATUS_ONLINE
                new_devs.append(jm_dev)
            else:
                if rpc_client.bdev_nvme_controller_list(name):
                    logger.info(f"detaching {name} from {this_node.get_id()}")
                    rpc_client.bdev_nvme_detach_controller(name)
                    time.sleep(1)

                logger.info(f"Connecting {name} to {this_node.get_id()}")
                ret = rpc_client.bdev_nvme_attach_controller_tcp_JM(
                    name, jm_dev.nvmf_nqn, jm_dev.nvmf_ip, jm_dev.nvmf_port)
                if ret:
                    jm_dev.status = JMDevice.STATUS_ONLINE
                else:
                    logger.error(f"failed to connect to remote JM {name}")
                    jm_dev.status = JMDevice.STATUS_UNAVAILABLE
                new_devs.append(jm_dev)

        else:
            # if bdev_name in node_bdev_names:
            #     logger.debug(f"bdev found {bdev_name}")
            #     rpc_client.bdev_nvme_detach_controller(name)

            jm_dev.status = JMDevice.STATUS_UNAVAILABLE
            new_devs.append(jm_dev)

    return new_devs


def add_node(cluster_id, node_ip, iface_name, data_nics_list,
             max_lvol, max_snap, max_prov, spdk_image=None, spdk_debug=False,
             small_bufsize=0, large_bufsize=0, spdk_cpu_mask=None,
             num_partitions_per_dev=0, jm_percent=0, number_of_devices=0, enable_test_device=False,
             namespace=None, number_of_distribs=2, enable_ha_jm=False, is_secondary_node=False):

    db_controller = DBController()
    kv_store = db_controller.kv_store

    cluster = db_controller.get_cluster_by_id(cluster_id)
    if not cluster:
        logger.error("Cluster not found: %s", cluster_id)
        return False

    if is_secondary_node is True and cluster.ha_type != "ha":
        logger.error("Secondary nodes are allowed to be added to HA cluster only")
        return False

    logger.info(f"Adding Storage node: {node_ip}")
    timeout = 60
    if spdk_image:
        timeout = 5 * 60
    snode_api = SNodeClient(node_ip, timeout=timeout, retry=10)
    node_info, _ = snode_api.info()
    if not node_info:
        logger.error("SNode API is not reachable")
        return False
    logger.info(f"Node found: {node_info['hostname']}")
    # if "cluster_id" in node_info and node_info['cluster_id']:
    #     if node_info['cluster_id'] != cluster_id:
    #         logger.error(f"This node is part of another cluster: {node_info['cluster_id']}")
    #         return False

    cloud_instance = node_info['cloud_instance']
    if not cloud_instance:
        # Create a static cloud instance from node info
        cloud_instance = {"id": node_info['system_id'], "type": "None", "cloud": "None",
                          "ip": node_info['network_interface'][iface_name]["ip"],
                          "public_ip": node_info['network_interface'][iface_name]["ip"]}
    """"
     "cloud_instance": {
          "id": "565979732541",
          "type": "m6id.large",
          "cloud": "google",
          "ip": "10.10.10.10",
          "public_ip": "20.20.20.20",
    }
    """""
    logger.debug(json.dumps(cloud_instance, indent=2))
    logger.info(f"Instance id: {cloud_instance['id']}")
    logger.info(f"Instance cloud: {cloud_instance['cloud']}")
    logger.info(f"Instance type: {cloud_instance['type']}")
    logger.info(f"Instance privateIp: {cloud_instance['ip']}")
    logger.info(f"Instance public_ip: {cloud_instance['public_ip']}")

    for node in db_controller.get_storage_nodes():
        if node.cloud_instance_id and node.cloud_instance_id == cloud_instance['id']:
            logger.error(f"Node already exists, try remove it first: {cloud_instance['id']}")
            return False

    # Tune cpu maks parameters
    cpu_count = node_info["cpu_count"]
    pollers_mask = ""
    app_thread_mask = ""
    jm_cpu_mask = ""
    alceml_cpu_cores = []
    distrib_cpu_cores = []
    alceml_worker_cpu_cores = []

    alceml_cpu_index = 0
    alceml_worker_cpu_index = 0
    distrib_cpu_index = 0
    jc_singleton_mask = ""


    poller_cpu_cores = []

    if not spdk_cpu_mask:
        spdk_cpu_mask = hex(int(math.pow(2, cpu_count))-2)

    spdk_cores = utils.hexa_to_cpu_list(spdk_cpu_mask)
    if cpu_count < spdk_cores[-1]:
        print(f"ERROR: The cpu mask {spdk_cpu_mask} is greater than the total cpus on the system {cpu_count}")
        return False
    if spdk_cores[-1] >= 64:
        print(f"ERROR: The provided cpu mask {spdk_cpu_mask} has values greater than 63, which is not allowed")
        return False
    if len(spdk_cores) >= 4:
        app_thread_core, jm_cpu_core, poller_cpu_cores, alceml_cpu_cores, alceml_worker_cpu_cores, distrib_cpu_cores, jc_singleton_core = utils.calculate_core_allocation(
            spdk_cores)

        if is_secondary_node:
            distrib_cpu_cores = distrib_cpu_cores+alceml_cpu_cores

        pollers_mask = utils.generate_mask(poller_cpu_cores)
        app_thread_mask = utils.generate_mask(app_thread_core)
        if jc_singleton_core:
            jc_singleton_mask = utils.decimal_to_hex_power_of_2(jc_singleton_core[0])
        #spdk_cpu_mask = utils.generate_mask(spdk_cores)
        jm_cpu_mask = utils.generate_mask(jm_cpu_core)
        #distrib_cpu_mask = utils.generate_mask(distrib_cpu_cores)

    # Calculate pool count
    if cloud_instance['type']:
        ins_type = cloud_instance['type']
        supported_type, storage_devices, device_size = utils.get_total_size_per_instance_type(ins_type)
        if not supported_type:
            logger.warning(f"Unsupported instance-type {ins_type} for deployment")
            if not number_of_devices:
                logger.error(f"Unsupported instance-type {ins_type} "
                             "for deployment, please specify --number-of-devices")
                return False
        else:
            number_of_devices = storage_devices
    else:
        logger.warning("Can not get instance type for this instance.")
        if not number_of_devices:
            logger.error("Unsupported instance type please specify --number-of-devices.")
            return False
    try:
        max_prov = int(max_prov)
        max_prov = f"{max_prov}g"
    except Exception:
        pass
    max_prov = int(utils.parse_size(max_prov))
    if max_prov <= 0:
        logger.error(f"Incorrect max-prov value {max_prov}")
        return False
    number_of_split = num_partitions_per_dev if num_partitions_per_dev else 1
    number_of_alceml_devices = number_of_devices * number_of_split
    # for jm
    number_of_alceml_devices += 1
    if is_secondary_node:
        number_of_distribs *= 5
    small_pool_count, large_pool_count = utils.calculate_pool_count(
        number_of_alceml_devices, number_of_distribs, cpu_count, len(poller_cpu_cores) or cpu_count)

    # Calculate minimum huge page memory
    minimum_hp_memory = utils.calculate_minimum_hp_memory(small_pool_count, large_pool_count, max_lvol, max_prov,
                                                          cpu_count)

    # Calculate minimum sys memory
    minimum_sys_memory = utils.calculate_minimum_sys_memory(max_prov)

    # check for memory
    if "memory_details" in node_info and node_info['memory_details']:
        memory_details = node_info['memory_details']
        logger.info("Node Memory info")
        logger.info(f"Total: {utils.humanbytes(memory_details['total'])}")
        logger.info(f"Free: {utils.humanbytes(memory_details['free'])}")
        logger.info(f"Minimum required huge pages memory is : {utils.humanbytes(minimum_hp_memory)}")
    else:
        logger.error(f"Cannot get memory info from the instance.. Exiting")
        return False

    satisfied, spdk_mem = utils.calculate_spdk_memory(minimum_hp_memory,
                                                      minimum_sys_memory,
                                                      int(memory_details['free']),
                                                      int(memory_details['huge_total']))
    if not satisfied:
        logger.error(
            f"Not enough memory for the provided max_lvo: {max_lvol}, max_snap: {max_snap}, max_prov: {max_prov}.. Exiting")
        return False

    logger.info("Joining docker swarm...")
    cluster_docker = utils.get_docker_client(cluster_id)
    cluster_ip = cluster_docker.info()["Swarm"]["NodeAddr"]
    fdb_connection = cluster.db_connection
    results, err = snode_api.join_swarm(
        cluster_ip=cluster_ip,
        join_token=cluster_docker.swarm.attrs['JoinTokens']['Worker'],
        db_connection=cluster.db_connection,
        cluster_id=cluster_id)

    if not results:
        logger.error(f"Failed to Join docker swarm: {err}")
        return False

    rpc_user, rpc_pass = utils.generate_rpc_user_and_pass()
    mgmt_ip = node_info['network_interface'][iface_name]['ip']
    if not spdk_image:
        spdk_image = constants.SIMPLY_BLOCK_SPDK_ULTRA_IMAGE

    logger.info("Deploying SPDK")
    results = None
    try:
        results, err = snode_api.spdk_process_start(
            spdk_cpu_mask, spdk_mem, spdk_image, spdk_debug, cluster_ip, fdb_connection,
            namespace, mgmt_ip, constants.RPC_HTTP_PROXY_PORT, rpc_user, rpc_pass,
            multi_threading_enabled=constants.SPDK_PROXY_MULTI_THREADING_ENABLED, timeout=constants.SPDK_PROXY_TIMEOUT)
    except Exception as e:
        logger.error(e)
        return False

    time.sleep(5)
    if not results:
        logger.error(f"Failed to start spdk: {err}")
        return False

    data_nics = []
    names = data_nics_list or [iface_name]
    for nic in names:
        device = node_info['network_interface'][nic]
        data_nics.append(
            IFace({
                'uuid': str(uuid.uuid4()),
                'if_name': device['name'],
                'ip4_address': device['ip'],
                'status': device['status'],
                'net_type': device['net_type']}))

    hostname = node_info['hostname']
    BASE_NQN = cluster.nqn.split(":")[0]
    subsystem_nqn = f"{BASE_NQN}:{hostname}"
    # creating storage node object
    snode = StorageNode()
    snode.uuid = str(uuid.uuid4())
    snode.status = StorageNode.STATUS_IN_CREATION
    snode.baseboard_sn = node_info['system_id']
    snode.system_uuid = node_info['system_id']
    snode.create_dt = str(datetime.datetime.now())

    snode.cloud_instance_id = cloud_instance['id']
    snode.cloud_instance_type = cloud_instance['type']
    snode.cloud_instance_public_ip = cloud_instance['public_ip']

    snode.namespace = namespace
    snode.hostname = hostname
    snode.host_nqn = subsystem_nqn
    snode.subsystem = subsystem_nqn
    snode.data_nics = data_nics
    snode.mgmt_ip = mgmt_ip
    snode.primary_ip = mgmt_ip
    snode.rpc_port = constants.RPC_HTTP_PROXY_PORT
    snode.rpc_username = rpc_user
    snode.rpc_password = rpc_pass
    snode.cluster_id = cluster_id
    snode.api_endpoint = node_ip
    snode.host_secret = utils.generate_string(20)
    snode.ctrl_secret = utils.generate_string(20)
    snode.number_of_distribs = number_of_distribs
    snode.enable_ha_jm = enable_ha_jm
    snode.is_secondary_node = is_secondary_node

    if 'cpu_count' in node_info:
        snode.cpu = node_info['cpu_count']
    if 'cpu_hz' in node_info:
        snode.cpu_hz = node_info['cpu_hz']
    if 'memory' in node_info:
        snode.memory = node_info['memory']
    if 'hugepages' in node_info:
        snode.hugepages = node_info['hugepages']

    snode.spdk_cpu_mask = spdk_cpu_mask or ""
    snode.spdk_mem = spdk_mem
    snode.max_lvol = max_lvol
    snode.max_snap = max_snap
    snode.max_prov = max_prov
    snode.number_of_devices = number_of_devices
    snode.spdk_image = spdk_image or ""
    snode.spdk_debug = spdk_debug or 0
    snode.write_to_db(kv_store)
    snode.app_thread_mask = app_thread_mask or ""
    snode.pollers_mask = pollers_mask or ""
    snode.jm_cpu_mask = jm_cpu_mask
    snode.alceml_cpu_index = alceml_cpu_index
    snode.alceml_worker_cpu_index = alceml_worker_cpu_index
    snode.distrib_cpu_index = distrib_cpu_index
    snode.alceml_cpu_cores = alceml_cpu_cores
    snode.alceml_worker_cpu_cores = alceml_worker_cpu_cores
    snode.distrib_cpu_cores = distrib_cpu_cores
    snode.jc_singleton_mask = jc_singleton_mask or ""

    snode.poller_cpu_cores = poller_cpu_cores or []

    snode.iobuf_small_pool_count = small_pool_count or 0
    snode.iobuf_large_pool_count = large_pool_count or 0
    snode.iobuf_small_bufsize = small_bufsize or 0
    snode.iobuf_large_bufsize = large_bufsize or 0
    snode.enable_test_device = enable_test_device

    snode.num_partitions_per_dev = num_partitions_per_dev
    snode.jm_percent = jm_percent

    snode.write_to_db(kv_store)

    # creating RPCClient instance
    rpc_client = RPCClient(
        snode.mgmt_ip, snode.rpc_port,
        snode.rpc_username, snode.rpc_password, timeout=10, retry=100)

    # 1- set iobuf options
    if (snode.iobuf_small_pool_count or snode.iobuf_large_pool_count or
            snode.iobuf_small_bufsize or snode.iobuf_large_bufsize):
        ret = rpc_client.iobuf_set_options(
            snode.iobuf_small_pool_count, snode.iobuf_large_pool_count,
            snode.iobuf_small_bufsize, snode.iobuf_large_bufsize)
        if not ret:
            logger.error("Failed to set iobuf options")
            return False
    rpc_client.bdev_set_options(0, 0, 0, 0)

    # 2- set socket implementation options
    ret = rpc_client.sock_impl_set_options()
    if not ret:
        logger.error("Failed socket implement set options")
        return False

    # 3- set nvme config
    if snode.pollers_mask:
        ret = rpc_client.nvmf_set_config(snode.pollers_mask)
        if not ret:
            logger.error("Failed to set pollers mask")
            return False

    # 4- start spdk framework
    ret = rpc_client.framework_start_init()
    if not ret:
        logger.error("Failed to start framework")
        return False

    rpc_client.log_set_print_level("DEBUG")

    # 5- set app_thread cpu mask
    if snode.app_thread_mask:
        ret = rpc_client.thread_get_stats()
        app_thread_process_id = 0
        if ret.get("threads"):
            for entry in ret["threads"]:
                if entry['name'] == 'app_thread':
                    app_thread_process_id = entry['id']
                    break

        ret = rpc_client.thread_set_cpumask(app_thread_process_id, snode.app_thread_mask)
        if not ret:
            logger.error("Failed to set app thread mask")
            return False

    # 6- set nvme bdev options
    ret = rpc_client.bdev_nvme_set_options()
    if not ret:
        logger.error("Failed to set nvme options")
        return False

    qpair = cluster.qpair_count
    ret = rpc_client.transport_create("TCP", qpair)
    if not ret:
        logger.error(f"Failed to create transport TCP with qpair: {qpair}")
        return False

    # 7- set jc singleton mask
    if snode.jc_singleton_mask:
        ret = rpc_client.jc_set_hint_lcpu_mask(snode.jc_singleton_mask)
        if not ret:
            logger.error("Failed to set jc singleton mask")
            return False

    # get new node info after starting spdk
    node_info, _ = snode_api.info()

    # discover devices
    nvme_devs = addNvmeDevices(snode, node_info['spdk_pcie_list'])
    if nvme_devs:

        if not is_secondary_node:

            for nvme in nvme_devs:
                nvme.status = NVMeDevice.STATUS_ONLINE

            # prepare devices
            if snode.num_partitions_per_dev == 0 or snode.jm_percent == 0:

                jm_device = nvme_devs[0]
                for index, nvme in enumerate(nvme_devs):
                    if nvme.size < jm_device.size:
                        jm_device = nvme
                jm_device.status = NVMeDevice.STATUS_JM

                ret = _prepare_cluster_devices_jm_on_dev(snode, nvme_devs)
            else:
                ret = _prepare_cluster_devices_partitions(snode, nvme_devs)
            if not ret:
                logger.error("Failed to prepare cluster devices")
                return False

    logger.info("Connecting to remote devices")
    remote_devices = _connect_to_remote_devs(snode)
    snode.remote_devices = remote_devices

    if snode.enable_ha_jm:
        logger.info("Connecting to remote JMs")
        snode.remote_jm_devices = _connect_to_remote_jm_devs(snode)

    snode.write_to_db(kv_store)

    # make other nodes connect to the new devices
    logger.info("Make other nodes connect to the new devices")
    snodes = db_controller.get_storage_nodes_by_cluster_id(cluster_id)
    for node_index, node in enumerate(snodes):
        if node.get_id() == snode.get_id() or node.status != StorageNode.STATUS_ONLINE:
            continue
        logger.info(f"Connecting to node: {node.get_id()}")
        rpc_client = RPCClient(node.mgmt_ip, node.rpc_port, node.rpc_username, node.rpc_password)
        for dev in snode.nvme_devices:
            if dev.status != NVMeDevice.STATUS_ONLINE:
                logger.debug(f"Device is not online: {dev.get_id()}, status: {dev.status}")
                continue
            name = f"remote_{dev.alceml_bdev}"
            ret = rpc_client.bdev_nvme_attach_controller_tcp(name, dev.nvmf_nqn, dev.nvmf_ip, dev.nvmf_port)
            if not ret:
                logger.warning(f"Failed to connect to device: {name}")
                continue

            dev.remote_bdev = f"{name}n1"
            idx = -1
            for i, d in enumerate(node.remote_devices):
                if d.get_id() == dev.get_id():
                    idx = i
                    break
            if idx >= 0:
                node.remote_devices[idx] = dev
            else:
                node.remote_devices.append(dev)

        if node.enable_ha_jm:
            node.remote_jm_devices = _connect_to_remote_jm_devs(node)
        node.write_to_db(kv_store)
        logger.info(f"connected to devices count: {len(node.remote_devices)}")
        time.sleep(3)

    logger.info("Setting node status to Active")
    set_node_status(snode.get_id(), StorageNode.STATUS_ONLINE)

    snode = db_controller.get_storage_node_by_id(snode.get_id())

    if cluster.ha_type == "ha":
        secondary_nodes = get_secondary_nodes(snode)
        if secondary_nodes:
            snode.secondary_node_id = secondary_nodes[0]
            snode.write_to_db()

    if cluster.status not in  [Cluster.STATUS_ACTIVE, Cluster.STATUS_DEGRADED]:
        logger.warning(f"The cluster status is not active ({cluster.status}), adding the node without distribs and lvstore")
        logger.info("Done")
        return "Success"

    logger.info("Sending cluster map")
    snodes = db_controller.get_storage_nodes_by_cluster_id(cluster_id)
    for node_index, node in enumerate(snodes):
        if  node.status != StorageNode.STATUS_ONLINE:
            continue
        ret = distr_controller.send_cluster_map_to_node(node)

    time.sleep(3)

    for dev in snode.nvme_devices:
        distr_controller.send_dev_status_event(dev, NVMeDevice.STATUS_ONLINE)
        tasks_controller.add_new_device_mig_task(dev.get_id())

    time.sleep(3)

    nodes = db_controller.get_storage_nodes_by_cluster_id(cluster_id)
    # Create distribs
    max_size = cluster.cluster_max_size
    ret = create_lvstore(snode, cluster.distr_ndcs, cluster.distr_npcs, cluster.distr_bs,
                         cluster.distr_chunk_bs, cluster.page_size_in_blocks, max_size, nodes)
    if not ret:
        logger.error("Failed to create lvstore")
        return False

    storage_events.snode_add(snode)
    logger.info("Done")
    return "Success"


def get_number_of_online_devices(cluster_id):
    dev_count = 0
    db_controller = DBController()
    snodes = db_controller.get_storage_nodes_by_cluster_id(cluster_id)
    online_nodes = []
    for node in snodes:
        if node.status == node.STATUS_ONLINE:
            online_nodes.append(node)
            for dev in node.nvme_devices:
                if dev.status == dev.STATUS_ONLINE:
                    dev_count += 1


def delete_storage_node(node_id):
    db_controller = DBController()
    snode = db_controller.get_storage_node_by_id(node_id)
    if not snode:
        logger.error(f"Can not find storage node: {node_id}")
        return False

    if snode.status != StorageNode.STATUS_REMOVED:
        logger.error(f"Node must be in removed status")
        return False

    task_id = tasks_controller.get_active_node_task(snode.cluster_id, snode.get_id())
    if task_id:
        logger.error(f"Task found: {task_id}, can not delete storage node")
        return False

    snode.remove(db_controller.kv_store)

    for node in db_controller.get_storage_nodes_by_cluster_id(snode.cluster_id):
        if node.status != StorageNode.STATUS_ONLINE:
            continue
        logger.info(f"Sending cluster map to node: {node.get_id()}")
        send_cluster_map(node.get_id())

    storage_events.snode_delete(snode)
    logger.info("done")


def remove_storage_node(node_id, force_remove=False, force_migrate=False):
    db_controller = DBController()
    snode = db_controller.get_storage_node_by_id(node_id)
    if not snode:
        logger.error(f"Can not find storage node: {node_id}")
        return False

    if snode.status == StorageNode.STATUS_ONLINE:
        logger.error(f"Can not remove online node: {node_id}")
        return False

    task_id = tasks_controller.get_active_node_task(snode.cluster_id, snode.get_id())
    if task_id:
        logger.error(f"Task found: {task_id}, can not remove storage node")
        if force_remove is False:
            return False

        tasks = db_controller.get_job_tasks(snode.cluster_id)
        for task in tasks:
            if task.node_id == node_id:
                if task.status != JobSchedule.STATUS_DONE and task.canceled is False:
                    tasks_controller.cancel_task(task.get_id())

    if snode.lvols:
        if force_migrate:
            for lvol_id in snode.lvols:
                pass
                # lvol_controller.migrate(lvol_id)
        elif force_remove:
            for lvol_id in snode.lvols:
                lvol_controller.delete_lvol(lvol_id, True)
        else:
            logger.error("LVols found on the storage node, use --force-remove or --force-migrate")
            return False

    snaps = db_controller.get_snapshots()
    node_snaps = []
    for sn in snaps:
        if sn.lvol.node_id == node_id and sn.deleted is False:
            node_snaps.append(sn)

    if node_snaps:
        if force_migrate:
            logger.error("Not implemented!")
            return False
        elif force_remove:
            for sn in node_snaps:
                snapshot_controller.delete(sn.get_id())
        else:
            logger.error("Snapshots found on the storage node, use --force-remove or --force-migrate")
            return False

    if snode.nvme_devices:
        for dev in snode.nvme_devices:
            if dev.status == NVMeDevice.STATUS_ONLINE:
                distr_controller.disconnect_device(dev)

    if snode.jm_device and snode.jm_device.get_id() and snode.jm_device.status in [JMDevice.STATUS_ONLINE, JMDevice.STATUS_UNAVAILABLE]:
        logger.info("Removing JM")
        device_controller.remove_jm_device(snode.jm_device.get_id(), force=True)

    logger.debug("Leaving swarm...")
    try:
        node_docker = docker.DockerClient(base_url=f"tcp://{snode.mgmt_ip}:2375", version="auto")
        cluster_docker = utils.get_docker_client(snode.cluster_id)
        cluster_docker.nodes.get(node_docker.info()["Swarm"]["NodeID"]).remove(force=True)
    except:
        pass

    try:
        if health_controller._check_node_api(snode.mgmt_ip):
            snode_api = SNodeClient(snode.api_endpoint, timeout=20)
            snode_api.spdk_process_kill()
            snode_api.leave_swarm()
            pci_address = []
            for dev in snode.nvme_devices:
                if dev.pcie_address not in pci_address:
                    ret = snode_api.delete_dev_gpt_partitions(dev.pcie_address)
                    logger.debug(ret)
                    pci_address.append(dev.pcie_address)
    except Exception as e:
        logger.exception(e)

    set_node_status(node_id, StorageNode.STATUS_REMOVED)

    for dev in snode.nvme_devices:
        if dev.status in [NVMeDevice.STATUS_JM, NVMeDevice.STATUS_FAILED_AND_MIGRATED]:
            continue
        device_controller.device_set_failed(dev.get_id())

    logger.info("done")


def restart_storage_node(
        node_id, max_lvol=0, max_snap=0, max_prov=0,
        spdk_image=None,
        set_spdk_debug=None,
        small_bufsize=0, large_bufsize=0, number_of_devices=0, force=False, node_ip=None):

    db_controller = DBController()
    kv_store = db_controller.kv_store

    db_controller = DBController()
    logger.info("Restarting storage node")
    snode = db_controller.get_storage_node_by_id(node_id)
    if not snode:
        logger.error(f"Can not find storage node: {node_id}")
        return False

    if snode.status == StorageNode.STATUS_ONLINE:
        logger.error(f"Can not restart online node: {node_id}")
        return False

    if snode.status == StorageNode.STATUS_REMOVED:
        logger.error(f"Can not restart removed node: {node_id}")
        return False

    if snode.status == StorageNode.STATUS_RESTARTING:
        logger.error(f"Node is in restart: {node_id}")
        if force is False:
            return False

    task_id = tasks_controller.get_active_node_restart_task(snode.cluster_id, snode.get_id())
    if task_id:
        logger.error(f"Restart task found: {task_id}, can not restart storage node")
        if force is False:
            return False

    logger.info("Setting node state to restarting")
    set_node_status(node_id, StorageNode.STATUS_RESTARTING)
    snode = db_controller.get_storage_node_by_id(node_id)

    if node_ip:
        if node_ip != snode.api_endpoint:
            logger.info(f"Restarting on new node with ip: {node_ip}")
            snode_api = SNodeClient(node_ip, timeout=5*60, retry=3)
            node_info, _ = snode_api.info()
            if not node_info:
                logger.error("Failed to get node info!")
                return False
            snode.api_endpoint = node_ip
            snode.mgmt_ip = node_ip.split(":")[0]
            data_nics = []
            for nic in snode.data_nics:
                device = node_info['network_interface'][nic.if_name]
                data_nics.append(
                    IFace({
                        'uuid': str(uuid.uuid4()),
                        'if_name': device['name'],
                        'ip4_address': device['ip'],
                        'status': device['status'],
                        'net_type': device['net_type']}))
            snode.data_nics = data_nics
            snode.hostname = node_info['hostname']
        else:
            node_ip = None

    logger.info(f"Restarting Storage node: {snode.mgmt_ip}")
    snode_api = SNodeClient(snode.api_endpoint, timeout=5*60, retry=3)
    node_info, _ = snode_api.info()
    logger.debug(f"Node info: {node_info}")

    logger.info("Restarting SPDK")

    if max_lvol:
        snode.max_lvol = max_lvol
    if max_snap:
        snode.max_snap = max_snap
    if max_prov:
        try:
            max_prov = int(max_prov)
            max_prov = f"{max_prov}g"
        except Exception:
            pass
        snode.max_prov = int(utils.parse_size(max_prov))
    if snode.max_prov <= 0:
        logger.error(f"Incorrect max-prov value {max_prov}")
        return False
    if spdk_image:
        snode.spdk_image = spdk_image

    # Calculate pool count
    if snode.cloud_instance_type:
        supported_type, storage_devices, device_size = utils.get_total_size_per_instance_type(snode.cloud_instance_type)
        if not supported_type:
            logger.warning(f"Unsupported instance-type {snode.cloud_instance_type} for deployment")
            if not number_of_devices:
                if not snode.number_of_devices:
                    logger.error(f"Unsupported instance-type {snode.cloud_instance_type} "
                                 "for deployment, please specify --number-of-devices")
                    return False
                number_of_devices = snode.number_of_devices
        else:
            number_of_devices = storage_devices
    else:
        logger.warning("Can not get instance type for this instance..")
        if not number_of_devices:
            if snode.number_of_devices:
                number_of_devices = snode.number_of_devices
            else:
                logger.error("Unsupported instance type please specify --number-of-devices")
                return False
    snode.number_of_devices = number_of_devices

    number_of_split = snode.num_partitions_per_dev if snode.num_partitions_per_dev else snode.num_partitions_per_dev + 1
    number_of_alceml_devices = number_of_devices * number_of_split
    small_pool_count, large_pool_count = utils.calculate_pool_count(
        number_of_alceml_devices, snode.number_of_distribs, snode.cpu, len(snode.poller_cpu_cores) or snode.cpu)

    # Calculate minimum huge page memory
    minimum_hp_memory = utils.calculate_minimum_hp_memory(small_pool_count, large_pool_count, snode.max_lvol, snode.max_prov,
                                                          snode.cpu)

    # Calculate minimum sys memory
    minimum_sys_memory = utils.calculate_minimum_sys_memory(snode.max_prov)

    # check for memory
    if "memory_details" in node_info and node_info['memory_details']:
        memory_details = node_info['memory_details']
        logger.info("Node Memory info")
        logger.info(f"Total: {utils.humanbytes(memory_details['total'])}")
        logger.info(f"Free: {utils.humanbytes(memory_details['free'])}")
        logger.info(f"Minimum required huge pages memory is : {utils.humanbytes(minimum_hp_memory)}")
    else:
        logger.error(f"Cannot get memory info from the instance.. Exiting")
        return False

    satisfied, spdk_mem = utils.calculate_spdk_memory(minimum_hp_memory,
                                                      minimum_sys_memory,
                                                      int(memory_details['free']),
                                                      int(memory_details['huge_total']))
    if not satisfied:
        logger.error(
            f"Not enough memory for the provided max_lvo: {snode.max_lvol}, max_snap: {snode.max_snap}, max_prov: {utils.humanbytes(snode.max_prov)}.. Exiting")

    spdk_debug = snode.spdk_debug
    if set_spdk_debug:
        spdk_debug = spdk_debug
        snode.spdk_debug = spdk_debug

    cluster_docker = utils.get_docker_client(snode.cluster_id)
    cluster_ip = cluster_docker.info()["Swarm"]["NodeAddr"]
    cluster = db_controller.get_cluster_by_id(snode.cluster_id)

    results = None
    try:
        fdb_connection = cluster.db_connection
        results, err = snode_api.spdk_process_start(
            snode.spdk_cpu_mask, spdk_mem, snode.spdk_image, spdk_debug, cluster_ip, fdb_connection,
            snode.namespace, snode.mgmt_ip, constants.RPC_HTTP_PROXY_PORT, snode.rpc_username, snode.rpc_password,
            multi_threading_enabled=constants.SPDK_PROXY_MULTI_THREADING_ENABLED, timeout=constants.SPDK_PROXY_TIMEOUT)
    except Exception as e:
        logger.error(e)
        return False

    if not results:
        logger.error(f"Failed to start spdk: {err}")
        return False
    time.sleep(3)

    if small_bufsize:
        snode.iobuf_small_bufsize = small_bufsize
    if large_bufsize:
        snode.iobuf_large_bufsize = large_bufsize

    snode.write_to_db(db_controller.kv_store)

    # creating RPCClient instance
    rpc_client = RPCClient(
        snode.mgmt_ip, snode.rpc_port,
        snode.rpc_username, snode.rpc_password,
        timeout=10 * 60, retry=10)

    # 1- set iobuf options
    if (snode.iobuf_small_pool_count or snode.iobuf_large_pool_count or
            snode.iobuf_small_bufsize or snode.iobuf_large_bufsize):
        ret = rpc_client.iobuf_set_options(
            snode.iobuf_small_pool_count, snode.iobuf_large_pool_count,
            snode.iobuf_small_bufsize, snode.iobuf_large_bufsize)
        if not ret:
            logger.error("Failed to set iobuf options")
            return False
    rpc_client.bdev_set_options(0, 0, 0, 0)

    # 2- set socket implementation options
    ret = rpc_client.sock_impl_set_options()
    if not ret:
        logger.error("Failed socket implement set options")
        return False

    # 3- set nvme config
    if snode.pollers_mask:
        ret = rpc_client.nvmf_set_config(snode.pollers_mask)
        if not ret:
            logger.error("Failed to set pollers mask")
            return False

    # 4- start spdk framework
    ret = rpc_client.framework_start_init()
    if not ret:
        logger.error("Failed to start framework")
        return False

    rpc_client.log_set_print_level("DEBUG")

    # 5- set app_thread cpu mask
    if snode.app_thread_mask:
        ret = rpc_client.thread_get_stats()
        app_thread_process_id = 0
        if ret.get("threads"):
            for entry in ret["threads"]:
                if entry['name'] == 'app_thread':
                    app_thread_process_id = entry['id']
                    break

        ret = rpc_client.thread_set_cpumask(app_thread_process_id, snode.app_thread_mask)
        if not ret:
            logger.error("Failed to set app thread mask")
            return False

    # 6- set nvme bdev options
    ret = rpc_client.bdev_nvme_set_options()
    if not ret:
        logger.error("Failed to set nvme options")
        return False

    qpair = cluster.qpair_count
    ret = rpc_client.transport_create("TCP", qpair)
    if not ret:
        logger.error(f"Failed to create transport TCP with qpair: {qpair}")
        return False

    # 7- set jc singleton mask
    if snode.jc_singleton_mask:
        ret = rpc_client.jc_set_hint_lcpu_mask(snode.jc_singleton_mask)
        if not ret:
            logger.error("Failed to set jc singleton mask")
            return False

    node_info, _ = snode_api.info()

    if snode.is_secondary_node:
        pass
        # ret = _prepare_cluster_devices_on_restart(snode)
        # if not ret:
        #     logger.error("Failed to prepare cluster devices")
        #     return False

    else:

        nvme_devs = addNvmeDevices(snode, node_info['spdk_pcie_list'])
        if not nvme_devs:
            logger.error("No NVMe devices was found!")
            return False

        logger.info(f"Devices found: {len(nvme_devs)}")
        logger.debug(nvme_devs)

        logger.info(f"Devices in db: {len(snode.nvme_devices)}")
        logger.debug(snode.nvme_devices)

        new_devices = []
        active_devices = []
        removed_devices = []
        known_devices_sn = []
        devices_sn = [d.serial_number for d in nvme_devs]
        for db_dev in snode.nvme_devices:
            known_devices_sn.append(db_dev.serial_number)
            if db_dev.status == NVMeDevice.STATUS_FAILED_AND_MIGRATED:
                continue
            if db_dev.serial_number in devices_sn:
                logger.info(f"Device found: {db_dev.get_id()}, status {db_dev.status}")
                # if db_dev.status not in [NVMeDevice.STATUS_JM, NVMeDevice.STATUS_FAILED, NVMeDevice.STATUS_NEW]:
                #     db_dev.status = NVMeDevice.STATUS_ONLINE
                active_devices.append(db_dev)
            else:
                logger.info(f"Device not found: {db_dev.get_id()}")
                db_dev.status = NVMeDevice.STATUS_REMOVED
                removed_devices.append(db_dev)
                distr_controller.send_dev_status_event(db_dev, db_dev.status)

        if snode.jm_device and "serial_number" in snode.jm_device.device_data_dict:
            known_devices_sn.append(snode.jm_device.device_data_dict['serial_number'])

        for dev in nvme_devs:
            if dev.serial_number not in known_devices_sn:
                logger.info(f"New device found: {dev.get_id()}")
                dev.status = NVMeDevice.STATUS_NEW
                new_devices.append(dev)
                snode.nvme_devices.append(dev)

        snode.write_to_db(db_controller.kv_store)
        if node_ip:
            # prepare devices on new node
            if snode.num_partitions_per_dev == 0 or snode.jm_percent == 0:

                jm_device = nvme_devs[0]
                for index, nvme in enumerate(nvme_devs):
                    if nvme.size < jm_device.size:
                        jm_device = nvme
                jm_device.status = NVMeDevice.STATUS_JM

                ret = _prepare_cluster_devices_jm_on_dev(snode, nvme_devs)
            else:
                ret = _prepare_cluster_devices_partitions(snode, nvme_devs)
            if not ret:
                logger.error("Failed to prepare cluster devices")
                # return False
            snode.nvme_devices.extend(removed_devices)
        else:
            ret = _prepare_cluster_devices_on_restart(snode)
            if not ret:
                logger.error("Failed to prepare cluster devices")
                return False

    snode.write_to_db()

    # make other nodes connect to the new devices
    logger.info("Make other nodes connect to the node devices")
    snodes = db_controller.get_storage_nodes_by_cluster_id(snode.cluster_id)
    for node in snodes:
        if node.get_id() == snode.get_id() or node.status != StorageNode.STATUS_ONLINE:
            continue
        node.remote_devices = _connect_to_remote_devs(node, force_conect_restarting_nodes=True)
        node.write_to_db(kv_store)


    logger.info("Setting node status to Online")
    set_node_status(node_id, StorageNode.STATUS_ONLINE)

    if snode.jm_device and snode.jm_device.get_id() \
            and snode.jm_device.status in [JMDevice.STATUS_UNAVAILABLE, JMDevice.STATUS_ONLINE]:
        device_controller.set_jm_device_state(snode.jm_device.get_id(), JMDevice.STATUS_ONLINE)

    snode = db_controller.get_storage_node_by_id(snode.get_id())
    for db_dev in snode.nvme_devices:
        if db_dev.status in [NVMeDevice.STATUS_UNAVAILABLE, NVMeDevice.STATUS_READONLY]:
            db_dev.status = NVMeDevice.STATUS_ONLINE
            device_events.device_restarted(db_dev)
    snode.write_to_db(db_controller.kv_store)

    logger.info(f"Sending device status event")
    for dev in snode.nvme_devices:
        distr_controller.send_dev_status_event(dev, dev.status)


    time.sleep(2)

    if cluster.status not in [Cluster.STATUS_ACTIVE, Cluster.STATUS_DEGRADED] and not force:
        # if snode.jm_device and snode.jm_device.get_id() and snode.jm_device.status == JMDevice.STATUS_UNAVAILABLE:
        #     device_controller.set_jm_device_state(snode.jm_device.get_id(), JMDevice.STATUS_ONLINE)
        logger.warning(f"The cluster status is not active ({cluster.status}), adding the node without distribs and lvstore")
        logger.info("Done")
        return "Success"


    if snode.lvstore_stack or snode.is_secondary_node:
        ret = recreate_lvstore(snode)
        if not ret:
            logger.error("Failed to recreate lvstore")
            return False

    time.sleep(4)

    for dev in snode.nvme_devices:
        if dev.status != NVMeDevice.STATUS_ONLINE:
            logger.debug(f"Device is not online: {dev.get_id()}, status: {dev.status}")
            continue
        logger.info(f"Starting migration task for device {dev.get_id()}")
        tasks_controller.add_device_mig_task(dev.get_id())

    # time.sleep(5)
    # if snode.jm_device and snode.jm_device.get_id() and snode.jm_device.status == JMDevice.STATUS_UNAVAILABLE:
    #     device_controller.set_jm_device_state(snode.jm_device.get_id(), JMDevice.STATUS_ONLINE)

    logger.info("Done")
    return "Success"


def list_storage_nodes(is_json, cluster_id=None):
    db_controller = DBController()
    if cluster_id:
        nodes = db_controller.get_storage_nodes_by_cluster_id(cluster_id)
    else:
        nodes = db_controller.get_storage_nodes()
    data = []
    output = ""
    now = datetime.datetime.now()

    for node in nodes:
        logger.debug(node)
        logger.debug("*" * 20)
        total_devices = len(node.nvme_devices)
        online_devices = 0
        uptime = ""
        if node.online_since and node.status == StorageNode.STATUS_ONLINE:
            try:
                uptime = utils.strfdelta((now - datetime.datetime.fromisoformat(node.online_since)))
            except:
                pass

        for dev in node.nvme_devices:
            if dev.status == NVMeDevice.STATUS_ONLINE:
                online_devices += 1
        data.append({
            "UUID": node.uuid,
            "Hostname": node.hostname,
            "Management IP": node.mgmt_ip,
            "Devices": f"{total_devices}/{online_devices}",
            "LVols": f"{len(node.lvols)}",
            "Status": node.status,
            "Health": node.health_check,
            "Up time": uptime,
            "Cloud ID": node.cloud_instance_id,
            "Cloud Type": node.cloud_instance_type,
            "Ext IP": node.cloud_instance_public_ip,

        })

    if not data:
        return output

    if is_json:
        output = json.dumps(data, indent=2)
    else:
        output = utils.print_table(data)
    return output


def list_storage_devices(node_id, sort, is_json):
    db_controller = DBController()
    snode = db_controller.get_storage_node_by_id(node_id)
    if not snode:
        logger.error("This storage node is not part of the cluster")
        return False

    storage_devices = []
    jm_devices = []
    remote_devices = []
    for device in snode.nvme_devices:
        logger.debug(device)
        logger.debug("*" * 20)
        storage_devices.append({
            "UUID": device.uuid,
            "Name": device.device_name,
            "Size": utils.humanbytes(device.size),
            "Serial Number": device.serial_number,
            "PCIe": device.pcie_address,
            "Status": device.status,
            "IO Err": device.io_error,
            "Health": device.health_check
        })

    if snode.jm_device:
        jm_devices.append({
            "UUID": snode.jm_device.uuid,
            "Name": snode.jm_device.device_name,
            "Size": utils.humanbytes(snode.jm_device.size),
            "Status": snode.jm_device.status,
            "IO Err": snode.jm_device.io_error,
            "Health": snode.jm_device.health_check
        })

    for device in snode.remote_devices:
        logger.debug(device)
        logger.debug("*" * 20)
        remote_devices.append({
            "UUID": device.uuid,
            "Name": device.device_name,
            "Size": utils.humanbytes(device.size),
            "Serial Number": device.serial_number,
            "Node ID": device.node_id,
        })

    for device in snode.remote_jm_devices:
        logger.debug(device)
        logger.debug("*" * 20)
        remote_devices.append({
            "UUID": device.uuid,
            "Name": device.remote_bdev,
            "Size": utils.humanbytes(device.size),
            "Serial Number": "",
            "Node ID": "",
        })

    if sort and sort in ['node-seq', 'dev-seq', 'serial']:
        if sort == 'serial':
            sort_key = "Serial Number"
        elif sort == 'dev-seq':
            sort_key = "Sequential Number"
        elif sort == 'node-seq':
            # TODO: check this key
            sort_key = "Sequential Number"
        storage_devices = sorted(storage_devices, key=lambda d: d[sort_key])

    data = {
        "Storage Devices": storage_devices,
        "JM Devices": jm_devices,
        "Remote Devices": remote_devices,
    }
    if is_json:
        return json.dumps(data, indent=2)
    else:
        out = ""
        for d in data:
            out += f"{d}\n{utils.print_table(data[d])}\n\n"
        return out


def shutdown_storage_node(node_id, force=False):
    db_controller = DBController()
    snode = db_controller.get_storage_node_by_id(node_id)
    if not snode:
        logger.error("This storage node is not part of the cluster")
        return False

    logger.info("Node found: %s in state: %s", snode.hostname, snode.status)
    if snode.status != StorageNode.STATUS_SUSPENDED:
        logger.error("Node is not in suspended state")
        if force is False:
            return False

    task_id = tasks_controller.get_active_node_restart_task(snode.cluster_id, snode.get_id())
    if task_id:
        logger.error(f"Restart task found: {task_id}, can not shutdown storage node")
        if force is False:
            return False

    logger.info("Shutting down node")
    set_node_status(node_id, StorageNode.STATUS_IN_SHUTDOWN)


    if snode.jm_device and snode.jm_device.status != JMDevice.STATUS_REMOVED:
        logger.info("Setting JM unavailable")
        device_controller.set_jm_device_state(snode.jm_device.get_id(), JMDevice.STATUS_UNAVAILABLE)

    for dev in snode.nvme_devices:
        if dev.status in [NVMeDevice.STATUS_ONLINE, NVMeDevice.STATUS_READONLY]:
            device_controller.device_set_unavailable(dev.get_id())

    # # make other nodes disconnect from this node
    # logger.info("disconnect all other nodes connections to this node")
    # for dev in snode.nvme_devices:
    #     distr_controller.disconnect_device(dev)

    logger.info("Stopping SPDK")
    if health_controller._check_node_api(snode.mgmt_ip):
        snode_api = SNodeClient(snode.api_endpoint)
        results, err = snode_api.spdk_process_kill()

    logger.info("Setting node status to offline")
    set_node_status(node_id, StorageNode.STATUS_OFFLINE)

    tasks = db_controller.get_job_tasks(snode.cluster_id)
    for task in tasks:
        if task.status in [JobSchedule.STATUS_RUNNING, JobSchedule.STATUS_NEW] and task.node_id == node_id:
            task.canceled = True
            task.write_to_db(db_controller.kv_store)

    logger.info("Done")
    return True


def suspend_storage_node(node_id, force=False):
    db_controller = DBController()
    snode = db_controller.get_storage_node_by_id(node_id)
    if not snode:
        logger.error("This storage node is not part of the cluster")
        return False

    logger.info("Node found: %s in state: %s", snode.hostname, snode.status)
    if snode.status != StorageNode.STATUS_ONLINE:
        logger.error("Node is not in online state")
        if force is False:
            return False

    task_id = tasks_controller.get_active_node_restart_task(snode.cluster_id, snode.get_id())
    if task_id:
        logger.error(f"Restart task found: {task_id}, can not suspend storage node")
        if force is False:
            return False

    cluster = db_controller.get_cluster_by_id(snode.cluster_id)
    snodes = db_controller.get_storage_nodes_by_cluster_id(snode.cluster_id)
    online_nodes = 0
    for node in snodes:
        if node.status == node.STATUS_ONLINE:
            online_nodes += 1

    if cluster.ha_type == "ha":
        if online_nodes <= 3 and cluster.status == cluster.STATUS_ACTIVE:
            logger.warning(f"Cluster mode is HA but online storage nodes are less than 3")
            if force is False:
                return False

        if cluster.status == cluster.STATUS_DEGRADED and force is False:
            logger.warning(f"Cluster status is degraded, use --force but this will suspend the cluster")
            return False

    logger.info("Suspending node")
    for dev in snode.nvme_devices:
        if dev.status == NVMeDevice.STATUS_ONLINE:
            device_controller.device_set_unavailable(dev.get_id())

    rpc_client = RPCClient(
        snode.mgmt_ip, snode.rpc_port,
        snode.rpc_username, snode.rpc_password, timeout=5, retry=1)

    nodes = []
    if snode.is_secondary_node:
        ret = db_controller.get_primary_storage_nodes_by_secondary_node_id(node_id)
        if ret:
            nodes.extend(ret)
    elif len(snode.lvols) > 0:
        nodes.append(snode)


    for node in nodes:
        if len(node.lvols)==0:
            continue

        for lvol_id in node.lvols:
            lvol = db_controller.get_lvol_by_id(lvol_id)
            if lvol:
                for iface in snode.data_nics:
                    if iface.ip4_address:
                        ret = rpc_client.nvmf_subsystem_listener_set_ana_state(
                            lvol.nqn, iface.ip4_address, "4420", False, ana="inaccessible")

        time.sleep(1)
        rpc_client.bdev_lvol_set_leader(False, lvs_name=node.lvstore)
        time.sleep(1)
        rpc_client.bdev_distrib_force_to_non_leader(node.jm_vuid)
        time.sleep(1)



    if snode.jm_device and snode.jm_device.status != JMDevice.STATUS_REMOVED:
        logger.info("Setting JM unavailable")
        device_controller.set_jm_device_state(snode.jm_device.get_id(), JMDevice.STATUS_UNAVAILABLE)

    logger.info("Setting node status to suspended")
    set_node_status(snode.get_id(), StorageNode.STATUS_SUSPENDED)
    logger.info("Done")
    return True


def resume_storage_node(node_id):
    db_controller = DBController()
    snode = db_controller.get_storage_node_by_id(node_id)
    if not snode:
        logger.error("This storage node is not part of the cluster")
        return False

    logger.info("Node found: %s in state: %s", snode.hostname, snode.status)
    if snode.status != StorageNode.STATUS_SUSPENDED:
        logger.error("Node is not in suspended state")
        return False

    task_id = tasks_controller.get_active_node_restart_task(snode.cluster_id, snode.get_id())
    if task_id:
        logger.error(f"Restart task found: {task_id}, can not resume storage node")
        return False

    logger.info("Resuming node")
    for dev in snode.nvme_devices:
        if dev.status == NVMeDevice.STATUS_UNAVAILABLE:
            device_controller.device_set_online(dev.get_id())

    logger.info("Set JM Online")
    if snode.jm_device and snode.jm_device.get_id():
        device_controller.set_jm_device_state(snode.jm_device.get_id(), JMDevice.STATUS_ONLINE)

    logger.info("Connecting to remote devices")
    snode = db_controller.get_storage_node_by_id(node_id)
    snode.remote_devices = _connect_to_remote_devs(snode)
    if snode.enable_ha_jm:
        snode.remote_jm_devices = _connect_to_remote_jm_devs(snode)

    snode.write_to_db(db_controller.kv_store)

    logger.debug("Setting LVols to online")

    rpc_client = RPCClient(
        snode.mgmt_ip, snode.rpc_port,
        snode.rpc_username, snode.rpc_password)


    nodes = []
    if snode.is_secondary_node:
        ret = db_controller.get_primary_storage_nodes_by_secondary_node_id(node_id)
        if ret:
            nodes.extend(ret)
    elif len(snode.lvols) > 0:
        nodes.append(snode)

    for node in nodes:
        if len(node.lvols)==0 or not node.lvstore:
            continue

        if node.get_id() != snode.get_id():
        # remote_rpc_client = RPCClient(node.mgmt_ip, node.rpc_port, node.rpc_username, node.rpc_password)
            for lvol_id in node.lvols:
                lvol = db_controller.get_lvol_by_id(lvol_id)
                if lvol:
                    for iface in snode.data_nics:
                        if iface.ip4_address:
                            ret = rpc_client.nvmf_subsystem_listener_set_ana_state(
                                lvol.nqn, iface.ip4_address, "4420", False)

        # time.sleep(1)
        # remote_rpc_client.bdev_lvol_set_leader(False, lvs_name=node.lvstore)
        # time.sleep(1)
        # remote_rpc_client.bdev_distrib_force_to_non_leader(node.jm_vuid)
        # time.sleep(1)
        #
        # time.sleep(3)
        # if node.jm_vuid:
        #     ret = rpc_client.jc_explicit_synchronization(node.jm_vuid)
        #     logger.info(f"JM Sync res: {ret}")
        #     time.sleep(1)

    for node in nodes:
        if len(node.lvols) == 0 or node.get_id() != snode.get_id():
            continue


        if node.secondary_node_id:
            sec_node = db_controller.get_storage_node_by_id(node.secondary_node_id)
            if sec_node and sec_node.status == StorageNode.STATUS_ONLINE:
                remote_rpc_client = RPCClient(sec_node.mgmt_ip, sec_node.rpc_port, sec_node.rpc_username, sec_node.rpc_password)

                for lvol_id in node.lvols:
                    lvol = db_controller.get_lvol_by_id(lvol_id)
                    if lvol:
                        for iface in sec_node.data_nics:
                            if iface.ip4_address:
                                ret = remote_rpc_client.nvmf_subsystem_listener_set_ana_state(
                                        lvol.nqn, iface.ip4_address, "4420", False, ana="inaccessible")

                time.sleep(1)
                remote_rpc_client.bdev_lvol_set_leader(False, lvs_name=node.lvstore)
                time.sleep(1)
                remote_rpc_client.bdev_distrib_force_to_non_leader(node.jm_vuid)
                time.sleep(1)

        if node.jm_vuid:
            ret = rpc_client.jc_explicit_synchronization(node.jm_vuid)
            logger.info(f"JM Sync res: {ret}")
            time.sleep(1)

        for lvol_id in node.lvols:
            lvol = db_controller.get_lvol_by_id(lvol_id)
            if lvol:
                for iface in node.data_nics:
                    if iface.ip4_address:
                        ret = rpc_client.nvmf_subsystem_listener_set_ana_state(
                                lvol.nqn, iface.ip4_address, "4420", True)

        time.sleep(2)

        if node.secondary_node_id:
            sec_node = db_controller.get_storage_node_by_id(node.secondary_node_id)
            if sec_node and sec_node.status == StorageNode.STATUS_ONLINE:
                remote_rpc_client = RPCClient(sec_node.mgmt_ip, sec_node.rpc_port, sec_node.rpc_username,
                                              sec_node.rpc_password)

                for lvol_id in node.lvols:
                    lvol = db_controller.get_lvol_by_id(lvol_id)
                    if lvol:
                        for iface in sec_node.data_nics:
                            if iface.ip4_address:
                                ret = remote_rpc_client.nvmf_subsystem_listener_set_ana_state(
                                    lvol.nqn, iface.ip4_address, "4420", False)
                    time.sleep(1)

    logger.info("Setting node status to online")
    set_node_status(snode.get_id(), StorageNode.STATUS_ONLINE)
    logger.info("Done")
    return True


<<<<<<< HEAD
# not used in AWS, must run on bare-metal servers
def run_test_storage_device(kv_store, dev_name):
    db_controller = DBController(kv_store)
    baseboard_sn = utils.get_baseboard_sn()
    snode = db_controller.get_storage_node_by_id(baseboard_sn)
    if not snode:
        logger.error("This storage node is not part of the cluster")
        exit(1)

    nvme_device = None
    for node_nvme_device in snode.nvme_devices:
        if node_nvme_device.device_name == dev_name:
            nvme_device = node_nvme_device
            break

    if nvme_device is None:
        logger.error("Device not found")
        exit(1)

    global_settings = db_controller.get_global_settings()
    logger.debug("Running smart-log on device: %s", dev_name)
    smart_log_data = _run_nvme_smart_log(dev_name)
    if "critical_warning" in smart_log_data:
        critical_warnings = smart_log_data["critical_warning"]
        if critical_warnings > 0:
            logger.info("Critical warnings found: %s on device: %s, setting drive to failed state" %
                        (critical_warnings, dev_name))
            nvme_device.status = NVMeDevice.STATUS_FAILED
    logger.debug("Running smart-log-add on device: %s", dev_name)
    additional_smart_log = _run_nvme_smart_log_add(dev_name)
    program_fail_count = additional_smart_log['Device stats']['program_fail_count']['normalized']
    erase_fail_count = additional_smart_log['Device stats']['erase_fail_count']['normalized']
    crc_error_count = additional_smart_log['Device stats']['crc_error_count']['normalized']
    if program_fail_count < global_settings.NVME_PROGRAM_FAIL_COUNT:
        nvme_device.status = NVMeDevice.STATUS_FAILED
        logger.info("program_fail_count: %s is below %s on drive: %s, setting drive to failed state",
                    program_fail_count, global_settings.NVME_PROGRAM_FAIL_COUNT, dev_name)
    if erase_fail_count < global_settings.NVME_ERASE_FAIL_COUNT:
        nvme_device.status = NVMeDevice.STATUS_FAILED
        logger.info("erase_fail_count: %s is below %s on drive: %s, setting drive to failed state",
                    erase_fail_count, global_settings.NVME_ERASE_FAIL_COUNT, dev_name)
    if crc_error_count < global_settings.NVME_CRC_ERROR_COUNT:
        nvme_device.status = NVMeDevice.STATUS_FAILED
        logger.info("crc_error_count: %s is below %s on drive: %s, setting drive to failed state",
                    crc_error_count, global_settings.NVME_CRC_ERROR_COUNT, dev_name)

    snode.write_to_db(kv_store)
    logger.info("Done")


# Deprecated
def add_storage_device(dev_name, node_id, cluster_id):
    db_controller = DBController()
    kv_store = db_controller.kv_store
    cluster = db_controller.get_cluster_by_id(cluster_id)
    if not cluster:
        logger.error("Cluster not found: %s", cluster_id)
        return False

    snode = db_controller.get_storage_node_by_id(node_id)
    if not snode:
        logger.error("Node is not part of the cluster: %s", node_id)
        exit(1)

    for node_nvme_device in snode.nvme_devices:
        if node_nvme_device.device_name == dev_name:
            logger.error("Device already added to the cluster")
            exit(1)

    nvme_devs = _get_nvme_list(cluster)
    for device in nvme_devs:
        if device.device_name == dev_name:
            nvme_device = device
            break
    else:
        logger.error("Device not found: %s", dev_name)
        exit(1)

    # running smart tests
    logger.debug("Running smart-log on device: %s", dev_name)
    smart_log_data = _run_nvme_smart_log(dev_name)
    if "critical_warning" in smart_log_data:
        critical_warnings = smart_log_data["critical_warning"]
        if critical_warnings > 0:
            logger.info("Critical warnings found: %s on device: %s" % (critical_warnings, dev_name))
            exit(1)

    logger.debug("Running smart-log-add on device: %s", dev_name)
    additional_smart_log = _run_nvme_smart_log_add(dev_name)
    program_fail_count = additional_smart_log['Device stats']['program_fail_count']['normalized']
    erase_fail_count = additional_smart_log['Device stats']['erase_fail_count']['normalized']
    crc_error_count = additional_smart_log['Device stats']['crc_error_count']['normalized']
    if program_fail_count < constants.NVME_PROGRAM_FAIL_COUNT:
        logger.info("program_fail_count: %s is below %s on drive: %s",
                    program_fail_count, constants.NVME_PROGRAM_FAIL_COUNT, dev_name)
        exit(1)
    if erase_fail_count < constants.NVME_ERASE_FAIL_COUNT:
        logger.info("erase_fail_count: %s is below %s on drive: %s",
                    erase_fail_count, constants.NVME_ERASE_FAIL_COUNT, dev_name)
        exit(1)
    if crc_error_count < constants.NVME_CRC_ERROR_COUNT:
        logger.info("crc_error_count: %s is below %s on drive: %s",
                    crc_error_count, constants.NVME_CRC_ERROR_COUNT, dev_name)
        exit(1)

    logger.info("binding spdk drivers")
    bind_spdk_driver(nvme_device.pcie_address)
    time.sleep(1)

    logger.info("init device in spdk")
    # creating RPCClient instance
    rpc_client = RPCClient(
        snode.mgmt_ip,
        snode.rpc_port,
        snode.rpc_username,
        snode.rpc_password)

    # attach bdev controllers
    logger.info("adding controller")
    ret = rpc_client.bdev_nvme_controller_attach("nvme_ultr21a_%s" % nvme_device.sequential_number,
                                                 nvme_device.pcie_address)
    logger.debug(ret)

    logger.debug("controllers list")
    ret = rpc_client.bdev_nvme_controller_list()
    logger.debug(ret)

    # allocate bdevs
    logger.info("Allocating bdevs")
    ret = rpc_client.allocate_bdev(nvme_device.device_name, nvme_device.sequential_number)
    logger.debug(ret)

    # creating namespaces
    logger.info("Creating namespaces")
    ret = rpc_client.nvmf_subsystem_add_ns(snode.subsystem, nvme_device.device_name)
    logger.debug(ret)

    # set device new sequential number, increase node device count
    nvme_device.sequential_number = snode.sequential_number
    snode.sequential_number += nvme_device.partitions_count
    snode.partitions_count += nvme_device.partitions_count
    snode.nvme_devices.append(nvme_device)
    snode.write_to_db(kv_store)

    # create or update cluster map
    logger.info("Updating cluster map")
    cmap = db_controller.get_cluster_map()
    cmap.recalculate_partitions()
    logger.debug(cmap)
    cmap.write_to_db(kv_store)

    logger.info("Done")
    return True


=======
>>>>>>> 300f43f1
def get_node_capacity(node_id, history, records_count=20, parse_sizes=True):
    db_controller = DBController()
    this_node = db_controller.get_storage_node_by_id(node_id)
    if not this_node:
        logger.error("Storage node Not found")
        return

    if history:
        records_number = utils.parse_history_param(history)
        if not records_number:
            logger.error(f"Error parsing history string: {history}")
            return False
    else:
        records_number = 20

    records = db_controller.get_node_capacity(this_node, records_number)
    new_records = utils.process_records(records, records_count)

    if not parse_sizes:
        return new_records

    out = []
    for record in new_records:
        out.append({
            "Date": time.strftime("%Y-%m-%d %H:%M:%S", time.gmtime(record['date'])),
            "Absolut": utils.humanbytes(record['size_total']),
            "Provisioned": utils.humanbytes(record['size_prov']),
            "Used": utils.humanbytes(record['size_used']),
            "Free": utils.humanbytes(record['size_free']),
            "Util %": f"{record['size_util']}%",
            "Prov Util %": f"{record['size_prov_util']}%",
        })
    return out


def get_node_iostats_history(node_id, history, records_count=20, parse_sizes=True):
    db_controller = DBController()
    node = db_controller.get_storage_node_by_id(node_id)
    if not node:
        logger.error("node not found")
        return False

    if history:
        records_number = utils.parse_history_param(history)
        if not records_number:
            logger.error(f"Error parsing history string: {history}")
            return False
    else:
        records_number = 20

    records = db_controller.get_node_stats(node, records_number)
    new_records = utils.process_records(records, records_count)

    if not parse_sizes:
        return new_records

    out = []
    for record in new_records:
        out.append({
            "Date": time.strftime("%Y-%m-%d %H:%M:%S", time.gmtime(record['date'])),
            "Read speed": utils.humanbytes(record['read_bytes_ps']),
            "Read IOPS": record["read_io_ps"],
            "Read lat": record["read_latency_ps"],
            "Write speed": utils.humanbytes(record["write_bytes_ps"]),
            "Write IOPS": record["write_io_ps"],
            "Write lat": record["write_latency_ps"],
        })
    return out


def get_node_ports(node_id):
    db_controller = DBController()
    node = db_controller.get_storage_node_by_id(node_id)
    if not node:
        logger.error("node not found")
        return False

    out = []
    for nic in node.data_nics:
        out.append({
            "ID": nic.get_id(),
            "Device name": nic.if_name,
            "Address": nic.ip4_address,
            "Net type": nic.get_transport_type(),
            "Status": nic.status,
        })
    return utils.print_table(out)


def get_node_port_iostats(port_id, history=None, records_count=20):
    db_controller = DBController()
    nodes = db_controller.get_storage_nodes()
    nd = None
    port = None
    for node in nodes:
        for nic in node.data_nics:
            if nic.get_id() == port_id:
                port = nic
                nd = node
                break

    if not port:
        logger.error("Port not found")
        return False

    if history:
        records_number = utils.parse_history_param(history)
        if not records_number:
            logger.error(f"Error parsing history string: {history}")
            return False
    else:
        records_number = 20

    records = db_controller.get_port_stats(nd.get_id(), port.get_id(), limit=records_number)
    new_records = utils.process_records(records, records_count)

    out = []
    for record in new_records:
        out.append({
            "Date": time.strftime("%H:%M:%S, %d/%m/%Y", time.gmtime(record['date'])),
            "out_speed": utils.humanbytes(record['out_speed']),
            "in_speed": utils.humanbytes(record['in_speed']),
            "bytes_sent": utils.humanbytes(record['bytes_sent']),
            "bytes_received": utils.humanbytes(record['bytes_received']),
        })
    return utils.print_table(out)


def deploy(ifname):
    if not ifname:
        ifname = "eth0"

    dev_ip = utils.get_iface_ip(ifname)
    if not dev_ip:
        logger.error(f"Error getting interface ip: {ifname}")
        return False

    logger.info("NVMe SSD devices found on node:")
    stream = os.popen("lspci -Dnn | grep -i nvme")
    for l in stream.readlines():
        logger.info(l.strip())

    logger.info("Installing dependencies...")
    ret = scripts.install_deps()

    logger.info(f"Node IP: {dev_ip}")
    ret = scripts.configure_docker(dev_ip)

    start_storage_node_api_container(dev_ip)
    return f"{dev_ip}:5000"

def start_storage_node_api_container(node_ip):
    node_docker = docker.DockerClient(base_url=f"tcp://{node_ip}:2375", version="auto", timeout=60 * 5)
    node_docker.images.pull(constants.SIMPLY_BLOCK_DOCKER_IMAGE)

    # create the api container
    nodes = node_docker.containers.list(all=True)
    for node in nodes:
        if node.attrs["Name"] == "/SNodeAPI":
            logger.info("SNodeAPI container found, removing...")
            node.stop(timeout=1)
            node.remove(force=True)
            time.sleep(1)

    logger.info("Creating SNodeAPI container")
    container = node_docker.containers.run(
        constants.SIMPLY_BLOCK_DOCKER_IMAGE,
        "python simplyblock_web/node_webapp.py storage_node",
        detach=True,
        privileged=True,
        name="SNodeAPI",
        network_mode="host",
        volumes=[
            '/etc/simplyblock:/etc/simplyblock',
            '/etc/foundationdb:/etc/foundationdb',
            '/var/tmp:/var/tmp',
            '/var/run:/var/run',
            '/dev:/dev',
            '/lib/modules/:/lib/modules/',
            '/sys:/sys'],
        restart_policy={"Name": "always"},
        environment=[
            f"DOCKER_IP={node_ip}"
        ]
    )
    logger.info("Pulling SPDK images")
    logger.debug(constants.SIMPLY_BLOCK_SPDK_ULTRA_IMAGE)
    node_docker.images.pull(constants.SIMPLY_BLOCK_SPDK_ULTRA_IMAGE)


def deploy_cleaner():
    scripts.deploy_cleaner()
    return True


def get_host_secret(node_id):
    db_controller = DBController()
    node = db_controller.get_storage_node_by_id(node_id)
    if not node:
        logger.error("node not found")
        return False

    return node.host_secret


def get_ctrl_secret(node_id):
    db_controller = DBController()
    node = db_controller.get_storage_node_by_id(node_id)
    if not node:
        logger.error("node not found")
        return False

    return node.ctrl_secret


def health_check(node_id):
    db_controller = DBController()
    snode = db_controller.get_storage_node_by_id(node_id)
    if not snode:
        logger.error("node not found")
        return False

    try:

        res = utils.ping_host(snode.mgmt_ip)
        if res:
            logger.info(f"Ping host: {snode.mgmt_ip}... OK")
        else:
            logger.error(f"Ping host: {snode.mgmt_ip}... Failed")

        node_docker = docker.DockerClient(base_url=f"tcp://{snode.mgmt_ip}:2375", version="auto")
        containers_list = node_docker.containers.list(all=True)
        for cont in containers_list:
            name = cont.attrs['Name']
            state = cont.attrs['State']

            if name in ['/spdk', '/spdk_proxy', '/SNodeAPI'] or name.startswith("/app_"):
                logger.debug(state)
                since = ""
                try:
                    start = datetime.datetime.fromisoformat(state['StartedAt'].split('.')[0])
                    since = str(datetime.datetime.now() - start).split('.')[0]
                except:
                    pass
                clean_name = name.split(".")[0].replace("/", "")
                logger.info(f"Container: {clean_name}, Status: {state['Status']}, Since: {since}")

    except Exception as e:
        logger.error(f"Failed to connect to node's docker: {e}")

    try:
        logger.info("Connecting to node's SPDK")
        rpc_client = RPCClient(
            snode.mgmt_ip, snode.rpc_port,
            snode.rpc_username, snode.rpc_password,
            timeout=3, retry=1)

        ret = rpc_client.get_version()
        logger.info(f"SPDK version: {ret['version']}")

        ret = rpc_client.get_bdevs()
        logger.info(f"SPDK BDevs count: {len(ret)}")
        for bdev in ret:
            name = bdev['name']
            product_name = bdev['product_name']
            driver = ""
            for d in bdev['driver_specific']:
                driver = d
                break
            # logger.info(f"name: {name}, product_name: {product_name}, driver: {driver}")

        logger.info(f"getting device bdevs")
        for dev in snode.nvme_devices:
            nvme_bdev = rpc_client.get_bdevs(dev.nvme_bdev)
            if snode.enable_test_device:
                testing_bdev = rpc_client.get_bdevs(dev.testing_bdev)
            alceml_bdev = rpc_client.get_bdevs(dev.alceml_bdev)
            pt_bdev = rpc_client.get_bdevs(dev.pt_bdev)

            subsystem = rpc_client.subsystem_list(dev.nvmf_nqn)

            # dev.testing_bdev = test_name
            # dev.alceml_bdev = alceml_name
            # dev.pt_bdev = pt_name
            # # nvme.nvmf_nqn = subsystem_nqn
            # # nvme.nvmf_ip = IP
            # # nvme.nvmf_port = 4420

    except Exception as e:
        logger.error(f"Failed to connect to node's SPDK: {e}")

    try:
        logger.info("Connecting to node's API")
        snode_api = SNodeClient(f"{snode.mgmt_ip}:5000")
        node_info, _ = snode_api.info()
        logger.info(f"Node info: {node_info['hostname']}")

    except Exception as e:
        logger.error(f"Failed to connect to node's SPDK: {e}")


def get_info(node_id):
    db_controller = DBController()

    snode = db_controller.get_storage_node_by_id(node_id)
    if not snode:
        logger.error(f"Can not find storage node: {node_id}")
        return False

    snode_api = SNodeClient(f"{snode.mgmt_ip}:5000")
    node_info, _ = snode_api.info()
    return json.dumps(node_info, indent=2)


def get_spdk_info(node_id):
    db_controller = DBController()

    snode = db_controller.get_storage_node_by_id(node_id)
    if not snode:
        logger.error(f"Can not find storage node: {node_id}")
        return False

    rpc_client = RPCClient(snode.mgmt_ip, snode.rpc_port, snode.rpc_username, snode.rpc_password)
    ret = rpc_client.ultra21_util_get_malloc_stats()
    if not ret:
        logger.error(f"Failed to get SPDK info for node {node_id}")
        return False
    data = []
    for key in ret.keys():
        data.append({
            "Key": key,
            "Value": ret[key],
            "Parsed": utils.humanbytes(ret[key])
        })
    return utils.print_table(data)


def get(node_id):
    db_controller = DBController()

    snode = db_controller.get_storage_node_by_id(node_id)
    if not snode:
        logger.error(f"Can not find storage node: {node_id}")
        return False

    data = snode.get_clean_dict()
    return json.dumps(data, indent=2, sort_keys=True)


def set_node_status(node_id, status):
    db_controller = DBController()
    snode = db_controller.get_storage_node_by_id(node_id)
    if snode.status != status:
        old_status = snode.status
        snode.status = status
        snode.updated_at = str(datetime.datetime.now())
        if status == StorageNode.STATUS_ONLINE:
            snode.online_since = str(datetime.datetime.now())
        else:
            snode.online_since = ""
        snode.write_to_db(db_controller.kv_store)
        storage_events.snode_status_change(snode, snode.status, old_status, caused_by="monitor")
        distr_controller.send_node_status_event(snode, status)

    if snode.status == StorageNode.STATUS_ONLINE:
        logger.info("Connecting to remote devices")
        snode.remote_devices = _connect_to_remote_devs(snode)
        if snode.enable_ha_jm:
            snode.remote_jm_devices = _connect_to_remote_jm_devs(snode)
        snode.health_check = True
        snode.write_to_db(db_controller.kv_store)

    return True


def recreate_lvstore_on_sec(snode, primary_node=None):
    db_controller = DBController()
    rpc_client = RPCClient(
        snode.mgmt_ip, snode.rpc_port,
        snode.rpc_username, snode.rpc_password)

    if primary_node:
        nodes = [primary_node]
    else:
        nodes = db_controller.get_storage_nodes()

    for node in nodes:
        if node.secondary_node_id == snode.get_id():
            remote_rpc_client = RPCClient(
                node.mgmt_ip, node.rpc_port, node.rpc_username, node.rpc_password,
                timeout=3, retry=2)
            if node.status == StorageNode.STATUS_ONLINE:
                for lvol_id in node.lvols:
                    lvol = db_controller.get_lvol_by_id(lvol_id)
                    for iface in node.data_nics:
                        if iface.ip4_address:
                            ret = remote_rpc_client.nvmf_subsystem_listener_set_ana_state(
                                lvol.nqn, iface.ip4_address, "4420", False, "inaccessible")

                    time.sleep(2)

                remote_rpc_client.bdev_lvol_set_leader(False, lvs_name=node.lvstore)
                time.sleep(2)
                remote_rpc_client.bdev_distrib_force_to_non_leader(node.jm_vuid)

            ret, err = _create_bdev_stack(snode, node.lvstore_stack, primary_node=node)

            time.sleep(5)
            ret = rpc_client.bdev_examine(node.raid)
            time.sleep(5)
            ret = rpc_client.bdev_wait_for_examine()
            time.sleep(1)

            if node.lvols:
                for lvol_id in node.lvols:
                    lvol = db_controller.get_lvol_by_id(lvol_id)
                    is_created, error = lvol_controller.recreate_lvol_on_node(
                        lvol, snode, 1, ana_state="inaccessible")
                    if error:
                        logger.error(f"Failed to recreate LVol: {lvol_id} on node: {snode.get_id()}")
                        lvol.status = LVol.STATUS_OFFLINE
                    else:
                        lvol.status = LVol.STATUS_ONLINE
                        lvol.io_error = False
                        lvol.health_check = True
                    lvol.write_to_db(db_controller.kv_store)

                time.sleep(2)
                rpc_client.bdev_lvol_set_leader(False, lvs_name=node.lvstore)
                time.sleep(2)
                rpc_client.bdev_distrib_force_to_non_leader(node.jm_vuid)

                if node.status == StorageNode.STATUS_ONLINE:
                    for lvol_id in node.lvols:
                        lvol = db_controller.get_lvol_by_id(lvol_id)
                        for iface in node.data_nics:
                            if iface.ip4_address:
                                ret = remote_rpc_client.nvmf_subsystem_listener_set_ana_state(
                                    lvol.nqn, iface.ip4_address, "4420", True)

                time.sleep(2)

                for lvol_id in node.lvols:
                    lvol = db_controller.get_lvol_by_id(lvol_id)
                    for iface in snode.data_nics:
                        if iface.ip4_address:
                            ret = rpc_client.nvmf_subsystem_listener_set_ana_state(
                                lvol.nqn, iface.ip4_address, "4420", False)

    return True


def recreate_lvstore(snode):
    db_controller = DBController()

    if snode.is_secondary_node:
        return recreate_lvstore_on_sec(snode)

    rpc_client = RPCClient(
        snode.mgmt_ip, snode.rpc_port,
        snode.rpc_username, snode.rpc_password)

    sec_node = None
    if snode.secondary_node_id:
        sec_node = db_controller.get_storage_node_by_id(snode.secondary_node_id)
        if sec_node.status == StorageNode.STATUS_ONLINE:
            sec_rpc_client = RPCClient(sec_node.mgmt_ip, sec_node.rpc_port, sec_node.rpc_username, sec_node.rpc_password, timeout=3, retry=2)

            for lvol_id in snode.lvols:
                lvol = db_controller.get_lvol_by_id(lvol_id)
                if lvol.ha_type == "ha":
                    for iface in sec_node.data_nics:
                        if iface.ip4_address:
                            ret = sec_rpc_client.nvmf_subsystem_listener_set_ana_state(
                                lvol.nqn, iface.ip4_address, "4420", False, "inaccessible")

            time.sleep(2)
            sec_rpc_client.bdev_lvol_set_leader(False, lvs_name=snode.lvstore)
            time.sleep(2)
            sec_rpc_client.bdev_distrib_force_to_non_leader(snode.jm_vuid)
            time.sleep(2)

    ret, err = _create_bdev_stack(snode, [], primary_node=snode)

    if err:
        logger.error(f"Failed to recreate lvstore on node {snode.get_id()}")
        logger.error(err)
        # return False

    time.sleep(1)
    ret = rpc_client.bdev_examine(snode.raid)
    time.sleep(2)
    ret = rpc_client.bdev_wait_for_examine()
    time.sleep(2)

    for lvol_id in snode.lvols:
        lvol = db_controller.get_lvol_by_id(lvol_id)
        is_created, error = lvol_controller.recreate_lvol_on_node(lvol, snode)
        if error:
            logger.error(f"Failed to recreate LVol: {lvol_id} on node: {snode.get_id()}")
            lvol.status = LVol.STATUS_OFFLINE
        else:
            lvol.status = LVol.STATUS_ONLINE
            lvol.io_error = False
            lvol.health_check = True
        lvol.write_to_db(db_controller.kv_store)

    time.sleep(10)

    if sec_node and sec_node.status == StorageNode.STATUS_ONLINE:
        sec_rpc_client = RPCClient(sec_node.mgmt_ip, sec_node.rpc_port, sec_node.rpc_username, sec_node.rpc_password, timeout=3, retry=2)
        for lvol_id in snode.lvols:
            lvol = db_controller.get_lvol_by_id(lvol_id)
            if lvol.ha_type == "ha":
                for iface in sec_node.data_nics:
                    if iface.ip4_address:
                        ret = sec_rpc_client.nvmf_subsystem_listener_set_ana_state(
                            lvol.nqn, iface.ip4_address, "4420", False)
    return True


def get_next_ha_jms(current_node):
    db_controller = DBController()
    jm_count = {}
    for node in db_controller.get_storage_nodes_by_cluster_id(current_node.cluster_id):
        if (node.get_id() == current_node.get_id() or node.status != StorageNode.STATUS_ONLINE  or
                node.is_secondary_node):
            continue
        if node.jm_device and node.jm_device.status == JMDevice.STATUS_ONLINE:
            jm_count[node.jm_device.get_id()] = 1 + jm_count.get(node.jm_device.get_id(), 0)
        for rem_jm_device in node.remote_jm_devices:
            if rem_jm_device.get_id() != current_node.jm_device.get_id():
                try:
                    if db_controller.get_jm_device_by_id(rem_jm_device.get_id()).status == JMDevice.STATUS_ONLINE:
                        jm_count[rem_jm_device.get_id()] = 1 + jm_count.get(rem_jm_device.get_id(), 0)
                except :
                    pass
    jm_count = dict(sorted(jm_count.items(), key=lambda x: x[1]))
    return list(jm_count.keys())[:2]


def get_node_jm_names(current_node):
    db_controller = DBController()
    jm_list = []
    if current_node.jm_device:
        jm_list.append(current_node.jm_device.jm_bdev)
    else:
        jm_list.append("JM_LOCAL")

    if current_node.enable_ha_jm:
        for jm_dev in current_node.remote_jm_devices[:2]:
            jm_list.append(jm_dev.remote_bdev)
    return jm_list


def get_secondary_nodes(current_node):
    db_controller = DBController()
    nodes = []
    for node in db_controller.get_storage_nodes_by_cluster_id(current_node.cluster_id):
        if node.get_id() != current_node.get_id() and node.is_secondary_node:
            nodes.append(node.get_id())
    return nodes


def create_lvstore(snode, ndcs, npcs, distr_bs, distr_chunk_bs, page_size_in_blocks, max_size, nodes):
    db_controller = DBController()
    lvstore_stack = []
    distrib_list = []
    distrib_vuids = []
    size = max_size // snode.number_of_distribs
    distr_page_size = (ndcs + npcs) * page_size_in_blocks
    cluster_sz = ndcs * page_size_in_blocks
    strip_size_kb = int((ndcs + npcs) * 2048)
    strip_size_kb = utils.nearest_upper_power_of_2(strip_size_kb)
    jm_vuid = 0
    jm_ids = []
    if snode.enable_ha_jm:
        jm_vuid = utils.get_random_vuid()
        jm_ids = get_next_ha_jms(snode)
        logger.debug(f"online_jms: {str(jm_ids)}")
        snode.remote_jm_devices = _connect_to_remote_jm_devs(snode, jm_ids)
        snode.jm_vuid = jm_vuid
        snode.write_to_db()

    for _ in range(snode.number_of_distribs):
        distrib_vuid = utils.get_random_vuid()
        while distrib_vuid in distrib_list:
            distrib_vuid = utils.get_random_vuid()

        distrib_name = f"distrib_{distrib_vuid}"
        lvs_name = f"LVS_{distrib_vuid}"
        lvstore_stack.extend(
            [
                {
                    "type": "bdev_distr",
                    "name": distrib_name,
                    "params": {
                        "name": distrib_name,
                        "jm_vuid": jm_vuid,
                        "vuid": distrib_vuid,
                        "ndcs": ndcs,
                        "npcs": npcs,
                        "num_blocks": size // distr_bs,
                        "block_size": distr_bs,
                        "chunk_size": distr_chunk_bs,
                        "pba_page_size": distr_page_size,
                    }
                }
            ]
        )
        distrib_list.append(distrib_name)
        distrib_vuids.append(distrib_vuid)


    if len(distrib_list) == 1:
        raid_device = distrib_list[0]
    else:
        raid_device = f"raid0_{jm_vuid}"
        lvstore_stack.append(
            {
                "type": "bdev_raid",
                "name": raid_device,
                "params": {
                    "name": raid_device,
                    "raid_level": "0",
                    "base_bdevs": distrib_list,
                    "strip_size_kb": strip_size_kb
                },
                "distribs_list": distrib_list,
                "jm_ids": jm_ids,
                "jm_vuid": jm_vuid
            }
        )

    lvs_name = f"LVS_{jm_vuid}"
    lvstore_stack.append(
        {
            "type": "bdev_lvstore",
            "name": lvs_name,
            "params": {
                "name": lvs_name,
                "bdev_name": raid_device,
                "cluster_sz": cluster_sz,
                "clear_method": "unmap",
                "num_md_pages_per_cluster_ratio": 1,
            }
        }
    )

    ret, err = _create_bdev_stack(snode, lvstore_stack)
    if err:
        logger.error(f"Failed to create lvstore on node {snode.get_id()}")
        logger.error(err)
        return False

    snode.lvstore = lvs_name
    snode.lvstore_stack = lvstore_stack
    snode.raid = raid_device
    snode.write_to_db()

    time.sleep(1)

    if snode.secondary_node_id:
        # creating lvstore on secondary
        sec_node_1 = db_controller.get_storage_node_by_id(snode.secondary_node_id)
        ret, err = _create_bdev_stack(sec_node_1, lvstore_stack, primary_node=snode)
        if err:
            logger.error(f"Failed to create lvstore on node {sec_node_1.get_id()}")
            logger.error(err)
            return False

        temp_rpc_client = RPCClient(
                sec_node_1.mgmt_ip, sec_node_1.rpc_port,
                sec_node_1.rpc_username, sec_node_1.rpc_password)
        time.sleep(5)
        ret = temp_rpc_client.bdev_examine(snode.raid)
        time.sleep(1)
        ret = temp_rpc_client.bdev_wait_for_examine()
        sec_node_1.write_to_db()

    return True


def _create_bdev_stack(snode, lvstore_stack=None, primary_node=False):
    rpc_client = RPCClient(snode.mgmt_ip, snode.rpc_port, snode.rpc_username, snode.rpc_password)

    created_bdevs = []
    if not lvstore_stack:
        # Restart case
        stack = snode.lvstore_stack
    else:
        stack = lvstore_stack

    node_bdevs = rpc_client.get_bdevs()
    if node_bdevs:
        node_bdev_names = [b['name'] for b in node_bdevs]
    else:
        node_bdev_names = []

    for bdev in stack:
        type = bdev['type']
        name = bdev['name']
        params = bdev['params']

        if name in node_bdev_names:
            continue

        elif type == "bdev_distr":
            if snode.is_secondary_node and primary_node:
                jm_list = []
                if primary_node.jm_device and primary_node.jm_device.status == JMDevice.STATUS_ONLINE:
                    bdev_name = f"remote_{primary_node.jm_device.jm_bdev}n1"
                    jm_list.append(bdev_name)
                else:
                    jm_list.append("JM_LOCAL")
                for jm_dev in primary_node.remote_jm_devices[:2]:
                    jm_list.append(jm_dev.remote_bdev)
                params['jm_names'] = jm_list
            else:
                params['jm_names'] = get_node_jm_names(snode)

            if snode.distrib_cpu_cores:
                distrib_cpu_mask = utils.decimal_to_hex_power_of_2(snode.distrib_cpu_cores[snode.distrib_cpu_index])
                params['distrib_cpu_mask'] = distrib_cpu_mask
                snode.distrib_cpu_index = (snode.distrib_cpu_index + 1) % len(snode.distrib_cpu_cores)
            ret = rpc_client.bdev_distrib_create(**params)
            if ret:
                ret = distr_controller.send_cluster_map_to_distr(snode, name)
                if not ret:
                    return False, "Failed to send cluster map"
                # time.sleep(1)

        elif type == "bdev_lvstore" and lvstore_stack and not snode.is_secondary_node:
            ret = rpc_client.create_lvstore(**params)

        elif type == "bdev_ptnonexcl":
            ret = rpc_client.bdev_PT_NoExcl_create(**params)

        elif type == "bdev_raid":

            # sync jm
            if snode.jm_vuid:
                ret = rpc_client.jc_explicit_synchronization(snode.jm_vuid)
                logger.info(f"JM Sync res: {ret}")
                time.sleep(3)

            distribs_list = bdev["distribs_list"]
            strip_size_kb = params["strip_size_kb"]
            ret = rpc_client.bdev_raid_create(name, distribs_list, strip_size_kb=strip_size_kb)

        else:
            logger.debug(f"Unknown BDev type: {type}")
            continue

        if ret:
            bdev['status'] = "created"
            created_bdevs.insert(0, bdev)
        else:
            if created_bdevs:
                # rollback
                _remove_bdev_stack(created_bdevs[::-1], rpc_client)
            return False, f"Failed to create BDev: {name}"

    return True, None


def _remove_bdev_stack(bdev_stack, rpc_client, remove_distr_only=False):
    for bdev in reversed(bdev_stack):
        if 'status' in bdev and bdev['status'] == 'deleted':
            continue
        type = bdev['type']
        name = bdev['name']
        if type == "bdev_distr":
            ret = rpc_client.bdev_distrib_delete(name)
        elif type == "bdev_raid":
            ret = rpc_client.bdev_raid_delete(name)
        elif type == "bdev_lvstore" and not remove_distr_only:
            ret = rpc_client.bdev_lvol_delete_lvstore(name)
        elif type == "bdev_ptnonexcl":
            ret = rpc_client.bdev_PT_NoExcl_delete(name)
        else:
            logger.debug(f"Unknown BDev type: {type}")
            continue
        if not ret:
            logger.error(f"Failed to delete BDev {name}")

        bdev['status'] = 'deleted'
        time.sleep(1)


def send_cluster_map(node_id):
    db_controller = DBController()
    snode = db_controller.get_storage_node_by_id(node_id)
    if not snode:
        logger.error(f"snode not found: {node_id}")
        return False

    logger.info("Sending cluster map")
    return distr_controller.send_cluster_map_to_node(snode)


def get_cluster_map(node_id):
    db_controller = DBController()
    snode = db_controller.get_storage_node_by_id(node_id)
    if not snode:
        logger.error(f"snode not found: {node_id}")
        return False

    distribs_list = []
    nodes = [snode]
    if snode.is_secondary_node:
        for node in db_controller.get_storage_nodes():
            if node.secondary_node_id == snode.get_id():
                for bdev in node.lvstore_stack:
                    type = bdev['type']
                    if type == "bdev_raid":
                        distribs_list.extend(bdev["distribs_list"])

    else:
        if snode.secondary_node_id:
            sec =  db_controller.get_storage_node_by_id(snode.secondary_node_id)
            if sec:
                nodes.append(sec)

        for bdev in snode.lvstore_stack:
            type = bdev['type']
            if type == "bdev_raid":
                distribs_list.extend(bdev["distribs_list"])

    for node in nodes:
        logger.info(f"getting cluster map from node: {node.get_id()}")
        rpc_client = RPCClient(node.mgmt_ip, node.rpc_port, node.rpc_username, node.rpc_password)
        for distr in distribs_list:
            ret = rpc_client.distr_get_cluster_map(distr)
            if not ret:
                logger.error(f"Failed to get distr cluster map: {distr}")
                return False
            logger.debug(ret)
            print("*"*100)
            print(distr)
            results, is_passed = distr_controller.parse_distr_cluster_map(ret)
            print(utils.print_table(results))
    return True


def make_sec_new_primary(node_id):
    db_controller = DBController()
    snode = db_controller.get_storage_node_by_id(node_id)
    if not snode:
        logger.error(f"snode not found: {node_id}")
        return False

    dev_order = get_next_cluster_device_order(db_controller, snode.cluster_id)
    for dev in snode.nvme_devices:
        if dev.status == NVMeDevice.STATUS_NEW:
            dev.cluster_device_order = dev_order
            dev_order += 1
    snode.write_to_db()

    for dev in snode.nvme_devices:
        if dev.status == NVMeDevice.STATUS_NEW:
            device_controller.device_set_state(dev.get_id(), NVMeDevice.STATUS_ONLINE)
            tasks_controller.add_new_device_mig_task(dev.get_id())

    for node in db_controller.get_storage_nodes_by_cluster_id(snode.cluster_id):
        if node.status == StorageNode.STATUS_ONLINE:
            send_cluster_map(node.get_id())

    time.sleep(5)
    for dev in snode.nvme_devices:
        if dev.status == NVMeDevice.STATUS_REMOVED:
            device_controller.device_set_failed(dev.get_id())

    snode = db_controller.get_storage_node_by_id(node_id)
    snode.primary_ip = snode.mgmt_ip
    snode.write_to_db(db_controller.kv_store)
    return True


def dump_lvstore(node_id):
    db_controller = DBController()

    snode = db_controller.get_storage_node_by_id(node_id)
    if not snode:
        logger.error(f"Can not find storage node: {node_id}")
        return False

    if not snode.lvstore:
        logger.error("Storage node does not have lvstore")
        return False

    rpc_client = RPCClient(snode.mgmt_ip, snode.rpc_port, snode.rpc_username, snode.rpc_password, timeout=180)
    logger.info(f"Dumping lvstore data on node: {snode.get_id()}")
    file_name = f"LVS_dump_{snode.hostname}_{snode.lvstore}_{str(datetime.datetime.now().isoformat())}.txt"
    file_path = f"/etc/simplyblock/{file_name}"
    ret = rpc_client.bdev_lvs_dump(snode.lvstore, file_path)
    if not ret:
        logger.error("faild to dump lvstore data")
        return False

    logger.info(f"LVS dump file path: {file_name}")
    snode_api = SNodeClient(f"{snode.mgmt_ip}:5000")
    file_content, _ = snode_api.get_file_content(file_name)

    return file_content<|MERGE_RESOLUTION|>--- conflicted
+++ resolved
@@ -2309,164 +2309,6 @@
     return True
 
 
-<<<<<<< HEAD
-# not used in AWS, must run on bare-metal servers
-def run_test_storage_device(kv_store, dev_name):
-    db_controller = DBController(kv_store)
-    baseboard_sn = utils.get_baseboard_sn()
-    snode = db_controller.get_storage_node_by_id(baseboard_sn)
-    if not snode:
-        logger.error("This storage node is not part of the cluster")
-        exit(1)
-
-    nvme_device = None
-    for node_nvme_device in snode.nvme_devices:
-        if node_nvme_device.device_name == dev_name:
-            nvme_device = node_nvme_device
-            break
-
-    if nvme_device is None:
-        logger.error("Device not found")
-        exit(1)
-
-    global_settings = db_controller.get_global_settings()
-    logger.debug("Running smart-log on device: %s", dev_name)
-    smart_log_data = _run_nvme_smart_log(dev_name)
-    if "critical_warning" in smart_log_data:
-        critical_warnings = smart_log_data["critical_warning"]
-        if critical_warnings > 0:
-            logger.info("Critical warnings found: %s on device: %s, setting drive to failed state" %
-                        (critical_warnings, dev_name))
-            nvme_device.status = NVMeDevice.STATUS_FAILED
-    logger.debug("Running smart-log-add on device: %s", dev_name)
-    additional_smart_log = _run_nvme_smart_log_add(dev_name)
-    program_fail_count = additional_smart_log['Device stats']['program_fail_count']['normalized']
-    erase_fail_count = additional_smart_log['Device stats']['erase_fail_count']['normalized']
-    crc_error_count = additional_smart_log['Device stats']['crc_error_count']['normalized']
-    if program_fail_count < global_settings.NVME_PROGRAM_FAIL_COUNT:
-        nvme_device.status = NVMeDevice.STATUS_FAILED
-        logger.info("program_fail_count: %s is below %s on drive: %s, setting drive to failed state",
-                    program_fail_count, global_settings.NVME_PROGRAM_FAIL_COUNT, dev_name)
-    if erase_fail_count < global_settings.NVME_ERASE_FAIL_COUNT:
-        nvme_device.status = NVMeDevice.STATUS_FAILED
-        logger.info("erase_fail_count: %s is below %s on drive: %s, setting drive to failed state",
-                    erase_fail_count, global_settings.NVME_ERASE_FAIL_COUNT, dev_name)
-    if crc_error_count < global_settings.NVME_CRC_ERROR_COUNT:
-        nvme_device.status = NVMeDevice.STATUS_FAILED
-        logger.info("crc_error_count: %s is below %s on drive: %s, setting drive to failed state",
-                    crc_error_count, global_settings.NVME_CRC_ERROR_COUNT, dev_name)
-
-    snode.write_to_db(kv_store)
-    logger.info("Done")
-
-
-# Deprecated
-def add_storage_device(dev_name, node_id, cluster_id):
-    db_controller = DBController()
-    kv_store = db_controller.kv_store
-    cluster = db_controller.get_cluster_by_id(cluster_id)
-    if not cluster:
-        logger.error("Cluster not found: %s", cluster_id)
-        return False
-
-    snode = db_controller.get_storage_node_by_id(node_id)
-    if not snode:
-        logger.error("Node is not part of the cluster: %s", node_id)
-        exit(1)
-
-    for node_nvme_device in snode.nvme_devices:
-        if node_nvme_device.device_name == dev_name:
-            logger.error("Device already added to the cluster")
-            exit(1)
-
-    nvme_devs = _get_nvme_list(cluster)
-    for device in nvme_devs:
-        if device.device_name == dev_name:
-            nvme_device = device
-            break
-    else:
-        logger.error("Device not found: %s", dev_name)
-        exit(1)
-
-    # running smart tests
-    logger.debug("Running smart-log on device: %s", dev_name)
-    smart_log_data = _run_nvme_smart_log(dev_name)
-    if "critical_warning" in smart_log_data:
-        critical_warnings = smart_log_data["critical_warning"]
-        if critical_warnings > 0:
-            logger.info("Critical warnings found: %s on device: %s" % (critical_warnings, dev_name))
-            exit(1)
-
-    logger.debug("Running smart-log-add on device: %s", dev_name)
-    additional_smart_log = _run_nvme_smart_log_add(dev_name)
-    program_fail_count = additional_smart_log['Device stats']['program_fail_count']['normalized']
-    erase_fail_count = additional_smart_log['Device stats']['erase_fail_count']['normalized']
-    crc_error_count = additional_smart_log['Device stats']['crc_error_count']['normalized']
-    if program_fail_count < constants.NVME_PROGRAM_FAIL_COUNT:
-        logger.info("program_fail_count: %s is below %s on drive: %s",
-                    program_fail_count, constants.NVME_PROGRAM_FAIL_COUNT, dev_name)
-        exit(1)
-    if erase_fail_count < constants.NVME_ERASE_FAIL_COUNT:
-        logger.info("erase_fail_count: %s is below %s on drive: %s",
-                    erase_fail_count, constants.NVME_ERASE_FAIL_COUNT, dev_name)
-        exit(1)
-    if crc_error_count < constants.NVME_CRC_ERROR_COUNT:
-        logger.info("crc_error_count: %s is below %s on drive: %s",
-                    crc_error_count, constants.NVME_CRC_ERROR_COUNT, dev_name)
-        exit(1)
-
-    logger.info("binding spdk drivers")
-    bind_spdk_driver(nvme_device.pcie_address)
-    time.sleep(1)
-
-    logger.info("init device in spdk")
-    # creating RPCClient instance
-    rpc_client = RPCClient(
-        snode.mgmt_ip,
-        snode.rpc_port,
-        snode.rpc_username,
-        snode.rpc_password)
-
-    # attach bdev controllers
-    logger.info("adding controller")
-    ret = rpc_client.bdev_nvme_controller_attach("nvme_ultr21a_%s" % nvme_device.sequential_number,
-                                                 nvme_device.pcie_address)
-    logger.debug(ret)
-
-    logger.debug("controllers list")
-    ret = rpc_client.bdev_nvme_controller_list()
-    logger.debug(ret)
-
-    # allocate bdevs
-    logger.info("Allocating bdevs")
-    ret = rpc_client.allocate_bdev(nvme_device.device_name, nvme_device.sequential_number)
-    logger.debug(ret)
-
-    # creating namespaces
-    logger.info("Creating namespaces")
-    ret = rpc_client.nvmf_subsystem_add_ns(snode.subsystem, nvme_device.device_name)
-    logger.debug(ret)
-
-    # set device new sequential number, increase node device count
-    nvme_device.sequential_number = snode.sequential_number
-    snode.sequential_number += nvme_device.partitions_count
-    snode.partitions_count += nvme_device.partitions_count
-    snode.nvme_devices.append(nvme_device)
-    snode.write_to_db(kv_store)
-
-    # create or update cluster map
-    logger.info("Updating cluster map")
-    cmap = db_controller.get_cluster_map()
-    cmap.recalculate_partitions()
-    logger.debug(cmap)
-    cmap.write_to_db(kv_store)
-
-    logger.info("Done")
-    return True
-
-
-=======
->>>>>>> 300f43f1
 def get_node_capacity(node_id, history, records_count=20, parse_sizes=True):
     db_controller = DBController()
     this_node = db_controller.get_storage_node_by_id(node_id)
