--- conflicted
+++ resolved
@@ -460,37 +460,10 @@
             logger.debug(f"Device is not online or unavailable: {nvme.get_id()}, status: {nvme.status}")
             continue
 
-<<<<<<< HEAD
-        test_name = f"{nvme.nvme_bdev}_test"
-        # create testing bdev
-        ret = rpc_client.bdev_passtest_create(test_name, nvme.nvme_bdev)
-        if not ret:
-            logger.error(f"Failed to create bdev: {test_name}")
-            return False
-        alceml_id = nvme.get_id()
-        alceml_name = device_controller.get_alceml_name(alceml_id)
-        logger.info(f"adding {alceml_name}")
-        pba_init_mode = 3
-        if after_restart:
-            pba_init_mode = 2
-        ret = rpc_client.bdev_alceml_create(alceml_name, test_name, alceml_id, pba_init_mode=pba_init_mode,
-                                            dev_cpu_mask=snode.dev_cpu_mask)
-        if not ret:
-            logger.error(f"Failed to create alceml bdev: {alceml_name}")
-            return False
-
-        # create jm
-        if nvme.jm_bdev:
-            ret = rpc_client.bdev_jm_create(nvme.jm_bdev, alceml_name,
-                                            dev_cpu_mask=snode.dev_cpu_mask)
-            if not ret:
-                logger.error(f"Failed to create JM bdev: {nvme.jm_bdev}")
-=======
         if nvme.status == NVMeDevice.STATUS_JM:
             jm_device = _create_jm_stack_on_device(rpc_client, nvme, snode, after_restart=False)
             if not jm_device:
                 logger.error(f"Failed to create JM device")
->>>>>>> 5f6064fd
                 return False
             snode.jm_device = jm_device
         else:
@@ -577,14 +550,9 @@
 
 
 def add_node(cluster_id, node_ip, iface_name, data_nics_list,
-<<<<<<< HEAD
-             spdk_mem, spdk_image=None, spdk_debug=False,
-             small_pool_count=0, large_pool_count=0, small_bufsize=0, large_bufsize=0, jm_device_pcie=None):
-=======
              max_lvol, max_snap, max_prov, spdk_image=None, spdk_debug=False,
              small_bufsize=0, large_bufsize=0,
              num_partitions_per_dev=0, jm_percent=0, number_of_devices=0):
->>>>>>> 5f6064fd
     db_controller = DBController()
     kv_store = db_controller.kv_store
 
@@ -706,27 +674,6 @@
         logger.error(f"Not enough memory for the provided max_lvo: {max_lvol}, max_snap: {max_snap}, max_prov: {max_prov}.. Exiting")
         return False
 
-    # Tune cpu maks parameters
-    cpu_count = node_info["cpu_count"]
-    pollers_mask = ""
-    app_thread_mask = ""
-    dev_cpu_mask = ""
-    if cpu_count < 8:
-        mask = (1 << (cpu_count - 1)) - 1
-        mask <<= 1
-        spdk_cpu_mask = f'0x{mask:X}'
-        os_cores = [0]
-    else:
-        os_cores, nvme_pollers_cores, app_thread_core, dev_cpu_cores = \
-            utils.calculate_core_allocation(cpu_count)
-        spdk_cores = nvme_pollers_cores + app_thread_core + dev_cpu_cores
-
-        pollers_mask = utils.generate_mask(nvme_pollers_cores)
-        app_thread_mask = utils.generate_mask(app_thread_core)
-        spdk_cpu_mask = utils.generate_mask(spdk_cores)
-        dev_cpu_mask = utils.generate_mask(dev_cpu_cores)
-
-
     logger.info("Joining docker swarm...")
     cluster_docker = utils.get_docker_client(cluster_id)
     cluster_ip = cluster_docker.info()["Swarm"]["NodeAddr"]
@@ -810,10 +757,7 @@
     snode.write_to_db(kv_store)
     snode.app_thread_mask = app_thread_mask or ""
     snode.pollers_mask = pollers_mask or ""
-<<<<<<< HEAD
-=======
     snode.nvme_pollers_cores = nvme_pollers_cores or []
->>>>>>> 5f6064fd
     snode.dev_cpu_mask = dev_cpu_mask or ""
     snode.os_cores = os_cores or []
 
@@ -1100,14 +1044,7 @@
     logger.info(f"Node info: {node_info}")
 
     logger.info("Restarting SPDK")
-<<<<<<< HEAD
-    mem = snode.spdk_mem
-    if spdk_mem:
-        mem = spdk_mem
-        snode.spdk_mem = mem
-=======
-
->>>>>>> 5f6064fd
+
     img = snode.spdk_image
     if max_lvol:
         snode.max_lvol = max_lvol
@@ -1175,11 +1112,7 @@
 
     cluster_docker = utils.get_docker_client(snode.cluster_id)
     cluster_ip = cluster_docker.info()["Swarm"]["NodeAddr"]
-<<<<<<< HEAD
-    results, err = snode_api.spdk_process_start(snode.spdk_cpu_mask, mem, img, spdk_debug, cluster_ip)
-=======
     results, err = snode_api.spdk_process_start(snode.spdk_cpu_mask, spdk_mem, img, spdk_debug, cluster_ip)
->>>>>>> 5f6064fd
 
     if not results:
         logger.error(f"Failed to start spdk: {err}")
