--- conflicted
+++ resolved
@@ -456,12 +456,6 @@
     if snode.alceml_worker_cpu_cores:
         alceml_worker_cpu_mask = utils.decimal_to_hex_power_of_2(snode.alceml_worker_cpu_cores[snode.alceml_worker_cpu_index])
         snode.alceml_worker_cpu_index = (snode.alceml_worker_cpu_index + 1) % len(snode.alceml_worker_cpu_cores)
-<<<<<<< HEAD
-    cluster = db_controller.get_cluster_by_id(snode.cluster_id)
-    ret = rpc_client.bdev_alceml_create(alceml_name, nvme_bdev, alceml_id, pba_init_mode=pba_init_mode,
-                                        alceml_cpu_mask=alceml_cpu_mask, alceml_worker_cpu_mask=alceml_worker_cpu_mask,
-                                        pba_page_size=cluster.page_size_in_blocks)
-=======
 
     cluster = db_controller.get_cluster_by_id(snode.cluster_id)
     write_protection = False
@@ -469,8 +463,7 @@
         write_protection = True
     ret = rpc_client.bdev_alceml_create(alceml_name, nvme_bdev, alceml_id, pba_init_mode=pba_init_mode,
                                         alceml_cpu_mask=alceml_cpu_mask, alceml_worker_cpu_mask=alceml_worker_cpu_mask,
-                                        write_protection=write_protection)
->>>>>>> 3d6e06d6
+                                        pba_page_size=cluster.page_size_in_blocks, write_protection=write_protection)
     if not ret:
         logger.error(f"Failed to create alceml bdev: {alceml_name}")
         return False
