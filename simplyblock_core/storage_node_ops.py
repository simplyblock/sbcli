# coding=utf- 8
import datetime
import json
import os

import threading

import time
import uuid
from concurrent.futures.thread import ThreadPoolExecutor

import docker

from simplyblock_core import constants, scripts, distr_controller, cluster_ops
from simplyblock_core import utils
from simplyblock_core.constants import LINUX_DRV_MASS_STORAGE_NVME_TYPE_ID, LINUX_DRV_MASS_STORAGE_ID
from simplyblock_core.controllers import lvol_controller, storage_events, snapshot_controller, device_events, \
    device_controller, tasks_controller, health_controller, tcp_ports_events
from simplyblock_core.db_controller import DBController
from simplyblock_core.models.iface import IFace
from simplyblock_core.models.job_schedule import JobSchedule
from simplyblock_core.models.lvol_model import LVol
from simplyblock_core.models.nvme_device import NVMeDevice, JMDevice
from simplyblock_core.models.storage_node import StorageNode
from simplyblock_core.models.cluster import Cluster
from simplyblock_core.rpc_client import RPCClient, RPCException
from simplyblock_core.snode_client import SNodeClient, SNodeClientException
from simplyblock_web import node_utils
from simplyblock_core.utils import addNvmeDevices
from simplyblock_core.utils import pull_docker_image_with_retry


logger = utils.get_logger(__name__)


def get_next_cluster_device_order(db_controller, cluster_id):
    max_order = 0
    found = False
    for node in db_controller.get_storage_nodes_by_cluster_id(cluster_id):
        for dev in node.nvme_devices:
            found = True
            max_order = max(max_order, dev.cluster_device_order)
    if found:
        return max_order + 1
    return 0


def get_next_physical_device_order(snode):
    db_controller = DBController()
    used_labels = []
    for node in db_controller.get_storage_nodes_by_cluster_id(snode.cluster_id):
        if node.physical_label > 0:
            if node.mgmt_ip == snode.mgmt_ip:
                return node.physical_label
            else:
                used_labels.append(node.physical_label)

    next_label = 1
    while next_label in used_labels:
        next_label += 1
    return next_label


def _search_for_partitions(rpc_client, nvme_device):
    partitioned_devices = []
    for bdev in rpc_client.get_bdevs():
        name = bdev['name']
        if name.startswith(f"{nvme_device.nvme_bdev}p"):
            new_dev = NVMeDevice(nvme_device.to_dict())
            new_dev.uuid = str(uuid.uuid4())
            new_dev.device_name = name
            new_dev.nvme_bdev = name
            new_dev.is_partition = True
            new_dev.size = bdev['block_size'] * bdev['num_blocks']
            partitioned_devices.append(new_dev)
    return partitioned_devices


def _create_jm_stack_on_raid(rpc_client, jm_nvme_bdevs, snode, after_restart):
    raid_bdev = f"raid_jm_{snode.get_id()}"
    if len(jm_nvme_bdevs) > 1:
        raid_level = "1"
        ret = rpc_client.bdev_raid_create(raid_bdev, jm_nvme_bdevs, raid_level)
        if not ret:
            logger.error(f"Failed to create raid_jm_{snode.get_id()}")
            return False
    else:
        raid_bdev = jm_nvme_bdevs[0]

    alceml_id = snode.get_id()
    alceml_name = f"alceml_jm_{snode.get_id()}"
    nvme_bdev = raid_bdev

    db_controller = DBController()
    cluster = db_controller.get_cluster_by_id(snode.cluster_id)
    ret = snode.create_alceml(
        alceml_name, nvme_bdev, alceml_id,
        pba_init_mode=1 if after_restart else 3,
        pba_page_size=cluster.page_size_in_blocks,
        full_page_unmap=cluster.full_page_unmap
    )

    if not ret:
        logger.error(f"Failed to create alceml bdev: {alceml_name}")
        return False

    jm_bdev = f"jm_{snode.get_id()}"
    ret = rpc_client.bdev_jm_create(jm_bdev, alceml_name, jm_cpu_mask=snode.jm_cpu_mask)
    if not ret:
        logger.error(f"Failed to create {jm_bdev}")
        return False

    pt_name = ""
    subsystem_nqn = ""
    IP = ""
    if snode.enable_ha_jm:
        # add pass through
        pt_name = f"{jm_bdev}_PT"
        ret = rpc_client.bdev_PT_NoExcl_create(pt_name, jm_bdev)
        if not ret:
            logger.error(f"Failed to create pt noexcl bdev: {pt_name}")
            return False

        subsystem_nqn = snode.subsystem + ":dev:" + jm_bdev
        logger.info("creating subsystem %s", subsystem_nqn)
        ret = rpc_client.subsystem_create(subsystem_nqn, 'sbcli-cn', jm_bdev)
        logger.info(f"add {pt_name} to subsystem")
        ret = rpc_client.nvmf_subsystem_add_ns(subsystem_nqn, pt_name)
        if not ret:
            logger.error(f"Failed to add: {pt_name} to the subsystem: {subsystem_nqn}")
            return False

        IP = None
        for iface in snode.data_nics:
            if iface.ip4_address:
                tr_type = iface.get_transport_type()
                logger.info("adding listener for %s on IP %s" % (subsystem_nqn, iface.ip4_address))
                ret = rpc_client.listeners_create(subsystem_nqn, tr_type, iface.ip4_address, snode.nvmf_port)
                IP = iface.ip4_address
                break

    ret = rpc_client.get_bdevs(raid_bdev)

    return JMDevice({
        'uuid': alceml_id,
        'device_name': jm_bdev,
        'size': ret[0]["block_size"] * ret[0]["num_blocks"],
        'status': JMDevice.STATUS_ONLINE,
        'jm_nvme_bdev_list': jm_nvme_bdevs,
        'raid_bdev': raid_bdev,
        'alceml_bdev': alceml_name,
        'alceml_name': alceml_name,
        'jm_bdev': jm_bdev,
        'pt_bdev': pt_name,
        'nvmf_nqn': subsystem_nqn,
        'nvmf_ip': IP,
        'nvmf_port': snode.nvmf_port,
    })


def _create_jm_stack_on_device(rpc_client, nvme, snode, after_restart):
    alceml_id = nvme.get_id()
    alceml_name = device_controller.get_alceml_name(alceml_id)
    db_controller = DBController()
    nvme_bdev = nvme.nvme_bdev
    test_name = ""
    if snode.enable_test_device:
        test_name = f"{nvme.nvme_bdev}_test"
        ret = rpc_client.bdev_passtest_create(test_name, nvme.nvme_bdev)
        if not ret:
            logger.error(f"Failed to create passtest bdev {test_name}")
            return False
        nvme_bdev = test_name

    cluster = db_controller.get_cluster_by_id(snode.cluster_id)
    ret = snode.create_alceml(
        alceml_name, nvme_bdev, alceml_id,
        pba_init_mode=1 if after_restart else 3,
        pba_page_size=cluster.page_size_in_blocks,
        full_page_unmap=cluster.full_page_unmap
    )

    if not ret:
        logger.error(f"Failed to create alceml bdev: {alceml_name}")
        return False

    jm_bdev = f"jm_{snode.get_id()}"
    ret = rpc_client.bdev_jm_create(jm_bdev, alceml_name, jm_cpu_mask=snode.jm_cpu_mask)
    if not ret:
        logger.error(f"Failed to create {jm_bdev}")
        return False

    pt_name = ""
    subsystem_nqn = ""
    IP = ""
    if snode.enable_ha_jm:
        # add pass through
        pt_name = f"{jm_bdev}_PT"
        ret = rpc_client.bdev_PT_NoExcl_create(pt_name, jm_bdev)
        if not ret:
            logger.error(f"Failed to create pt noexcl bdev: {pt_name}")
            return False

        subsystem_nqn = snode.subsystem + ":dev:" + jm_bdev
        logger.info("creating subsystem %s", subsystem_nqn)
        ret = rpc_client.subsystem_create(subsystem_nqn, 'sbcli-cn', jm_bdev)
        logger.info(f"add {pt_name} to subsystem")
        ret = rpc_client.nvmf_subsystem_add_ns(subsystem_nqn, pt_name)
        if not ret:
            logger.error(f"Failed to add: {pt_name} to the subsystem: {subsystem_nqn}")
            return False

        IP = None
        for iface in snode.data_nics:
            if iface.ip4_address:
                tr_type = iface.get_transport_type()
                logger.info("adding listener for %s on IP %s" % (subsystem_nqn, iface.ip4_address))
                ret = rpc_client.listeners_create(subsystem_nqn, tr_type, iface.ip4_address, snode.nvmf_port)
                IP = iface.ip4_address
                break

    return JMDevice({
        'uuid': alceml_id,
        'device_name': jm_bdev,
        'size': nvme.size,
        'status': JMDevice.STATUS_ONLINE,
        'alceml_bdev': alceml_name,
        'alceml_name': alceml_name,
        'nvme_bdev': nvme.nvme_bdev,
        "serial_number": nvme.serial_number,
        "device_data_dict": nvme.to_dict(),
        'jm_bdev': jm_bdev,
        'testing_bdev': test_name,
        'pt_bdev': pt_name,
        'nvmf_nqn': subsystem_nqn,
        'nvmf_ip': IP,
        'nvmf_port': snode.nvmf_port,
    })


def _create_storage_device_stack(rpc_client, nvme, snode, after_restart):
    db_controller = DBController()
    nvme_bdev = nvme.nvme_bdev
    if snode.enable_test_device:
        test_name = f"{nvme.nvme_bdev}_test"
        ret = rpc_client.bdev_passtest_create(test_name, nvme_bdev)
        if not ret:
            logger.error(f"Failed to create passtest bdev {test_name}")
            return None
        nvme_bdev = test_name
    alceml_id = nvme.get_id()
    alceml_name = device_controller.get_alceml_name(alceml_id)

    cluster = db_controller.get_cluster_by_id(snode.cluster_id)

    ret = snode.create_alceml(
        alceml_name, nvme_bdev, alceml_id,
        pba_init_mode=1 if (after_restart and nvme.status != NVMeDevice.STATUS_NEW) else 3,
        write_protection=cluster.distr_ndcs > 1,
        pba_page_size=cluster.page_size_in_blocks,
        full_page_unmap=cluster.full_page_unmap
    )

    if not ret:
        logger.error(f"Failed to create alceml bdev: {alceml_name}")
        return None
    alceml_bdev = alceml_name
    qos_bdev = ""
    # Add qos bdev device
    if cluster.enable_qos:
        inflight_io_threshold = cluster.inflight_io_threshold
        qos_bdev = f"{alceml_name}_qos"
        ret = rpc_client.qos_vbdev_create(qos_bdev, alceml_name, inflight_io_threshold)
        if not ret:
            logger.error(f"Failed to create qos bdev: {qos_bdev}")
            return None
        alceml_bdev = qos_bdev

    # add pass through
    pt_name = f"{alceml_name}_PT"
    ret = rpc_client.bdev_PT_NoExcl_create(pt_name, alceml_bdev)
    if not ret:
        logger.error(f"Failed to create pt noexcl bdev: {pt_name}")
        return None

    subsystem_nqn = snode.subsystem + ":dev:" + alceml_id
    logger.info("creating subsystem %s", subsystem_nqn)
    ret = rpc_client.subsystem_create(subsystem_nqn, 'sbcli-cn', alceml_id)
    IP = None
    for iface in snode.data_nics:
        if iface.ip4_address:
            tr_type = iface.get_transport_type()
            logger.info("adding listener for %s on IP %s" % (subsystem_nqn, iface.ip4_address))
            ret = rpc_client.listeners_create(subsystem_nqn, tr_type, iface.ip4_address, snode.nvmf_port)
            IP = iface.ip4_address
            break
    logger.info(f"add {pt_name} to subsystem")
    ret = rpc_client.nvmf_subsystem_add_ns(subsystem_nqn, pt_name)
    if not ret:
        logger.error(f"Failed to add: {pt_name} to the subsystem: {subsystem_nqn}")
        return None
    # if snode.enable_test_device:
    #     nvme.testing_bdev = test_name
    nvme.alceml_bdev = alceml_bdev
    nvme.pt_bdev = pt_name
    nvme.qos_bdev = qos_bdev
    nvme.alceml_name = alceml_name
    nvme.nvmf_nqn = subsystem_nqn
    nvme.nvmf_ip = IP
    nvme.nvmf_port = snode.nvmf_port
    nvme.io_error = False
    # if nvme.status != NVMeDevice.STATUS_NEW:
    #     nvme.status = NVMeDevice.STATUS_ONLINE
    return nvme


def _create_device_partitions(rpc_client, nvme, snode, num_partitions_per_dev, jm_percent, partition_size=0):
    nbd_device = rpc_client.nbd_start_disk(nvme.nvme_bdev)
    time.sleep(3)
    if not nbd_device:
        logger.error("Failed to start nbd dev")
        return False
    snode_api = SNodeClient(snode.api_endpoint)
    partition_percent = 0
    if partition_size:
        partition_percent = int(partition_size * 100 / nvme.size)

    result, error = snode_api.make_gpt_partitions(nbd_device, jm_percent, num_partitions_per_dev, partition_percent)
    if error:
        logger.error("Failed to make partitions")
        logger.error(error)
        return False
    time.sleep(3)
    rpc_client.nbd_stop_disk(nbd_device)
    time.sleep(1)
    rpc_client.bdev_nvme_detach_controller(nvme.nvme_controller)
    time.sleep(1)
    rpc_client.bdev_nvme_controller_attach(nvme.nvme_controller, nvme.pcie_address)
    time.sleep(1)
    rpc_client.bdev_examine(nvme.nvme_bdev)
    time.sleep(1)
    return True


def _prepare_cluster_devices_partitions(snode, devices):
    db_controller = DBController()
    rpc_client = RPCClient(
        snode.mgmt_ip, snode.rpc_port,
        snode.rpc_username, snode.rpc_password)

    new_devices = []
    jm_devices = []
    dev_order = get_next_cluster_device_order(db_controller, snode.cluster_id)
    bdevs_names = [d['name'] for d in rpc_client.get_bdevs()]
    for index, nvme in enumerate(devices):
        if nvme.status == "not_found":
            continue

        if nvme.status not in [NVMeDevice.STATUS_ONLINE, NVMeDevice.STATUS_NEW]:
            logger.debug(f"Device is skipped: {nvme.get_id()}, status: {nvme.status}")
            new_devices.append(nvme)
            continue

        if nvme.is_partition:
            dev_part = f"{nvme.nvme_bdev[:-2]}p1"
            if dev_part in bdevs_names:
                if dev_part not in jm_devices:
                    jm_devices.append(dev_part)

            new_device = _create_storage_device_stack(rpc_client, nvme, snode, after_restart=False)
            if not new_device:
                logger.error("failed to create dev stack")
                return False
            new_devices.append(new_device)
            if new_device.status == NVMeDevice.STATUS_ONLINE:
                device_events.device_create(new_device)

        else:
            # look for partitions
            partitioned_devices = _search_for_partitions(rpc_client, nvme)
            logger.debug("partitioned_devices")
            logger.debug(partitioned_devices)
            if len(partitioned_devices) == (1 + snode.num_partitions_per_dev):
                logger.info("Partitioned devices found")
            else:
                logger.info(f"Creating partitions for {nvme.nvme_bdev}")
                _create_device_partitions(rpc_client, nvme, snode, snode.num_partitions_per_dev, snode.jm_percent,
                                          snode.partition_size)
                partitioned_devices = _search_for_partitions(rpc_client, nvme)
                if len(partitioned_devices) == (1 + snode.num_partitions_per_dev):
                    logger.info("Device partitions created")
                else:
                    logger.error("Failed to create partitions")
                    return False

            jm_devices.append(partitioned_devices.pop(0).nvme_bdev)

            for dev in partitioned_devices:
                ret = _create_storage_device_stack(rpc_client, dev, snode, after_restart=False)
                if not ret:
                    logger.error("failed to create dev stack")
                    return False
                if dev.status == NVMeDevice.STATUS_ONLINE:
                    if dev.cluster_device_order < 0:
                        dev.cluster_device_order = dev_order
                        dev_order += 1
                    device_events.device_create(dev)
                new_devices.append(dev)

    snode.nvme_devices = new_devices

    if jm_devices:
        jm_device = _create_jm_stack_on_raid(rpc_client, jm_devices, snode, after_restart=False)
        if not jm_device:
            logger.error("Failed to create JM device")
            return False

        snode.jm_device = jm_device

    return True


def _prepare_cluster_devices_jm_on_dev(snode, devices):
    db_controller = DBController()
    if not devices:
        return True

    # Set device cluster order
    dev_order = get_next_cluster_device_order(db_controller, snode.cluster_id)
    rpc_client = RPCClient(snode.mgmt_ip, snode.rpc_port, snode.rpc_username, snode.rpc_password)
    new_devices = []
    for index, nvme in enumerate(devices):
        if nvme.status == "not_found":
            continue

        if nvme.status == NVMeDevice.STATUS_JM:
            jm_device = _create_jm_stack_on_device(rpc_client, nvme, snode, after_restart=False)
            if not jm_device:
                logger.error("Failed to create JM device")
                return False
            snode.jm_device = jm_device
            continue

        new_devices.append(nvme)
        if nvme.status not in [NVMeDevice.STATUS_ONLINE, NVMeDevice.STATUS_NEW, NVMeDevice.STATUS_READONLY]:
            logger.debug(f"Device is not online : {nvme.get_id()}, status: {nvme.status}")
        else:
            ret = _create_storage_device_stack(rpc_client, nvme, snode, after_restart=False)
            if not ret:
                logger.error("failed to create dev stack")
                return False
            if nvme.status == NVMeDevice.STATUS_ONLINE:
                if nvme.cluster_device_order < 0:
                    nvme.cluster_device_order = dev_order
                    dev_order += 1
                device_events.device_create(nvme)

    snode.nvme_devices = new_devices
    return True


def _prepare_cluster_devices_on_restart(snode, clear_data=False):
    db_controller = DBController()

    new_devices = []

    rpc_client = RPCClient(
        snode.mgmt_ip, snode.rpc_port,
        snode.rpc_username, snode.rpc_password, timeout=5 * 60)

    thread_list = []
    for index, nvme in enumerate(snode.nvme_devices):
        if nvme.status == NVMeDevice.STATUS_JM:
            continue

        new_devices.append(nvme)

        if nvme.status not in [NVMeDevice.STATUS_ONLINE, NVMeDevice.STATUS_UNAVAILABLE,
                               NVMeDevice.STATUS_READONLY, NVMeDevice.STATUS_NEW, NVMeDevice.STATUS_CANNOT_ALLOCATE]:
            logger.debug(f"Device is skipped: {nvme.get_id()}, status: {nvme.status}")
            continue

        t = threading.Thread(
            target=_create_storage_device_stack,
            args=(rpc_client, nvme, snode, not clear_data,))
        thread_list.append(t)

    for thread in thread_list:
        thread.start()

    for thread in thread_list:
        thread.join()

    snode.nvme_devices = new_devices
    snode.write_to_db()

    # prepare JM device
    jm_device = snode.jm_device
    if jm_device is None or jm_device.status == JMDevice.STATUS_REMOVED:
        return True

    if not jm_device or not jm_device.uuid:
        return True

    jm_device.status = JMDevice.STATUS_UNAVAILABLE

    if jm_device.jm_nvme_bdev_list:
        all_bdevs_found = True
        for bdev_name in jm_device.jm_nvme_bdev_list:
            ret = rpc_client.get_bdevs(bdev_name)
            if not ret:
                logger.error(f"BDev not found: {bdev_name}")
                all_bdevs_found = False
                break

        if all_bdevs_found:
            ret = _create_jm_stack_on_raid(rpc_client, jm_device.jm_nvme_bdev_list, snode, after_restart=not clear_data)
            if not ret:
                logger.error("Failed to create JM device")
                return False


    else:
        nvme_bdev = jm_device.nvme_bdev
        if snode.enable_test_device:
            ret = rpc_client.bdev_passtest_create(jm_device.testing_bdev, jm_device.nvme_bdev)
            if not ret:
                logger.error(f"Failed to create passtest bdev {jm_device.testing_bdev}")
                return False
            nvme_bdev = jm_device.testing_bdev

        cluster = db_controller.get_cluster_by_id(snode.cluster_id)
        ret = snode.create_alceml(
            jm_device.alceml_bdev, nvme_bdev, jm_device.get_id(),
            pba_init_mode=3 if clear_data else 1,
            pba_page_size=cluster.page_size_in_blocks,
            full_page_unmap=cluster.full_page_unmap
        )

        if not ret:
            logger.error(f"Failed to create alceml bdev: {jm_device.alceml_bdev}")
            return False

        jm_bdev = f"jm_{snode.get_id()}"
        ret = rpc_client.bdev_jm_create(jm_bdev, jm_device.alceml_bdev, jm_cpu_mask=snode.jm_cpu_mask)
        if not ret:
            logger.error(f"Failed to create {jm_bdev}")
            return False

        if snode.enable_ha_jm:
            # add pass through
            pt_name = f"{jm_bdev}_PT"
            ret = rpc_client.bdev_PT_NoExcl_create(pt_name, jm_bdev)
            if not ret:
                logger.error(f"Failed to create pt noexcl bdev: {pt_name}")
                return False

            cluster = db_controller.get_cluster_by_id(snode.cluster_id)
            subsystem_nqn = snode.subsystem + ":dev:" + jm_bdev
            logger.info("creating subsystem %s", subsystem_nqn)
            ret = rpc_client.subsystem_create(subsystem_nqn, 'sbcli-cn', jm_bdev)
            logger.info(f"add {pt_name} to subsystem")
            ret = rpc_client.nvmf_subsystem_add_ns(subsystem_nqn, pt_name)
            if not ret:
                logger.error(f"Failed to add: {pt_name} to the subsystem: {subsystem_nqn}")
                return False

            for iface in snode.data_nics:
                if iface.ip4_address:
                    tr_type = iface.get_transport_type()
                    logger.info("adding listener for %s on IP %s" % (subsystem_nqn, iface.ip4_address))
                    ret = rpc_client.listeners_create(subsystem_nqn, tr_type, iface.ip4_address, snode.nvmf_port)
                    break

    return True


def _connect_to_remote_devs(this_node, force_conect_restarting_nodes=False):
    db_controller = DBController()

    rpc_client = RPCClient(
        this_node.mgmt_ip, this_node.rpc_port,
        this_node.rpc_username, this_node.rpc_password, timeout=3, retry=1)

    node_bdevs = rpc_client.get_bdevs()
    if node_bdevs:
        node_bdev_names = [b['name'] for b in node_bdevs]
    else:
        node_bdev_names = []

    remote_devices = []

    allowed_node_statuses = [StorageNode.STATUS_ONLINE, StorageNode.STATUS_DOWN]
    allowed_dev_statuses = [NVMeDevice.STATUS_ONLINE, NVMeDevice.STATUS_READONLY, NVMeDevice.STATUS_CANNOT_ALLOCATE]

    if force_conect_restarting_nodes:
        allowed_node_statuses.append(StorageNode.STATUS_RESTARTING)
        allowed_dev_statuses.append(NVMeDevice.STATUS_UNAVAILABLE)

    nodes = db_controller.get_storage_nodes_by_cluster_id(this_node.cluster_id)
    # connect to remote devs
    for node_index, node in enumerate(nodes):
        if node.get_id() == this_node.get_id() or node.status not in allowed_node_statuses:
            continue
        logger.info(f"Connecting to node {node.get_id()}")
        for index, dev in enumerate(node.nvme_devices):

            if dev.status not in allowed_dev_statuses:
                logger.debug(f"Device is not online: {dev.get_id()}, status: {dev.status}")
                continue

            if not dev.alceml_bdev:
                logger.error(f"device alceml bdev not found!, {dev.get_id()}")
                continue
            name = f"remote_{dev.alceml_bdev}"
            bdev_name = f"{name}n1"
            if bdev_name in node_bdev_names:
                logger.info(f"bdev found {bdev_name}")
            else:
                # if rpc_client.bdev_nvme_controller_list(name):
                #     logger.info(f"detaching {name} from {this_node.get_id()}")
                #     rpc_client.bdev_nvme_detach_controller(name)
                #     time.sleep(1)

                logger.info(f"Connecting {name} to {this_node.get_id()}")
                rpc_client.bdev_nvme_attach_controller_tcp(name, dev.nvmf_nqn, dev.nvmf_ip, dev.nvmf_port)
                ret = rpc_client.get_bdevs(bdev_name)
                if not ret:
                    logger.error(f"Failed to connect to device: {dev.get_id()}")
                    continue
            dev.remote_bdev = bdev_name
            remote_devices.append(dev)
            # distr_controller.send_dev_status_event(dev, dev.status, this_node)
    return remote_devices


def _connect_to_remote_jm_devs(this_node, jm_ids=None):
    db_controller = DBController()

    rpc_client = RPCClient(
        this_node.mgmt_ip, this_node.rpc_port,
        this_node.rpc_username, this_node.rpc_password, timeout=5, retry=2)

    node_bdevs = rpc_client.get_bdevs()
    if node_bdevs:
        node_bdev_names = [b['name'] for b in node_bdevs]
    else:
        node_bdev_names = []
    remote_devices = []
    if jm_ids:
        for jm_id in jm_ids:
            jm_dev = db_controller.get_jm_device_by_id(jm_id)
            if jm_dev:
                remote_devices.append(jm_dev)

    if this_node.jm_ids:
        for jm_id in this_node.jm_ids:
            jm_dev = db_controller.get_jm_device_by_id(jm_id)
            if jm_dev and jm_dev not in remote_devices:
                remote_devices.append(jm_dev)

    if this_node.lvstore_stack_secondary_1:
        org_node = db_controller.get_storage_node_by_id(this_node.lvstore_stack_secondary_1)
        if org_node:
            if org_node.jm_device and org_node.jm_device.status == JMDevice.STATUS_ONLINE:
                remote_devices.append(org_node.jm_device)
            for jm_id in org_node.jm_ids:
                jm_dev = db_controller.get_jm_device_by_id(jm_id)
                if jm_dev and jm_dev not in remote_devices:
                    remote_devices.append(jm_dev)

    if len(remote_devices) < 2:
        for node in db_controller.get_storage_nodes_by_cluster_id(this_node.cluster_id):
            if node.get_id() == this_node.get_id() or node.status != StorageNode.STATUS_ONLINE:
                continue
            if node.jm_device and node.jm_device.status == JMDevice.STATUS_ONLINE:
                remote_devices.append(node.jm_device)

    new_devs = []
    for jm_dev in remote_devices:
        if not jm_dev.jm_bdev:
            continue

        org_dev = None
        org_dev_node = None
        for node in db_controller.get_storage_nodes():
            if node.jm_device and node.jm_device.get_id() == jm_dev.get_id():
                org_dev = node.jm_device
                org_dev_node = node
                break

        if not org_dev or org_dev in new_devs or org_dev_node.get_id() == this_node.get_id():
            continue

        name = f"remote_{org_dev.jm_bdev}"
        bdev_name = f"{name}n1"
        org_dev.remote_bdev = bdev_name

        if org_dev.status == NVMeDevice.STATUS_ONLINE:

            if bdev_name in node_bdev_names:
                logger.debug(f"bdev found {bdev_name}")
                org_dev.status = JMDevice.STATUS_ONLINE
                new_devs.append(org_dev)
            elif org_dev_node.status == StorageNode.STATUS_ONLINE:
                if rpc_client.bdev_nvme_controller_list(name):
                    logger.info(f"detaching {name} from {this_node.get_id()}")
                    rpc_client.bdev_nvme_detach_controller(name)
                    time.sleep(1)

                logger.info(f"Connecting {name} to {this_node.get_id()}")
                ret = rpc_client.bdev_nvme_attach_controller_tcp(
                    name, org_dev.nvmf_nqn, org_dev.nvmf_ip, org_dev.nvmf_port)
                if ret:
                    org_dev.status = JMDevice.STATUS_ONLINE
                else:
                    logger.error(f"failed to connect to remote JM {name}")
                    org_dev.status = JMDevice.STATUS_UNAVAILABLE
                new_devs.append(org_dev)
            else:
                org_dev.status = JMDevice.STATUS_UNAVAILABLE
                new_devs.append(org_dev)

        else:
            # if bdev_name in node_bdev_names:
            #     logger.debug(f"bdev found {bdev_name}")
            #     rpc_client.bdev_nvme_detach_controller(name)

            org_dev.status = JMDevice.STATUS_UNAVAILABLE
            new_devs.append(org_dev)

    return new_devs


def add_node(cluster_id, node_addr, iface_name, data_nics_list,
             max_snap, spdk_image=None, spdk_debug=False,
             small_bufsize=0, large_bufsize=0,
             num_partitions_per_dev=0, jm_percent=0, enable_test_device=False,
             namespace=None, enable_ha_jm=False, id_device_by_nqn=False,
             partition_size="", ha_jm_count=3):
    snode_api = SNodeClient(node_addr)
    node_info, _ = snode_api.info()
    if node_info.get("nodes_config") and node_info["nodes_config"].get("nodes"):
        nodes = node_info["nodes_config"]["nodes"]
    else:
        logger.error("Please run sbcli sn configure before adding the storage node, "
                     "If you run it and the config has been manually changed please "
                     "run 'sbcli sn configure-upgrade'")
        return False
    snode_api.set_hugepages()
    for node_config in nodes:
        logger.debug(node_config)
        db_controller = DBController()
        kv_store = db_controller.kv_store

        cluster = db_controller.get_cluster_by_id(cluster_id)
        if not cluster:
            logger.error("Cluster not found: %s", cluster_id)
            return False

        logger.info(f"Adding Storage node: {node_addr}")

        if not node_info:
            logger.error("SNode API is not reachable")
            return False
        logger.info(f"Node found: {node_info['hostname']}")
        # if "cluster_id" in node_info and node_info['cluster_id']:
        #     if node_info['cluster_id'] != cluster_id:
        #         logger.error(f"This node is part of another cluster: {node_info['cluster_id']}")
        #         return False

        cloud_instance = node_info['cloud_instance']
        if not cloud_instance:
            # Create a static cloud instance from node info
            cloud_instance = {"id": node_info['system_id'], "type": "None", "cloud": "None",
                              "ip": node_info['network_interface'][iface_name]["ip"],
                              "public_ip": node_info['network_interface'][iface_name]["ip"]}
        """"
         "cloud_instance": {
              "id": "565979732541",
              "type": "m6id.large",
              "cloud": "google",
              "ip": "10.10.10.10",
              "public_ip": "20.20.20.20",
        }
        """""
        logger.debug(json.dumps(cloud_instance, indent=2))
        logger.info(f"Instance id: {cloud_instance['id']}")
        logger.info(f"Instance cloud: {cloud_instance['cloud']}")
        logger.info(f"Instance type: {cloud_instance['type']}")
        logger.info(f"Instance privateIp: {cloud_instance['ip']}")
        logger.info(f"Instance public_ip: {cloud_instance['public_ip']}")

        alceml_cpu_index = 0
        alceml_worker_cpu_index = 0
        distrib_cpu_index = 0
        jc_singleton_mask = ""

        req_cpu_count = len(node_config.get("isolated"))

        if req_cpu_count >= 64:
            logger.error(
                f"ERROR: The provided cpu mask {req_cpu_count} has values greater than 63, which is not allowed")
            return False
        poller_cpu_cores = node_config.get("distribution").get("poller_cpu_cores")
        alceml_cpu_cores = node_config.get("distribution").get("alceml_cpu_cores")
        distrib_cpu_cores = node_config.get("distribution").get("distrib_cpu_cores")
        alceml_worker_cpu_cores = node_config.get("distribution").get("alceml_worker_cpu_cores")
        jc_singleton_core = node_config.get("distribution").get("jc_singleton_core")
        app_thread_core = node_config.get("distribution").get("app_thread_core")
        jm_cpu_core = node_config.get("distribution").get("jm_cpu_core")
        number_of_distribs = node_config.get("number_of_distribs")

        pollers_mask = utils.generate_mask(poller_cpu_cores)
        app_thread_mask = utils.generate_mask(app_thread_core)

        if jc_singleton_core:
            jc_singleton_mask = utils.decimal_to_hex_power_of_2(jc_singleton_core[0])
        jm_cpu_mask = utils.generate_mask(jm_cpu_core)

        # Calculate pool count
        max_prov = int(utils.parse_size(node_config.get("max_size")))

        if max_prov <= 0:
            logger.error(f"Incorrect max-prov value {max_prov}")
            return False

        number_of_alceml_devices = node_config.get("number_of_alcemls")
        # for jm
        number_of_alceml_devices += 1
        small_pool_count = node_config.get("small_pool_count")
        large_pool_count = node_config.get("large_pool_count")

        minimum_hp_memory = node_config.get("huge_page_memory")

        # check for memory
        if "memory_details" in node_info and node_info['memory_details']:
            memory_details = node_info['memory_details']
            logger.info("Node Memory info")
            logger.info(f"Total: {utils.humanbytes(memory_details['total'])}")
            logger.info(f"Free: {utils.humanbytes(memory_details['free'])}")
            logger.info(f"huge_total: {utils.humanbytes(memory_details['huge_total'])}")
            logger.info(f"huge_free: {utils.humanbytes(memory_details['huge_free'])}")
            logger.info(f"Minimum required huge pages memory is : {utils.humanbytes(minimum_hp_memory)}")
        else:
            logger.error("Cannot get memory info from the instance.. Exiting")
            return False

        # Calculate minimum sys memory
        minimum_sys_memory = node_config.get("sys_memory")

        satisfied, spdk_mem = utils.calculate_spdk_memory(minimum_hp_memory,
                                                          minimum_sys_memory,
                                                          int(memory_details['free']),
                                                          int(memory_details['huge_total']))
        max_lvol = node_config.get("max_lvol")
        if not satisfied:
            logger.warning(
                f"Not enough memory for the provided max_lvo: {max_lvol}, max_prov: {max_prov}..")
        ssd_pcie = node_config.get("ssd_pcis")

        if ssd_pcie:
            for ssd in ssd_pcie:
                for node in db_controller.get_storage_nodes_by_cluster_id(cluster_id):
                    if node.api_endpoint == node_addr:
                        if ssd in node.ssd_pcie:
                            logger.error(f"SSD is being used by other node, ssd: {ssd}, node: {node.get_id()}")
                            return False

        logger.info("Joining docker swarm...")
        cluster_docker = utils.get_docker_client(cluster_id)
        cluster_ip = cluster_docker.info()["Swarm"]["NodeAddr"]
        fdb_connection = cluster.db_connection
        results, err = snode_api.join_swarm(
            cluster_ip=cluster_ip,
            join_token=cluster_docker.swarm.attrs['JoinTokens']['Worker'],
            db_connection=cluster.db_connection,
            cluster_id=cluster_id)

        if not results:
            logger.error(f"Failed to Join docker swarm: {err}")
            return False

        rpc_port = utils.get_next_rpc_port(cluster_id)
        rpc_user, rpc_pass = utils.generate_rpc_user_and_pass()
        mgmt_ip = node_info['network_interface'][iface_name]['ip']
        if not spdk_image:
            spdk_image = constants.SIMPLY_BLOCK_SPDK_ULTRA_IMAGE

        total_mem = minimum_hp_memory
        for n in db_controller.get_storage_nodes_by_cluster_id(cluster_id):
            if n.api_endpoint == node_addr:
                total_mem += n.spdk_mem
        total_mem += utils.parse_size("500m")
        logger.info("Deploying SPDK")
        results = None
        l_cores = node_config.get("l-cores")
        spdk_cpu_mask = node_config.get("cpu_mask")
        try:
            results, err = snode_api.spdk_process_start(
                l_cores, minimum_hp_memory, spdk_image, spdk_debug, cluster_ip, fdb_connection,
                namespace, mgmt_ip, rpc_port, rpc_user, rpc_pass,
                multi_threading_enabled=constants.SPDK_PROXY_MULTI_THREADING_ENABLED,
                timeout=constants.SPDK_PROXY_TIMEOUT,
                ssd_pcie=ssd_pcie, total_mem=total_mem, system_mem=minimum_sys_memory)
            time.sleep(5)

        except Exception as e:
            logger.error(e)
            return False

        if not results:
            logger.error(f"Failed to start spdk: {err}")
            return False

        data_nics = []
        names = node_config.get("nic_ports") or data_nics_list or [iface_name]
        for nic in names:
            device = node_info['network_interface'][nic]
            data_nics.append(
                IFace({
                    'uuid': str(uuid.uuid4()),
                    'if_name': device['name'],
                    'ip4_address': device['ip'],
                    'status': device['status'],
                    'net_type': device['net_type']}))

        hostname = node_info['hostname'] + f"_{rpc_port}"
        BASE_NQN = cluster.nqn.split(":")[0]
        subsystem_nqn = f"{BASE_NQN}:{hostname}"
        # creating storage node object
        snode = StorageNode()
        snode.uuid = str(uuid.uuid4())
        snode.status = StorageNode.STATUS_IN_CREATION
        snode.baseboard_sn = node_info['system_id']
        snode.system_uuid = node_info['system_id']
        snode.create_dt = str(datetime.datetime.now())

        snode.cloud_instance_id = cloud_instance['id']
        snode.cloud_instance_type = cloud_instance['type']
        snode.cloud_instance_public_ip = cloud_instance['public_ip']
        snode.cloud_name = cloud_instance['cloud'] or ""

        snode.namespace = namespace
        snode.ssd_pcie = ssd_pcie
        snode.hostname = hostname
        snode.host_nqn = subsystem_nqn
        snode.subsystem = subsystem_nqn
        snode.data_nics = data_nics
        snode.mgmt_ip = mgmt_ip
        snode.primary_ip = mgmt_ip
        snode.rpc_port = rpc_port
        snode.rpc_username = rpc_user
        snode.rpc_password = rpc_pass
        snode.cluster_id = cluster_id
        snode.api_endpoint = node_addr
        snode.host_secret = utils.generate_string(20)
        snode.ctrl_secret = utils.generate_string(20)
        snode.number_of_distribs = number_of_distribs
        snode.number_of_alceml_devices = number_of_alceml_devices
        snode.enable_ha_jm = enable_ha_jm
        snode.ha_jm_count = ha_jm_count
        snode.minimum_sys_memory = minimum_sys_memory

        if 'cpu_count' in node_info:
            snode.cpu = node_info['cpu_count']
        if 'cpu_hz' in node_info:
            snode.cpu_hz = node_info['cpu_hz']
        if 'memory' in node_info:
            snode.memory = node_info['memory']
        if 'hugepages' in node_info:
            snode.hugepages = node_info['hugepages']

        snode.l_cores = l_cores or ""
        snode.spdk_cpu_mask = spdk_cpu_mask or ""
        snode.spdk_mem = minimum_hp_memory
        snode.max_lvol = max_lvol
        snode.max_snap = max_snap
        snode.max_prov = max_prov
        snode.spdk_image = spdk_image or ""
        snode.spdk_debug = spdk_debug or 0
        snode.write_to_db(kv_store)
        snode.app_thread_mask = app_thread_mask or ""
        snode.pollers_mask = pollers_mask or ""
        snode.jm_cpu_mask = jm_cpu_mask
        snode.alceml_cpu_index = alceml_cpu_index
        snode.alceml_worker_cpu_index = alceml_worker_cpu_index
        snode.distrib_cpu_index = distrib_cpu_index
        snode.alceml_cpu_cores = alceml_cpu_cores
        snode.alceml_worker_cpu_cores = alceml_worker_cpu_cores
        snode.distrib_cpu_cores = distrib_cpu_cores
        snode.jc_singleton_mask = jc_singleton_mask or ""
        snode.nvmf_port = utils.get_next_dev_port(cluster_id)
        snode.poller_cpu_cores = poller_cpu_cores or []

        snode.iobuf_small_pool_count = small_pool_count or 0
        snode.iobuf_large_pool_count = large_pool_count or 0
        snode.iobuf_small_bufsize = small_bufsize or 0
        snode.iobuf_large_bufsize = large_bufsize or 0
        snode.enable_test_device = enable_test_device
        snode.physical_label = get_next_physical_device_order(snode)

        snode.num_partitions_per_dev = num_partitions_per_dev
        snode.jm_percent = jm_percent
        snode.id_device_by_nqn = id_device_by_nqn

        if partition_size:
            snode.partition_size = utils.parse_size(partition_size)

        # creating RPCClient instance
        rpc_client = RPCClient(
            snode.mgmt_ip, snode.rpc_port,
            snode.rpc_username, snode.rpc_password, timeout=3 * 60, retry=10)

        # 1- set iobuf options
        if (snode.iobuf_small_pool_count or snode.iobuf_large_pool_count or
                snode.iobuf_small_bufsize or snode.iobuf_large_bufsize):
            ret = rpc_client.iobuf_set_options(
                snode.iobuf_small_pool_count, snode.iobuf_large_pool_count,
                snode.iobuf_small_bufsize, snode.iobuf_large_bufsize)
            if not ret:
                logger.error("Failed to set iobuf options")
                return False
        rpc_client.bdev_set_options(0, 0, 0, 0)
        rpc_client.accel_set_options()

        snode.write_to_db(kv_store)

        ret = rpc_client.nvmf_set_max_subsystems(constants.NVMF_MAX_SUBSYSTEMS)
        if not ret:
            logger.warning(f"Failed to set nvmf max subsystems {constants.NVMF_MAX_SUBSYSTEMS}")

        # 2- set socket implementation options
        ret = rpc_client.sock_impl_set_options()
        if not ret:
            logger.error("Failed to set optimized socket options")
            return False

        # 3- set nvme config
        if snode.pollers_mask:
            ret = rpc_client.nvmf_set_config(snode.pollers_mask)
            if not ret:
                logger.error("Failed to set pollers mask")
                return False

        # 4- start spdk framework
        ret = rpc_client.framework_start_init()
        if not ret:
            logger.error("Failed to start framework")
            return False

        rpc_client.log_set_print_level("DEBUG")

        # 5- set app_thread cpu mask
        if snode.app_thread_mask:
            ret = rpc_client.thread_get_stats()
            app_thread_process_id = 0
            if ret.get("threads"):
                for entry in ret["threads"]:
                    if entry['name'] == 'app_thread':
                        app_thread_process_id = entry['id']
                        break

            ret = rpc_client.thread_set_cpumask(app_thread_process_id, snode.app_thread_mask)
            if not ret:
                logger.error("Failed to set app thread mask")
                return False

        # 6- set nvme bdev options
        ret = rpc_client.bdev_nvme_set_options()
        if not ret:
            logger.error("Failed to set nvme options")
            return False

        qpair = cluster.qpair_count
        ret = rpc_client.transport_create("TCP", qpair,512*(req_cpu_count+1))
        if not ret:
            logger.error(f"Failed to create transport TCP with qpair: {qpair}")
            return False

        # 7- set jc singleton mask
        if snode.jc_singleton_mask:
            ret = rpc_client.jc_set_hint_lcpu_mask(snode.jc_singleton_mask)
            if not ret:
                logger.error("Failed to set jc singleton mask")
                return False

        # get new node info after starting spdk
        # node_info, _ = snode_api.info()

        # if not snode.ssd_pcie:
        #     snode = db_controller.get_storage_node_by_id(snode.get_id())
        #     snode.ssd_pcie = node_info['spdk_pcie_list']
        #     snode.write_to_db()
        # discover devices
        if not snode.ssd_pcie:
            node_info, _ = snode_api.info()
            ssds = node_info['spdk_pcie_list']
        else:
            ssds = snode.ssd_pcie

        nvme_devs = addNvmeDevices(rpc_client, snode, ssds)
        if nvme_devs:

            for nvme in nvme_devs:
                nvme.status = NVMeDevice.STATUS_ONLINE

            # prepare devices
            if snode.num_partitions_per_dev == 0 or snode.jm_percent == 0:

                jm_device = nvme_devs[0]
                for index, nvme in enumerate(nvme_devs):
                    if nvme.size < jm_device.size:
                        jm_device = nvme
                jm_device.status = NVMeDevice.STATUS_JM

                ret = _prepare_cluster_devices_jm_on_dev(snode, nvme_devs)
            else:
                ret = _prepare_cluster_devices_partitions(snode, nvme_devs)
            if not ret:
                logger.error("Failed to prepare cluster devices")
                return False

        logger.info("Connecting to remote devices")
        remote_devices = _connect_to_remote_devs(snode)
        snode.remote_devices = remote_devices

        if snode.enable_ha_jm:
            logger.info("Connecting to remote JMs")
            snode.remote_jm_devices = _connect_to_remote_jm_devs(snode)

        snode.write_to_db(kv_store)

        # if cluster.status not in [Cluster.STATUS_ACTIVE, Cluster.STATUS_DEGRADED, Cluster.STATUS_READONLY]:
        #     logger.warning(
        #         f"The cluster status is not active ({cluster.status}), adding the node without distribs and lvstore")
        #
        #     logger.info("Setting node status to Active")
        #     set_node_status(snode.get_id(), StorageNode.STATUS_ONLINE)
        #
        #     logger.info("Make other nodes connect to the node devices")
        #     snodes = db_controller.get_storage_nodes_by_cluster_id(snode.cluster_id)
        #     for node in snodes:
        #         if node.get_id() == snode.get_id() or node.status != StorageNode.STATUS_ONLINE:
        #             continue
        #         node.remote_devices = _connect_to_remote_devs(node)
        #         node.write_to_db(kv_store)
        #
        #     continue

        snode = db_controller.get_storage_node_by_id(snode.get_id())
        old_status = snode.status
        snode.status =  StorageNode.STATUS_ONLINE
        snode.updated_at = str(datetime.datetime.now(datetime.timezone.utc))
        snode.online_since = str(datetime.datetime.now(datetime.timezone.utc))
        snode.write_to_db(db_controller.kv_store)

        storage_events.snode_status_change(snode, snode.status, old_status, caused_by="monitor")
        # distr_controller.send_node_status_event(snode, status)

        logger.info("Make other nodes connect to the node devices")
        snodes = db_controller.get_storage_nodes_by_cluster_id(snode.cluster_id)
        for node in snodes:
            if node.get_id() == snode.get_id() or node.status != StorageNode.STATUS_ONLINE:
                continue
            node.remote_devices = _connect_to_remote_devs(node)
            node.write_to_db(kv_store)

        if cluster.status not in [Cluster.STATUS_ACTIVE, Cluster.STATUS_DEGRADED, Cluster.STATUS_READONLY, Cluster.STATUS_IN_EXPANSION]:
            logger.warning(
                f"The cluster status is not active ({cluster.status}), adding the node without distribs and lvstore")
            continue

        logger.info("Sending cluster map add node")
        snode = db_controller.get_storage_node_by_id(snode.get_id())
        snodes = db_controller.get_storage_nodes_by_cluster_id(cluster_id)
        for node_index, node in enumerate(snodes):
            if node.status != StorageNode.STATUS_ONLINE or node.get_id() == snode.get_id():
                continue
            ret = distr_controller.send_cluster_map_add_node(snode, node)

        # for dev in snode.nvme_devices:
        #     if dev.status == NVMeDevice.STATUS_ONLINE:
        #         device_controller.device_set_unavailable(dev.get_id())

        # logger.info("Setting node status to suspended")
        # set_node_status(snode.get_id(), StorageNode.STATUS_SUSPENDED)
        # logger.info("Done")

        logger.info("Setting node status to Active")
        set_node_status(snode.get_id(), StorageNode.STATUS_ONLINE, reconnect_on_online=False)

        for dev in snode.nvme_devices:
            if dev.status == NVMeDevice.STATUS_ONLINE:
                tasks_controller.add_new_device_mig_task(dev.get_id())

        storage_events.snode_add(snode)

        cluster_ops.set_cluster_status(cluster.get_id(), Cluster.STATUS_IN_EXPANSION)
    logger.info("Done")
    return "Success"


def get_number_of_online_devices(cluster_id):
    dev_count = 0
    db_controller = DBController()
    snodes = db_controller.get_storage_nodes_by_cluster_id(cluster_id)
    online_nodes = []
    for node in snodes:
        if node.status == node.STATUS_ONLINE:
            online_nodes.append(node)
            for dev in node.nvme_devices:
                if dev.status == dev.STATUS_ONLINE:
                    dev_count += 1


def delete_storage_node(node_id, force=False):
    db_controller = DBController()
    snode = db_controller.get_storage_node_by_id(node_id)
    if not snode:
        logger.error(f"Can not find storage node: {node_id}")
        return False

    if snode.status != StorageNode.STATUS_REMOVED:
        logger.error("Node must be in removed status")
        return False

    tasks = tasks_controller.get_active_node_tasks(snode.cluster_id, snode.get_id())
    if tasks:
        logger.error(f"Tasks found: {len(tasks)}, can not delete storage node, or use --force")
        if not force:
            return False
        for task in tasks:
            tasks_controller.cancel_task(task.uuid)
        time.sleep(1)

    snode.remove(db_controller.kv_store)

    for node in db_controller.get_storage_nodes_by_cluster_id(snode.cluster_id):
        if node.status != StorageNode.STATUS_ONLINE:
            continue
        logger.info(f"Sending cluster map to node: {node.get_id()}")
        send_cluster_map(node.get_id())

    storage_events.snode_delete(snode)
    logger.info("done")


def remove_storage_node(node_id, force_remove=False, force_migrate=False):
    db_controller = DBController()
    snode = db_controller.get_storage_node_by_id(node_id)
    if not snode:
        logger.error(f"Can not find storage node: {node_id}")
        return False

    if snode.status == StorageNode.STATUS_ONLINE:
        logger.warning(f"Can not remove online node: {node_id}")
        return False

    tasks = tasks_controller.get_active_node_tasks(snode.cluster_id, snode.get_id())
    if tasks:
        logger.warning(f"Task found: {len(tasks)}, can not remove storage node, or use --force")
        if force_remove is False:
            return False
        for task in tasks:
            tasks_controller.cancel_task(task.uuid)

    lvols = db_controller.get_lvols_by_node_id(node_id)
    if lvols:
        if force_migrate:
            for lvol in lvols:
                pass
                # lvol_controller.migrate(lvol_id)
        elif force_remove:
            for lvol in lvols:
                lvol_controller.delete_lvol(lvol.get_id(), True)
        else:
            logger.warning("LVols found on the storage node, use --force-remove or --force-migrate")
            return False

    snaps = db_controller.get_snapshots()
    node_snaps = []
    for sn in snaps:
        if sn.lvol.node_id == node_id and sn.deleted is False:
            node_snaps.append(sn)

    if node_snaps:
        if force_migrate:
            logger.error("Not implemented!")
            return False
        elif force_remove:
            for sn in node_snaps:
                snapshot_controller.delete(sn.get_id())
        else:
            logger.error("Snapshots found on the storage node, use --force-remove or --force-migrate")
            return False

    if snode.nvme_devices:
        for dev in snode.nvme_devices:
            if dev.status == NVMeDevice.STATUS_ONLINE:
                distr_controller.disconnect_device(dev)

    if snode.jm_device and snode.jm_device.get_id() and snode.jm_device.status in [JMDevice.STATUS_ONLINE,
                                                                                   JMDevice.STATUS_UNAVAILABLE]:
        logger.info("Removing JM")
        device_controller.remove_jm_device(snode.jm_device.get_id(), force=True)

    logger.info("Leaving swarm...")
    try:
        cluster_docker = utils.get_docker_client(snode.cluster_id)
        for node in cluster_docker.nodes.list():
            if node.attrs["Status"] and snode.mgmt_ip in node.attrs["Status"]["Addr"]:
                node.remove(force=True)
    except Exception:
        pass

    try:
        if health_controller._check_node_api(snode.mgmt_ip):
            logger.info("Stopping SPDK container")
            snode_api = SNodeClient(snode.api_endpoint, timeout=20)
            snode_api.spdk_process_kill(snode.rpc_port)
            snode_api.leave_swarm()
            pci_address = []
            for dev in snode.nvme_devices:
                if dev.pcie_address not in pci_address:
                    ret = snode_api.delete_dev_gpt_partitions(dev.pcie_address)
                    logger.debug(ret)
                    pci_address.append(dev.pcie_address)
    except Exception as e:
        logger.exception(e)
        return False

    set_node_status(node_id, StorageNode.STATUS_REMOVED)

    for dev in snode.nvme_devices:
        if dev.status in [NVMeDevice.STATUS_JM, NVMeDevice.STATUS_FAILED_AND_MIGRATED]:
            continue
        device_controller.device_set_failed(dev.get_id())

    logger.info("done")


def restart_storage_node(
        node_id, max_lvol=0, max_snap=0, max_prov=0,
        spdk_image=None, set_spdk_debug=None,
        small_bufsize=0, large_bufsize=0,
        force=False, node_ip=None, reattach_volume=False, clear_data=False, new_ssd_pcie=[]):
    db_controller = DBController()
    kv_store = db_controller.kv_store

    db_controller = DBController()
    logger.info("Restarting storage node")
    snode = db_controller.get_storage_node_by_id(node_id)
    if not snode:
        logger.error(f"Can not find storage node: {node_id}")
        return False

    if snode.status == StorageNode.STATUS_ONLINE:
        logger.error(f"Can not restart online node: {node_id}")
        if force is False:
            return False

    if snode.status == StorageNode.STATUS_REMOVED:
        logger.error(f"Can not restart removed node: {node_id}")
        return False

    if snode.status == StorageNode.STATUS_RESTARTING:
        logger.error(f"Node is in restart: {node_id}")
        if force is False:
            return False
    cluster = db_controller.get_cluster_by_id(snode.cluster_id)
    if cluster.status == Cluster.STATUS_IN_ACTIVATION:
        logger.error("Cluster is in activation status, can not restart node")
        return False

    task_id = tasks_controller.get_active_node_restart_task(snode.cluster_id, snode.get_id())
    if task_id:
        logger.error(f"Restart task found: {task_id}, can not restart storage node")
        if force is False:
            return False

    logger.info("Setting node state to restarting")
    set_node_status(node_id, StorageNode.STATUS_RESTARTING)
    snode = db_controller.get_storage_node_by_id(node_id)

    if node_ip:
        if node_ip != snode.api_endpoint:
            logger.info(f"Restarting on new node with ip: {node_ip}")
            snode_api = SNodeClient(node_ip, timeout=5 * 60, retry=3)
            node_info, _ = snode_api.info()
            if not node_info:
                logger.error("Failed to get node info!")
                return False
            snode.api_endpoint = node_ip
            snode.mgmt_ip = node_ip.split(":")[0]
            data_nics = []
            for nic in snode.data_nics:
                device = node_info['network_interface'][nic.if_name]
                data_nics.append(
                    IFace({
                        'uuid': str(uuid.uuid4()),
                        'if_name': device['name'],
                        'ip4_address': device['ip'],
                        'status': device['status'],
                        'net_type': device['net_type']}))
            snode.data_nics = data_nics
            snode.hostname = node_info['hostname']

            if snode.num_partitions_per_dev == 0 and reattach_volume:
                new_cloud_instance_id = node_info['cloud_instance']['id']
                detached_volumes = node_utils.detach_ebs_volumes(snode.cloud_instance_id)
                if not detached_volumes:
                    logger.error("No volumes with matching tags were detached.")
                    return False

                attached_volumes = node_utils.attach_ebs_volumes(new_cloud_instance_id, detached_volumes)
                if not attached_volumes:
                    logger.error("Failed to attach volumes.")
                    return False

                snode.cloud_instance_id = new_cloud_instance_id
                known_sn = [dev.serial_number for dev in snode.nvme_devices]
                if snode.jm_device and 'serial_number' in snode.jm_device.device_data_dict:
                    known_sn.append(snode.jm_device.device_data_dict['serial_number'])

                node_info, _ = snode_api.info()
                for dev in node_info['nvme_devices']:
                    if dev['serial_number'] in known_sn:
                        snode_api.bind_device_to_spdk(dev['address'])
        else:
            node_ip = None

    logger.info(f"Restarting Storage node: {snode.mgmt_ip}")
    snode_api = SNodeClient(snode.api_endpoint, timeout=5 * 60, retry=3)
    node_info, _ = snode_api.info()
    logger.debug(f"Node info: {node_info}")

    logger.info("Restarting SPDK")

    if max_lvol:
        snode.max_lvol = max_lvol
    if max_snap:
        snode.max_snap = max_snap

    if not snode.l_cores:
        if node_info.get("nodes_config") and node_info["nodes_config"].get("nodes"):
            nodes = node_info["nodes_config"]["nodes"]
            for node in nodes:
                if node['cpu_mask'] == snode.spdk_cpu_mask:
                    snode.l_cores = node['l-cores']
                    break

    if max_prov:
        if not isinstance(max_prov, int):
            try:
                max_prov = int(max_prov)
                max_prov = f"{max_prov}g"
                max_prov = int(utils.parse_size(max_prov))
            except Exception:
                logger.error(f"Invalid max_prov value: {max_prov}")
                return False

        snode.max_prov = max_prov
    if snode.max_prov <= 0:
        logger.error(f"Incorrect max-prov value {snode.max_prov}")
        return False
    if spdk_image:
        snode.spdk_image = spdk_image

    # Calculate pool count

    number_of_alceml_devices = snode.number_of_alceml_devices
    small_pool_count, large_pool_count = utils.calculate_pool_count(
        number_of_alceml_devices, snode.number_of_distribs * 2, snode.cpu, len(snode.poller_cpu_cores) or snode.cpu)

    # Calculate minimum huge page memory
    minimum_hp_memory = utils.calculate_minimum_hp_memory(small_pool_count, large_pool_count, snode.max_lvol,
                                                          snode.max_prov,
                                                          len(utils.hexa_to_cpu_list(snode.spdk_cpu_mask)))

    # check for memory
    if "memory_details" in node_info and node_info['memory_details']:
        memory_details = node_info['memory_details']
        logger.info("Node Memory info")
        logger.info(f"Total: {utils.humanbytes(memory_details['total'])}")
        logger.info(f"Free: {utils.humanbytes(memory_details['free'])}")
        logger.info(f"Minimum required huge pages memory is : {utils.humanbytes(minimum_hp_memory)}")
    else:
        logger.error("Cannot get memory info from the instance.. Exiting")
        return False

    # Calculate minimum sys memory
    #minimum_sys_memory = utils.calculate_minimum_sys_memory(snode.max_prov, memory_details['total'])
    minimum_sys_memory = snode.minimum_sys_memory
    satisfied, spdk_mem = utils.calculate_spdk_memory(minimum_hp_memory,
                                                      minimum_sys_memory,
                                                      int(memory_details['free']),
                                                      int(memory_details['huge_total']))
    if not satisfied:
        logger.error(
            f"Not enough memory for the provided max_lvo: {snode.max_lvol}, max_snap: {snode.max_snap}, max_prov: {utils.humanbytes(snode.max_prov)}.. Exiting")

    snode.spdk_mem = spdk_mem
    spdk_debug = snode.spdk_debug
    if set_spdk_debug:
        spdk_debug = True
        snode.spdk_debug = spdk_debug

    cluster_docker = utils.get_docker_client(snode.cluster_id)
    cluster_ip = cluster_docker.info()["Swarm"]["NodeAddr"]
    cluster = db_controller.get_cluster_by_id(snode.cluster_id)

    total_mem = 0
    for n in db_controller.get_storage_nodes_by_cluster_id(snode.cluster_id):
        if n.api_endpoint == snode.api_endpoint:
            total_mem += n.spdk_mem

    results = None
    try:
        if new_ssd_pcie and type(new_ssd_pcie) is list:
            snode.ssd_pcie.extend(new_ssd_pcie)
        fdb_connection = cluster.db_connection
        results, err = snode_api.spdk_process_start(
            snode.l_cores, snode.spdk_mem, snode.spdk_image, spdk_debug, cluster_ip, fdb_connection,
            snode.namespace, snode.mgmt_ip, snode.rpc_port, snode.rpc_username, snode.rpc_password,
            multi_threading_enabled=constants.SPDK_PROXY_MULTI_THREADING_ENABLED, timeout=constants.SPDK_PROXY_TIMEOUT,
            ssd_pcie=snode.ssd_pcie, total_mem=total_mem, system_mem=minimum_sys_memory)

    except Exception as e:
        logger.error(e)
        return False

    if not results:
        logger.error(f"Failed to start spdk: {err}")
        return False
    # time.sleep(3)

    if small_bufsize:
        snode.iobuf_small_bufsize = small_bufsize
    if large_bufsize:
        snode.iobuf_large_bufsize = large_bufsize

    snode.write_to_db(db_controller.kv_store)

    # creating RPCClient instance
    rpc_client = RPCClient(
        snode.mgmt_ip, snode.rpc_port,
        snode.rpc_username, snode.rpc_password,
        timeout=10 * 60, retry=10)

    # 1- set iobuf options
    if (snode.iobuf_small_pool_count or snode.iobuf_large_pool_count or
            snode.iobuf_small_bufsize or snode.iobuf_large_bufsize):
        ret = rpc_client.iobuf_set_options(
            snode.iobuf_small_pool_count, snode.iobuf_large_pool_count,
            snode.iobuf_small_bufsize, snode.iobuf_large_bufsize)
        if not ret:
            logger.error("Failed to set iobuf options")
            return False
    rpc_client.bdev_set_options(0, 0, 0, 0)
    rpc_client.accel_set_options()

    # 2- set socket implementation options
    ret = rpc_client.sock_impl_set_options()
    if not ret:
        logger.error("Failed socket implement set options")
        return False

    ret = rpc_client.nvmf_set_max_subsystems(constants.NVMF_MAX_SUBSYSTEMS)
    if not ret:
        logger.warning(f"Failed to set nvmf max subsystems {constants.NVMF_MAX_SUBSYSTEMS}")

    # 3- set nvme config
    if snode.pollers_mask:
        ret = rpc_client.nvmf_set_config(snode.pollers_mask)
        if not ret:
            logger.error("Failed to set pollers mask")
            return False

    # 4- start spdk framework
    ret = rpc_client.framework_start_init()
    if not ret:
        logger.error("Failed to start framework")
        return False

    rpc_client.log_set_print_level("DEBUG")

    # 5- set app_thread cpu mask
    if snode.app_thread_mask:
        ret = rpc_client.thread_get_stats()
        app_thread_process_id = 0
        if ret.get("threads"):
            for entry in ret["threads"]:
                if entry['name'] == 'app_thread':
                    app_thread_process_id = entry['id']
                    break

        ret = rpc_client.thread_set_cpumask(app_thread_process_id, snode.app_thread_mask)
        if not ret:
            logger.error("Failed to set app thread mask")
            return False

    # 6- set nvme bdev options
    ret = rpc_client.bdev_nvme_set_options()
    if not ret:
        logger.error("Failed to set nvme options")
        return False

    qpair = cluster.qpair_count
    ret = rpc_client.transport_create("TCP", qpair)
    if not ret:
        logger.error(f"Failed to create transport TCP with qpair: {qpair}")
        return False

    # 7- set jc singleton mask
    if snode.jc_singleton_mask:
        ret = rpc_client.jc_set_hint_lcpu_mask(snode.jc_singleton_mask)
        if not ret:
            logger.error("Failed to set jc singleton mask")
            return False

    if not snode.ssd_pcie:
        node_info, _ = snode_api.info()
        ssds = node_info['spdk_pcie_list']
    else:
        ssds = snode.ssd_pcie

    nvme_devs = addNvmeDevices(rpc_client, snode, ssds)
    if not nvme_devs:
        logger.error("No NVMe devices was found!")
        return False

    logger.info(f"Devices found: {len(nvme_devs)}")
    logger.debug(nvme_devs)

    logger.info(f"Devices in db: {len(snode.nvme_devices)}")
    logger.debug(snode.nvme_devices)

    new_devices = []
    active_devices = []
    removed_devices = []
    known_devices_sn = []
    devices_sn_dict = {d.serial_number:d for d in nvme_devs}
    for db_dev in snode.nvme_devices:
        known_devices_sn.append(db_dev.serial_number)
        if db_dev.status in [NVMeDevice.STATUS_FAILED_AND_MIGRATED, NVMeDevice.STATUS_FAILED, NVMeDevice.STATUS_REMOVED]:
            removed_devices.append(db_dev)
            continue
        if db_dev.serial_number in devices_sn_dict.keys():
            logger.info(f"Device found: {db_dev.get_id()}, status {db_dev.status}")
            found_dev = devices_sn_dict[db_dev.serial_number]
            if not db_dev.is_partition and not found_dev.is_partition:
                db_dev.device_name = found_dev.device_name
                db_dev.nvme_bdev = found_dev.nvme_bdev
                db_dev.nvme_controller =found_dev.nvme_controller
                db_dev.pcie_address = found_dev.pcie_address

            # if db_dev.status in [ NVMeDevice.STATUS_ONLINE]:
            #     db_dev.status = NVMeDevice.STATUS_UNAVAILABLE
            active_devices.append(db_dev)
        else:
            logger.info(f"Device not found: {db_dev.get_id()}")
            db_dev.status = NVMeDevice.STATUS_REMOVED
            removed_devices.append(db_dev)
            # distr_controller.send_dev_status_event(db_dev, db_dev.status)

    jm_dev_sn = ""
    if snode.jm_device and "serial_number" in snode.jm_device.device_data_dict:
        jm_dev_sn = snode.jm_device.device_data_dict['serial_number']
        known_devices_sn.append(jm_dev_sn)

    for dev in nvme_devs:
        if dev.serial_number == jm_dev_sn:
            logger.info(f"JM device found: {snode.jm_device.get_id()}")
            snode.jm_device.nvme_bdev = dev.nvme_bdev

        elif dev.serial_number not in known_devices_sn:
            logger.info(f"New device found: {dev.get_id()}")
            dev.status = NVMeDevice.STATUS_NEW
            new_devices.append(dev)
            snode.nvme_devices.append(dev)

    snode.write_to_db(db_controller.kv_store)
    if node_ip and len(new_devices)>0:
        # prepare devices on new node
        if snode.num_partitions_per_dev == 0 or snode.jm_percent == 0:

            jm_device = snode.nvme_devices[0]
            for index, nvme in enumerate(snode.nvme_devices):
                if nvme.status in [NVMeDevice.STATUS_ONLINE, NVMeDevice.STATUS_NEW] and nvme.size < jm_device.size:
                    jm_device = nvme
            jm_device.status = NVMeDevice.STATUS_JM

            if snode.jm_device and snode.jm_device.get_id():
                jm_device.uuid = snode.jm_device.get_id()

            ret = _prepare_cluster_devices_jm_on_dev(snode, snode.nvme_devices)
        else:
            ret = _prepare_cluster_devices_partitions(snode, snode.nvme_devices)
        if not ret:
            logger.error("Failed to prepare cluster devices")
            # return False
    else:
        ret = _prepare_cluster_devices_on_restart(snode, clear_data=clear_data)
        if not ret:
            logger.error("Failed to prepare cluster devices")
            return False

    snode.write_to_db()

    logger.info("Connecting to remote devices")
    snode.remote_devices = _connect_to_remote_devs(snode)
    if snode.enable_ha_jm:
        if len(snode.remote_jm_devices) < 2:
            devs = get_sorted_ha_jms(snode)
            if devs:
                dev = db_controller.get_jm_device_by_id(devs[0])
                snode.remote_jm_devices.append(dev)
        if not snode.jm_ids:
            snode.jm_ids = []
            for rem_jm in snode.remote_jm_devices:
                if rem_jm.get_id():
                    snode.jm_ids.append(rem_jm.get_id())

            snode.jm_ids = snode.jm_ids[:constants.HA_JM_COUNT-1]
            snode.write_to_db(db_controller.kv_store)

        snode.remote_jm_devices = _connect_to_remote_jm_devs(snode)
    snode.health_check = True
    snode.lvstore_status = ""
    snode.write_to_db(db_controller.kv_store)


    snode = db_controller.get_storage_node_by_id(snode.get_id())
    for db_dev in snode.nvme_devices:
        if db_dev.status in [NVMeDevice.STATUS_UNAVAILABLE, NVMeDevice.STATUS_ONLINE,
                             NVMeDevice.STATUS_CANNOT_ALLOCATE, NVMeDevice.STATUS_READONLY]:
            db_dev.status = NVMeDevice.STATUS_ONLINE
            db_dev.health_check = True
            device_events.device_restarted(db_dev)
    snode.write_to_db(db_controller.kv_store)
    #
    # # make other nodes connect to the new devices
    # logger.info("Make other nodes connect to the node devices")
    # snodes = db_controller.get_storage_nodes_by_cluster_id(snode.cluster_id)
    # for node in snodes:
    #     if node.get_id() == snode.get_id() or node.status != StorageNode.STATUS_ONLINE:
    #         continue
    #     node.remote_devices = _connect_to_remote_devs(node, force_conect_restarting_nodes=True)
    #     node.write_to_db(kv_store)
    #
    # logger.info(f"Sending device status event")
    # snode = db_controller.get_storage_node_by_id(snode.get_id())
    # for db_dev in snode.nvme_devices:
    #     distr_controller.send_dev_status_event(db_dev, db_dev.status)
    #
    # if snode.jm_device and snode.jm_device.status in [JMDevice.STATUS_UNAVAILABLE, JMDevice.STATUS_ONLINE]:
    #     device_controller.set_jm_device_state(snode.jm_device.get_id(), JMDevice.STATUS_ONLINE)

    cluster = db_controller.get_cluster_by_id(snode.cluster_id)
    if cluster.status not in [Cluster.STATUS_ACTIVE, Cluster.STATUS_DEGRADED, Cluster.STATUS_READONLY]:

        # make other nodes connect to the new devices
        logger.info("Make other nodes connect to the node devices")
        snodes = db_controller.get_storage_nodes_by_cluster_id(snode.cluster_id)
        for node in snodes:
            if node.get_id() == snode.get_id() or node.status != StorageNode.STATUS_ONLINE:
                continue
            node.remote_devices = _connect_to_remote_devs(node, force_conect_restarting_nodes=True)
            node.write_to_db(kv_store)

        logger.info("Sending device status event")
        snode = db_controller.get_storage_node_by_id(snode.get_id())
        for db_dev in snode.nvme_devices:
            distr_controller.send_dev_status_event(db_dev, db_dev.status)

        if snode.jm_device and snode.jm_device.status in [JMDevice.STATUS_UNAVAILABLE, JMDevice.STATUS_ONLINE]:
            device_controller.set_jm_device_state(snode.jm_device.get_id(), JMDevice.STATUS_ONLINE)

        logger.info("Cluster is not ready yet")
        logger.info("Setting node status to Online")
        set_node_status(node_id, StorageNode.STATUS_ONLINE, reconnect_on_online=False)
        return True

    else:
        snode = db_controller.get_storage_node_by_id(snode.get_id())
        logger.info("Recreate lvstore")
        ret = recreate_lvstore(snode)
        snode = db_controller.get_storage_node_by_id(snode.get_id())
        if not ret:
            logger.error("Failed to recreate lvstore")
            snode.lvstore_status = "failed"
            snode.write_to_db()
            logger.info("Suspending node")
            set_node_status(snode.get_id(), StorageNode.STATUS_SUSPENDED)
            return False
        else:
            snode.lvstore_status = "ready"
            snode.write_to_db()

            # make other nodes connect to the new devices
            logger.info("Make other nodes connect to the node devices")
            snodes = db_controller.get_storage_nodes_by_cluster_id(snode.cluster_id)
            for node in snodes:
                if node.get_id() == snode.get_id() or node.status != StorageNode.STATUS_ONLINE:
                    continue
                node.remote_devices = _connect_to_remote_devs(node, force_conect_restarting_nodes=True)
                node.write_to_db(kv_store)

            logger.info("Sending device status event")
            snode = db_controller.get_storage_node_by_id(snode.get_id())
            for db_dev in snode.nvme_devices:
                distr_controller.send_dev_status_event(db_dev, db_dev.status)

            if snode.jm_device and snode.jm_device.status in [JMDevice.STATUS_UNAVAILABLE, JMDevice.STATUS_ONLINE]:
                device_controller.set_jm_device_state(snode.jm_device.get_id(), JMDevice.STATUS_ONLINE)

            logger.info("Setting node status to Online")
            set_node_status(snode.get_id(), StorageNode.STATUS_ONLINE)

            lvol_list = db_controller.get_lvols_by_node_id(snode.get_id())
            logger.info(f"Found {len(lvol_list)} lvols")

            # connect lvols to their respect pool
            for lvol in lvol_list:
                lvol_controller.connect_lvol_to_pool(lvol.uuid)

            # recreate pools
            pools = db_controller.get_pools()
            for pool in pools:
                ret = rpc_client.bdev_lvol_set_qos_limit(pool.numeric_id,
                                                        pool.max_rw_ios_per_sec,
                                                        pool.max_rw_mbytes_per_sec,
                                                        pool.max_r_mbytes_per_sec,
                                                        pool.max_w_mbytes_per_sec,
                                                        )
                if not ret:
                    logger.error("RPC failed bdev_lvol_set_qos_limit")
                    return False

            for dev in snode.nvme_devices:
                if dev.status == NVMeDevice.STATUS_ONLINE:
                    logger.info(f"Starting migration task for device {dev.get_id()}")
                    tasks_controller.add_device_mig_task(dev.get_id())
            return True


def list_storage_nodes(is_json, cluster_id=None):
    db_controller = DBController()
    if cluster_id:
        nodes = db_controller.get_storage_nodes_by_cluster_id(cluster_id)
    else:
        nodes = db_controller.get_storage_nodes()
    data = []
    output = ""
    now = datetime.datetime.now(datetime.timezone.utc)

    for node in nodes:
        logger.debug(node)
        logger.debug("*" * 20)
        total_devices = len(node.nvme_devices)
        online_devices = 0
        uptime = ""
        if node.online_since and node.status == StorageNode.STATUS_ONLINE:
            try:
                uptime = utils.strfdelta((now - datetime.datetime.fromisoformat(node.online_since)))
            except Exception:
                pass

        for dev in node.nvme_devices:
            if dev.status == NVMeDevice.STATUS_ONLINE:
                online_devices += 1
        lvs = db_controller.get_lvols_by_node_id(node.get_id()) or []
        data.append({
            "UUID": node.uuid,
            "Hostname": node.hostname,
            "Management IP": node.mgmt_ip,
            "Dev": f"{total_devices}/{online_devices}",
            "LVols": f"{len(lvs)}",
            "Status": node.status,
            "Health": node.health_check,
            "Up time": uptime,
            "CPU": f"{len(utils.hexa_to_cpu_list(node.spdk_cpu_mask))}",
            "MEM": utils.humanbytes(node.spdk_mem),
            "SPDK P": node.rpc_port,
            "LVOL P": node.lvol_subsys_port,
            "HUB LVL P": node.hublvol.nvmf_port,
            # "Cloud ID": node.cloud_instance_id,
            # "JM VUID": node.jm_vuid,
            # "Ext IP": node.cloud_instance_public_ip,
            "Secondary node ID": node.secondary_node_id,

        })

    if not data:
        return output

    if is_json:
        output = json.dumps(data, indent=2)
    else:
        output = utils.print_table(data)
    return output


def list_storage_devices(node_id, is_json):
    db_controller = DBController()
    snode = db_controller.get_storage_node_by_id(node_id)
    if not snode:
        logger.error("This storage node is not part of the cluster")
        return False

    storage_devices = []
    bdev_devices = []
    jm_devices = []
    remote_devices = []
    for device in snode.nvme_devices:
        logger.debug(device)
        logger.debug("*" * 20)
        storage_devices.append({
            "UUID": device.uuid,
            "StorgeID": device.cluster_device_order,
            "Name": device.alceml_name,
            "Size": utils.humanbytes(device.size),
            "Serial Number": device.serial_number,
            "PCIe": device.pcie_address,
            "Status": device.status,
            "IO Err": device.io_error,
            "Health": device.health_check
        })

    for bdev in snode.lvstore_stack:
        if bdev['type'] != "bdev_distr":
            continue
        logger.debug("*" * 20)
        distrib_params = bdev['params']
        bdev_devices.append({
            "VUID": distrib_params['vuid'],
            "Name": distrib_params['name'],
            "Size": utils.humanbytes(distrib_params['num_blocks'] * distrib_params['block_size']),
            "Block Size": distrib_params['block_size'],
            "Num Blocks": distrib_params['num_blocks'],
            "NDCS": f"{distrib_params['ndcs']}",
            "NPCS": f"{distrib_params['npcs']}",
            "Chunk": distrib_params['chunk_size'],
            "Page Size": distrib_params['pba_page_size'],
            "JM_VUID": distrib_params['jm_vuid'],
        })

    if snode.jm_device and snode.jm_device.get_id():
        jm_devices.append({
            "UUID": snode.jm_device.uuid,
            "Name": snode.jm_device.alceml_name,
            "Size": utils.humanbytes(snode.jm_device.size),
            "Status": snode.jm_device.status,
            "IO Err": snode.jm_device.io_error,
            "Health": snode.jm_device.health_check
        })

    for jm_id in snode.jm_ids:
        jm_device = db_controller.get_jm_device_by_id(jm_id)
        if not jm_device:
            continue
        jm_devices.append({
            "UUID": jm_device.uuid,
            "Name": jm_device.device_name,
            "Size": utils.humanbytes(jm_device.size),
            "Status": jm_device.status,
            "IO Err": jm_device.io_error,
            "Health": jm_device.health_check
        })

    for device in snode.remote_devices:
        logger.debug(device)
        logger.debug("*" * 20)
        name = device.alceml_name
        status = device.status
        if device.remote_bdev:
            name = device.remote_bdev
            org_dev = db_controller.get_storage_device_by_id(device.get_id())
            if org_dev:
                status = org_dev.status

        remote_devices.append({
            "UUID": device.uuid,
            "Name": name,
            "Size": utils.humanbytes(device.size),
            "Node ID": device.node_id,
            "Status": status,
        })

    for device in snode.remote_jm_devices:
        logger.debug(device)
        logger.debug("*" * 20)
        remote_devices.append({
            "UUID": device.uuid,
            "Name": device.remote_bdev,
            "Size": utils.humanbytes(device.size),
            "Node ID": device.node_id,
            "Status": device.status,
        })

    data = {
        "Storage Devices": storage_devices,
        "JM Devices": jm_devices,
        "Remote Devices": remote_devices,
    }
    if bdev_devices:
        data["Distrib Block Devices"] = bdev_devices

    if is_json:
        return json.dumps(data, indent=2)
    else:
        out = ""
        for d in data:
            out += f"{d}\n{utils.print_table(data[d])}\n\n"
        return out


def shutdown_storage_node(node_id, force=False):
    db_controller = DBController()
    snode = db_controller.get_storage_node_by_id(node_id)
    if not snode:
        logger.error("This storage node is not part of the cluster")
        return False

    logger.info("Node found: %s in state: %s", snode.hostname, snode.status)
    if snode.status != StorageNode.STATUS_SUSPENDED:
        logger.error("Node is not in suspended state")
        if force is False:
            return False

    task_id = tasks_controller.get_active_node_restart_task(snode.cluster_id, snode.get_id())
    if task_id:
        logger.error(f"Restart task found: {task_id}, can not shutdown storage node")
        if force is False:
            return False

    tasks = tasks_controller.get_active_node_tasks(snode.cluster_id, snode.get_id())
    if tasks:
        logger.error(f"Migration task found: {len(tasks)}, can not shutdown storage node or use --force")
        if force is False:
            return False
        for task in tasks:
            if task.function_name != JobSchedule.FN_NODE_RESTART:
                tasks_controller.cancel_task(task.uuid)

    logger.info("Shutting down node")
    set_node_status(node_id, StorageNode.STATUS_IN_SHUTDOWN)

    if snode.jm_device and snode.jm_device.status != JMDevice.STATUS_REMOVED:
        logger.info("Setting JM unavailable")
        device_controller.set_jm_device_state(snode.jm_device.get_id(), JMDevice.STATUS_UNAVAILABLE)

    for dev in snode.nvme_devices:
        if dev.status in [NVMeDevice.STATUS_UNAVAILABLE, NVMeDevice.STATUS_ONLINE,
                          NVMeDevice.STATUS_CANNOT_ALLOCATE, NVMeDevice.STATUS_READONLY]:
            device_controller.device_set_unavailable(dev.get_id())

    # # make other nodes disconnect from this node
    # logger.info("disconnect all other nodes connections to this node")
    # for dev in snode.nvme_devices:
    #     distr_controller.disconnect_device(dev)

    logger.info("Stopping SPDK")
    try:
        SNodeClient(snode.api_endpoint, timeout=30, retry=1).spdk_process_kill(snode.rpc_port)
    except SNodeClientException:
        logger.error('Failed to kill SPDK')
        return False

    logger.info("Setting node status to offline")
    set_node_status(node_id, StorageNode.STATUS_OFFLINE)

    tasks = db_controller.get_job_tasks(snode.cluster_id)
    for task in tasks:
        if task.node_id == node_id and task.status != JobSchedule.STATUS_DONE:
            if task.function_name in [JobSchedule.FN_DEV_MIG, JobSchedule.FN_FAILED_DEV_MIG,
                                      JobSchedule.FN_NEW_DEV_MIG]:
                task.canceled = True
                task.write_to_db(db_controller.kv_store)

    logger.info("Done")
    return True


def suspend_storage_node(node_id, force=False):
    db_controller = DBController()
    snode = db_controller.get_storage_node_by_id(node_id)
    if not snode:
        logger.error("This storage node is not part of the cluster")
        return False

    logger.info("Node found: %s in state: %s", snode.hostname, snode.status)
    if snode.status != StorageNode.STATUS_ONLINE:
        logger.error("Node is not in online state")
        if force is False:
            return False

    task_id = tasks_controller.get_active_node_restart_task(snode.cluster_id, snode.get_id())
    if task_id:
        logger.error(f"Restart task found: {task_id}, can not suspend storage node")
        if force is False:
            return False

    tasks = tasks_controller.get_active_node_tasks(snode.cluster_id, snode.get_id())
    if task_id:
        logger.error(f"Migration task found: {len(tasks)}, can not suspend storage node, use --force")
        if force is False:
            return False
        for task in tasks:
            tasks_controller.cancel_task(task.uuid)

    cluster = db_controller.get_cluster_by_id(snode.cluster_id)
    snodes = db_controller.get_storage_nodes_by_cluster_id(snode.cluster_id)
    online_nodes = 0
    for node in snodes:
        if node.status == node.STATUS_ONLINE:
            online_nodes += 1

    if cluster.ha_type == "ha":
        if online_nodes < 3 and cluster.status == cluster.STATUS_ACTIVE:
            logger.warning("Cluster mode is HA but online storage nodes are less than 3")
            if force is False:
                return False

        if cluster.status == cluster.STATUS_DEGRADED and force is False:
            logger.warning("Cluster status is degraded, use --force but this will suspend the cluster")
            return False

    logger.info("Suspending node")

    rpc_client = RPCClient(
        snode.mgmt_ip, snode.rpc_port,
        snode.rpc_username, snode.rpc_password, timeout=5, retry=1)

    if snode.lvstore_stack_secondary_1:
        nodes = db_controller.get_primary_storage_nodes_by_secondary_node_id(node_id)
        if nodes:
            for node in nodes:
                for lvol in db_controller.get_lvols_by_node_id(node.get_id()):
                    for iface in snode.data_nics:
                        if iface.ip4_address:
                            ret = rpc_client.nvmf_subsystem_listener_set_ana_state(
                                lvol.nqn, iface.ip4_address, lvol.subsys_port, False, ana="inaccessible")

                rpc_client.bdev_lvol_set_leader(node.lvstore, leader=False)
                rpc_client.bdev_distrib_force_to_non_leader(node.jm_vuid)

    # else:
    sec_node = db_controller.get_storage_node_by_id(snode.secondary_node_id)
    if sec_node and sec_node.status == StorageNode.STATUS_ONLINE:
        sec_node_client = RPCClient(
            sec_node.mgmt_ip, sec_node.rpc_port, sec_node.rpc_username, sec_node.rpc_password, timeout=5, retry=1)
        for lvol in db_controller.get_lvols_by_node_id(snode.get_id()):
            for iface in sec_node.data_nics:
                if iface.ip4_address:
                    ret = sec_node_client.nvmf_subsystem_listener_set_ana_state(
                        lvol.nqn, iface.ip4_address, lvol.subsys_port, False, ana="inaccessible")
        time.sleep(1)
        # sec_node_client.bdev_lvol_set_leader(snode.lvstore, leader=False)
        # sec_node_client.bdev_distrib_force_to_non_leader(snode.jm_vuid)

    for lvol in db_controller.get_lvols_by_node_id(snode.get_id()):
        for iface in snode.data_nics:
            if iface.ip4_address:
                ret = rpc_client.listeners_del(
                    lvol.nqn, iface.get_transport_type(), iface.ip4_address, lvol.subsys_port)
    # time.sleep(1)

    rpc_client.bdev_lvol_set_leader(snode.lvstore, leader=False)
    rpc_client.bdev_distrib_force_to_non_leader(snode.jm_vuid)
    time.sleep(1)

    if sec_node and sec_node.status == StorageNode.STATUS_ONLINE:
        sec_node_client = RPCClient(
            sec_node.mgmt_ip, sec_node.rpc_port, sec_node.rpc_username, sec_node.rpc_password, timeout=5, retry=1)
        for lvol in db_controller.get_lvols_by_node_id(snode.get_id()):
            for iface in sec_node.data_nics:
                if iface.ip4_address:
                    ret = sec_node_client.nvmf_subsystem_listener_set_ana_state(
                        lvol.nqn, iface.ip4_address, lvol.subsys_port, False)
                    if not ret:
                        logger.warning(f"Failed to set ana state for lvol {lvol.nqn} on iface {iface.ip4_address}")
        time.sleep(1)

    for dev in snode.nvme_devices:
        if dev.status == NVMeDevice.STATUS_ONLINE:
            device_controller.device_set_unavailable(dev.get_id())

    if snode.jm_device and snode.jm_device.status != JMDevice.STATUS_REMOVED:
        logger.info("Setting JM unavailable")
        device_controller.set_jm_device_state(snode.jm_device.get_id(), JMDevice.STATUS_UNAVAILABLE)

    logger.info("Setting node status to suspended")
    set_node_status(snode.get_id(), StorageNode.STATUS_SUSPENDED)
    logger.info("Done")
    return True


def resume_storage_node(node_id):
    db_controller = DBController()
    snode = db_controller.get_storage_node_by_id(node_id)
    if not snode:
        logger.error("This storage node is not part of the cluster")
        return False

    logger.info("Node found: %s in state: %s", snode.hostname, snode.status)
    if snode.status != StorageNode.STATUS_SUSPENDED:
        logger.error("Node is not in suspended state")
        return False

    # task_id = tasks_controller.get_active_node_restart_task(snode.cluster_id, snode.get_id())
    # if task_id:
    #     logger.error(f"Restart task found: {task_id}, can not resume storage node")
    #     return False

    logger.info("Resuming node")
    for dev in snode.nvme_devices:
        if dev.status == NVMeDevice.STATUS_UNAVAILABLE:
            device_controller.device_set_online(dev.get_id())

    for db_dev in snode.nvme_devices:
        distr_controller.send_dev_status_event(db_dev, db_dev.status)

    logger.info("Set JM Online")
    if snode.jm_device and snode.jm_device.get_id():
        device_controller.set_jm_device_state(snode.jm_device.get_id(), JMDevice.STATUS_ONLINE)

    logger.info("Connecting to remote devices")
    snode = db_controller.get_storage_node_by_id(node_id)
    snode.remote_devices = _connect_to_remote_devs(snode)
    if snode.enable_ha_jm:
        snode.remote_jm_devices = _connect_to_remote_jm_devs(snode)

    snode.write_to_db(db_controller.kv_store)

    logger.debug("Setting LVols to online")

    rpc_client = RPCClient(
        snode.mgmt_ip, snode.rpc_port,
        snode.rpc_username, snode.rpc_password)
    # else:

    sec_node = db_controller.get_storage_node_by_id(snode.secondary_node_id)
    if sec_node:
        if sec_node.status == StorageNode.STATUS_UNREACHABLE:
            logger.error("Secondary node is unreachable, cannot resume primary node")
            return False

        elif sec_node.status == StorageNode.STATUS_ONLINE:
            sec_node_client = RPCClient(
                sec_node.mgmt_ip, sec_node.rpc_port, sec_node.rpc_username, sec_node.rpc_password, timeout=5, retry=1)
            for lvol in db_controller.get_lvols_by_node_id(snode.get_id()):
                for iface in sec_node.data_nics:
                    if iface.ip4_address:
                        ret = sec_node_client.nvmf_subsystem_listener_set_ana_state(
                            lvol.nqn, iface.ip4_address, lvol.subsys_port, False, ana="inaccessible")
            time.sleep(1)
            sec_node_client.bdev_lvol_set_leader(snode.lvstore, leader=False)
            sec_node_client.bdev_distrib_force_to_non_leader(snode.jm_vuid)
            time.sleep(1)

    for lvol in db_controller.get_lvols_by_node_id(snode.get_id()):
        for iface in snode.data_nics:
            if iface.ip4_address:
                ret = rpc_client.listeners_create(
                    lvol.nqn, iface.get_transport_type(), iface.ip4_address, lvol.subsys_port, ana_state="optimized")

        lvol.status = LVol.STATUS_ONLINE
        lvol.io_error = False
        lvol.health_check = True
        lvol.write_to_db(db_controller.kv_store)

    if sec_node and sec_node.status == StorageNode.STATUS_ONLINE:
        time.sleep(3)

        sec_node_client = RPCClient(
            sec_node.mgmt_ip, sec_node.rpc_port, sec_node.rpc_username, sec_node.rpc_password, timeout=5, retry=1)
        for lvol in db_controller.get_lvols_by_node_id(snode.get_id()):
            for iface in sec_node.data_nics:
                if iface.ip4_address:
                    ret = sec_node_client.nvmf_subsystem_listener_set_ana_state(
                        lvol.nqn, iface.ip4_address, lvol.subsys_port, False)

    if snode.lvstore_stack_secondary_1:
        nodes = db_controller.get_primary_storage_nodes_by_secondary_node_id(node_id)
        for node in nodes:
            if not node.lvstore:
                continue
            for lvol in db_controller.get_lvols_by_node_id(node.get_id()):
                if lvol:
                    for iface in snode.data_nics:
                        if iface.ip4_address:
                            ret = rpc_client.nvmf_subsystem_listener_set_ana_state(
                                lvol.nqn, iface.ip4_address, lvol.subsys_port, False)
                            if not ret:
                                logger.warning(f"Failed to set ana state for lvol {lvol.nqn} on iface {iface.ip4_address}")

    logger.info("Setting node status to online")
    set_node_status(snode.get_id(), StorageNode.STATUS_ONLINE)
    logger.info("Done")
    return True


def get_node_capacity(node_id, history, records_count=20, parse_sizes=True):
    db_controller = DBController()
    this_node = db_controller.get_storage_node_by_id(node_id)
    if not this_node:
        logger.error("Storage node Not found")
        return

    if history:
        records_number = utils.parse_history_param(history)
        if not records_number:
            logger.error(f"Error parsing history string: {history}")
            return False
    else:
        records_number = 20

    records = db_controller.get_node_capacity(this_node, records_number)
    cap_stats_keys = [
        "date",
        "size_total",
        "size_prov",
        "size_used",
        "size_free",
        "size_util",
        "size_prov_util",
    ]
    new_records = utils.process_records(records, records_count, keys=cap_stats_keys)

    if not parse_sizes:
        return new_records

    out = []
    for record in new_records:
        out.append({
            "Date": time.strftime("%Y-%m-%d %H:%M:%S", time.gmtime(record['date'])),
            "Absolut": utils.humanbytes(record['size_total']),
            "Provisioned": utils.humanbytes(record['size_prov']),
            "Used": utils.humanbytes(record['size_used']),
            "Free": utils.humanbytes(record['size_free']),
            "Util %": f"{record['size_util']}%",
            "Prov Util %": f"{record['size_prov_util']}%",
        })
    return out


def get_node_iostats_history(node_id, history, records_count=20, parse_sizes=True, with_sizes=False):
    db_controller = DBController()
    node = db_controller.get_storage_node_by_id(node_id)
    if not node:
        logger.error("node not found")
        return False

    if history:
        records_number = utils.parse_history_param(history)
        if not records_number:
            logger.error(f"Error parsing history string: {history}")
            return False
    else:
        records_number = 20

    records = db_controller.get_node_stats(node, records_number)

    io_stats_keys = [
        "date",
        "read_bytes",
        "read_bytes_ps",
        "read_io_ps",
        "read_io",
        "read_latency_ps",
        "write_bytes",
        "write_bytes_ps",
        "write_io",
        "write_io_ps",
        "write_latency_ps",
    ]

    if with_sizes:
        io_stats_keys.extend(
            [
                "size_total",
                "size_prov",
                "size_used",
                "size_free",
                "size_util",
                "size_prov_util",
                "read_latency_ticks",
                "record_duration",
                "record_end_time",
                "record_start_time",
                "unmap_bytes",
                "unmap_bytes_ps",
                "unmap_io",
                "unmap_io_ps",
                "unmap_latency_ps",
                "unmap_latency_ticks",
                "write_bytes_ps",
                "write_latency_ticks",
            ]
        )
    # combine records
    new_records = utils.process_records(records, records_count, keys=io_stats_keys)

    if not parse_sizes:
        return new_records

    out = []
    for record in new_records:
        out.append({
            "Date": time.strftime("%Y-%m-%d %H:%M:%S", time.gmtime(record['date'])),
            "Read speed": utils.humanbytes(record['read_bytes_ps']),
            "Read IOPS": record["read_io_ps"],
            "Read lat": record["read_latency_ps"],
            "Write speed": utils.humanbytes(record["write_bytes_ps"]),
            "Write IOPS": record["write_io_ps"],
            "Write lat": record["write_latency_ps"],
        })
    return out


def get_node_ports(node_id):
    db_controller = DBController()
    node = db_controller.get_storage_node_by_id(node_id)
    if not node:
        logger.error("node not found")
        return False

    out = []
    for nic in node.data_nics:
        out.append({
            "ID": nic.get_id(),
            "Device name": nic.if_name,
            "Address": nic.ip4_address,
            "Net type": nic.get_transport_type(),
            "Status": nic.status,
        })
    return utils.print_table(out)


def get_node_port_iostats(port_id, history=None, records_count=20):
    db_controller = DBController()
    nodes = db_controller.get_storage_nodes()
    nd = None
    port = None
    for node in nodes:
        for nic in node.data_nics:
            if nic.get_id() == port_id:
                port = nic
                nd = node
                break

    if not port:
        logger.error("Port not found")
        return False

    if history:
        records_number = utils.parse_history_param(history)
        if not records_number:
            logger.error(f"Error parsing history string: {history}")
            return False
    else:
        records_number = 20

    records = db_controller.get_port_stats(nd.get_id(), port.get_id(), limit=records_number)
    new_records = utils.process_records(records, records_count)

    out = []
    for record in new_records:
        out.append({
            "Date": time.strftime("%H:%M:%S, %d/%m/%Y", time.gmtime(record['date'])),
            "out_speed": utils.humanbytes(record['out_speed']),
            "in_speed": utils.humanbytes(record['in_speed']),
            "bytes_sent": utils.humanbytes(record['bytes_sent']),
            "bytes_received": utils.humanbytes(record['bytes_received']),
        })
    return utils.print_table(out)


def upgrade_automated_deployment_config():
    try:
        new_config = utils.load_config(constants.NODES_CONFIG_FILE)
        if not utils.validate_config(new_config, True):
            return False
        origin_config = utils.load_config(f"{constants.NODES_CONFIG_FILE}_read_only")
        updated_config = utils.regenerate_config(new_config, origin_config)
        if not updated_config or not updated_config.get("nodes"):
            return False
        utils.store_config_file(updated_config, constants.NODES_CONFIG_FILE, create_read_only_file=True)
        # Set Huge page memory
        huge_page_memory_dict = {}
        for node_config in updated_config["nodes"]:
            numa = node_config["socket"]
            huge_page_memory_dict[numa] = huge_page_memory_dict.get(numa, 0) + node_config["huge_page_memory"]
        for numa, huge_page_memory in huge_page_memory_dict.items():
            num_pages = huge_page_memory // (2048 * 1024)
            utils.set_hugepages_if_needed(numa, num_pages)
        logger.info("Config regenerated successfully")
        return True
    except FileNotFoundError:
        logger.error("Error: Config file not found!")
        return False
    except json.JSONDecodeError:
        logger.error("Error: Config file is not valid JSON!")
        return False


def generate_automated_deployment_config(max_lvol, max_prov, sockets_to_use, nodes_per_socket, pci_allowed, pci_blocked):

    # we need minimum of 6 VPCs. RAM 4GB min. Plus 0.2% of the storage.
    total_cores = os.cpu_count()
    if total_cores < 6:
        raise ValueError("Error: Not enough CPU cores to deploy storage node. Minimum 6 cores required.")

    nodes_config, system_info = utils.generate_configs(max_lvol, max_prov, sockets_to_use, nodes_per_socket,
                                                       pci_allowed, pci_blocked)
    if not nodes_config or not nodes_config.get("nodes"):
        return False
    utils.store_config_file(nodes_config, constants.NODES_CONFIG_FILE, create_read_only_file=True)
    if system_info:
        utils.store_config_file(system_info, constants.SYSTEM_INFO_FILE)
    huge_page_memory_dict = {}

    # Set Huge page memory
    for node_config in nodes_config["nodes"]:
        numa = node_config["socket"]
        huge_page_memory_dict[numa] = huge_page_memory_dict.get(numa, 0) + node_config["huge_page_memory"]
    for numa, huge_page_memory in huge_page_memory_dict.items():
        num_pages = huge_page_memory // (2048 * 1024)
        utils.set_hugepages_if_needed(numa, num_pages)
    return True

def deploy(ifname, isolate_cores=False):
    if not ifname:
        ifname = "eth0"

    dev_ip = utils.get_iface_ip(ifname)
    if not dev_ip:
        logger.error(f"Error getting interface ip: {ifname}")
        return False
    try:
        nodes_config = utils.load_config(constants.NODES_CONFIG_FILE)
        logger.info("Config loaded successfully.")
    except FileNotFoundError:
        logger.error("Error: Config file not found!")
        return False
    except json.JSONDecodeError:
        logger.error("Error: Config file is not valid JSON!")
        return False
    all_isolated_cores = utils.validate_config(nodes_config)
    if not all_isolated_cores:
        return False
    logger.info("Config Validated successfully.")

    logger.info("NVMe SSD devices found on node:")
    stream = os.popen(f"lspci -Dnn | grep -i '\[{LINUX_DRV_MASS_STORAGE_ID:02}{LINUX_DRV_MASS_STORAGE_NVME_TYPE_ID:02}\]'")
    for line in stream.readlines():
        logger.info(line.strip())

    logger.info("Installing dependencies...")
    scripts.install_deps()

    logger.info(f"Node IP: {dev_ip}")
    scripts.configure_docker(dev_ip)

    start_storage_node_api_container(dev_ip)

    if isolate_cores:
        utils.generate_realtime_variables_file(all_isolated_cores)
        utils.run_tuned()
    return f"{dev_ip}:5000"


def start_storage_node_api_container(node_ip):
    node_docker = docker.DockerClient(base_url=f"tcp://{node_ip}:2375", version="auto", timeout=60 * 5)
    # node_docker = docker.DockerClient(base_url='unix://var/run/docker.sock', version="auto", timeout=60 * 5)
    logger.info(f"Pulling image {constants.SIMPLY_BLOCK_DOCKER_IMAGE}")
    pull_docker_image_with_retry(node_docker, constants.SIMPLY_BLOCK_DOCKER_IMAGE)

    logger.info("Recreating SNodeAPI container")

    # create the api container
    utils.remove_container(node_docker, '/SNodeAPI')

    node_docker.containers.run(
        constants.SIMPLY_BLOCK_DOCKER_IMAGE,
        "python simplyblock_web/node_webapp.py storage_node",
        detach=True,
        privileged=True,
        name="SNodeAPI",
        network_mode="host",
        volumes=[
            '/etc/simplyblock:/etc/simplyblock',
            '/etc/foundationdb:/etc/foundationdb',
            '/var/tmp:/var/tmp',
            '/var/run:/var/run',
            '/dev:/dev',
            '/lib/modules/:/lib/modules/',
            '/sys:/sys'],
        restart_policy={"Name": "always"},
        environment=[
            f"DOCKER_IP={node_ip}",
            "WITHOUT_CLOUD_INFO=True",
        ]
    )
    logger.info(f"Pulling image {constants.SIMPLY_BLOCK_SPDK_ULTRA_IMAGE}")
    pull_docker_image_with_retry(node_docker, constants.SIMPLY_BLOCK_SPDK_ULTRA_IMAGE)
    return True


def deploy_cleaner():
    scripts.deploy_cleaner()


def get_host_secret(node_id):
    db_controller = DBController()
    node = db_controller.get_storage_node_by_id(node_id)
    if not node:
        logger.error("node not found")
        return False

    return node.host_secret


def get_ctrl_secret(node_id):
    db_controller = DBController()
    node = db_controller.get_storage_node_by_id(node_id)
    if not node:
        logger.error("node not found")
        return False

    return node.ctrl_secret


def health_check(node_id):
    db_controller = DBController()
    snode = db_controller.get_storage_node_by_id(node_id)
    if not snode:
        logger.error("node not found")
        return False

    try:

        res = utils.ping_host(snode.mgmt_ip)
        if res:
            logger.info(f"Ping host: {snode.mgmt_ip}... OK")
        else:
            logger.error(f"Ping host: {snode.mgmt_ip}... Failed")

        # node_docker = docker.DockerClient(base_url=f"tcp://{snode.mgmt_ip}:2375", version="auto")
        # containers_list = node_docker.containers.list(all=True)
        # for cont in containers_list:
        #     name = cont.attrs['Name']
        #     state = cont.attrs['State']
        #
        #     if name in ['/spdk', '/spdk_proxy', '/SNodeAPI'] or name.startswith("/app_"):
        #         logger.debug(state)
        #         since = ""
        #         try:
        #             start = datetime.datetime.fromisoformat(state['StartedAt'].split('.')[0])
        #             since = str(datetime.datetime.now() - start).split('.')[0]
        #         except Exception:
        #             pass
        #         clean_name = name.split(".")[0].replace("/", "")
        #         logger.info(f"Container: {clean_name}, Status: {state['Status']}, Since: {since}")

    except Exception as e:
        logger.error(f"Failed to connect to node's docker: {e}")

    try:
        logger.info("Connecting to node's SPDK")
        rpc_client = RPCClient(
            snode.mgmt_ip, snode.rpc_port,
            snode.rpc_username, snode.rpc_password,
            timeout=3, retry=1)

        ret = rpc_client.get_version()
        logger.info(f"SPDK version: {ret['version']}")

        ret = rpc_client.get_bdevs()
        logger.info(f"SPDK BDevs count: {len(ret)}")
        # for bdev in ret:
        #     name = bdev['name']
        #     product_name = bdev['product_name']
        #     driver = ""
        #     for d in bdev['driver_specific']:
        #         driver = d
        #         break
        #     # logger.info(f"name: {name}, product_name: {product_name}, driver: {driver}")

        logger.info("getting device bdevs")
        # for dev in snode.nvme_devices:
        #     nvme_bdev = rpc_client.get_bdevs(dev.nvme_bdev)
        #     if snode.enable_test_device:
        #         testing_bdev = rpc_client.get_bdevs(dev.testing_bdev)
        #     alceml_bdev = rpc_client.get_bdevs(dev.alceml_bdev)
        #     pt_bdev = rpc_client.get_bdevs(dev.pt_bdev)

        #     subsystem = rpc_client.subsystem_list(dev.nvmf_nqn)

            # dev.testing_bdev = test_name
            # dev.alceml_bdev = alceml_name
            # dev.pt_bdev = pt_name
            # # nvme.nvmf_nqn = subsystem_nqn
            # # nvme.nvmf_ip = IP
            # # nvme.nvmf_port = 4420

    except Exception as e:
        logger.error(f"Failed to connect to node's SPDK: {e}")

    try:
        logger.info("Connecting to node's API")
        snode_api = SNodeClient(f"{snode.mgmt_ip}:5000")
        node_info, _ = snode_api.info()
        logger.info(f"Node info: {node_info['hostname']}")

    except Exception as e:
        logger.error(f"Failed to connect to node's SPDK: {e}")


def get_info(node_id):
    db_controller = DBController()

    snode = db_controller.get_storage_node_by_id(node_id)
    if not snode:
        logger.error(f"Can not find storage node: {node_id}")
        return False

    snode_api = SNodeClient(f"{snode.mgmt_ip}:5000")
    node_info, _ = snode_api.info()
    return json.dumps(node_info, indent=2)


def get_spdk_info(node_id):
    db_controller = DBController()

    snode = db_controller.get_storage_node_by_id(node_id)
    if not snode:
        logger.error(f"Can not find storage node: {node_id}")
        return False

    rpc_client = RPCClient(snode.mgmt_ip, snode.rpc_port, snode.rpc_username, snode.rpc_password)
    ret = rpc_client.ultra21_util_get_malloc_stats()
    if not ret:
        logger.error(f"Failed to get SPDK info for node {node_id}")
        return False
    data = []
    for key in ret.keys():
        data.append({
            "Key": key,
            "Value": ret[key],
            "Parsed": utils.humanbytes(ret[key])
        })
    return utils.print_table(data)


def get(node_id):
    db_controller = DBController()

    snode = db_controller.get_storage_node_by_id(node_id)
    if not snode:
        logger.error(f"Can not find storage node: {node_id}")
        return False

    data = snode.get_clean_dict()
    return json.dumps(data, indent=2, sort_keys=True)


def set_node_status(node_id, status, reconnect_on_online=True):
    db_controller = DBController()
    snode = db_controller.get_storage_node_by_id(node_id)
    if snode.status != status:
        old_status = snode.status
        snode.status = status
        snode.updated_at = str(datetime.datetime.now(datetime.timezone.utc))
        if status == StorageNode.STATUS_ONLINE:
            snode.online_since = str(datetime.datetime.now(datetime.timezone.utc))
        else:
            snode.online_since = ""
        snode.write_to_db(db_controller.kv_store)
        storage_events.snode_status_change(snode, snode.status, old_status, caused_by="monitor")
        distr_controller.send_node_status_event(snode, status)

    if snode.status == StorageNode.STATUS_ONLINE and reconnect_on_online:
        snode = db_controller.get_storage_node_by_id(node_id)
        logger.info("Connecting to remote devices")
        snode.remote_devices = _connect_to_remote_devs(snode)
        if snode.enable_ha_jm:
            snode.remote_jm_devices = _connect_to_remote_jm_devs(snode)
        snode.health_check = True
        snode.write_to_db(db_controller.kv_store)

        cluster = db_controller.get_cluster_by_id(snode.cluster_id)
        if cluster.status in [Cluster.STATUS_ACTIVE, Cluster.STATUS_DEGRADED, Cluster.STATUS_READONLY]:
            sec_node = db_controller.get_storage_node_by_id(snode.secondary_node_id)
            if sec_node and snode.lvstore_status == "ready":
                if sec_node.status in [StorageNode.STATUS_ONLINE, StorageNode.STATUS_DOWN]:
                    try:
                        sec_node.connect_to_hublvol(snode)
                    except Exception as e:
                        logger.error("Error establishing hublvol: %s", e)

            primary_node = db_controller.get_storage_node_by_id(snode.lvstore_stack_secondary_1)
            if primary_node and primary_node.lvstore_status == "ready":
                if primary_node.status in [StorageNode.STATUS_ONLINE, StorageNode.STATUS_DOWN]:
                    try:
                        snode.connect_to_hublvol(primary_node)
                    except Exception as e:
                        logger.error("Error establishing hublvol: %s", e)


    return True


def recreate_lvstore_on_sec(secondary_node):
    db_controller = DBController()
    secondary_rpc_client = RPCClient(
        secondary_node.mgmt_ip, secondary_node.rpc_port,
        secondary_node.rpc_username, secondary_node.rpc_password)

    primary_nodes = db_controller.get_primary_storage_nodes_by_secondary_node_id(secondary_node.get_id())

    for primary_node in primary_nodes:
        primary_node.lvstore_status = "in_creation"
        primary_node.write_to_db()

        lvol_list = []
        for lv in db_controller.get_lvols_by_node_id(primary_node.get_id()):
            if lv.status not in [LVol.STATUS_IN_DELETION, LVol.STATUS_IN_CREATION]:
                lvol_list.append(lv)

        cluster = db_controller.get_cluster_by_id(primary_node.cluster_id)
        ### 1- create distribs and raid
        ret, err = _create_bdev_stack(secondary_node, primary_node.lvstore_stack, primary_node=primary_node, storage_tiering=cluster.storage_tiering, endpoint=cluster.s3_endpoint, bucket_name=cluster.s3_bucket)
        if err:
            logger.error(f"Failed to recreate lvstore on node {secondary_node.get_id()}")
            logger.error(err)
            return False

        primary_node_api = SNodeClient(primary_node.api_endpoint)

        ### 2- create lvols nvmf subsystems
        for lvol in lvol_list:
            logger.info("creating subsystem %s", lvol.nqn)
            secondary_rpc_client.subsystem_create(lvol.nqn, 'sbcli-cn', lvol.uuid, 1000,
                                                  max_namespaces=constants.LVO_MAX_NAMESPACES_PER_SUBSYS)

        if primary_node.status in [StorageNode.STATUS_ONLINE, StorageNode.STATUS_RESTARTING]:

            ### 3- block primary port
            primary_node_api.firewall_set_port(primary_node.lvol_subsys_port, "tcp", "block", primary_node.rpc_port)
            tcp_ports_events.port_deny(primary_node, primary_node.lvol_subsys_port)

            ### 4- set leadership to false
            # primary_rpc_client.bdev_lvol_set_leader(primary_node.lvstore, leader=False)
            # primary_rpc_client.bdev_distrib_force_to_non_leader(primary_node.jm_vuid)
            # time.sleep(1)

        ### 5- examine
        ret = secondary_rpc_client.bdev_examine(primary_node.raid)

        ### 6- wait for examine
        ret = secondary_rpc_client.bdev_wait_for_examine()
        if not ret:
            logger.warning("Failed to examine bdevs on secondary node")

        if primary_node.status in [StorageNode.STATUS_ONLINE, StorageNode.STATUS_RESTARTING]:
            try:
                secondary_node.connect_to_hublvol(primary_node)

            except Exception as e:
                logger.error("Error connecting to hublvol: %s", e)
                # return False

            ### 8- allow port on primary
            primary_node_api.firewall_set_port(primary_node.lvol_subsys_port, "tcp", "allow", primary_node.rpc_port)
            tcp_ports_events.port_allowed(primary_node, primary_node.lvol_subsys_port)

        ### 7- add lvols to subsystems
        executor = ThreadPoolExecutor(max_workers=50)
        for lvol in lvol_list:
            executor.submit(add_lvol_thread, lvol, secondary_node, lvol_ana_state="non_optimized")

        primary_node = db_controller.get_storage_node_by_id(primary_node.get_id())
        primary_node.lvstore_status = "ready"
        primary_node.write_to_db()

    return True


def recreate_lvstore(snode):
    db_controller = DBController()

    snode.lvstore_status = "in_creation"
    snode.write_to_db()

    snode = db_controller.get_storage_node_by_id(snode.get_id())
    snode.remote_jm_devices = _connect_to_remote_jm_devs(snode)
    snode.write_to_db()
    cluster = db_controller.get_cluster_by_id(snode.cluster_id)

    ### 1- create distribs and raid
    ret, err = _create_bdev_stack(snode, [], storage_tiering=cluster.storage_tiering, endpoint=cluster.s3_endpoint, bucket_name=cluster.s3_bucket)
    if err:
        logger.error(f"Failed to recreate lvstore on node {snode.get_id()}")
        logger.error(err)
        return False

    rpc_client = RPCClient(
        snode.mgmt_ip, snode.rpc_port,
        snode.rpc_username, snode.rpc_password)

    sec_node = db_controller.get_storage_node_by_id(snode.secondary_node_id)
    sec_node_api = SNodeClient(sec_node.api_endpoint, timeout=5, retry=5)

    lvol_list = []
    for lv in db_controller.get_lvols_by_node_id(snode.get_id()):
        if lv.status not in [LVol.STATUS_IN_DELETION, LVol.STATUS_IN_CREATION]:
            lvol_list.append(lv)

    prim_node_suspend = False
    if sec_node:
        if sec_node.status == StorageNode.STATUS_UNREACHABLE:
            prim_node_suspend = True
    if not lvol_list:
        prim_node_suspend = False

    lvol_ana_state = "optimized"
    if prim_node_suspend:
        set_node_status(snode.get_id(), StorageNode.STATUS_SUSPENDED)
        lvol_ana_state = "inaccessible"

    ### 2- create lvols nvmf subsystems
    for lvol in lvol_list:
        logger.info("creating subsystem %s", lvol.nqn)
        rpc_client.subsystem_create(lvol.nqn, 'sbcli-cn', lvol.uuid, 1,
                                    max_namespaces=constants.LVO_MAX_NAMESPACES_PER_SUBSYS)

    if sec_node:

        if sec_node.status == StorageNode.STATUS_ONLINE:
            sec_rpc_client = RPCClient(sec_node.mgmt_ip, sec_node.rpc_port, sec_node.rpc_username,
                                       sec_node.rpc_password)
            sec_node.lvstore_status = "in_creation"
            sec_node.write_to_db()
            time.sleep(3)

            ### 3- block secondary port
            sec_node_api.firewall_set_port(snode.lvol_subsys_port, "tcp", "block", sec_node.rpc_port)
            tcp_ports_events.port_deny(sec_node, snode.lvol_subsys_port)

            # time.sleep(0.2)
            ### 4- set leadership to false
            sec_rpc_client.bdev_lvol_set_leader(snode.lvstore, leader=False, bs_nonleadership=True)
            sec_rpc_client.bdev_distrib_force_to_non_leader(snode.jm_vuid)

    ### 5- examine
    time.sleep(0.2)
    rpc_client.bdev_distrib_force_to_non_leader(snode.jm_vuid)
    ret = rpc_client.bdev_examine(snode.raid)
    # time.sleep(1)

    ### 6- wait for examine
    ret = rpc_client.bdev_wait_for_examine()

    logger.info("Suspending JC compression")
    ret = rpc_client.jc_suspend_compression(jm_vuid=snode.jm_vuid, suspend=True)
    if not ret:
        logger.error("Failed to suspend JC compression")
        # return False

    ret = rpc_client.bdev_lvol_set_lvs_opts(
        snode.lvstore,
        groupid=snode.jm_vuid,
        subsystem_port=snode.lvol_subsys_port,
        primary=True
    )
    ret = rpc_client.bdev_lvol_set_leader(snode.lvstore, leader=True)

    if sec_node:
        ### 7- create and connect hublvol
        try:
            snode.recreate_hublvol()
        except RPCException as e:
            logger.error("Error creating hublvol: %s", e.message)
            # return False

    ### 9- add lvols to subsystems
    executor = ThreadPoolExecutor(max_workers=50)
    for lvol in lvol_list:
        executor.submit(add_lvol_thread, lvol, snode, lvol_ana_state)

    if sec_node:
        if sec_node.status in [StorageNode.STATUS_ONLINE, StorageNode.STATUS_DOWN]:
            try:
                sec_node.connect_to_hublvol(snode)
            except Exception as e:
                logger.error("Error establishing hublvol: %s", e)
                # return False
            ### 8- allow secondary port
            sec_node_api.firewall_set_port(snode.lvol_subsys_port, "tcp", "allow", sec_node.rpc_port)
            tcp_ports_events.port_allowed(sec_node, snode.lvol_subsys_port)

    if prim_node_suspend:
        logger.info("Node restart interrupted because secondary node is unreachable")
        logger.info("Node status changed to suspended")
        return False

    ### 10- finish
    if sec_node.status == StorageNode.STATUS_ONLINE:
        sec_node = db_controller.get_storage_node_by_id(snode.secondary_node_id)
        sec_node.lvstore_status = "ready"
        sec_node.write_to_db()

    # all lvols to their respect loops
    if snode.lvstore_stack_secondary_1:
        node = db_controller.get_storage_node_by_id(snode.lvstore_stack_secondary_1)
        if node:
            ret = recreate_lvstore_on_sec(snode)
            if not ret:
                logger.error(f"Failed to recreate secondary on node: {snode.get_id()}")

    return True


def add_lvol_thread(lvol, snode, lvol_ana_state="optimized"):
    db_controller = DBController()

    rpc_client = RPCClient(
        snode.mgmt_ip, snode.rpc_port,
        snode.rpc_username, snode.rpc_password, timeout=10, retry=2)

    if "crypto" in lvol.lvol_type:
        base = f"{lvol.lvs_name}/{lvol.lvol_bdev}"
        ret = lvol_controller._create_crypto_lvol(
            rpc_client, lvol.crypto_bdev, base, lvol.crypto_key1, lvol.crypto_key2)
        if not ret:
            msg = f"Failed to create crypto lvol on node {snode.get_id()}"
            logger.error(msg)
            return False, msg

    logger.info("Add BDev to subsystem")
    ret = rpc_client.nvmf_subsystem_add_ns(lvol.nqn, lvol.top_bdev, lvol.uuid, lvol.guid, nsid=lvol.ns_id)
    for iface in snode.data_nics:
        if iface.ip4_address:
            logger.info("adding listener for %s on IP %s" % (lvol.nqn, iface.ip4_address))
            ret = rpc_client.listeners_create(
                lvol.nqn, iface.get_transport_type(), iface.ip4_address, lvol.subsys_port, ana_state=lvol_ana_state)

    lvol_obj = db_controller.get_lvol_by_id(lvol.get_id())
    lvol_obj.status = LVol.STATUS_ONLINE
    lvol_obj.io_error = False
    lvol_obj.health_check = True
    lvol_obj.write_to_db()
    return True, None


def get_sorted_ha_jms(current_node):
    db_controller = DBController()
    jm_count = {}
    jm_dev_to_mgmt_ip = {}

    for node in db_controller.get_storage_nodes_by_cluster_id(current_node.cluster_id):
        if node.get_id() == current_node.get_id():  # pass
            continue

        if node.jm_device and node.jm_device.status == JMDevice.STATUS_ONLINE and node.jm_device.get_id():
            jm_count[node.jm_device.get_id()] = 0
            jm_dev_to_mgmt_ip[node.jm_device.get_id()] = node.mgmt_ip

    for node in db_controller.get_storage_nodes_by_cluster_id(current_node.cluster_id):
        if node.get_id() == current_node.get_id():  # pass
            continue
        if not node.jm_ids:
            continue
        for rem_jm_id in node.jm_ids:
            if rem_jm_id in jm_count:
                jm_count[rem_jm_id] += 1

    mgmt_ips = []
    jm_count = dict(sorted(jm_count.items(), key=lambda x: x[1]))
    out = []
    for jm_id in jm_count.keys():
        if jm_id:
            if jm_dev_to_mgmt_ip[jm_id] in mgmt_ips:
                continue
            if jm_dev_to_mgmt_ip[jm_id] == current_node.mgmt_ip:
                continue
            mgmt_ips.append(jm_dev_to_mgmt_ip[jm_id])
            out.append(jm_id)
    return out[:constants.HA_JM_COUNT-1]


def get_node_jm_names(current_node, remote_node=None):
    jm_list = []
    if current_node.jm_device:
        if remote_node:
            jm_list.append(f"remote_{current_node.jm_device.jm_bdev}n1")
        else:
            jm_list.append(current_node.jm_device.jm_bdev)
    else:
        jm_list.append("JM_LOCAL")

    if current_node.enable_ha_jm:
        for jm_id in current_node.jm_ids:
            if not jm_id:
                continue

            if remote_node:
                if remote_node.jm_device.get_id() == jm_id:
                    jm_list.append(remote_node.jm_device.jm_bdev)
                    continue
                for jm_dev in remote_node.remote_jm_devices:
                    if jm_dev.get_id() == jm_id:
                        jm_list.append(jm_dev.remote_bdev)
                        break
            else:
                for jm_dev in current_node.remote_jm_devices:
                    if jm_dev.get_id() == jm_id:
                        jm_list.append(jm_dev.remote_bdev)
                        break
    return jm_list[:constants.HA_JM_COUNT]


def get_secondary_nodes(current_node):
    db_controller = DBController()
    nodes = []
    nod_found = False
    all_nodes = db_controller.get_storage_nodes_by_cluster_id(current_node.cluster_id)
    if len(all_nodes) == 2:
        for node in all_nodes:
            if node.get_id() != current_node.get_id():
                return [node.get_id()]

    for node in all_nodes:
        if node.get_id() == current_node.get_id():
            nod_found = True
            continue
        elif node.status == StorageNode.STATUS_ONLINE and node.mgmt_ip != current_node.mgmt_ip :
        # elif node.status == StorageNode.STATUS_ONLINE :
            if node.is_secondary_node:
                nodes.append(node.get_id())

            elif not node.lvstore_stack_secondary_1:
                nodes.append(node.get_id())
                if nod_found:
                    return [node.get_id()]

    return nodes


def create_lvstore(snode, ndcs, npcs, distr_bs, distr_chunk_bs, page_size_in_blocks, max_size):
    db_controller = DBController()
    lvstore_stack = []
    distrib_list = []
    distrib_vuids = []
    size = max_size // snode.number_of_distribs
    distr_page_size = ndcs * page_size_in_blocks
    cluster_sz = ndcs * page_size_in_blocks
    strip_size_kb = int((ndcs + npcs) * 2048)
    strip_size_kb = utils.nearest_upper_power_of_2(strip_size_kb)
    jm_vuid = 1
    jm_ids = []
    lvol_subsys_port = utils.get_next_port(snode.cluster_id)
    if snode.enable_ha_jm:
        jm_vuid = utils.get_random_vuid()
        jm_ids = get_sorted_ha_jms(snode)
        logger.debug(f"online_jms: {str(jm_ids)}")
        snode.remote_jm_devices = _connect_to_remote_jm_devs(snode, jm_ids)
        snode.jm_ids = jm_ids
        snode.jm_vuid = jm_vuid
        snode.write_to_db()

    cluster = db_controller.get_cluster_by_id(snode.cluster_id)
    write_protection = False
    if ndcs > 1:
        write_protection = True

    storage_tiering_ops = []
    for _ in range(snode.number_of_distribs):
        distrib_vuid = utils.get_random_vuid()
        while distrib_vuid in distrib_vuids:
            distrib_vuid = utils.get_random_vuid()

        distrib_name = f"distrib_{distrib_vuid}"
        lvstore_stack.extend(
            [
                {
                    "type": "bdev_distr",
                    "name": distrib_name,
                    "params": {
                        "name": distrib_name,
                        "jm_vuid": jm_vuid,
                        "vuid": distrib_vuid,
                        "ndcs": ndcs,
                        "npcs": npcs,
                        "num_blocks": size // distr_bs,
                        "block_size": distr_bs,
                        "chunk_size": distr_chunk_bs,
                        "pba_page_size": distr_page_size,
                        "write_protection": write_protection,
                    }
                }
            ]
        )
        if cluster.storage_tiering:
            storage_tiering_ops.append(
                {
                    "type": "bdev_s3_create",
                    "params": {
                        'name': 's3_{}'.format(distrib_name),
                        'local_testing': True,
                        'local_endpoint': cluster.s3_endpoint,
                    }
                }
            )
        distrib_list.append(distrib_name)
        distrib_vuids.append(distrib_vuid)

    if cluster.storage_tiering:
        storage_tiering_ops.append(
            {
                "type": "bdev_s3_add_bucket_name",
                "params": {
                    'name': 's3_{}'.format(distrib_name),
                    'bucket_name': cluster.s3_bucket,
                }
            }
        )

    if len(distrib_list) == 1:
        raid_device = distrib_list[0]
    else:
        raid_device = f"raid0_{jm_vuid}"
        lvstore_stack.append(
            {
                "type": "bdev_raid",
                "name": raid_device,
                "params": {
                    "name": raid_device,
                    "raid_level": "0",
                    "base_bdevs": distrib_list,
                    "strip_size_kb": strip_size_kb
                },
                "distribs_list": distrib_list,
                "jm_ids": jm_ids,
                "jm_vuid": jm_vuid
            }
        )

    lvs_name = f"LVS_{jm_vuid}"
    lvstore_stack.append(
        {
            "type": "bdev_lvstore",
            "name": lvs_name,
            "params": {
                "name": lvs_name,
                "bdev_name": raid_device,
                "cluster_sz": cluster_sz,
                "clear_method": "none",
                "num_md_pages_per_cluster_ratio": 1,
            }
        }
    )

    snode.lvstore = lvs_name
    snode.lvstore_stack = lvstore_stack
    snode.raid = raid_device
    snode.lvol_subsys_port = lvol_subsys_port
    snode.lvstore_status = "in_creation"
    snode.write_to_db()

    ret, err = _create_bdev_stack(snode, lvstore_stack, storage_tiering=cluster.storage_tiering, endpoint=cluster.s3_endpoint, bucket_name=cluster.s3_bucket)
    if err:
        logger.error(f"Failed to create lvstore on node {snode.get_id()}")
        logger.error(err)
        return False

    rpc_client = RPCClient(snode.mgmt_ip, snode.rpc_port, snode.rpc_username, snode.rpc_password)
    ret = rpc_client.bdev_lvol_set_lvs_opts(
        snode.lvstore,
        groupid=snode.jm_vuid,
        subsystem_port=snode.lvol_subsys_port,
        primary=True
    )
    ret = rpc_client.bdev_lvol_set_leader(snode.lvstore, leader=True)

    if snode.secondary_node_id:
        sec_node = db_controller.get_storage_node_by_id(snode.secondary_node_id)

        # creating lvstore on secondary
        sec_node.remote_jm_devices = _connect_to_remote_jm_devs(sec_node)
        sec_node.write_to_db()
        ret, err = _create_bdev_stack(sec_node, lvstore_stack, primary_node=snode, storage_tiering=cluster.storage_tiering, endpoint=cluster.s3_endpoint, bucket_name=cluster.s3_bucket)
        if err:
            logger.error(f"Failed to create lvstore on node {sec_node.get_id()}")
            logger.error(err)
            return False

        sec_rpc_client = sec_node.rpc_client()
        sec_rpc_client.bdev_examine(snode.raid)
        sec_rpc_client.bdev_wait_for_examine()

        try:
            snode.create_hublvol()

        except RPCException as e:
            logger.error("Error establishing hublvol: %s", e.message)
            # return False
        if sec_node.status == StorageNode.STATUS_ONLINE:
            try:
                time.sleep(1)
                sec_node.connect_to_hublvol(snode)
            except Exception as e:
                logger.error("Error establishing hublvol: %s", e)
                # return False

        sec_node.write_to_db()

    return True


<<<<<<< HEAD
def s3_bdev_create(node_id, name, local_testing, local_endpoint, bucket_name):
     db_controller = DBController()

     snode = db_controller.get_storage_node_by_id(node_id)
     if not snode:
         logger.error(f"Can not find storage node: {node_id}")
         return False

     rpc_client = RPCClient(snode.mgmt_ip, snode.rpc_port, snode.rpc_username, snode.rpc_password)

     resp = rpc_client.bdev_get_bdevs(name)
     if resp is None:
         print("s3 bdev does not exist. creating...")
         rpc_client.bdev_s3_create(name, local_testing, local_endpoint)
         rpc_client.bdev_s3_add_bucket(name, bucket_name)
     else:
         print("bdev already exists")
         print(resp)


def s3_bdev_delete(node_id, name):
     db_controller = DBController()

     snode = db_controller.get_storage_node_by_id(node_id)
     if not snode:
         logger.error(f"Can not find storage node: {node_id}")
         return False

     rpc_client = RPCClient(snode.mgmt_ip, snode.rpc_port, snode.rpc_username, snode.rpc_password)

     return rpc_client.bdev_s3_delete(name)

def s3_bdev_add_bucket_name(node_id, name, bucket_name):
     db_controller = DBController()

     snode = db_controller.get_storage_node_by_id(node_id)
     if not snode:
         logger.error(f"Can not find storage node: {node_id}")
         return False

     rpc_client = RPCClient(snode.mgmt_ip, snode.rpc_port, snode.rpc_username, snode.rpc_password)

     return rpc_client.bdev_s3_add_bucket(name, bucket_name)

def _create_bdev_stack(snode, lvstore_stack=None, primary_node=None, storage_tiering=False, endpoint=None, bucket_name=None):
    rpc_client = RPCClient(snode.mgmt_ip, snode.rpc_port, snode.rpc_username, snode.rpc_password )

    print("STORAGE TIERING: ", storage_tiering)
=======
def _create_bdev_stack(snode, lvstore_stack=None, primary_node=None):
    rpc_client = RPCClient(snode.mgmt_ip, snode.rpc_port, snode.rpc_username, snode.rpc_password)
    db_controller = DBController()
    cluster = db_controller.get_cluster_by_id(snode.cluster_id)
>>>>>>> 113180c3
    created_bdevs = []
    if not lvstore_stack:
        # Restart case
        stack = snode.lvstore_stack
    else:
        stack = lvstore_stack

    node_bdevs = rpc_client.get_bdevs()
    if node_bdevs:
        node_bdev_names = [b['name'] for b in node_bdevs]
    else:
        node_bdev_names = []

    for bdev in stack:
        type = bdev['type']
        name = bdev['name']
        params = bdev['params']

        if name in node_bdev_names:
            continue
        elif type == "bdev_distr":
            if primary_node:
                params['jm_names'] = get_node_jm_names(primary_node, remote_node=snode)
            else:
                params['jm_names'] = get_node_jm_names(snode)

            if storage_tiering:
                snode_id = snode.get_id()
                params['secondary_stg_name'] = 's3_{}'.format(snode_id.split("-")[0])
                params['support_storage_tiering'] = True
                params['ghost_capacity'] = 1
                params['fifo_main_capacity'] = 1
                params['fifo_small_capacity'] = 1
                # params['ghost_capacity'] = (snode.total_capacity/snode.number_of_distrib) * 0.25
                # params['fifo_main_capacity'] = 0.1 * params['ghost_capacity']
                # params['fifo_small_capacity'] = 0.2 * params['ghost_capacity']
                s3_bdev_create(snode.get_id(), params['secondary_stg_name'], local_testing=True, local_endpoint=endpoint, bucket_name=bucket_name)
            if snode.distrib_cpu_cores:
                distrib_cpu_mask = utils.decimal_to_hex_power_of_2(snode.distrib_cpu_cores[snode.distrib_cpu_index])
                params['distrib_cpu_mask'] = distrib_cpu_mask
                snode.distrib_cpu_index = (snode.distrib_cpu_index + 1) % len(snode.distrib_cpu_cores)

            params['full_page_unmap'] = cluster.full_page_unmap
            ret = rpc_client.bdev_distrib_create(**params)
            if ret:
                ret = distr_controller.send_cluster_map_to_distr(snode, name)
                if not ret:
                    return False, "Failed to send cluster map"
                # time.sleep(1)

        elif type == "bdev_lvstore" and lvstore_stack and not primary_node:
            ret = rpc_client.create_lvstore(**params)
            # if ret and snode.jm_vuid > 0:
            #     rpc_client.bdev_lvol_set_lvs_ops(snode.lvstore, snode.jm_vuid, snode.lvol_subsys_port)

        elif type == "bdev_ptnonexcl":
            ret = rpc_client.bdev_PT_NoExcl_create(**params)

        elif type == "bdev_raid":

            distribs_list = bdev["distribs_list"]
            strip_size_kb = params["strip_size_kb"]
            ret = rpc_client.bdev_raid_create(name, distribs_list, strip_size_kb=strip_size_kb)

        else:
            logger.debug(f"Unknown BDev type: {type}")
            continue

        if ret:
            bdev['status'] = "created"
            created_bdevs.insert(0, bdev)
        else:
            if created_bdevs:
                # rollback
                _remove_bdev_stack(created_bdevs[::-1], rpc_client)
            return False, f"Failed to create BDev: {name}"

    return True, None


def _remove_bdev_stack(bdev_stack, rpc_client, remove_distr_only=False):
    for bdev in reversed(bdev_stack):
        if 'status' in bdev and bdev['status'] == 'deleted':
            continue
        type = bdev['type']
        name = bdev['name']
        if type == "bdev_distr":
            ret = rpc_client.bdev_distrib_delete(name)
        elif type == "bdev_raid":
            ret = rpc_client.bdev_raid_delete(name)
        elif type == "bdev_lvstore" and not remove_distr_only:
            ret = rpc_client.bdev_lvol_delete_lvstore(name)
        elif type == "bdev_ptnonexcl":
            ret = rpc_client.bdev_PT_NoExcl_delete(name)
        else:
            logger.debug(f"Unknown BDev type: {type}")
            continue
        if not ret:
            logger.error(f"Failed to delete BDev {name}")

        bdev['status'] = 'deleted'
        # time.sleep(1)


def send_cluster_map(node_id):
    db_controller = DBController()
    snode = db_controller.get_storage_node_by_id(node_id)
    if not snode:
        logger.error(f"snode not found: {node_id}")
        return False

    logger.info("Sending cluster map")
    return distr_controller.send_cluster_map_to_node(snode)


def get_cluster_map(node_id):
    db_controller = DBController()
    snode = db_controller.get_storage_node_by_id(node_id)
    if not snode:
        logger.error(f"snode not found: {node_id}")
        return False

    distribs_list = []
    nodes = [snode]

    if snode.secondary_node_id:
        sec = db_controller.get_storage_node_by_id(snode.secondary_node_id)
        if sec:
            nodes.append(sec)

    for bdev in snode.lvstore_stack:
        type = bdev['type']
        if type == "bdev_raid":
            distribs_list.extend(bdev["distribs_list"])

    for node in nodes:
        logger.info(f"getting cluster map from node: {node.get_id()}")
        rpc_client = RPCClient(node.mgmt_ip, node.rpc_port, node.rpc_username, node.rpc_password)
        for distr in distribs_list:
            ret = rpc_client.distr_get_cluster_map(distr)
            if not ret:
                logger.error(f"Failed to get distr cluster map: {distr}")
                return False
            logger.debug(ret)
            print("*" * 100)
            print(distr)
            results, is_passed = distr_controller.parse_distr_cluster_map(ret)
            print(utils.print_table(results))
    return True


def make_sec_new_primary(node_id):
    db_controller = DBController()
    snode = db_controller.get_storage_node_by_id(node_id)
    if not snode:
        logger.error(f"snode not found: {node_id}")
        return False

    for dev in snode.nvme_devices:
        if dev.status == NVMeDevice.STATUS_NEW:
            device_controller.add_device(dev.get_id())

    time.sleep(5)
    for dev in snode.nvme_devices:
        if dev.status == NVMeDevice.STATUS_REMOVED:
            device_controller.device_set_failed(dev.get_id())

    snode = db_controller.get_storage_node_by_id(node_id)
    snode.primary_ip = snode.mgmt_ip
    snode.write_to_db(db_controller.kv_store)

    for lvol in db_controller.get_lvols_by_node_id(node_id):
        lvol.hostname = snode.hostname
        lvol.write_to_db()

    return True


def dump_lvstore(node_id):
    db_controller = DBController()

    snode = db_controller.get_storage_node_by_id(node_id)
    if not snode:
        logger.error(f"Can not find storage node: {node_id}")
        return False

    if not snode.lvstore:
        logger.error("Storage node does not have lvstore")
        return False

    rpc_client = RPCClient(snode.mgmt_ip, snode.rpc_port, snode.rpc_username, snode.rpc_password, timeout=3, retry=0)
    logger.info(f"Dumping lvstore data on node: {snode.get_id()}")
    file_name = f"LVS_dump_{snode.hostname}_{snode.lvstore}_{str(datetime.datetime.now().isoformat())}.txt"
    file_path = f"/etc/simplyblock/{file_name}"
    ret = rpc_client.bdev_lvs_dump(snode.lvstore, file_path)
    if not ret:
        logger.warning("faild to dump lvstore data")
    #     return False

    logger.info(f"LVS dump file will be here: {file_path}")
    return True


def set_value(node_id, attr, value):
    db_controller = DBController()

    snode = db_controller.get_storage_node_by_id(node_id)
    if not snode:
        logger.error(f"Can not find storage node: {node_id}")
        return False

    if attr in snode.get_attrs_map():
        try:
            value = snode.get_attrs_map()[attr]['type'](value)
            logger.info(f"Setting {attr} to {value}")
            setattr(snode, attr, value)
            snode.write_to_db()
        except Exception:
            pass

    return True<|MERGE_RESOLUTION|>--- conflicted
+++ resolved
@@ -3321,7 +3321,6 @@
     return True
 
 
-<<<<<<< HEAD
 def s3_bdev_create(node_id, name, local_testing, local_endpoint, bucket_name):
      db_controller = DBController()
 
@@ -3368,14 +3367,8 @@
 
 def _create_bdev_stack(snode, lvstore_stack=None, primary_node=None, storage_tiering=False, endpoint=None, bucket_name=None):
     rpc_client = RPCClient(snode.mgmt_ip, snode.rpc_port, snode.rpc_username, snode.rpc_password )
-
-    print("STORAGE TIERING: ", storage_tiering)
-=======
-def _create_bdev_stack(snode, lvstore_stack=None, primary_node=None):
-    rpc_client = RPCClient(snode.mgmt_ip, snode.rpc_port, snode.rpc_username, snode.rpc_password)
     db_controller = DBController()
     cluster = db_controller.get_cluster_by_id(snode.cluster_id)
->>>>>>> 113180c3
     created_bdevs = []
     if not lvstore_stack:
         # Restart case
