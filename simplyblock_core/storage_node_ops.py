# coding=utf-8
import datetime
import json
import logging as log
import os

import pprint

import time
import uuid

import docker

from simplyblock_core import constants, scripts, distr_controller
from simplyblock_core import utils
from simplyblock_core.controllers import lvol_controller, storage_events, snapshot_controller, device_events, \
    device_controller, tasks_controller
from simplyblock_core.kv_store import DBController
from simplyblock_core import shell_utils
from simplyblock_core.models.iface import IFace
from simplyblock_core.models.nvme_device import NVMeDevice, JMDevice
from simplyblock_core.models.storage_node import StorageNode
from simplyblock_core.pci_utils import get_nvme_devices, bind_spdk_driver
from simplyblock_core.rpc_client import RPCClient
from simplyblock_core.snode_client import SNodeClient

logger = log.getLogger()


class StorageOpsException(Exception):
    def __init__(self, message):
        self.message = message


def _get_data_nics(data_nics):
    if not data_nics:
        return
    out, _, _ = shell_utils.run_command("ip -j address show")
    data = json.loads(out)
    logger.debug("ifaces")
    logger.debug(pprint.pformat(data))

    def _get_ip4_address(list_of_addr):
        if list_of_addr:
            for data in list_of_addr:
                if data['family'] == 'inet':
                    return data['local']
        return ""

    devices = {i["ifname"]: i for i in data}
    iface_list = []
    for nic in data_nics:
        if nic not in devices:
            continue
        device = devices[nic]
        iface = IFace({
            'uuid': str(uuid.uuid4()),
            'if_name': device['ifname'],
            'ip4_address': _get_ip4_address(device['addr_info']),
            'port_number': 1,  # TODO: check this value
            'status': device['operstate'],
            'net_type': device['link_type']})
        iface_list.append(iface)

    return iface_list


def _get_if_ip_address(ifname):
    out, _, _ = shell_utils.run_command("ip -j address show %s" % ifname)
    data = json.loads(out)
    logger.debug(pprint.pformat(data))
    if data:
        data = data[0]
        if 'addr_info' in data and data['addr_info']:
            address_info = data['addr_info']
            for adr in address_info:
                if adr['family'] == 'inet':
                    return adr['local']
    logger.error("IP not found for interface %s", ifname)
    exit(1)


def addNvmeDevices(cluster, rpc_client, devs, snode):
    devices = []
    ret = rpc_client.bdev_nvme_controller_list()
    ctr_map = {}
    try:
        if ret:
            ctr_map = {i["ctrlrs"][0]['trid']['traddr']: i["name"] for i in ret}
    except:
        pass

    next_physical_label = get_next_physical_device_order()
    for index, pcie in enumerate(devs):

        if pcie in ctr_map:
            nvme_controller = ctr_map[pcie]
            nvme_bdevs = []
            for bdev in rpc_client.get_bdevs():
                if bdev['name'].startswith(nvme_controller):
                    nvme_bdevs.append(bdev['name'])
        else:
<<<<<<< HEAD
            nvme_controller = "nvme_%s" % index
=======
            pci_st = str(pcie).replace("0", "").replace(":", "").replace(".", "")
            nvme_controller = "nvme_%s" % pci_st
>>>>>>> 2c81dbfa
            nvme_bdevs, err = rpc_client.bdev_nvme_controller_attach(nvme_controller, pcie)
            time.sleep(2)

        for nvme_bdev in nvme_bdevs:
            rpc_client.bdev_examine(nvme_bdev)
            time.sleep(3)
            ret = rpc_client.get_bdevs(nvme_bdev)
            nvme_dict = ret[0]
            nvme_driver_data = nvme_dict['driver_specific']['nvme'][0]
            model_number = nvme_driver_data['ctrlr_data']['model_number']
            total_size = nvme_dict['block_size'] * nvme_dict['num_blocks']

            devices.append(
                NVMeDevice({
                    'uuid': str(uuid.uuid4()),
                    'device_name': nvme_dict['name'],
                    'size': total_size,
                    'physical_label': next_physical_label,
                    'pcie_address': nvme_driver_data['pci_address'],
                    'model_id': model_number,
                    'serial_number': nvme_driver_data['ctrlr_data']['serial_number'],
                    'nvme_bdev': nvme_bdev,
                    'nvme_controller': nvme_controller,
                    'node_id': snode.get_id(),
                    'cluster_id': snode.cluster_id,
                    'status': NVMeDevice.STATUS_ONLINE
            }))
        next_physical_label += 1
    return devices


def _get_nvme_list(cluster):
    out, err, _ = shell_utils.run_command("sudo nvme list -v -o json")
    data = json.loads(out)
    logger.debug("nvme list:")
    logger.debug(pprint.pformat(data))

    def _get_pcie_controller(ctrl_list):
        if ctrl_list:
            for item in ctrl_list:
                if 'Transport' in item and item['Transport'] == 'pcie':
                    return item

    def _get_size_from_namespaces(namespaces):
        size = 0
        if namespaces:
            for ns in namespaces:
                size += ns['PhysicalSize']
        return size

    sequential_number = 0
    devices = []
    if data and 'Devices' in data:
        for dev in data['Devices'][0]['Subsystems']:
            controller = _get_pcie_controller(dev['Controllers'])
            if not controller:
                continue

            if controller['ModelNumber'] not in cluster.model_ids:
                logger.info("Device model ID is not recognized: %s, skipping device: %s",
                            controller['ModelNumber'], controller['Controller'])
                continue

            size = _get_size_from_namespaces(controller['Namespaces'])
            device_partitions_count = int(size / (cluster.blk_size * cluster.page_size_in_blocks))
            devices.append(
                NVMeDevice({
                    'device_name': controller['Controller'],
                    'sequential_number': sequential_number,
                    'partitions_count': device_partitions_count,
                    'capacity': size,
                    'size': size,
                    'pcie_address': controller['Address'],
                    'model_id': controller['ModelNumber'],
                    'serial_number': controller['SerialNumber'],
                    # 'status': controller['State']
                }))
            sequential_number += device_partitions_count
    return devices


def _run_nvme_smart_log(dev_name):
    out, _, _ = shell_utils.run_command("sudo nvme smart-log /dev/%s -o json" % dev_name)
    data = json.loads(out)
    logger.debug(out)
    return data


def _run_nvme_smart_log_add(dev_name):
    out, _, _ = shell_utils.run_command("sudo nvme intel smart-log-add /dev/%s --json" % dev_name)
    data = json.loads(out)
    logger.debug(out)
    return data


def get_next_cluster_device_order(db_controller, cluster_id):
    max_order = 0
    found = False
    for node in db_controller.get_storage_nodes_by_cluster_id(cluster_id):
        for dev in node.nvme_devices:
            found = True
            max_order = max(max_order, dev.cluster_device_order)
    if found:
        return max_order + 1
    return 0


def get_next_physical_device_order():
    db_controller = DBController()
    max_order = 0
    found = False
    for node in db_controller.get_storage_nodes():
        for dev in node.nvme_devices:
            found = True
            max_order = max(max_order, dev.physical_label)
    if found:
        return max_order + 1
    return 0


def _search_for_partitions(rpc_client, nvme_device):
    partitioned_devices = []
    for bdev in rpc_client.get_bdevs():
        name = bdev['name']
        if name.startswith(f"{nvme_device.nvme_bdev}p"):
            new_dev = NVMeDevice(nvme_device.to_dict())
            new_dev.uuid = str(uuid.uuid4())
            new_dev.device_name = name
            new_dev.nvme_bdev = name
            new_dev.size = bdev['block_size'] * bdev['num_blocks']
            partitioned_devices.append(new_dev)
    return partitioned_devices


def _create_jm_stack_on_raid(rpc_client, jm_nvme_bdevs, snode, after_restart):
    raid_bdev = f"raid_jm_{snode.get_id()}"
    ret = rpc_client.bdev_raid_create(raid_bdev, jm_nvme_bdevs)
    if not ret:
        logger.error(f"Failed to create raid_jm_{snode.get_id()}")
        return False
    alceml_name = f"alceml_jm_{snode.get_id()}"
    pba_init_mode = 3
    if after_restart:
        pba_init_mode = 2
    if snode.alceml_cpu_cores:
        alceml_cpu_mask = utils.decimal_to_hex_power_of_2(snode.alceml_cpu_cores[snode.alceml_cpu_index])
        ret = rpc_client.bdev_alceml_create(alceml_name, raid_bdev, str(uuid.uuid4()), pba_init_mode=pba_init_mode,
                                            alceml_cpu_mask=alceml_cpu_mask)
        snode.alceml_cpu_index = (snode.alceml_cpu_index + 1) % len(snode.alceml_cpu_cores)
    else:
        ret = rpc_client.bdev_alceml_create(alceml_name, raid_bdev, str(uuid.uuid4()), pba_init_mode=pba_init_mode)
    if not ret:
        logger.error(f"Failed to create alceml bdev: {alceml_name}")
        return False

    jm_bdev = f"jm_{snode.get_id()}"
    ret = rpc_client.bdev_jm_create(jm_bdev, alceml_name, jm_cpu_mask=snode.jm_cpu_mask)
    if not ret:
        logger.error(f"Failed to create {jm_bdev}")
        return False
    ret = rpc_client.get_bdevs(raid_bdev)

    return JMDevice({
        'uuid': str(uuid.uuid4()),
        'device_name': jm_bdev,
        'size': ret[0]["block_size"] * ret[0]["num_blocks"],
        'status': JMDevice.STATUS_ONLINE,
        'jm_nvme_bdev_list': jm_nvme_bdevs,
        'raid_bdev': raid_bdev,
        'alceml_bdev': alceml_name,
        'jm_bdev': jm_bdev
    })


def _create_jm_stack_on_device(rpc_client, nvme, snode, after_restart):

    alceml_id = nvme.get_id()
    alceml_name = device_controller.get_alceml_name(alceml_id)
    logger.info(f"adding {alceml_name}")

    pba_init_mode = 3
    if after_restart:
        pba_init_mode = 2
    if snode.alceml_cpu_cores:
        alceml_cpu_mask = utils.decimal_to_hex_power_of_2(snode.alceml_cpu_cores[snode.alceml_cpu_index])
        ret = rpc_client.bdev_alceml_create(alceml_name, nvme.nvme_bdev, alceml_id, pba_init_mode=pba_init_mode,
                                            alceml_cpu_mask=alceml_cpu_mask)
        snode.alceml_cpu_index = (snode.alceml_cpu_index + 1) % len(snode.alceml_cpu_cores)
    else:
        ret = rpc_client.bdev_alceml_create(alceml_name, nvme.nvme_bdev, alceml_id, pba_init_mode=pba_init_mode)

    if not ret:
        logger.error(f"Failed to create alceml bdev: {alceml_name}")
        return False

    jm_bdev = f"jm_{snode.get_id()}"
    ret = rpc_client.bdev_jm_create(jm_bdev, alceml_name, jm_cpu_mask=snode.jm_cpu_mask)
    if not ret:
        logger.error(f"Failed to create {jm_bdev}")
        return False

    return JMDevice({
        'uuid': alceml_id,
        'device_name': jm_bdev,
        'size': nvme.size,
        'status': JMDevice.STATUS_ONLINE,
        'alceml_bdev': alceml_name,
        'nvme_bdev': nvme.nvme_bdev,
        'jm_bdev': jm_bdev
    })


def _create_storage_device_stack(rpc_client, nvme, snode, after_restart):
    test_name = f"{nvme.nvme_bdev}_test"
    ret = rpc_client.bdev_passtest_create(test_name, nvme.nvme_bdev)
    if not ret:
        logger.error(f"Failed to create passtest bdev {test_name}")
        return False
    alceml_id = nvme.get_id()
    alceml_name = device_controller.get_alceml_name(alceml_id)
    logger.info(f"adding {alceml_name}")
    pba_init_mode = 3
    if after_restart:
        pba_init_mode = 2

    if snode.alceml_cpu_cores:
        alceml_cpu_mask = utils.decimal_to_hex_power_of_2(snode.alceml_cpu_cores[snode.alceml_cpu_index])
        ret = rpc_client.bdev_alceml_create(alceml_name, test_name, alceml_id, pba_init_mode=pba_init_mode,
                                            alceml_cpu_mask=alceml_cpu_mask)
        snode.alceml_cpu_index = (snode.alceml_cpu_index + 1) % len(snode.alceml_cpu_cores)
    else:
        ret = rpc_client.bdev_alceml_create(alceml_name, test_name, alceml_id, pba_init_mode=pba_init_mode)


    if not ret:
        logger.error(f"Failed to create alceml bdev: {alceml_name}")
        return False

    # add pass through
    pt_name = f"{alceml_name}_PT"
    ret = rpc_client.bdev_PT_NoExcl_create(pt_name, alceml_name)
    if not ret:
        logger.error(f"Failed to create pt noexcl bdev: {pt_name}")
        return False

    subsystem_nqn = snode.subsystem + ":dev:" + alceml_id
    logger.info("creating subsystem %s", subsystem_nqn)
    ret = rpc_client.subsystem_create(subsystem_nqn, 'sbcli-cn', alceml_id)
    IP = None
    for iface in snode.data_nics:
        if iface.ip4_address:
            tr_type = iface.get_transport_type()
            ret = rpc_client.transport_list()
            found = False
            if ret:
                for ty in ret:
                    if ty['trtype'] == tr_type:
                        found = True
            if found is False:
                ret = rpc_client.transport_create(tr_type)
            logger.info("adding listener for %s on IP %s" % (subsystem_nqn, iface.ip4_address))
            ret = rpc_client.listeners_create(subsystem_nqn, tr_type, iface.ip4_address, "4420")
            IP = iface.ip4_address
            break
    logger.info(f"add {pt_name} to subsystem")
    ret = rpc_client.nvmf_subsystem_add_ns(subsystem_nqn, pt_name)
    if not ret:
        logger.error(f"Failed to add: {pt_name} to the subsystem: {subsystem_nqn}")
        return False

    nvme.testing_bdev = test_name
    nvme.alceml_bdev = alceml_name
    nvme.pt_bdev = pt_name
    nvme.nvmf_nqn = subsystem_nqn
    nvme.nvmf_ip = IP
    nvme.nvmf_port = 4420
    nvme.io_error = False
    nvme.status = NVMeDevice.STATUS_ONLINE
    return nvme


def _create_device_partitions(rpc_client, nvme, snode):
    nbd_device = rpc_client.nbd_start_disk(nvme.nvme_bdev)
    time.sleep(3)
    if not nbd_device:
        logger.error(f"Failed to start nbd dev")
        return False
    snode_api = SNodeClient(snode.api_endpoint)
    result, error = snode_api.make_gpt_partitions(
        nbd_device, snode.jm_percent, snode.num_partitions_per_dev)
    if error:
        logger.error(f"Failed to make partitions")
        logger.error(error)
        return False
    time.sleep(3)
    rpc_client.nbd_stop_disk(nbd_device)
    time.sleep(1)
    rpc_client.bdev_nvme_detach_controller(nvme.nvme_controller)
    time.sleep(1)
    rpc_client.bdev_nvme_controller_attach(nvme.nvme_controller, nvme.pcie_address)
    time.sleep(1)
    rpc_client.bdev_examine(nvme.nvme_bdev)
    time.sleep(1)
    return True


def _prepare_cluster_devices_partitions(snode, devices):
    db_controller = DBController()
    rpc_client = RPCClient(
        snode.mgmt_ip, snode.rpc_port,
        snode.rpc_username, snode.rpc_password)

    new_devices = []
    jm_devices = []
    dev_order = get_next_cluster_device_order(db_controller, snode.cluster_id)
    for index, nvme in enumerate(devices):
        if nvme.status not in [NVMeDevice.STATUS_ONLINE, NVMeDevice.STATUS_UNAVAILABLE, NVMeDevice.STATUS_READONLY]:
            logger.debug(f"Device is skipped: {nvme.get_id()}, status: {nvme.status}")
            continue

        # look for partitions
        partitioned_devices = _search_for_partitions(rpc_client, nvme)
        logger.debug("partitioned_devices")
        logger.debug(partitioned_devices)
        if len(partitioned_devices) == (1 + snode.num_partitions_per_dev):
            logger.info("Partitioned devices found")
        else:
            logger.info(f"Creating partitions for {nvme.nvme_bdev}")
            _create_device_partitions(rpc_client, nvme, snode)
            partitioned_devices = _search_for_partitions(rpc_client, nvme)
            if len(partitioned_devices) == (1 + snode.num_partitions_per_dev):
                logger.info("Device partitions created")
            else:
                logger.error("Failed to create partitions")
                return False

        jm_devices.append(partitioned_devices.pop(0))

        for dev in partitioned_devices:
            new_device = _create_storage_device_stack(rpc_client, dev, snode, after_restart=False)
            if not new_device:
                logger.error("failed to create dev stack")
                return False
            new_device.cluster_device_order = dev_order
            dev_order += 1
            new_devices.append(new_device)
            device_events.device_create(new_device)

    snode.nvme_devices = new_devices

    if jm_devices:
        jm_nvme_bdevs = [dev.nvme_bdev for dev in jm_devices]
        jm_device = _create_jm_stack_on_raid(rpc_client, jm_nvme_bdevs, snode, after_restart=False)
        if not jm_device:
            logger.error(f"Failed to create JM device")
            return False
        snode.jm_device = jm_device

    return True


def _prepare_cluster_devices_jm_on_dev(snode, devices):
    db_controller = DBController()

    jm_device = devices[0]
    # Set device cluster order
    dev_order = get_next_cluster_device_order(db_controller, snode.cluster_id)
    for index, nvme in enumerate(devices):
        nvme.cluster_device_order = dev_order
        dev_order += 1
        if nvme.size < jm_device.size:
            jm_device = nvme
        device_events.device_create(nvme)
    jm_device.status = NVMeDevice.STATUS_JM

    rpc_client = RPCClient(snode.mgmt_ip, snode.rpc_port, snode.rpc_username, snode.rpc_password)

    new_devices = []
    for index, nvme in enumerate(devices):
        if nvme.status not in [NVMeDevice.STATUS_ONLINE, NVMeDevice.STATUS_UNAVAILABLE,
                               NVMeDevice.STATUS_JM, NVMeDevice.STATUS_READONLY]:
            logger.debug(f"Device is not online or unavailable: {nvme.get_id()}, status: {nvme.status}")
            continue

        if nvme.status == NVMeDevice.STATUS_JM:
            jm_device = _create_jm_stack_on_device(rpc_client, nvme, snode, after_restart=False)
            if not jm_device:
                logger.error(f"Failed to create JM device")
                return False
            snode.jm_device = jm_device
        else:
            new_device = _create_storage_device_stack(rpc_client, nvme, snode, after_restart=False)
            if not new_device:
                logger.error("failed to create dev stack")
                return False
            new_device.cluster_device_order = dev_order
            dev_order += 1
            new_devices.append(new_device)
            device_events.device_create(new_device)

    snode.nvme_devices = new_devices
    return True


def _prepare_cluster_devices_on_restart(snode):
    db_controller = DBController()

    rpc_client = RPCClient(
        snode.mgmt_ip, snode.rpc_port,
        snode.rpc_username, snode.rpc_password)

    for index, nvme in enumerate(snode.nvme_devices):
        if nvme.status not in [NVMeDevice.STATUS_ONLINE, NVMeDevice.STATUS_UNAVAILABLE, NVMeDevice.STATUS_READONLY]:
            logger.debug(f"Device is skipped: {nvme.get_id()}, status: {nvme.status}")
            continue

        dev = _create_storage_device_stack(rpc_client, nvme, snode, after_restart=True)
        if not dev:
            logger.error(f"Failed to create dev stack {nvme.get_id()}")
            return False
        device_events.device_restarted(dev)

    # prepare JM device
    jm_device = snode.jm_device
    if jm_device.jm_nvme_bdev_list:
        ret = _create_jm_stack_on_raid(rpc_client, jm_device.jm_nvme_bdev_list, snode, after_restart=False)
        if not ret:
            logger.error(f"Failed to create JM device")
            return False
    else:

        if snode.alceml_cpu_cores:
            alceml_cpu_mask = utils.decimal_to_hex_power_of_2(snode.alceml_cpu_cores[snode.alceml_cpu_index])
            ret = rpc_client.bdev_alceml_create(jm_device.alceml_bdev, jm_device.nvme_bdev, jm_device.get_id(),
                                            pba_init_mode=2, alceml_cpu_mask=alceml_cpu_mask)
            snode.alceml_cpu_index = (snode.alceml_cpu_index + 1) % len(snode.alceml_cpu_cores)
        else:
            ret = rpc_client.bdev_alceml_create(jm_device.alceml_bdev, jm_device.nvme_bdev, jm_device.get_id(),
                                            pba_init_mode=2)
        if not ret:
            logger.error(f"Failed to create alceml bdev: {jm_device.alceml_bdev}")
            return False

        jm_bdev = f"jm_{snode.get_id()}"
        ret = rpc_client.bdev_jm_create(jm_bdev, jm_device.alceml_bdev, jm_cpu_mask=snode.jm_cpu_mask)
        if not ret:
            logger.error(f"Failed to create {jm_bdev}")
            return False

    return True


def _connect_to_remote_devs(this_node):
    db_controller = DBController()

    rpc_client = RPCClient(
        this_node.mgmt_ip, this_node.rpc_port,
        this_node.rpc_username, this_node.rpc_password)

    remote_devices = []
    # connect to remote devs
    snodes = db_controller.get_storage_nodes_by_cluster_id(this_node.cluster_id)
    for node_index, node in enumerate(snodes):
        if node.get_id() == this_node.get_id() or node.status == node.STATUS_OFFLINE:
            continue
        for index, dev in enumerate(node.nvme_devices):
            if dev.status != NVMeDevice.STATUS_ONLINE:
                logger.debug(f"Device is not online: {dev.get_id()}, status: {dev.status}")
                continue
            name = f"remote_{dev.alceml_bdev}"
            logger.info(f"Connecting to {name}")
            ret = rpc_client.bdev_nvme_attach_controller_tcp(name, dev.nvmf_nqn, dev.nvmf_ip, dev.nvmf_port)
            if not ret:
                logger.error(f"Failed to connect to device: {dev.get_id()}")
                continue
            dev.remote_bdev = f"{name}n1"
            remote_devices.append(dev)
    return remote_devices


def add_node(cluster_id, node_ip, iface_name, data_nics_list,
             max_lvol, max_snap, max_prov, spdk_image=None, spdk_debug=False,
             small_bufsize=0, large_bufsize=0,
             num_partitions_per_dev=0, jm_percent=0, number_of_devices=0):
    db_controller = DBController()
    kv_store = db_controller.kv_store

    cluster = db_controller.get_cluster_by_id(cluster_id)
    if not cluster:
        logger.error("Cluster not found: %s", cluster_id)
        return False

    logger.info(f"Adding Storage node: {node_ip}")
    timeout = 60
    if spdk_image:
        timeout = 5*60
    snode_api = SNodeClient(node_ip, timeout=timeout)
    node_info, _ = snode_api.info()
    logger.info(f"Node found: {node_info['hostname']}")
    if "cluster_id" in node_info and node_info['cluster_id']:
        if node_info['cluster_id'] != cluster_id:
            logger.error(f"This node is part of another cluster: {node_info['cluster_id']}")
            return False

    cloud_instance = node_info['cloud_instance']
    """"
     "cloud_instance": {
          "id": "565979732541",
          "type": "m6id.large",
          "cloud": "google",
          "ip": "10.10.10.10",
          "public_ip": "20.20.20.20",
    }
    """""
    logger.debug(json.dumps(cloud_instance, indent=2))
    logger.info(f"Instance id: {cloud_instance['id']}")
    logger.info(f"Instance cloud: {cloud_instance['cloud']}")
    logger.info(f"Instance type: {cloud_instance['type']}")
    logger.info(f"Instance privateIp: {cloud_instance['ip']}")
    logger.info(f"Instance public_ip: {cloud_instance['public_ip']}")

    for node in db_controller.get_storage_nodes():
        if node.cloud_instance_id and node.cloud_instance_id == cloud_instance['id']:
            logger.error(f"Node already exists, try remove it first: {cloud_instance['id']}")
            return False

    # Tune cpu maks parameters
    cpu_count = node_info["cpu_count"]
    pollers_mask = ""
    app_thread_mask = ""
    jm_cpu_mask = ""
    alceml_cpu_cores = []
    alceml_cpu_index = 0
    distrib_cpu_mask = ""

    poller_cpu_cores = []
    if cpu_count < 8:
        mask = (1 << (cpu_count - 1)) - 1
        mask <<= 1
        spdk_cpu_mask = f'0x{mask:X}'
    else:
        app_thread_core, jm_cpu_core, poller_cpu_cores, alceml_cpu_cores, distrib_cpu_cores = \
            utils.calculate_core_allocation(cpu_count)
        spdk_cores = app_thread_core + jm_cpu_core + poller_cpu_cores + alceml_cpu_cores + distrib_cpu_cores

        pollers_mask = utils.generate_mask(poller_cpu_cores)
        app_thread_mask = utils.generate_mask(app_thread_core)
        spdk_cpu_mask = utils.generate_mask(spdk_cores)
        jm_cpu_mask = utils.generate_mask(jm_cpu_core)
        distrib_cpu_mask = utils.generate_mask(distrib_cpu_cores)

    # Calculate pool count
    if cloud_instance['type']:
        ins_type = cloud_instance['type']
        supported_type, storage_devices, device_size = utils.get_total_size_per_instance_type(ins_type)
        if not supported_type:
            logger.warning(f"Unsupported instance-type {ins_type} for deployment")
            if not number_of_devices:
                logger.error(f"Unsupported instance-type {ins_type} "
                             "for deployment, please specify --number-of-devices")
                return False
        else:
            number_of_devices = storage_devices
    else:
        logger.warning("Can not get instance type for this instance.")
        if not number_of_devices:
            logger.error("Unsupported instance type please specify --number-of-devices.")
            return False

    number_of_split = num_partitions_per_dev if num_partitions_per_dev else num_partitions_per_dev + 1
    number_of_alceml_devices = number_of_devices * number_of_split
    small_pool_count, large_pool_count = utils.calculate_pool_count(
        number_of_alceml_devices, max_lvol, max_snap, cpu_count, len(poller_cpu_cores) or cpu_count)

    # Calculate minimum huge page memory
    minimum_hp_memory = utils.calculate_minimum_hp_memory(small_pool_count, large_pool_count, max_lvol, max_snap, cpu_count)

    # Calculate minimum sys memory
    minimum_sys_memory = utils.calculate_minimum_sys_memory(max_prov)

    # check for memory
    if "memory_details" in node_info and node_info['memory_details']:
        memory_details = node_info['memory_details']
        logger.info("Node Memory info")
        logger.info(f"Total: {utils.humanbytes(memory_details['total'])}")
        logger.info(f"Free: {utils.humanbytes(memory_details['free'])}")
    else:
        logger.error(f"Cannot get memory info from the instance.. Exiting")
        return False

    satisfied, spdk_mem = utils.calculate_spdk_memory(minimum_hp_memory,
                                                      minimum_sys_memory,
                                                      int(memory_details['free']),
                                                      int(memory_details['huge_total']))
    if not satisfied:
        logger.error(f"Not enough memory for the provided max_lvo: {max_lvol}, max_snap: {max_snap}, max_prov: {max_prov}.. Exiting")
        return False

    logger.info("Joining docker swarm...")
    cluster_docker = utils.get_docker_client(cluster_id)
    cluster_ip = cluster_docker.info()["Swarm"]["NodeAddr"]
    results, err = snode_api.join_swarm(
        cluster_ip=cluster_ip,
        join_token=cluster_docker.swarm.attrs['JoinTokens']['Worker'],
        db_connection=cluster.db_connection,
        cluster_id=cluster_id)

    if not results:
        logger.error(f"Failed to Join docker swarm: {err}")
        return False

    logger.info("Deploying SPDK")
    results, err = snode_api.spdk_process_start(spdk_cpu_mask, spdk_mem, spdk_image, spdk_debug, cluster_ip)
    time.sleep(10)
    if not results:
        logger.error(f"Failed to start spdk: {err}")
        return False

    data_nics = []
    names = data_nics_list or [iface_name]
    for nic in names:
        device = node_info['network_interface'][nic]
        data_nics.append(
            IFace({
                'uuid': str(uuid.uuid4()),
                'if_name': device['name'],
                'ip4_address': device['ip'],
                'status': device['status'],
                'net_type': device['net_type']}))

    hostname = node_info['hostname']
    rpc_user, rpc_pass = utils.generate_rpc_user_and_pass()
    BASE_NQN = cluster.nqn.split(":")[0]
    subsystem_nqn = f"{BASE_NQN}:{hostname}"
    # creating storage node object
    snode = StorageNode()
    snode.uuid = str(uuid.uuid4())
    snode.status = StorageNode.STATUS_IN_CREATION
    snode.baseboard_sn = node_info['system_id']
    snode.system_uuid = node_info['system_id']

    snode.cloud_instance_id = cloud_instance['id']
    snode.cloud_instance_type = cloud_instance['type']
    snode.cloud_instance_public_ip = cloud_instance['public_ip']

    snode.hostname = hostname
    snode.host_nqn = subsystem_nqn
    snode.subsystem = subsystem_nqn
    snode.data_nics = data_nics
    snode.mgmt_ip = node_info['network_interface'][iface_name]['ip']
    snode.rpc_port = constants.RPC_HTTP_PROXY_PORT
    snode.rpc_username = rpc_user
    snode.rpc_password = rpc_pass
    snode.cluster_id = cluster_id
    snode.api_endpoint = node_ip
    snode.host_secret = utils.generate_string(20)
    snode.ctrl_secret = utils.generate_string(20)

    if 'cpu_count' in node_info:
        snode.cpu = node_info['cpu_count']
    if 'cpu_hz' in node_info:
        snode.cpu_hz = node_info['cpu_hz']
    if 'memory' in node_info:
        snode.memory = node_info['memory']
    if 'hugepages' in node_info:
        snode.hugepages = node_info['hugepages']

    snode.spdk_cpu_mask = spdk_cpu_mask or ""
    snode.spdk_mem = spdk_mem
    snode.max_lvol = max_lvol
    snode.max_snap = max_snap
    snode.max_prov = max_prov
    snode.number_of_devices = number_of_devices
    snode.spdk_image = spdk_image or ""
    snode.spdk_debug = spdk_debug or 0
    snode.write_to_db(kv_store)
    snode.app_thread_mask = app_thread_mask or ""
    snode.pollers_mask = pollers_mask or ""
    snode.jm_cpu_mask = jm_cpu_mask
    snode.alceml_cpu_index = alceml_cpu_index
    snode.alceml_cpu_cores = alceml_cpu_cores
    snode.distrib_cpu_mask = distrib_cpu_mask
    snode.poller_cpu_cores = poller_cpu_cores or []

    snode.iobuf_small_pool_count = small_pool_count or 0
    snode.iobuf_large_pool_count = large_pool_count or 0
    snode.iobuf_small_bufsize = small_bufsize or 0
    snode.iobuf_large_bufsize = large_bufsize or 0

    snode.num_partitions_per_dev = num_partitions_per_dev
    snode.jm_percent = jm_percent

    snode.write_to_db(kv_store)

    # creating RPCClient instance
    rpc_client = RPCClient(
        snode.mgmt_ip, snode.rpc_port,
        snode.rpc_username, snode.rpc_password)

    # 1- set iobuf options
    if (snode.iobuf_small_pool_count or snode.iobuf_large_pool_count or
            snode.iobuf_small_bufsize or snode.iobuf_large_bufsize):
        ret = rpc_client.iobuf_set_options(
            snode.iobuf_small_pool_count, snode.iobuf_large_pool_count,
            snode.iobuf_small_bufsize, snode.iobuf_large_bufsize)
        if not ret:
            logger.error("Failed to set iobuf options")
            return False

    # 2- set socket implementation options
    ret = rpc_client.sock_impl_set_options()
    if not ret:
        logger.error("Failed socket implement set options")
        return False

    # 3- set nvme config
    if snode.pollers_mask:
        ret = rpc_client.nvmf_set_config(snode.pollers_mask)
        if not ret:
            logger.error("Failed to set pollers mask")
            return False

    # 4- start spdk framework
    ret = rpc_client.framework_start_init()
    if not ret:
        logger.error("Failed to start framework")
        return False

    # 5- set app_thread cpu mask
    if snode.app_thread_mask:
        ret = rpc_client.thread_get_stats()
        app_thread_process_id = 0
        if ret.get("threads"):
            for entry in ret["threads"]:
                if entry['name'] == 'app_thread':
                    app_thread_process_id = entry['id']
                    break

        ret = rpc_client.thread_set_cpumask(app_thread_process_id, snode.app_thread_mask)
        if not ret:
            logger.error("Failed to set app thread mask")
            return False

    # 6- set nvme bdev options
    ret = rpc_client.bdev_nvme_set_options()
    if not ret:
        logger.error("Failed to set nvme options")
        return False

    # get new node info after starting spdk
    node_info, _ = snode_api.info()

    # discover devices
    nvme_devs = addNvmeDevices(cluster, rpc_client, node_info['spdk_pcie_list'], snode)
    if not nvme_devs:
        logger.error("No NVMe devices was found!")
        return False

    # prepare devices
    if snode.num_partitions_per_dev == 0 or snode.jm_percent == 0:
        ret = _prepare_cluster_devices_jm_on_dev(snode, nvme_devs)
    else:
        ret = _prepare_cluster_devices_partitions(snode, nvme_devs)
    if not ret:
        logger.error("Failed to prepare cluster devices")
        return False

    logger.info("Connecting to remote devices")
    remote_devices = _connect_to_remote_devs(snode)
    snode.remote_devices = remote_devices

    logger.info("Setting node status to Active")
    snode.status = StorageNode.STATUS_ONLINE
    snode.write_to_db(kv_store)

    # make other nodes connect to the new devices
    logger.info("Make other nodes connect to the new devices")
    snodes = db_controller.get_storage_nodes_by_cluster_id(cluster_id)
    for node_index, node in enumerate(snodes):
        if node.get_id() == snode.get_id() or node.status != StorageNode.STATUS_ONLINE:
            continue
        logger.info(f"Connecting to node: {node.get_id()}")
        rpc_client = RPCClient(node.mgmt_ip, node.rpc_port, node.rpc_username, node.rpc_password)
        count = 0
        for dev in snode.nvme_devices:
            if dev.status != NVMeDevice.STATUS_ONLINE:
                logger.debug(f"Device is not online: {dev.get_id()}, status: {dev.status}")
                continue
            name = f"remote_{dev.alceml_bdev}"
            ret = rpc_client.bdev_nvme_attach_controller_tcp(name, dev.nvmf_nqn, dev.nvmf_ip, dev.nvmf_port)
            if not ret:
                logger.error(f"Failed to connect to device: {name}")
                return False

            dev.remote_bdev = f"{name}n1"
            idx = -1
            for i, d in enumerate(node.remote_devices):
                if d.get_id() == dev.get_id():
                    idx = i
                    break
            if idx >= 0:
                node.remote_devices[idx] = dev
            else:
                node.remote_devices.append(dev)
            count += 1
        node.write_to_db(kv_store)
        logger.info(f"connected to devices count: {count}")
        time.sleep(3)

    logger.info("Sending cluster map")
    ret = distr_controller.send_cluster_map_to_node(snode)
    if not ret:
        return False, "Failed to send cluster map"
    ret = distr_controller.send_cluster_map_add_node(snode)
    if not ret:
        return False, "Failed to send cluster map add node"
    time.sleep(3)

    logger.info("Sending cluster event updates")
    distr_controller.send_node_status_event(snode, StorageNode.STATUS_ONLINE)

    for dev in snode.nvme_devices:
        distr_controller.send_dev_status_event(dev, NVMeDevice.STATUS_ONLINE)

    storage_events.snode_add(snode)
    logger.info("Done")
    return "Success"


def delete_storage_node(node_id):
    db_controller = DBController()
    snode = db_controller.get_storage_node_by_id(node_id)
    if not snode:
        logger.error(f"Can not find storage node: {node_id}")
        return False

    if snode.status != StorageNode.STATUS_REMOVED:
        logger.error(f"Node must be in removed status")
        return False

    snode.remove(db_controller.kv_store)

    for lvol in db_controller.get_lvols(snode.cluster_id):
        logger.info(f"Sending cluster map to LVol: {lvol.get_id()}")
        lvol_controller.send_cluster_map(lvol.get_id())

    storage_events.snode_delete(snode)
    logger.info("done")


def remove_storage_node(node_id, force_remove=False, force_migrate=False):
    db_controller = DBController()
    snode = db_controller.get_storage_node_by_id(node_id)
    if not snode:
        logger.error(f"Can not find storage node: {node_id}")
        return False

    if snode.status == StorageNode.STATUS_ONLINE:
        logger.error(f"Can not remove online node: {node_id}")
        return False

    task_id = tasks_controller.get_active_node_restart_task(snode.cluster_id, snode.get_id())
    if task_id:
        logger.error(f"Restart task found: {task_id}, can not remove storage node")
        if force_remove is False:
            return False

    if snode.lvols:
        if force_migrate:
            for lvol_id in snode.lvols:
                lvol_controller.migrate(lvol_id)
        elif force_remove:
            for lvol_id in snode.lvols:
                lvol_controller.delete_lvol(lvol_id, True)
        else:
            logger.error("LVols found on the storage node, use --force-remove or --force-migrate")
            return False

    snaps = db_controller.get_snapshots()
    node_snaps = []
    for sn in snaps:
        if sn.lvol.node_id == node_id and sn.deleted is False:
            node_snaps.append(sn)

    if node_snaps:
        if force_migrate:
            logger.error("Not implemented!")
            return False
        elif force_remove:
            for sn in node_snaps:
                snapshot_controller.delete(sn.get_id())
        else:
            logger.error("Snapshots found on the storage node, use --force-remove or --force-migrate")
            return False

    if snode.nvme_devices:
        for dev in snode.nvme_devices:
            if dev.status == NVMeDevice.STATUS_JM:
                continue
            if dev.status == 'online':
                distr_controller.disconnect_device(dev)
            old_status = dev.status
            dev.status = NVMeDevice.STATUS_FAILED
            distr_controller.send_dev_status_event(dev, NVMeDevice.STATUS_FAILED)
            device_events.device_status_change(dev, NVMeDevice.STATUS_FAILED, old_status)

    logger.info("Removing storage node")

    logger.debug("Leaving swarm...")
    try:
        node_docker = docker.DockerClient(base_url=f"tcp://{snode.mgmt_ip}:2375", version="auto")
        cluster_docker = utils.get_docker_client(snode.cluster_id)
        cluster_docker.nodes.get(node_docker.info()["Swarm"]["NodeID"]).remove(force=True)
    except:
        pass

    try:
        snode_api = SNodeClient(snode.api_endpoint, timeout=20)
        snode_api.spdk_process_kill()
        snode_api.leave_swarm()
        pci_address = []
        for dev in snode.nvme_devices:
            if dev.pcie_address not in pci_address:
                ret = snode_api.delete_dev_gpt_partitions(dev.pcie_address)
                logger.debug(ret)
                pci_address.append(dev.pcie_address)
    except Exception as e:
        logger.exception(e)

    old_status = snode.status
    snode.status = StorageNode.STATUS_REMOVED
    snode.write_to_db(db_controller.kv_store)
    logger.info("Sending node event update")
    distr_controller.send_node_status_event(snode, snode.status)
    storage_events.snode_status_change(snode, StorageNode.STATUS_REMOVED, old_status)
    logger.info("done")


def restart_storage_node(
        node_id, max_lvol=0, max_snap=0, max_prov=0,
        spdk_image=None,
        set_spdk_debug=None,
        small_bufsize=0, large_bufsize=0, number_of_devices=0, force=False):

    db_controller = DBController()
    kv_store = db_controller.kv_store

    db_controller = DBController()
    logger.info("Restarting storage node")
    snode = db_controller.get_storage_node_by_id(node_id)
    if not snode:
        logger.error(f"Can not find storage node: {node_id}")
        return False

    if snode.status == StorageNode.STATUS_ONLINE:
        logger.error(f"Can not restart online node: {node_id}")
        return False

    task_id = tasks_controller.get_active_node_restart_task(snode.cluster_id, snode.get_id())
    if task_id:
        logger.error(f"Restart task found: {task_id}, can not restart storage node")
        if force is False:
            return False

    logger.info("Setting node state to restarting")
    old_status = snode.status
    snode.status = StorageNode.STATUS_RESTARTING
    snode.write_to_db(kv_store)
    logger.info("Sending node event update")
    distr_controller.send_node_status_event(snode, snode.status)
    storage_events.snode_status_change(snode, snode.status, old_status)

    logger.info(f"Restarting Storage node: {snode.mgmt_ip}")

    snode_api = SNodeClient(snode.api_endpoint)
    node_info, _ = snode_api.info()
    logger.debug(f"Node info: {node_info}")

    logger.info("Restarting SPDK")

    img = snode.spdk_image
    if max_lvol:
        snode.max_lvol = max_lvol
    if max_snap:
        snode.max_snap = max_snap
    if max_prov:
        snode.max_prov = max_prov
    if spdk_image:
        img = spdk_image
        snode.spdk_image = img

    # Calculate pool count
    if snode.cloud_instance_type:
        supported_type, storage_devices, device_size = utils.get_total_size_per_instance_type(snode.cloud_instance_type)
        if not supported_type:
            logger.warning(f"Unsupported instance-type {snode.cloud_instance_type} for deployment")
            if not number_of_devices:
                if not snode.number_of_devices:
                    logger.error(f"Unsupported instance-type {snode.cloud_instance_type} "
                                 "for deployment, please specify --number-of-devices")
                    return False
                number_of_devices = snode.number_of_devices
        else:
            number_of_devices = storage_devices
    else:
        logger.warning("Can not get instance type for this instance..")
        if not number_of_devices:
            if snode.number_of_devices:
                number_of_devices = snode.number_of_devices
            else:
                logger.error("Unsupported instance type please specify --number-of-devices")
                return False
    snode.number_of_devices = number_of_devices

    number_of_split = snode.num_partitions_per_dev if snode.num_partitions_per_dev else snode.num_partitions_per_dev + 1
    number_of_alceml_devices = number_of_devices * number_of_split
    small_pool_count, large_pool_count = utils.calculate_pool_count(
        number_of_alceml_devices, snode.max_lvol, snode.max_snap, snode.cpu, len(snode.poller_cpu_cores) or snode.cpu)

    # Calculate minimum huge page memory
    minimum_hp_memory = utils.calculate_minimum_hp_memory(small_pool_count, large_pool_count, snode.max_lvol, snode.max_snap, snode.cpu)

    # Calculate minimum sys memory
    minimum_sys_memory = utils.calculate_minimum_sys_memory(snode.max_prov)

    # check for memory
    if "memory_details" in node_info and node_info['memory_details']:
        memory_details = node_info['memory_details']
        logger.info("Node Memory info")
        logger.info(f"Total: {utils.humanbytes(memory_details['total'])}")
        logger.info(f"Free: {utils.humanbytes(memory_details['free'])}")
    else:
        logger.error(f"Cannot get memory info from the instance.. Exiting")

    satisfied, spdk_mem = utils.calculate_spdk_memory(minimum_hp_memory,
                                                      minimum_sys_memory,
                                                      int(memory_details['free']),
                                                      int(memory_details['huge_total']))
    if not satisfied:
        logger.error(f"Not enough memory for the provided max_lvo: {snode.max_lvol}, max_snap: {snode.max_snap}, max_prov: {utils.humanbytes(snode.max_prov)}.. Exiting")


    spdk_debug = snode.spdk_debug
    if set_spdk_debug:
        spdk_debug = spdk_debug
        snode.spdk_debug = spdk_debug

    cluster_docker = utils.get_docker_client(snode.cluster_id)
    cluster_ip = cluster_docker.info()["Swarm"]["NodeAddr"]
    results, err = snode_api.spdk_process_start(snode.spdk_cpu_mask, spdk_mem, img, spdk_debug, cluster_ip)

    if not results:
        logger.error(f"Failed to start spdk: {err}")
        return False
    time.sleep(3)


    if small_bufsize:
        snode.iobuf_small_bufsize = small_bufsize
    if large_bufsize:
        snode.iobuf_large_bufsize = large_bufsize

    snode.write_to_db(db_controller.kv_store)

    # creating RPCClient instance
    rpc_client = RPCClient(
        snode.mgmt_ip, snode.rpc_port,
        snode.rpc_username, snode.rpc_password,
        timeout=10 * 60, retry=5)

    # 1- set iobuf options
    if (snode.iobuf_small_pool_count or snode.iobuf_large_pool_count or
            snode.iobuf_small_bufsize or snode.iobuf_large_bufsize):
        ret = rpc_client.iobuf_set_options(
            snode.iobuf_small_pool_count, snode.iobuf_large_pool_count,
            snode.iobuf_small_bufsize, snode.iobuf_large_bufsize)
        if not ret:
            logger.error("Failed to set iobuf options")
            return False

    # 2- set socket implementation options
    ret = rpc_client.sock_impl_set_options()
    if not ret:
        logger.error("Failed socket implement set options")
        return False

    # 3- set nvme config
    if snode.pollers_mask:
        ret = rpc_client.nvmf_set_config(snode.pollers_mask)
        if not ret:
            logger.error("Failed to set pollers mask")
            return False

    # 4- start spdk framework
    ret = rpc_client.framework_start_init()
    if not ret:
        logger.error("Failed to start framework")
        return False

    # 5- set app_thread cpu mask
    if snode.app_thread_mask:
        ret = rpc_client.thread_get_stats()
        app_thread_process_id = 0
        if ret.get("threads"):
            for entry in ret["threads"]:
                if entry['name'] == 'app_thread':
                    app_thread_process_id = entry['id']
                    break

        ret = rpc_client.thread_set_cpumask(app_thread_process_id, snode.app_thread_mask)
        if not ret:
            logger.error("Failed to set app thread mask")
            return False

    # 6- set nvme bdev options
    ret = rpc_client.bdev_nvme_set_options()
    if not ret:
        logger.error("Failed to set nvme options")
        return False

    cluster = db_controller.get_cluster_by_id(snode.cluster_id)
    node_info, _ = snode_api.info()
    nvme_devs = addNvmeDevices(cluster, rpc_client, node_info['spdk_pcie_list'], snode)
    if not nvme_devs:
        logger.error("No NVMe devices was found!")
        return False

    logger.info(f"Devices found: {len(nvme_devs)}")
    logger.debug(nvme_devs)

    logger.info(f"Devices in db: {len(snode.nvme_devices)}")
    logger.debug(snode.nvme_devices)

    new_devices = []
    active_devices = []
    known_devices_sn = []
    devices_sn = [d.serial_number for d in nvme_devs]
    for db_dev in snode.nvme_devices:
        known_devices_sn.append(db_dev.serial_number)
        if db_dev.serial_number in devices_sn:
            logger.info(f"Device found: {db_dev.get_id()}, status {db_dev.status}")
            if db_dev.status != NVMeDevice.STATUS_JM:
                db_dev.status = NVMeDevice.STATUS_ONLINE
            active_devices.append(db_dev)
        else:
            logger.info(f"Device not found: {db_dev.get_id()}")
            db_dev.status = NVMeDevice.STATUS_REMOVED
            distr_controller.send_dev_status_event(db_dev, db_dev.status)

    # todo: handle new devices
    # for dev in nvme_devs:
    #     if dev.serial_number not in known_devices_sn:
    #         logger.info(f"New device found: {dev.get_id()}")
    #         dev.status = NVMeDevice.STATUS_NEW
    #         new_devices.append(dev)
    #         snode.nvme_devices.append(dev)

    # dev_order = get_next_cluster_device_order(db_controller, snode.cluster_id)
    # for index, nvme in enumerate(new_devices):
    #     nvme.cluster_device_order = dev_order
    #     dev_order += 1

    # prepare devices
    ret = _prepare_cluster_devices_on_restart(snode)
    if not ret:
        logger.error("Failed to prepare cluster devices")
        return False

    logger.info("Connecting to remote devices")
    remote_devices = _connect_to_remote_devs(snode)
    snode.remote_devices = remote_devices

    # make other nodes connect to the new devices
    logger.info("Make other nodes connect to the node devices")
    snodes = db_controller.get_storage_nodes_by_cluster_id(snode.cluster_id)
    for node_index, node in enumerate(snodes):
        if node.get_id() == snode.get_id() or node.status != StorageNode.STATUS_ONLINE:
            continue
        logger.info(f"Connecting to node: {node.get_id()}")
        rpc_client = RPCClient(node.mgmt_ip, node.rpc_port, node.rpc_username, node.rpc_password)
        count = 0
        for dev in snode.nvme_devices:
            if dev.status != 'online':
                continue
            name = f"remote_{dev.alceml_bdev}"
            ret = rpc_client.bdev_nvme_controller_list(name)
            if ret:
                logger.debug(f"controller found, removing")
                rpc_client.bdev_nvme_detach_controller(name)
                time.sleep(1)
            ret = rpc_client.bdev_nvme_attach_controller_tcp(name, dev.nvmf_nqn, dev.nvmf_ip, dev.nvmf_port)
            if not ret:
                logger.warning(f"Failed to connect to device: {name}")
                return False

            dev.remote_bdev = f"{name}n1"
            idx = -1
            for i, d in enumerate(node.remote_devices):
                if d.get_id() == dev.get_id():
                    idx = i
                    break
            if idx >= 0:
                node.remote_devices[idx] = dev
            else:
                node.remote_devices.append(dev)
            count += 1
        node.write_to_db(kv_store)
        logger.info(f"connected to devices count: {count}")
        time.sleep(3)

    logger.info("Setting node status to Online")
    old_status = snode.status
    snode.status = StorageNode.STATUS_ONLINE
    snode.write_to_db(kv_store)
    storage_events.snode_status_change(snode, snode.status, old_status)

    logger.info("Sending node event update")
    distr_controller.send_node_status_event(snode, StorageNode.STATUS_ONLINE)

    logger.info("Sending devices event updates")
    logger.info("Starting migration tasks")
    for dev in snode.nvme_devices:
        if dev.status != NVMeDevice.STATUS_ONLINE:
            logger.info(f"Device is not online: {dev.get_id()}, status: {dev.status}")
            continue

        distr_controller.send_dev_status_event(dev, NVMeDevice.STATUS_ONLINE)
        tasks_controller.add_device_mig_task(dev.get_id())

    # logger.info("Sending cluster map to current node")
    # ret = distr_controller.send_cluster_map_to_node(snode)
    # if not ret:
    #     return False, "Failed to send cluster map"
    # time.sleep(3)

    for lvol_id in snode.lvols:
        lvol = lvol_controller.recreate_lvol(lvol_id, snode)
        if not lvol:
            logger.error(f"Failed to create LVol: {lvol_id}")
            return False
        lvol.status = lvol.STATUS_ONLINE
        lvol.io_error = False
        lvol.write_to_db(db_controller.kv_store)

    logger.info("Done")
    return "Success"


def list_storage_nodes(is_json, cluster_id=None):
    db_controller = DBController()
    if cluster_id:
        nodes = db_controller.get_storage_nodes_by_cluster_id(cluster_id)
    else:
        nodes = db_controller.get_storage_nodes()
    data = []
    output = ""

    for node in nodes:
        logger.debug(node)
        logger.debug("*" * 20)
        total_devices = len(node.nvme_devices)
        online_devices = 0
        for dev in node.nvme_devices:
            if dev.status == NVMeDevice.STATUS_ONLINE:
                online_devices += 1
        data.append({
            "UUID": node.uuid,
            "Hostname": node.hostname,
            "Management IP": node.mgmt_ip,
            "Devices": f"{total_devices}/{online_devices}",
            "LVols": f"{len(node.lvols)}",
            "Status": node.status,
            "Health": node.health_check,

            "Cloud ID": node.cloud_instance_id,
            "Cloud Type": node.cloud_instance_type,
            "Ext IP": node.cloud_instance_public_ip,

        })

    if not data:
        return output

    if is_json:
        output = json.dumps(data, indent=2)
    else:
        output = utils.print_table(data)
    return output


def list_storage_devices(kv_store, node_id, sort, is_json):
    db_controller = DBController(kv_store)
    snode = db_controller.get_storage_node_by_id(node_id)
    if not snode:
        logger.error("This storage node is not part of the cluster")
        return False

    storage_devices = []
    jm_devices = []
    remote_devices = []
    for device in snode.nvme_devices:
        logger.debug(device)
        logger.debug("*" * 20)
        storage_devices.append({
            "UUID": device.uuid,
            "Name": device.device_name,
            "Size": utils.humanbytes(device.size),
            "Serial Number": device.serial_number,
            "PCIe": device.pcie_address,
            "Status": device.status,
            "IO Err": device.io_error,
            "Health": device.health_check
        })

    if snode.jm_device:
        jm_devices.append({
            "UUID": snode.jm_device.uuid,
            "Name": snode.jm_device.device_name,
            "Size": utils.humanbytes(snode.jm_device.size),
            "Status": snode.jm_device.status,
            "IO Err": snode.jm_device.io_error,
            "Health": snode.jm_device.health_check
        })

    for device in snode.remote_devices:
        logger.debug(device)
        logger.debug("*" * 20)
        remote_devices.append({
            "UUID": device.uuid,
            "Name": device.device_name,
            "Size": utils.humanbytes(device.size),
            "Serial Number": device.serial_number,
            "Node ID": device.node_id,
        })
    if sort and sort in ['node-seq', 'dev-seq', 'serial']:
        if sort == 'serial':
            sort_key = "Serial Number"
        elif sort == 'dev-seq':
            sort_key = "Sequential Number"
        elif sort == 'node-seq':
            # TODO: check this key
            sort_key = "Sequential Number"
        storage_devices = sorted(storage_devices, key=lambda d: d[sort_key])

    data = {
        "Storage Devices": storage_devices,
        "JM Devices": jm_devices,
        "Remote Devices": remote_devices,
    }
    if is_json:
        return json.dumps(data, indent=2)
    else:
        out = ""
        for d in data:
            out += f"{d}\n{utils.print_table(data[d])}\n\n"
        return out


def shutdown_storage_node(node_id, force=False):
    db_controller = DBController()
    snode = db_controller.get_storage_node_by_id(node_id)
    if not snode:
        logger.error("This storage node is not part of the cluster")
        return False

    logger.info("Node found: %s in state: %s", snode.hostname, snode.status)
    if snode.status != StorageNode.STATUS_SUSPENDED:
        logger.error("Node is not in suspended state")
        if force is False:
            return False

    task_id = tasks_controller.get_active_node_restart_task(snode.cluster_id, snode.get_id())
    if task_id:
        logger.error(f"Restart task found: {task_id}, can not shutdown storage node")
        if force is False:
            return False

    logger.info("Shutting down node")
    old_status = snode.status
    snode.status = StorageNode.STATUS_IN_SHUTDOWN
    snode.write_to_db(db_controller.kv_store)
    storage_events.snode_status_change(snode, snode.status, old_status)

    logger.debug("Removing LVols")
    for lvol_id in snode.lvols:
        logger.debug(lvol_id)
        lvol_controller.delete_lvol_from_node(lvol_id, snode.get_id(), clear_data=False)

    for dev in snode.nvme_devices:
        if dev.status in [NVMeDevice.STATUS_ONLINE, NVMeDevice.STATUS_READONLY]:
            device_controller.device_set_unavailable(dev.get_id())
    distr_controller.send_node_status_event(snode, StorageNode.STATUS_IN_SHUTDOWN)

    # shutdown node
    # make other nodes disconnect from this node
    logger.info("disconnect all other nodes connections to this node")
    for dev in snode.nvme_devices:
        distr_controller.disconnect_device(dev)

    rpc_client = RPCClient(
        snode.mgmt_ip, snode.rpc_port,
        snode.rpc_username, snode.rpc_password)

    # delete jm
    logger.info("Removing JM")
    rpc_client.bdev_jm_delete(f"jm_{snode.get_id()}")

    logger.info("Stopping SPDK")
    snode_api = SNodeClient(snode.api_endpoint)
    results, err = snode_api.spdk_process_kill()

    distr_controller.send_node_status_event(snode, StorageNode.STATUS_OFFLINE)

    logger.info("Setting node status to offline")
    snode = db_controller.get_storage_node_by_id(node_id)
    old_status = snode.status
    snode.status = StorageNode.STATUS_OFFLINE
    snode.write_to_db(db_controller.kv_store)

    # send event log
    storage_events.snode_status_change(snode, snode.status, old_status)
    logger.info("Done")
    return True


def suspend_storage_node(node_id, force=False):
    db_controller = DBController()
    snode = db_controller.get_storage_node_by_id(node_id)
    if not snode:
        logger.error("This storage node is not part of the cluster")
        return False

    logger.info("Node found: %s in state: %s", snode.hostname, snode.status)
    if snode.status != StorageNode.STATUS_ONLINE:
        logger.error("Node is not in online state")
        if force is False:
            return False

    task_id = tasks_controller.get_active_node_restart_task(snode.cluster_id, snode.get_id())
    if task_id:
        logger.error(f"Restart task found: {task_id}, can not suspend storage node")
        if force is False:
            return False

    cluster = db_controller.get_cluster_by_id(snode.cluster_id)
    snodes = db_controller.get_storage_nodes_by_cluster_id(snode.cluster_id)
    online_nodes = 0
    for node in snodes:
        if node.status == node.STATUS_ONLINE:
            online_nodes += 1

    if cluster.ha_type == "ha":
        if online_nodes <= 3 and cluster.status == cluster.STATUS_ACTIVE:
            logger.warning(f"Cluster mode is HA but online storage nodes are less than 3")
            if force is False:
                return False

        if cluster.status == cluster.STATUS_DEGRADED and force is False:
            logger.warning(f"Cluster status is degraded, use --force but this will suspend the cluster")
            return False

    logger.info("Suspending node")
    distr_controller.send_node_status_event(snode, StorageNode.STATUS_SUSPENDED)
    for dev in snode.nvme_devices:
        if dev.status == NVMeDevice.STATUS_ONLINE:
            device_controller.device_set_unavailable(dev.get_id())

    rpc_client = RPCClient(
        snode.mgmt_ip, snode.rpc_port,
        snode.rpc_username, snode.rpc_password)

    logger.debug("Setting LVols to offline")
    for lvol_id in snode.lvols:
        logger.debug(lvol_id)
        lvol = db_controller.get_lvol_by_id(lvol_id)
        if lvol:
            ret = rpc_client.nvmf_subsystem_remove_ns(lvol.nqn, 1)
            lvol.status = lvol.STATUS_OFFLINE
            lvol.write_to_db(db_controller.kv_store)

    logger.info("Setting node status to suspended")
    snode = db_controller.get_storage_node_by_id(node_id)
    old_status = snode.status
    snode.status = StorageNode.STATUS_SUSPENDED
    snode.write_to_db(db_controller.kv_store)

    storage_events.snode_status_change(snode, snode.status, old_status)
    logger.info("Done")
    return True


def resume_storage_node(node_id):
    db_controller = DBController()
    snode = db_controller.get_storage_node_by_id(node_id)
    if not snode:
        logger.error("This storage node is not part of the cluster")
        return False

    logger.info("Node found: %s in state: %s", snode.hostname, snode.status)
    if snode.status != StorageNode.STATUS_SUSPENDED:
        logger.error("Node is not in suspended state")
        return False

    task_id = tasks_controller.get_active_node_restart_task(snode.cluster_id, snode.get_id())
    if task_id:
        logger.error(f"Restart task found: {task_id}, can not resume storage node")
        return False

    logger.info("Resuming node")

    logger.info("Sending cluster event updates")
    distr_controller.send_node_status_event(snode, StorageNode.STATUS_ONLINE)

    for dev in snode.nvme_devices:
        if dev.status == NVMeDevice.STATUS_UNAVAILABLE:
            device_controller.device_set_online(dev.get_id())

    rpc_client = RPCClient(
        snode.mgmt_ip, snode.rpc_port,
        snode.rpc_username, snode.rpc_password)

    logger.debug("Setting LVols to online")
    for lvol_id in snode.lvols:
        logger.debug(lvol_id)
        lvol = db_controller.get_lvol_by_id(lvol_id)
        if lvol:
            ret = rpc_client.nvmf_subsystem_add_ns(lvol.nqn, lvol.top_bdev, lvol.uuid, lvol.guid)
            lvol.status = lvol.STATUS_ONLINE
            lvol.write_to_db(db_controller.kv_store)

    logger.info("Setting node status to online")
    snode = db_controller.get_storage_node_by_id(node_id)
    old_status = snode.status
    snode.status = StorageNode.STATUS_ONLINE
    snode.write_to_db(db_controller.kv_store)

    storage_events.snode_status_change(snode, snode.status, old_status)
    logger.info("Done")
    return True


# not used in AWS, must run on bare-metal servers
def run_test_storage_device(kv_store, dev_name):
    db_controller = DBController(kv_store)
    baseboard_sn = utils.get_baseboard_sn()
    snode = db_controller.get_storage_node_by_id(baseboard_sn)
    if not snode:
        logger.error("This storage node is not part of the cluster")
        exit(1)

    nvme_device = None
    for node_nvme_device in snode.nvme_devices:
        if node_nvme_device.device_name == dev_name:
            nvme_device = node_nvme_device
            break

    if nvme_device is None:
        logger.error("Device not found")
        exit(1)

    global_settings = db_controller.get_global_settings()
    logger.debug("Running smart-log on device: %s", dev_name)
    smart_log_data = _run_nvme_smart_log(dev_name)
    if "critical_warning" in smart_log_data:
        critical_warnings = smart_log_data["critical_warning"]
        if critical_warnings > 0:
            logger.info("Critical warnings found: %s on device: %s, setting drive to failed state" %
                        (critical_warnings, dev_name))
            nvme_device.status = NVMeDevice.STATUS_FAILED
    logger.debug("Running smart-log-add on device: %s", dev_name)
    additional_smart_log = _run_nvme_smart_log_add(dev_name)
    program_fail_count = additional_smart_log['Device stats']['program_fail_count']['normalized']
    erase_fail_count = additional_smart_log['Device stats']['erase_fail_count']['normalized']
    crc_error_count = additional_smart_log['Device stats']['crc_error_count']['normalized']
    if program_fail_count < global_settings.NVME_PROGRAM_FAIL_COUNT:
        nvme_device.status = NVMeDevice.STATUS_FAILED
        logger.info("program_fail_count: %s is below %s on drive: %s, setting drive to failed state",
                    program_fail_count, global_settings.NVME_PROGRAM_FAIL_COUNT, dev_name)
    if erase_fail_count < global_settings.NVME_ERASE_FAIL_COUNT:
        nvme_device.status = NVMeDevice.STATUS_FAILED
        logger.info("erase_fail_count: %s is below %s on drive: %s, setting drive to failed state",
                    erase_fail_count, global_settings.NVME_ERASE_FAIL_COUNT, dev_name)
    if crc_error_count < global_settings.NVME_CRC_ERROR_COUNT:
        nvme_device.status = NVMeDevice.STATUS_FAILED
        logger.info("crc_error_count: %s is below %s on drive: %s, setting drive to failed state",
                    crc_error_count, global_settings.NVME_CRC_ERROR_COUNT, dev_name)

    snode.write_to_db(kv_store)
    logger.info("Done")


# Deprecated
def add_storage_device(dev_name, node_id, cluster_id):
    db_controller = DBController()
    kv_store = db_controller.kv_store
    cluster = db_controller.get_cluster_by_id(cluster_id)
    if not cluster:
        logger.error("Cluster not found: %s", cluster_id)
        return False

    snode = db_controller.get_storage_node_by_id(node_id)
    if not snode:
        logger.error("Node is not part of the cluster: %s", node_id)
        exit(1)

    for node_nvme_device in snode.nvme_devices:
        if node_nvme_device.device_name == dev_name:
            logger.error("Device already added to the cluster")
            exit(1)

    nvme_devs = _get_nvme_list(cluster)
    for device in nvme_devs:
        if device.device_name == dev_name:
            nvme_device = device
            break
    else:
        logger.error("Device not found: %s", dev_name)
        exit(1)

    # running smart tests
    logger.debug("Running smart-log on device: %s", dev_name)
    smart_log_data = _run_nvme_smart_log(dev_name)
    if "critical_warning" in smart_log_data:
        critical_warnings = smart_log_data["critical_warning"]
        if critical_warnings > 0:
            logger.info("Critical warnings found: %s on device: %s" % (critical_warnings, dev_name))
            exit(1)

    logger.debug("Running smart-log-add on device: %s", dev_name)
    additional_smart_log = _run_nvme_smart_log_add(dev_name)
    program_fail_count = additional_smart_log['Device stats']['program_fail_count']['normalized']
    erase_fail_count = additional_smart_log['Device stats']['erase_fail_count']['normalized']
    crc_error_count = additional_smart_log['Device stats']['crc_error_count']['normalized']
    if program_fail_count < constants.NVME_PROGRAM_FAIL_COUNT:
        logger.info("program_fail_count: %s is below %s on drive: %s",
                    program_fail_count, constants.NVME_PROGRAM_FAIL_COUNT, dev_name)
        exit(1)
    if erase_fail_count < constants.NVME_ERASE_FAIL_COUNT:
        logger.info("erase_fail_count: %s is below %s on drive: %s",
                    erase_fail_count, constants.NVME_ERASE_FAIL_COUNT, dev_name)
        exit(1)
    if crc_error_count < constants.NVME_CRC_ERROR_COUNT:
        logger.info("crc_error_count: %s is below %s on drive: %s",
                    crc_error_count, constants.NVME_CRC_ERROR_COUNT, dev_name)
        exit(1)

    logger.info("binding spdk drivers")
    bind_spdk_driver(nvme_device.pcie_address)
    time.sleep(1)

    logger.info("init device in spdk")
    # creating RPCClient instance
    rpc_client = RPCClient(
        snode.mgmt_ip,
        snode.rpc_port,
        snode.rpc_username,
        snode.rpc_password)

    # attach bdev controllers
    logger.info("adding controller")
    ret = rpc_client.bdev_nvme_controller_attach("nvme_ultr21a_%s" % nvme_device.sequential_number,
                                                 nvme_device.pcie_address)
    logger.debug(ret)

    logger.debug("controllers list")
    ret = rpc_client.bdev_nvme_controller_list()
    logger.debug(ret)

    # allocate bdevs
    logger.info("Allocating bdevs")
    ret = rpc_client.allocate_bdev(nvme_device.device_name, nvme_device.sequential_number)
    logger.debug(ret)

    # creating namespaces
    logger.info("Creating namespaces")
    ret = rpc_client.nvmf_subsystem_add_ns(snode.subsystem, nvme_device.device_name)
    logger.debug(ret)

    # set device new sequential number, increase node device count
    nvme_device.sequential_number = snode.sequential_number
    snode.sequential_number += nvme_device.partitions_count
    snode.partitions_count += nvme_device.partitions_count
    snode.nvme_devices.append(nvme_device)
    snode.write_to_db(kv_store)

    # create or update cluster map
    logger.info("Updating cluster map")
    cmap = db_controller.get_cluster_map()
    cmap.recalculate_partitions()
    logger.debug(cmap)
    cmap.write_to_db(kv_store)

    logger.info("Done")
    return True


def get_node_capacity(node_id, history, records_count=20, parse_sizes=True):
    db_controller = DBController()
    this_node = db_controller.get_storage_node_by_id(node_id)
    if not this_node:
        logger.error("Storage node Not found")
        return

    if history:
        records_number = utils.parse_history_param(history)
        if not records_number:
            logger.error(f"Error parsing history string: {history}")
            return False
    else:
        records_number = 20

    records = db_controller.get_node_capacity(this_node, records_number)
    new_records = utils.process_records(records, records_count)

    if not parse_sizes:
        return new_records

    out = []
    for record in new_records:
        out.append({
            "Date": time.strftime("%Y-%m-%d %H:%M:%S", time.gmtime(record['date'])),
            "Absolut": utils.humanbytes(record['size_total']),
            "Provisioned": utils.humanbytes(record['size_prov']),
            "Used": utils.humanbytes(record['size_used']),
            "Free": utils.humanbytes(record['size_free']),
            "Util %": f"{record['size_util']}%",
            "Prov Util %": f"{record['size_prov_util']}%",
        })
    return out


def get_node_iostats_history(node_id, history, records_count=20, parse_sizes=True):
    db_controller = DBController()
    node = db_controller.get_storage_node_by_id(node_id)
    if not node:
        logger.error("node not found")
        return False

    if history:
        records_number = utils.parse_history_param(history)
        if not records_number:
            logger.error(f"Error parsing history string: {history}")
            return False
    else:
        records_number = 20

    records = db_controller.get_node_stats(node, records_number)
    new_records = utils.process_records(records, records_count)

    if not parse_sizes:
        return new_records

    out = []
    for record in new_records:
        out.append({
            "Date": time.strftime("%Y-%m-%d %H:%M:%S", time.gmtime(record['date'])),
            "Read speed": utils.humanbytes(record['read_bytes_ps']),
            "Read IOPS": record["read_io_ps"],
            "Read lat": record["read_latency_ps"],
            "Write speed": utils.humanbytes(record["write_bytes_ps"]),
            "Write IOPS": record["write_io_ps"],
            "Write lat": record["write_latency_ps"],
        })
    return out


def get_node_ports(node_id):
    db_controller = DBController()
    node = db_controller.get_storage_node_by_id(node_id)
    if not node:
        logger.error("node not found")
        return False

    out = []
    for nic in node.data_nics:
        out.append({
            "ID": nic.get_id(),
            "Device name": nic.if_name,
            "Address": nic.ip4_address,
            "Net type": nic.get_transport_type(),
            "Status": nic.status,
        })
    return utils.print_table(out)


def get_node_port_iostats(port_id, history=None, records_count=20):
    db_controller = DBController()
    nodes = db_controller.get_storage_nodes()
    nd = None
    port = None
    for node in nodes:
        for nic in node.data_nics:
            if nic.get_id() == port_id:
                port = nic
                nd = node
                break

    if not port:
        logger.error("Port not found")
        return False

    if history:
        records_number = utils.parse_history_param(history)
        if not records_number:
            logger.error(f"Error parsing history string: {history}")
            return False
    else:
        records_number = 20

    records = db_controller.get_port_stats(nd.get_id(), port.get_id(), limit=records_number)
    new_records = utils.process_records(records, records_count)

    out = []
    for record in new_records:
        out.append({
            "Date": time.strftime("%H:%M:%S, %d/%m/%Y", time.gmtime(record['date'])),
            "out_speed": utils.humanbytes(record['out_speed']),
            "in_speed": utils.humanbytes(record['in_speed']),
            "bytes_sent": utils.humanbytes(record['bytes_sent']),
            "bytes_received": utils.humanbytes(record['bytes_received']),
        })
    return utils.print_table(out)


def deploy(ifname):
    if not ifname:
        ifname = "eth0"

    dev_ip = utils.get_iface_ip(ifname)
    if not dev_ip:
        logger.error(f"Error getting interface ip: {ifname}")
        return False

    logger.info("NVMe SSD devices found on node:")
    stream = os.popen("lspci -Dnn | grep -i nvme")
    for l in stream.readlines():
        logger.info(l.strip())

    logger.info("Installing dependencies...")
    ret = scripts.install_deps()

    logger.info(f"Node IP: {dev_ip}")
    ret = scripts.configure_docker(dev_ip)

    node_docker = docker.DockerClient(base_url=f"tcp://{dev_ip}:2375", version="auto", timeout=60 * 5)
    # create the api container
    nodes = node_docker.containers.list(all=True)
    for node in nodes:
        if node.attrs["Name"] == "/SNodeAPI":
            logger.info("SNodeAPI container found, removing...")
            node.stop()
            node.remove(force=True)
            time.sleep(2)

    logger.info("Creating SNodeAPI container")
    container = node_docker.containers.run(
        constants.SIMPLY_BLOCK_DOCKER_IMAGE,
        "python simplyblock_web/node_webapp.py storage_node",
        detach=True,
        privileged=True,
        name="SNodeAPI",
        network_mode="host",
        volumes=[
            '/etc/foundationdb:/etc/foundationdb',
            '/var/tmp:/var/tmp',
            '/var/run:/var/run',
            '/dev:/dev',
            '/lib/modules/:/lib/modules/',
            '/sys:/sys'],
        restart_policy={"Name": "always"},
        environment=[
            f"DOCKER_IP={dev_ip}"
        ]
    )
    logger.info("Pulling SPDK images")
    logger.debug(constants.SIMPLY_BLOCK_SPDK_CORE_IMAGE)
    logger.debug(constants.SIMPLY_BLOCK_SPDK_ULTRA_IMAGE)
    node_docker.images.pull(constants.SIMPLY_BLOCK_SPDK_CORE_IMAGE)
    node_docker.images.pull(constants.SIMPLY_BLOCK_SPDK_ULTRA_IMAGE)
    return f"{dev_ip}:5000"


def deploy_cleaner():
    scripts.deploy_cleaner()
    return True


def get_host_secret(node_id):
    db_controller = DBController()
    node = db_controller.get_storage_node_by_id(node_id)
    if not node:
        logger.error("node not found")
        return False

    return node.host_secret


def get_ctrl_secret(node_id):
    db_controller = DBController()
    node = db_controller.get_storage_node_by_id(node_id)
    if not node:
        logger.error("node not found")
        return False

    return node.ctrl_secret


def health_check(node_id):
    db_controller = DBController()
    snode = db_controller.get_storage_node_by_id(node_id)
    if not snode:
        logger.error("node not found")
        return False

    try:

        res = utils.ping_host(snode.mgmt_ip)
        if res:
            logger.info(f"Ping host: {snode.mgmt_ip}... OK")
        else:
            logger.error(f"Ping host: {snode.mgmt_ip}... Failed")

        node_docker = docker.DockerClient(base_url=f"tcp://{snode.mgmt_ip}:2375", version="auto")
        containers_list = node_docker.containers.list(all=True)
        for cont in containers_list:
            name = cont.attrs['Name']
            state = cont.attrs['State']

            if name in ['/spdk', '/spdk_proxy', '/SNodeAPI'] or name.startswith("/app_"):
                logger.debug(state)
                since = ""
                try:
                    start = datetime.datetime.fromisoformat(state['StartedAt'].split('.')[0])
                    since = str(datetime.datetime.now()-start).split('.')[0]
                except:
                    pass
                clean_name = name.split(".")[0].replace("/", "")
                logger.info(f"Container: {clean_name}, Status: {state['Status']}, Since: {since}")

    except Exception as e:
        logger.error(f"Failed to connect to node's docker: {e}")

    try:
        logger.info("Connecting to node's SPDK")
        rpc_client = RPCClient(
            snode.mgmt_ip, snode.rpc_port,
            snode.rpc_username, snode.rpc_password,
            timeout=3, retry=1)

        ret = rpc_client.get_version()
        logger.info(f"SPDK version: {ret['version']}")

        ret = rpc_client.get_bdevs()
        logger.info(f"SPDK BDevs count: {len(ret)}")
        for bdev in ret:
            name = bdev['name']
            product_name = bdev['product_name']
            driver = ""
            for d in bdev['driver_specific']:
                driver = d
                break
            # logger.info(f"name: {name}, product_name: {product_name}, driver: {driver}")

        logger.info(f"getting device bdevs")
        for dev in snode.nvme_devices:
            nvme_bdev = rpc_client.get_bdevs(dev.nvme_bdev)
            testing_bdev = rpc_client.get_bdevs(dev.testing_bdev)
            alceml_bdev = rpc_client.get_bdevs(dev.alceml_bdev)
            pt_bdev = rpc_client.get_bdevs(dev.pt_bdev)

            subsystem = rpc_client.subsystem_list(dev.nvmf_nqn)

            # dev.testing_bdev = test_name
            # dev.alceml_bdev = alceml_name
            # dev.pt_bdev = pt_name
            # # nvme.nvmf_nqn = subsystem_nqn
            # # nvme.nvmf_ip = IP
            # # nvme.nvmf_port = 4420

    except Exception as e:
        logger.error(f"Failed to connect to node's SPDK: {e}")

    try:
        logger.info("Connecting to node's API")
        snode_api = SNodeClient(f"{snode.mgmt_ip}:5000")
        node_info, _ = snode_api.info()
        logger.info(f"Node info: {node_info['hostname']}")

    except Exception as e:
        logger.error(f"Failed to connect to node's SPDK: {e}")


def get_info(node_id):
    db_controller = DBController()

    snode = db_controller.get_storage_node_by_id(node_id)
    if not snode:
        logger.error(f"Can not find storage node: {node_id}")
        return False

    snode_api = SNodeClient(f"{snode.mgmt_ip}:5000")
    node_info, _ = snode_api.info()
    return json.dumps(node_info, indent=2)


def get_spdk_info(node_id):
    db_controller = DBController()

    snode = db_controller.get_storage_node_by_id(node_id)
    if not snode:
        logger.error(f"Can not find storage node: {node_id}")
        return False

    rpc_client = RPCClient(snode.mgmt_ip, snode.rpc_port, snode.rpc_username, snode.rpc_password)
    ret = rpc_client.ultra21_util_get_malloc_stats()
    if not ret:
        logger.error(f"Failed to get SPDK info for node {node_id}")
        return False
    data = []
    for key in ret.keys():
        data.append({
            "Key": key,
            "Value": ret[key],
            "Parsed": utils.humanbytes(ret[key])
        })
    return utils.print_table(data)


def get(node_id):
    db_controller = DBController()

    snode = db_controller.get_storage_node_by_id(node_id)
    if not snode:
        logger.error(f"Can not find storage node: {node_id}")
        return False

    data = snode.get_clean_dict()
    return json.dumps(data, indent=2)


def set_node_status(node_id, status):
    db_controller = DBController()
    snode = db_controller.get_storage_node_by_id(node_id)
    if snode.status != status:
        old_status = snode.status
        snode.status = status
        snode.updated_at = str(datetime.datetime.now())
        snode.write_to_db(db_controller.kv_store)
        storage_events.snode_status_change(snode, snode.status, old_status, caused_by="monitor")
        distr_controller.send_node_status_event(snode, status)

    if snode.status == StorageNode.STATUS_ONLINE:
        logger.info("Connecting to remote devices")
        _connect_to_remote_devs(snode)

    return True<|MERGE_RESOLUTION|>--- conflicted
+++ resolved
@@ -100,12 +100,8 @@
                 if bdev['name'].startswith(nvme_controller):
                     nvme_bdevs.append(bdev['name'])
         else:
-<<<<<<< HEAD
-            nvme_controller = "nvme_%s" % index
-=======
             pci_st = str(pcie).replace("0", "").replace(":", "").replace(".", "")
             nvme_controller = "nvme_%s" % pci_st
->>>>>>> 2c81dbfa
             nvme_bdevs, err = rpc_client.bdev_nvme_controller_attach(nvme_controller, pcie)
             time.sleep(2)
 
@@ -973,6 +969,12 @@
         if force_remove is False:
             return False
 
+    task_id = tasks_controller.get_active_node_restart_task(snode.cluster_id, snode.get_id())
+    if task_id:
+        logger.error(f"Restart task found: {task_id}, can not remove storage node")
+        if force_remove is False:
+            return False
+
     if snode.lvols:
         if force_migrate:
             for lvol_id in snode.lvols:
@@ -1063,6 +1065,12 @@
     if snode.status == StorageNode.STATUS_ONLINE:
         logger.error(f"Can not restart online node: {node_id}")
         return False
+
+    task_id = tasks_controller.get_active_node_restart_task(snode.cluster_id, snode.get_id())
+    if task_id:
+        logger.error(f"Restart task found: {task_id}, can not restart storage node")
+        if force is False:
+            return False
 
     task_id = tasks_controller.get_active_node_restart_task(snode.cluster_id, snode.get_id())
     if task_id:
