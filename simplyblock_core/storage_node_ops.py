--- conflicted
+++ resolved
@@ -2514,18 +2514,6 @@
         logger.error("Storage node Not found")
         return
 
-<<<<<<< HEAD
-=======
-    if history:
-        records_number = utils.parse_history_param(history)
-        if not records_number:
-            logger.error(f"Error parsing history string: {history}")
-            return False
-    else:
-        records_number = records_count
-
-    records = db_controller.get_node_capacity(this_node, records_number)
->>>>>>> 1ebaa3de
     cap_stats_keys = [
         "date",
         "size_total",
@@ -2563,20 +2551,6 @@
     except KeyError:
         logger.error("node not found")
         return False
-<<<<<<< HEAD
-=======
-
-    if history:
-        records_number = utils.parse_history_param(history)
-        if not records_number:
-            logger.error(f"Error parsing history string: {history}")
-            return False
-    else:
-        records_number = records_count
-
-    records = db_controller.get_node_stats(node, records_number)
-
->>>>>>> 1ebaa3de
     io_stats_keys = [
         "date",
         "read_bytes",
