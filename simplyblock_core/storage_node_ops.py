# coding=utf- 8
import datetime
import json
import os

import threading

import time
import uuid
from concurrent.futures.thread import ThreadPoolExecutor

import docker

from simplyblock_core import constants, scripts, distr_controller, cluster_ops
from simplyblock_core import utils
from simplyblock_core.constants import LINUX_DRV_MASS_STORAGE_NVME_TYPE_ID, LINUX_DRV_MASS_STORAGE_ID
from simplyblock_core.controllers import lvol_controller, storage_events, snapshot_controller, device_events, \
    device_controller, tasks_controller, health_controller, tcp_ports_events
from simplyblock_core.db_controller import DBController
from simplyblock_core.models.iface import IFace
from simplyblock_core.models.job_schedule import JobSchedule
from simplyblock_core.models.lvol_model import LVol
from simplyblock_core.models.nvme_device import NVMeDevice, JMDevice
from simplyblock_core.models.storage_node import StorageNode
from simplyblock_core.models.cluster import Cluster
from simplyblock_core.rpc_client import RPCClient, RPCException
from simplyblock_core.snode_client import SNodeClient, SNodeClientException
from simplyblock_web import node_utils
from simplyblock_core.utils import addNvmeDevices
from simplyblock_core.utils import pull_docker_image_with_retry


logger = utils.get_logger(__name__)


def get_next_cluster_device_order(db_controller, cluster_id):
    max_order = 0
    found = False
    for node in db_controller.get_storage_nodes_by_cluster_id(cluster_id):
        for dev in node.nvme_devices:
            found = True
            max_order = max(max_order, dev.cluster_device_order)
    if found:
        return max_order + 1
    return 0


def get_next_physical_device_order(snode):
    db_controller = DBController()
    used_labels = []
    for node in db_controller.get_storage_nodes_by_cluster_id(snode.cluster_id):
        if node.physical_label > 0:
            if node.mgmt_ip == snode.mgmt_ip:
                return node.physical_label
            else:
                used_labels.append(node.physical_label)

    next_label = 1
    while next_label in used_labels:
        next_label += 1
    return next_label


def _search_for_partitions(rpc_client, nvme_device):
    partitioned_devices = []
    for bdev in rpc_client.get_bdevs():
        name = bdev['name']
        if name.startswith(f"{nvme_device.nvme_bdev}p"):
            new_dev = NVMeDevice(nvme_device.to_dict())
            new_dev.uuid = str(uuid.uuid4())
            new_dev.device_name = name
            new_dev.nvme_bdev = name
            new_dev.is_partition = True
            new_dev.size = bdev['block_size'] * bdev['num_blocks']
            partitioned_devices.append(new_dev)
    return partitioned_devices


def _create_jm_stack_on_raid(rpc_client, jm_nvme_bdevs, snode, after_restart):
    raid_bdev = f"raid_jm_{snode.get_id()}"
    if len(jm_nvme_bdevs) > 1:
        raid_level = "1"
        ret = rpc_client.bdev_raid_create(raid_bdev, jm_nvme_bdevs, raid_level)
        if not ret:
            logger.error(f"Failed to create raid_jm_{snode.get_id()}")
            return False
    else:
        raid_bdev = jm_nvme_bdevs[0]

    alceml_id = snode.get_id()
    alceml_name = f"alceml_jm_{snode.get_id()}"
    nvme_bdev = raid_bdev

    db_controller = DBController()
    cluster = db_controller.get_cluster_by_id(snode.cluster_id)
    ret = snode.create_alceml(
        alceml_name, nvme_bdev, alceml_id,
        pba_init_mode=1 if after_restart else 3,
        pba_page_size=cluster.page_size_in_blocks,
        full_page_unmap=cluster.full_page_unmap
    )

    if not ret:
        logger.error(f"Failed to create alceml bdev: {alceml_name}")
        return False

    jm_bdev = f"jm_{snode.get_id()}"
    ret = rpc_client.bdev_jm_create(jm_bdev, alceml_name, jm_cpu_mask=snode.jm_cpu_mask)
    if not ret:
        logger.error(f"Failed to create {jm_bdev}")
        return False

    pt_name = ""
    subsystem_nqn = ""
    IP = ""
    if snode.enable_ha_jm:
        # add pass through
        pt_name = f"{jm_bdev}_PT"
        ret = rpc_client.bdev_PT_NoExcl_create(pt_name, jm_bdev)
        if not ret:
            logger.error(f"Failed to create pt noexcl bdev: {pt_name}")
            return False

        subsystem_nqn = snode.subsystem + ":dev:" + jm_bdev
        logger.info("creating subsystem %s", subsystem_nqn)
        ret = rpc_client.subsystem_create(subsystem_nqn, 'sbcli-cn', jm_bdev)
        logger.info(f"add {pt_name} to subsystem")
        ret = rpc_client.nvmf_subsystem_add_ns(subsystem_nqn, pt_name)
        if not ret:
            logger.error(f"Failed to add: {pt_name} to the subsystem: {subsystem_nqn}")
            return False

        IP = None
        for iface in snode.data_nics:
            if iface.ip4_address:
                tr_type = iface.get_transport_type()
                logger.info("adding listener for %s on IP %s" % (subsystem_nqn, iface.ip4_address))
                ret = rpc_client.listeners_create(subsystem_nqn, tr_type, iface.ip4_address, snode.nvmf_port)
                IP = iface.ip4_address
                break

    ret = rpc_client.get_bdevs(raid_bdev)

    return JMDevice({
        'uuid': alceml_id,
        'device_name': jm_bdev,
        'size': ret[0]["block_size"] * ret[0]["num_blocks"],
        'status': JMDevice.STATUS_ONLINE,
        'jm_nvme_bdev_list': jm_nvme_bdevs,
        'raid_bdev': raid_bdev,
        'alceml_bdev': alceml_name,
        'alceml_name': alceml_name,
        'jm_bdev': jm_bdev,
        'pt_bdev': pt_name,
        'nvmf_nqn': subsystem_nqn,
        'nvmf_ip': IP,
        'nvmf_port': snode.nvmf_port,
    })


def _create_jm_stack_on_device(rpc_client, nvme, snode, after_restart):
    alceml_id = nvme.get_id()
    alceml_name = device_controller.get_alceml_name(alceml_id)
    db_controller = DBController()
    nvme_bdev = nvme.nvme_bdev
    test_name = ""
    if snode.enable_test_device:
        test_name = f"{nvme.nvme_bdev}_test"
        ret = rpc_client.bdev_passtest_create(test_name, nvme.nvme_bdev)
        if not ret:
            logger.error(f"Failed to create passtest bdev {test_name}")
            return False
        nvme_bdev = test_name

    cluster = db_controller.get_cluster_by_id(snode.cluster_id)
    ret = snode.create_alceml(
        alceml_name, nvme_bdev, alceml_id,
        pba_init_mode=1 if after_restart else 3,
        pba_page_size=cluster.page_size_in_blocks,
        full_page_unmap=cluster.full_page_unmap
    )

    if not ret:
        logger.error(f"Failed to create alceml bdev: {alceml_name}")
        return False

    jm_bdev = f"jm_{snode.get_id()}"
    ret = rpc_client.bdev_jm_create(jm_bdev, alceml_name, jm_cpu_mask=snode.jm_cpu_mask)
    if not ret:
        logger.error(f"Failed to create {jm_bdev}")
        return False

    pt_name = ""
    subsystem_nqn = ""
    IP = ""
    if snode.enable_ha_jm:
        # add pass through
        pt_name = f"{jm_bdev}_PT"
        ret = rpc_client.bdev_PT_NoExcl_create(pt_name, jm_bdev)
        if not ret:
            logger.error(f"Failed to create pt noexcl bdev: {pt_name}")
            return False

        subsystem_nqn = snode.subsystem + ":dev:" + jm_bdev
        logger.info("creating subsystem %s", subsystem_nqn)
        ret = rpc_client.subsystem_create(subsystem_nqn, 'sbcli-cn', jm_bdev)
        logger.info(f"add {pt_name} to subsystem")
        ret = rpc_client.nvmf_subsystem_add_ns(subsystem_nqn, pt_name)
        if not ret:
            logger.error(f"Failed to add: {pt_name} to the subsystem: {subsystem_nqn}")
            return False

        IP = None
        for iface in snode.data_nics:
            if iface.ip4_address:
                tr_type = iface.get_transport_type()
                logger.info("adding listener for %s on IP %s" % (subsystem_nqn, iface.ip4_address))
                ret = rpc_client.listeners_create(subsystem_nqn, tr_type, iface.ip4_address, snode.nvmf_port)
                IP = iface.ip4_address
                break

    return JMDevice({
        'uuid': alceml_id,
        'device_name': jm_bdev,
        'size': nvme.size,
        'status': JMDevice.STATUS_ONLINE,
        'alceml_bdev': alceml_name,
        'alceml_name': alceml_name,
        'nvme_bdev': nvme.nvme_bdev,
        "serial_number": nvme.serial_number,
        "device_data_dict": nvme.to_dict(),
        'jm_bdev': jm_bdev,
        'testing_bdev': test_name,
        'pt_bdev': pt_name,
        'nvmf_nqn': subsystem_nqn,
        'nvmf_ip': IP,
        'nvmf_port': snode.nvmf_port,
    })


def _create_storage_device_stack(rpc_client, nvme, snode, after_restart):
    db_controller = DBController()
    nvme_bdev = nvme.nvme_bdev
    if snode.enable_test_device:
        test_name = f"{nvme.nvme_bdev}_test"
        ret = rpc_client.bdev_passtest_create(test_name, nvme_bdev)
        if not ret:
            logger.error(f"Failed to create passtest bdev {test_name}")
            return None
        nvme_bdev = test_name
    alceml_id = nvme.get_id()
    alceml_name = device_controller.get_alceml_name(alceml_id)

    cluster = db_controller.get_cluster_by_id(snode.cluster_id)

    ret = snode.create_alceml(
        alceml_name, nvme_bdev, alceml_id,
        pba_init_mode=1 if (after_restart and nvme.status != NVMeDevice.STATUS_NEW) else 3,
        write_protection=cluster.distr_ndcs > 1,
        pba_page_size=cluster.page_size_in_blocks,
        full_page_unmap=cluster.full_page_unmap
    )

    if not ret:
        logger.error(f"Failed to create alceml bdev: {alceml_name}")
        return None
    alceml_bdev = alceml_name
    qos_bdev = ""
    # Add qos bdev device
    if cluster.enable_qos:
        inflight_io_threshold = cluster.inflight_io_threshold
        qos_bdev = f"{alceml_name}_qos"
        ret = rpc_client.qos_vbdev_create(qos_bdev, alceml_name, inflight_io_threshold)
        if not ret:
            logger.error(f"Failed to create qos bdev: {qos_bdev}")
            return None
        alceml_bdev = qos_bdev

    # add pass through
    pt_name = f"{alceml_name}_PT"
    ret = rpc_client.bdev_PT_NoExcl_create(pt_name, alceml_bdev)
    if not ret:
        logger.error(f"Failed to create pt noexcl bdev: {pt_name}")
        return None

    subsystem_nqn = snode.subsystem + ":dev:" + alceml_id
    logger.info("creating subsystem %s", subsystem_nqn)
    ret = rpc_client.subsystem_create(subsystem_nqn, 'sbcli-cn', alceml_id)
    IP = None
    for iface in snode.data_nics:
        if iface.ip4_address:
            tr_type = iface.get_transport_type()
            logger.info("adding listener for %s on IP %s" % (subsystem_nqn, iface.ip4_address))
            ret = rpc_client.listeners_create(subsystem_nqn, tr_type, iface.ip4_address, snode.nvmf_port)
            IP = iface.ip4_address
            break
    logger.info(f"add {pt_name} to subsystem")
    ret = rpc_client.nvmf_subsystem_add_ns(subsystem_nqn, pt_name)
    if not ret:
        logger.error(f"Failed to add: {pt_name} to the subsystem: {subsystem_nqn}")
        return None
    # if snode.enable_test_device:
    #     nvme.testing_bdev = test_name
    nvme.alceml_bdev = alceml_bdev
    nvme.pt_bdev = pt_name
    nvme.qos_bdev = qos_bdev
    nvme.alceml_name = alceml_name
    nvme.nvmf_nqn = subsystem_nqn
    nvme.nvmf_ip = IP
    nvme.nvmf_port = snode.nvmf_port
    nvme.io_error = False
    # if nvme.status != NVMeDevice.STATUS_NEW:
    #     nvme.status = NVMeDevice.STATUS_ONLINE
    return nvme


def _create_device_partitions(rpc_client, nvme, snode, num_partitions_per_dev, jm_percent, partition_size=0):
    nbd_device = rpc_client.nbd_start_disk(nvme.nvme_bdev)
    time.sleep(3)
    if not nbd_device:
        logger.error("Failed to start nbd dev")
        return False
    snode_api = SNodeClient(snode.api_endpoint)
    partition_percent = 0
    if partition_size:
        partition_percent = int(partition_size * 100 / nvme.size)

    result, error = snode_api.make_gpt_partitions(nbd_device, jm_percent, num_partitions_per_dev, partition_percent)
    if error:
        logger.error("Failed to make partitions")
        logger.error(error)
        return False
    time.sleep(3)
    rpc_client.nbd_stop_disk(nbd_device)
    time.sleep(1)
    rpc_client.bdev_nvme_detach_controller(nvme.nvme_controller)
    time.sleep(1)
    rpc_client.bdev_nvme_controller_attach(nvme.nvme_controller, nvme.pcie_address)
    time.sleep(1)
    rpc_client.bdev_examine(nvme.nvme_bdev)
    time.sleep(1)
    return True


def _prepare_cluster_devices_partitions(snode, devices):
    db_controller = DBController()
    rpc_client = RPCClient(
        snode.mgmt_ip, snode.rpc_port,
        snode.rpc_username, snode.rpc_password)

    new_devices = []
    jm_devices = []
    dev_order = get_next_cluster_device_order(db_controller, snode.cluster_id)
    bdevs_names = [d['name'] for d in rpc_client.get_bdevs()]
    for index, nvme in enumerate(devices):
        if nvme.status == "not_found":
            continue

        if nvme.status not in [NVMeDevice.STATUS_ONLINE, NVMeDevice.STATUS_NEW]:
            logger.debug(f"Device is skipped: {nvme.get_id()}, status: {nvme.status}")
            new_devices.append(nvme)
            continue

        if nvme.is_partition:
            dev_part = f"{nvme.nvme_bdev[:-2]}p1"
            if dev_part in bdevs_names:
                if dev_part not in jm_devices:
                    jm_devices.append(dev_part)

            new_device = _create_storage_device_stack(rpc_client, nvme, snode, after_restart=False)
            if not new_device:
                logger.error("failed to create dev stack")
                return False
            new_devices.append(new_device)
            if new_device.status == NVMeDevice.STATUS_ONLINE:
                device_events.device_create(new_device)

        else:
            # look for partitions
            partitioned_devices = _search_for_partitions(rpc_client, nvme)
            logger.debug("partitioned_devices")
            logger.debug(partitioned_devices)
            if len(partitioned_devices) == (1 + snode.num_partitions_per_dev):
                logger.info("Partitioned devices found")
            else:
                logger.info(f"Creating partitions for {nvme.nvme_bdev}")
                _create_device_partitions(rpc_client, nvme, snode, snode.num_partitions_per_dev, snode.jm_percent,
                                          snode.partition_size)
                partitioned_devices = _search_for_partitions(rpc_client, nvme)
                if len(partitioned_devices) == (1 + snode.num_partitions_per_dev):
                    logger.info("Device partitions created")
                else:
                    logger.error("Failed to create partitions")
                    return False

            jm_devices.append(partitioned_devices.pop(0).nvme_bdev)

            for dev in partitioned_devices:
                ret = _create_storage_device_stack(rpc_client, dev, snode, after_restart=False)
                if not ret:
                    logger.error("failed to create dev stack")
                    return False
                if dev.status == NVMeDevice.STATUS_ONLINE:
                    if dev.cluster_device_order < 0:
                        dev.cluster_device_order = dev_order
                        dev_order += 1
                    device_events.device_create(dev)
                new_devices.append(dev)

    snode.nvme_devices = new_devices

    if jm_devices:
        jm_device = _create_jm_stack_on_raid(rpc_client, jm_devices, snode, after_restart=False)
        if not jm_device:
            logger.error("Failed to create JM device")
            return False

        snode.jm_device = jm_device

    return True


def _prepare_cluster_devices_jm_on_dev(snode, devices):
    db_controller = DBController()
    if not devices:
        return True

    # Set device cluster order
    dev_order = get_next_cluster_device_order(db_controller, snode.cluster_id)
    rpc_client = RPCClient(snode.mgmt_ip, snode.rpc_port, snode.rpc_username, snode.rpc_password)
    new_devices = []
    for index, nvme in enumerate(devices):
        if nvme.status == "not_found":
            continue

        if nvme.status == NVMeDevice.STATUS_JM:
            jm_device = _create_jm_stack_on_device(rpc_client, nvme, snode, after_restart=False)
            if not jm_device:
                logger.error("Failed to create JM device")
                return False
            snode.jm_device = jm_device
            continue

        new_devices.append(nvme)
        if nvme.status not in [NVMeDevice.STATUS_ONLINE, NVMeDevice.STATUS_NEW, NVMeDevice.STATUS_READONLY]:
            logger.debug(f"Device is not online : {nvme.get_id()}, status: {nvme.status}")
        else:
            ret = _create_storage_device_stack(rpc_client, nvme, snode, after_restart=False)
            if not ret:
                logger.error("failed to create dev stack")
                return False
            if nvme.status == NVMeDevice.STATUS_ONLINE:
                if nvme.cluster_device_order < 0:
                    nvme.cluster_device_order = dev_order
                    dev_order += 1
                device_events.device_create(nvme)

    snode.nvme_devices = new_devices
    return True


def _prepare_cluster_devices_on_restart(snode, clear_data=False):
    db_controller = DBController()

    new_devices = []

    rpc_client = RPCClient(
        snode.mgmt_ip, snode.rpc_port,
        snode.rpc_username, snode.rpc_password, timeout=5 * 60)

    thread_list = []
    for index, nvme in enumerate(snode.nvme_devices):
        if nvme.status == NVMeDevice.STATUS_JM:
            continue

        new_devices.append(nvme)

        if nvme.status not in [NVMeDevice.STATUS_ONLINE, NVMeDevice.STATUS_UNAVAILABLE,
                               NVMeDevice.STATUS_READONLY, NVMeDevice.STATUS_NEW, NVMeDevice.STATUS_CANNOT_ALLOCATE]:
            logger.debug(f"Device is skipped: {nvme.get_id()}, status: {nvme.status}")
            continue

        t = threading.Thread(
            target=_create_storage_device_stack,
            args=(rpc_client, nvme, snode, not clear_data,))
        thread_list.append(t)

    for thread in thread_list:
        thread.start()

    for thread in thread_list:
        thread.join()

    snode.nvme_devices = new_devices
    snode.write_to_db()

    # prepare JM device
    jm_device = snode.jm_device
    if jm_device is None or jm_device.status == JMDevice.STATUS_REMOVED:
        return True

    if not jm_device or not jm_device.uuid:
        return True

    jm_device.status = JMDevice.STATUS_UNAVAILABLE

    if jm_device.jm_nvme_bdev_list:
        all_bdevs_found = True
        for bdev_name in jm_device.jm_nvme_bdev_list:
            ret = rpc_client.get_bdevs(bdev_name)
            if not ret:
                logger.error(f"BDev not found: {bdev_name}")
                all_bdevs_found = False
                break

        if all_bdevs_found:
            ret = _create_jm_stack_on_raid(rpc_client, jm_device.jm_nvme_bdev_list, snode, after_restart=not clear_data)
            if not ret:
                logger.error("Failed to create JM device")
                return False


    else:
        nvme_bdev = jm_device.nvme_bdev
        if snode.enable_test_device:
            ret = rpc_client.bdev_passtest_create(jm_device.testing_bdev, jm_device.nvme_bdev)
            if not ret:
                logger.error(f"Failed to create passtest bdev {jm_device.testing_bdev}")
                return False
            nvme_bdev = jm_device.testing_bdev

        cluster = db_controller.get_cluster_by_id(snode.cluster_id)
        ret = snode.create_alceml(
            jm_device.alceml_bdev, nvme_bdev, jm_device.get_id(),
            pba_init_mode=3 if clear_data else 1,
            pba_page_size=cluster.page_size_in_blocks,
            full_page_unmap=cluster.full_page_unmap
        )

        if not ret:
            logger.error(f"Failed to create alceml bdev: {jm_device.alceml_bdev}")
            return False

        jm_bdev = f"jm_{snode.get_id()}"
        ret = rpc_client.bdev_jm_create(jm_bdev, jm_device.alceml_bdev, jm_cpu_mask=snode.jm_cpu_mask)
        if not ret:
            logger.error(f"Failed to create {jm_bdev}")
            return False

        if snode.enable_ha_jm:
            # add pass through
            pt_name = f"{jm_bdev}_PT"
            ret = rpc_client.bdev_PT_NoExcl_create(pt_name, jm_bdev)
            if not ret:
                logger.error(f"Failed to create pt noexcl bdev: {pt_name}")
                return False

            cluster = db_controller.get_cluster_by_id(snode.cluster_id)
            subsystem_nqn = snode.subsystem + ":dev:" + jm_bdev
            logger.info("creating subsystem %s", subsystem_nqn)
            ret = rpc_client.subsystem_create(subsystem_nqn, 'sbcli-cn', jm_bdev)
            logger.info(f"add {pt_name} to subsystem")
            ret = rpc_client.nvmf_subsystem_add_ns(subsystem_nqn, pt_name)
            if not ret:
                logger.error(f"Failed to add: {pt_name} to the subsystem: {subsystem_nqn}")
                return False

            for iface in snode.data_nics:
                if iface.ip4_address:
                    tr_type = iface.get_transport_type()
                    logger.info("adding listener for %s on IP %s" % (subsystem_nqn, iface.ip4_address))
                    ret = rpc_client.listeners_create(subsystem_nqn, tr_type, iface.ip4_address, snode.nvmf_port)
                    break

    return True


def _connect_to_remote_devs(this_node, force_conect_restarting_nodes=False):
    db_controller = DBController()

    rpc_client = RPCClient(
        this_node.mgmt_ip, this_node.rpc_port,
        this_node.rpc_username, this_node.rpc_password, timeout=3, retry=1)

    node_bdevs = rpc_client.get_bdevs()
    if node_bdevs:
        node_bdev_names = [b['name'] for b in node_bdevs]
    else:
        node_bdev_names = []

    remote_devices = []

    allowed_node_statuses = [StorageNode.STATUS_ONLINE, StorageNode.STATUS_DOWN]
    allowed_dev_statuses = [NVMeDevice.STATUS_ONLINE, NVMeDevice.STATUS_READONLY, NVMeDevice.STATUS_CANNOT_ALLOCATE]

    if force_conect_restarting_nodes:
        allowed_node_statuses.append(StorageNode.STATUS_RESTARTING)
        allowed_dev_statuses.append(NVMeDevice.STATUS_UNAVAILABLE)

    nodes = db_controller.get_storage_nodes_by_cluster_id(this_node.cluster_id)
    # connect to remote devs
    for node_index, node in enumerate(nodes):
        if node.get_id() == this_node.get_id() or node.status not in allowed_node_statuses:
            continue
        logger.info(f"Connecting to node {node.get_id()}")
        for index, dev in enumerate(node.nvme_devices):

            if dev.status not in allowed_dev_statuses:
                logger.debug(f"Device is not online: {dev.get_id()}, status: {dev.status}")
                continue

            if not dev.alceml_bdev:
                logger.error(f"device alceml bdev not found!, {dev.get_id()}")
                continue
            name = f"remote_{dev.alceml_bdev}"
            bdev_name = f"{name}n1"
            if bdev_name in node_bdev_names:
                logger.info(f"bdev found {bdev_name}")
            else:
                # if rpc_client.bdev_nvme_controller_list(name):
                #     logger.info(f"detaching {name} from {this_node.get_id()}")
                #     rpc_client.bdev_nvme_detach_controller(name)
                #     time.sleep(1)

                logger.info(f"Connecting {name} to {this_node.get_id()}")
                rpc_client.bdev_nvme_attach_controller_tcp(name, dev.nvmf_nqn, dev.nvmf_ip, dev.nvmf_port)
                ret = rpc_client.get_bdevs(bdev_name)
                if not ret:
                    logger.error(f"Failed to connect to device: {dev.get_id()}")
                    continue
            dev.remote_bdev = bdev_name
            remote_devices.append(dev)
            # distr_controller.send_dev_status_event(dev, dev.status, this_node)
    return remote_devices


def _connect_to_remote_jm_devs(this_node, jm_ids=None):
    db_controller = DBController()

    rpc_client = RPCClient(
        this_node.mgmt_ip, this_node.rpc_port,
        this_node.rpc_username, this_node.rpc_password, timeout=5, retry=2)

    node_bdevs = rpc_client.get_bdevs()
    if node_bdevs:
        node_bdev_names = [b['name'] for b in node_bdevs]
    else:
        node_bdev_names = []
    remote_devices = []
    if jm_ids:
        for jm_id in jm_ids:
            jm_dev = db_controller.get_jm_device_by_id(jm_id)
            if jm_dev:
                remote_devices.append(jm_dev)

    if this_node.jm_ids:
        for jm_id in this_node.jm_ids:
            jm_dev = db_controller.get_jm_device_by_id(jm_id)
            if jm_dev and jm_dev not in remote_devices:
                remote_devices.append(jm_dev)

    if this_node.lvstore_stack_secondary_1:
        org_node = db_controller.get_storage_node_by_id(this_node.lvstore_stack_secondary_1)
        if org_node.jm_device and org_node.jm_device.status == JMDevice.STATUS_ONLINE:
            remote_devices.append(org_node.jm_device)
        for jm_id in org_node.jm_ids:
            jm_dev = db_controller.get_jm_device_by_id(jm_id)
            if jm_dev and jm_dev not in remote_devices:
                remote_devices.append(jm_dev)

    if len(remote_devices) < 2:
        for node in db_controller.get_storage_nodes_by_cluster_id(this_node.cluster_id):
            if node.get_id() == this_node.get_id() or node.status != StorageNode.STATUS_ONLINE:
                continue
            if node.jm_device and node.jm_device.status == JMDevice.STATUS_ONLINE:
                remote_devices.append(node.jm_device)

    new_devs = []
    for jm_dev in remote_devices:
        if not jm_dev.jm_bdev:
            continue

        org_dev = None
        org_dev_node = None
        for node in db_controller.get_storage_nodes():
            if node.jm_device and node.jm_device.get_id() == jm_dev.get_id():
                org_dev = node.jm_device
                org_dev_node = node
                break

        if not org_dev or org_dev in new_devs or org_dev_node.get_id() == this_node.get_id():
            continue

        name = f"remote_{org_dev.jm_bdev}"
        bdev_name = f"{name}n1"
        org_dev.remote_bdev = bdev_name

        if org_dev.status == NVMeDevice.STATUS_ONLINE:

            if bdev_name in node_bdev_names:
                logger.debug(f"bdev found {bdev_name}")
                org_dev.status = JMDevice.STATUS_ONLINE
                new_devs.append(org_dev)
            elif org_dev_node.status == StorageNode.STATUS_ONLINE:
                if rpc_client.bdev_nvme_controller_list(name):
                    logger.info(f"detaching {name} from {this_node.get_id()}")
                    rpc_client.bdev_nvme_detach_controller(name)
                    time.sleep(1)

                logger.info(f"Connecting {name} to {this_node.get_id()}")
                ret = rpc_client.bdev_nvme_attach_controller_tcp(
                    name, org_dev.nvmf_nqn, org_dev.nvmf_ip, org_dev.nvmf_port)
                if ret:
                    org_dev.status = JMDevice.STATUS_ONLINE
                else:
                    logger.error(f"failed to connect to remote JM {name}")
                    org_dev.status = JMDevice.STATUS_UNAVAILABLE
                new_devs.append(org_dev)
            else:
                org_dev.status = JMDevice.STATUS_UNAVAILABLE
                new_devs.append(org_dev)

        else:
            # if bdev_name in node_bdev_names:
            #     logger.debug(f"bdev found {bdev_name}")
            #     rpc_client.bdev_nvme_detach_controller(name)

            org_dev.status = JMDevice.STATUS_UNAVAILABLE
            new_devs.append(org_dev)

    return new_devs


def add_node(cluster_id, node_addr, iface_name, data_nics_list,
             max_snap, spdk_image=None, spdk_debug=False,
             small_bufsize=0, large_bufsize=0,
             num_partitions_per_dev=0, jm_percent=0, enable_test_device=False,
             namespace=None, enable_ha_jm=False, id_device_by_nqn=False,
             partition_size="", ha_jm_count=3):
    snode_api = SNodeClient(node_addr)
    node_info, _ = snode_api.info()
    if node_info.get("nodes_config") and node_info["nodes_config"].get("nodes"):
        nodes = node_info["nodes_config"]["nodes"]
    else:
        logger.error("Please run sbcli sn configure before adding the storage node, "
                     "If you run it and the config has been manually changed please "
                     "run 'sbcli sn configure-upgrade'")
        return False
    snode_api.set_hugepages()
    for node_config in nodes:
        logger.debug(node_config)
        db_controller = DBController()
        kv_store = db_controller.kv_store

        cluster = db_controller.get_cluster_by_id(cluster_id)
        if not cluster:
            logger.error("Cluster not found: %s", cluster_id)
            return False

        logger.info(f"Adding Storage node: {node_addr}")

        if not node_info:
            logger.error("SNode API is not reachable")
            return False
        logger.info(f"Node found: {node_info['hostname']}")
        # if "cluster_id" in node_info and node_info['cluster_id']:
        #     if node_info['cluster_id'] != cluster_id:
        #         logger.error(f"This node is part of another cluster: {node_info['cluster_id']}")
        #         return False

        cloud_instance = node_info['cloud_instance']
        if not cloud_instance:
            # Create a static cloud instance from node info
            cloud_instance = {"id": node_info['system_id'], "type": "None", "cloud": "None",
                              "ip": node_info['network_interface'][iface_name]["ip"],
                              "public_ip": node_info['network_interface'][iface_name]["ip"]}
        """"
         "cloud_instance": {
              "id": "565979732541",
              "type": "m6id.large",
              "cloud": "google",
              "ip": "10.10.10.10",
              "public_ip": "20.20.20.20",
        }
        """""
        logger.debug(json.dumps(cloud_instance, indent=2))
        logger.info(f"Instance id: {cloud_instance['id']}")
        logger.info(f"Instance cloud: {cloud_instance['cloud']}")
        logger.info(f"Instance type: {cloud_instance['type']}")
        logger.info(f"Instance privateIp: {cloud_instance['ip']}")
        logger.info(f"Instance public_ip: {cloud_instance['public_ip']}")

        alceml_cpu_index = 0
        alceml_worker_cpu_index = 0
        distrib_cpu_index = 0
        jc_singleton_mask = ""

        req_cpu_count = len(node_config.get("isolated"))

        if req_cpu_count >= 64:
            logger.error(
                f"ERROR: The provided cpu mask {req_cpu_count} has values greater than 63, which is not allowed")
            return False
        poller_cpu_cores = node_config.get("distribution").get("poller_cpu_cores")
        alceml_cpu_cores = node_config.get("distribution").get("alceml_cpu_cores")
        distrib_cpu_cores = node_config.get("distribution").get("distrib_cpu_cores")
        alceml_worker_cpu_cores = node_config.get("distribution").get("alceml_worker_cpu_cores")
        jc_singleton_core = node_config.get("distribution").get("jc_singleton_core")
        app_thread_core = node_config.get("distribution").get("app_thread_core")
        jm_cpu_core = node_config.get("distribution").get("jm_cpu_core")
        number_of_distribs = node_config.get("number_of_distribs")

        pollers_mask = utils.generate_mask(poller_cpu_cores)
        app_thread_mask = utils.generate_mask(app_thread_core)

        if jc_singleton_core:
            jc_singleton_mask = utils.decimal_to_hex_power_of_2(jc_singleton_core[0])
        jm_cpu_mask = utils.generate_mask(jm_cpu_core)

        # Calculate pool count
        max_prov = int(utils.parse_size(node_config.get("max_size")))

        if max_prov <= 0:
            logger.error(f"Incorrect max-prov value {max_prov}")
            return False

        number_of_alceml_devices = node_config.get("number_of_alcemls")
        # for jm
        number_of_alceml_devices += 1
        small_pool_count = node_config.get("small_pool_count")
        large_pool_count = node_config.get("large_pool_count")

        minimum_hp_memory = node_config.get("huge_page_memory")

        # check for memory
        if "memory_details" in node_info and node_info['memory_details']:
            memory_details = node_info['memory_details']
            logger.info("Node Memory info")
            logger.info(f"Total: {utils.humanbytes(memory_details['total'])}")
            logger.info(f"Free: {utils.humanbytes(memory_details['free'])}")
            logger.info(f"huge_total: {utils.humanbytes(memory_details['huge_total'])}")
            logger.info(f"huge_free: {utils.humanbytes(memory_details['huge_free'])}")
            logger.info(f"Minimum required huge pages memory is : {utils.humanbytes(minimum_hp_memory)}")
        else:
            logger.error("Cannot get memory info from the instance.. Exiting")
            return False

        # Calculate minimum sys memory
        minimum_sys_memory = node_config.get("sys_memory")

        satisfied, spdk_mem = utils.calculate_spdk_memory(minimum_hp_memory,
                                                          minimum_sys_memory,
                                                          int(memory_details['free']),
                                                          int(memory_details['huge_total']))
        max_lvol = node_config.get("max_lvol")
        if not satisfied:
            logger.warning(
                f"Not enough memory for the provided max_lvo: {max_lvol}, max_prov: {max_prov}..")
        ssd_pcie = node_config.get("ssd_pcis")

        if ssd_pcie:
            for ssd in ssd_pcie:
                for node in db_controller.get_storage_nodes_by_cluster_id(cluster_id):
                    if node.api_endpoint == node_addr:
                        if ssd in node.ssd_pcie:
                            logger.error(f"SSD is being used by other node, ssd: {ssd}, node: {node.get_id()}")
                            return False

        fdb_connection = cluster.db_connection

        if cluster.mode == "docker":
            logger.info("Joining docker swarm...")
            cluster_docker = utils.get_docker_client(cluster_id)
            cluster_ip = cluster_docker.info()["Swarm"]["NodeAddr"]
            results, err = snode_api.join_swarm(
                cluster_ip=cluster_ip,
                join_token=cluster_docker.swarm.attrs['JoinTokens']['Worker'],
                db_connection=cluster.db_connection,
                cluster_id=cluster_id)

            if not results:
                logger.error(f"Failed to Join docker swarm: {err}")
                return False
        else:
            cluster_ip = utils.get_k8s_node_ip() 

        rpc_port = utils.get_next_rpc_port(cluster_id)
        rpc_user, rpc_pass = utils.generate_rpc_user_and_pass()
        mgmt_ip = node_info['network_interface'][iface_name]['ip']
        if not spdk_image:
            spdk_image = constants.SIMPLY_BLOCK_SPDK_ULTRA_IMAGE

        total_mem = minimum_hp_memory
        for n in db_controller.get_storage_nodes_by_cluster_id(cluster_id):
            if n.api_endpoint == node_addr:
                total_mem += n.spdk_mem
        total_mem += utils.parse_size("500m")
        logger.info("Deploying SPDK")
        results = None
        l_cores = node_config.get("l-cores")
        spdk_cpu_mask = node_config.get("cpu_mask")
        try:
            results, err = snode_api.spdk_process_start(
                l_cores, minimum_hp_memory, spdk_image, spdk_debug, cluster_ip, fdb_connection,
                namespace, mgmt_ip, rpc_port, rpc_user, rpc_pass,
                multi_threading_enabled=constants.SPDK_PROXY_MULTI_THREADING_ENABLED,
                timeout=constants.SPDK_PROXY_TIMEOUT,
                ssd_pcie=ssd_pcie, total_mem=total_mem, system_mem=minimum_sys_memory)
            time.sleep(5)

        except Exception as e:
            logger.error(e)
            return False

        if not results:
            logger.error(f"Failed to start spdk: {err}")
            return False

        data_nics = []
        names = node_config.get("nic_ports") or data_nics_list or [iface_name]
        for nic in names:
            device = node_info['network_interface'][nic]
            data_nics.append(
                IFace({
                    'uuid': str(uuid.uuid4()),
                    'if_name': device['name'],
                    'ip4_address': device['ip'],
                    'status': device['status'],
                    'net_type': device['net_type']}))

        hostname = node_info['hostname'] + f"_{rpc_port}"
        BASE_NQN = cluster.nqn.split(":")[0]
        subsystem_nqn = f"{BASE_NQN}:{hostname}"
        # creating storage node object
        snode = StorageNode()
        snode.uuid = str(uuid.uuid4())
        snode.status = StorageNode.STATUS_IN_CREATION
        snode.baseboard_sn = node_info['system_id']
        snode.system_uuid = node_info['system_id']
        snode.create_dt = str(datetime.datetime.now())

        snode.cloud_instance_id = cloud_instance['id']
        snode.cloud_instance_type = cloud_instance['type']
        snode.cloud_instance_public_ip = cloud_instance['public_ip']
        snode.cloud_name = cloud_instance['cloud'] or ""

        snode.namespace = namespace
        snode.ssd_pcie = ssd_pcie
        snode.hostname = hostname
        snode.host_nqn = subsystem_nqn
        snode.subsystem = subsystem_nqn
        snode.data_nics = data_nics
        snode.mgmt_ip = mgmt_ip
        snode.primary_ip = mgmt_ip
        snode.rpc_port = rpc_port
        snode.rpc_username = rpc_user
        snode.rpc_password = rpc_pass
        snode.cluster_id = cluster_id
        snode.api_endpoint = node_addr
        snode.host_secret = utils.generate_string(20)
        snode.ctrl_secret = utils.generate_string(20)
        snode.number_of_distribs = number_of_distribs
        snode.number_of_alceml_devices = number_of_alceml_devices
        snode.enable_ha_jm = enable_ha_jm
        snode.ha_jm_count = ha_jm_count
        snode.minimum_sys_memory = minimum_sys_memory

        if 'cpu_count' in node_info:
            snode.cpu = node_info['cpu_count']
        if 'cpu_hz' in node_info:
            snode.cpu_hz = node_info['cpu_hz']
        if 'memory' in node_info:
            snode.memory = node_info['memory']
        if 'hugepages' in node_info:
            snode.hugepages = node_info['hugepages']

        snode.l_cores = l_cores or ""
        snode.spdk_cpu_mask = spdk_cpu_mask or ""
        snode.spdk_mem = minimum_hp_memory
        snode.max_lvol = max_lvol
        snode.max_snap = max_snap
        snode.max_prov = max_prov
        snode.spdk_image = spdk_image or ""
        snode.spdk_debug = spdk_debug or 0
        snode.write_to_db(kv_store)
        snode.app_thread_mask = app_thread_mask or ""
        snode.pollers_mask = pollers_mask or ""
        snode.jm_cpu_mask = jm_cpu_mask
        snode.alceml_cpu_index = alceml_cpu_index
        snode.alceml_worker_cpu_index = alceml_worker_cpu_index
        snode.distrib_cpu_index = distrib_cpu_index
        snode.alceml_cpu_cores = alceml_cpu_cores
        snode.alceml_worker_cpu_cores = alceml_worker_cpu_cores
        snode.distrib_cpu_cores = distrib_cpu_cores
        snode.jc_singleton_mask = jc_singleton_mask or ""
        snode.nvmf_port = utils.get_next_dev_port(cluster_id)
        snode.poller_cpu_cores = poller_cpu_cores or []

        snode.iobuf_small_pool_count = small_pool_count or 0
        snode.iobuf_large_pool_count = large_pool_count or 0
        snode.iobuf_small_bufsize = small_bufsize or 0
        snode.iobuf_large_bufsize = large_bufsize or 0
        snode.enable_test_device = enable_test_device
        snode.physical_label = get_next_physical_device_order(snode)

        snode.num_partitions_per_dev = num_partitions_per_dev
        snode.jm_percent = jm_percent
        snode.id_device_by_nqn = id_device_by_nqn

        if partition_size:
            snode.partition_size = utils.parse_size(partition_size)

        # creating RPCClient instance
        rpc_client = RPCClient(
            snode.mgmt_ip, snode.rpc_port,
            snode.rpc_username, snode.rpc_password, timeout=3 * 60, retry=10)

        # 1- set iobuf options
        if (snode.iobuf_small_pool_count or snode.iobuf_large_pool_count or
                snode.iobuf_small_bufsize or snode.iobuf_large_bufsize):
            ret = rpc_client.iobuf_set_options(
                snode.iobuf_small_pool_count, snode.iobuf_large_pool_count,
                snode.iobuf_small_bufsize, snode.iobuf_large_bufsize)
            if not ret:
                logger.error("Failed to set iobuf options")
                return False
        rpc_client.bdev_set_options(0, 0, 0, 0)
        rpc_client.accel_set_options()

        snode.write_to_db(kv_store)

        ret = rpc_client.nvmf_set_max_subsystems(constants.NVMF_MAX_SUBSYSTEMS)
        if not ret:
            logger.warning(f"Failed to set nvmf max subsystems {constants.NVMF_MAX_SUBSYSTEMS}")

        # 2- set socket implementation options
        ret = rpc_client.sock_impl_set_options()
        if not ret:
            logger.error("Failed to set optimized socket options")
            return False

        # 3- set nvme config
        if snode.pollers_mask:
            ret = rpc_client.nvmf_set_config(snode.pollers_mask)
            if not ret:
                logger.error("Failed to set pollers mask")
                return False

        # 4- start spdk framework
        ret = rpc_client.framework_start_init()
        if not ret:
            logger.error("Failed to start framework")
            return False

        rpc_client.log_set_print_level("DEBUG")

        # 5- set app_thread cpu mask
        if snode.app_thread_mask:
            ret = rpc_client.thread_get_stats()
            app_thread_process_id = 0
            if ret.get("threads"):
                for entry in ret["threads"]:
                    if entry['name'] == 'app_thread':
                        app_thread_process_id = entry['id']
                        break

            ret = rpc_client.thread_set_cpumask(app_thread_process_id, snode.app_thread_mask)
            if not ret:
                logger.error("Failed to set app thread mask")
                return False

        # 6- set nvme bdev options
        ret = rpc_client.bdev_nvme_set_options()
        if not ret:
            logger.error("Failed to set nvme options")
            return False

        qpair = cluster.qpair_count
        ret = rpc_client.transport_create("TCP", qpair,512*(req_cpu_count+1))
        if not ret:
            logger.error(f"Failed to create transport TCP with qpair: {qpair}")
            return False

        # 7- set jc singleton mask
        if snode.jc_singleton_mask:
            ret = rpc_client.jc_set_hint_lcpu_mask(snode.jc_singleton_mask)
            if not ret:
                logger.error("Failed to set jc singleton mask")
                return False

        # get new node info after starting spdk
        # node_info, _ = snode_api.info()

        # if not snode.ssd_pcie:
        #     snode = db_controller.get_storage_node_by_id(snode.get_id())
        #     snode.ssd_pcie = node_info['spdk_pcie_list']
        #     snode.write_to_db()
        # discover devices
        if not snode.ssd_pcie:
            node_info, _ = snode_api.info()
            ssds = node_info['spdk_pcie_list']
        else:
            ssds = snode.ssd_pcie

        nvme_devs = addNvmeDevices(rpc_client, snode, ssds)
        if nvme_devs:

            for nvme in nvme_devs:
                nvme.status = NVMeDevice.STATUS_ONLINE

            # prepare devices
            if snode.num_partitions_per_dev == 0 or snode.jm_percent == 0:

                jm_device = nvme_devs[0]
                for index, nvme in enumerate(nvme_devs):
                    if nvme.size < jm_device.size:
                        jm_device = nvme
                jm_device.status = NVMeDevice.STATUS_JM

                ret = _prepare_cluster_devices_jm_on_dev(snode, nvme_devs)
            else:
                ret = _prepare_cluster_devices_partitions(snode, nvme_devs)
            if not ret:
                logger.error("Failed to prepare cluster devices")
                return False

        logger.info("Connecting to remote devices")
        remote_devices = _connect_to_remote_devs(snode)
        snode.remote_devices = remote_devices

        if snode.enable_ha_jm:
            logger.info("Connecting to remote JMs")
            snode.remote_jm_devices = _connect_to_remote_jm_devs(snode)

        snode.write_to_db(kv_store)

        # if cluster.status not in [Cluster.STATUS_ACTIVE, Cluster.STATUS_DEGRADED, Cluster.STATUS_READONLY]:
        #     logger.warning(
        #         f"The cluster status is not active ({cluster.status}), adding the node without distribs and lvstore")
        #
        #     logger.info("Setting node status to Active")
        #     set_node_status(snode.get_id(), StorageNode.STATUS_ONLINE)
        #
        #     logger.info("Make other nodes connect to the node devices")
        #     snodes = db_controller.get_storage_nodes_by_cluster_id(snode.cluster_id)
        #     for node in snodes:
        #         if node.get_id() == snode.get_id() or node.status != StorageNode.STATUS_ONLINE:
        #             continue
        #         node.remote_devices = _connect_to_remote_devs(node)
        #         node.write_to_db(kv_store)
        #
        #     continue

        snode = db_controller.get_storage_node_by_id(snode.get_id())
        old_status = snode.status
        snode.status =  StorageNode.STATUS_ONLINE
        snode.updated_at = str(datetime.datetime.now(datetime.timezone.utc))
        snode.online_since = str(datetime.datetime.now(datetime.timezone.utc))
        snode.write_to_db(db_controller.kv_store)

        storage_events.snode_status_change(snode, snode.status, old_status, caused_by="monitor")
        # distr_controller.send_node_status_event(snode, status)

        logger.info("Make other nodes connect to the node devices")
        snodes = db_controller.get_storage_nodes_by_cluster_id(snode.cluster_id)
        for node in snodes:
            if node.get_id() == snode.get_id() or node.status != StorageNode.STATUS_ONLINE:
                continue
            node.remote_devices = _connect_to_remote_devs(node)
            node.write_to_db(kv_store)

        if cluster.status not in [Cluster.STATUS_ACTIVE, Cluster.STATUS_DEGRADED, Cluster.STATUS_READONLY, Cluster.STATUS_IN_EXPANSION]:
            logger.warning(
                f"The cluster status is not active ({cluster.status}), adding the node without distribs and lvstore")
            continue

        logger.info("Sending cluster map add node")
        snode = db_controller.get_storage_node_by_id(snode.get_id())
        snodes = db_controller.get_storage_nodes_by_cluster_id(cluster_id)
        for node_index, node in enumerate(snodes):
            if node.status != StorageNode.STATUS_ONLINE or node.get_id() == snode.get_id():
                continue
            ret = distr_controller.send_cluster_map_add_node(snode, node)

        # for dev in snode.nvme_devices:
        #     if dev.status == NVMeDevice.STATUS_ONLINE:
        #         device_controller.device_set_unavailable(dev.get_id())

        # logger.info("Setting node status to suspended")
        # set_node_status(snode.get_id(), StorageNode.STATUS_SUSPENDED)
        # logger.info("Done")

        logger.info("Setting node status to Active")
        set_node_status(snode.get_id(), StorageNode.STATUS_ONLINE, reconnect_on_online=False)

        for dev in snode.nvme_devices:
            if dev.status == NVMeDevice.STATUS_ONLINE:
                tasks_controller.add_new_device_mig_task(dev.get_id())

        storage_events.snode_add(snode)

        cluster_ops.set_cluster_status(cluster.get_id(), Cluster.STATUS_IN_EXPANSION)
    logger.info("Done")
    return "Success"


def get_number_of_online_devices(cluster_id):
    dev_count = 0
    db_controller = DBController()
    snodes = db_controller.get_storage_nodes_by_cluster_id(cluster_id)
    online_nodes = []
    for node in snodes:
        if node.status == node.STATUS_ONLINE:
            online_nodes.append(node)
            for dev in node.nvme_devices:
                if dev.status == dev.STATUS_ONLINE:
                    dev_count += 1


def delete_storage_node(node_id, force=False):
    db_controller = DBController()
    snode = db_controller.get_storage_node_by_id(node_id)
    if not snode:
        logger.error(f"Can not find storage node: {node_id}")
        return False

    if snode.status != StorageNode.STATUS_REMOVED:
        logger.error("Node must be in removed status")
        return False

    tasks = tasks_controller.get_active_node_tasks(snode.cluster_id, snode.get_id())
    if tasks:
        logger.error(f"Tasks found: {len(tasks)}, can not delete storage node, or use --force")
        if not force:
            return False
        for task in tasks:
            tasks_controller.cancel_task(task.uuid)
        time.sleep(1)

    snode.remove(db_controller.kv_store)

    for node in db_controller.get_storage_nodes_by_cluster_id(snode.cluster_id):
        if node.status != StorageNode.STATUS_ONLINE:
            continue
        logger.info(f"Sending cluster map to node: {node.get_id()}")
        send_cluster_map(node.get_id())

    storage_events.snode_delete(snode)
    logger.info("done")


def remove_storage_node(node_id, force_remove=False, force_migrate=False):
    db_controller = DBController()
    snode = db_controller.get_storage_node_by_id(node_id)
    if not snode:
        logger.error(f"Can not find storage node: {node_id}")
        return False

    if snode.status == StorageNode.STATUS_ONLINE:
        logger.warning(f"Can not remove online node: {node_id}")
        return False

    tasks = tasks_controller.get_active_node_tasks(snode.cluster_id, snode.get_id())
    if tasks:
        logger.warning(f"Task found: {len(tasks)}, can not remove storage node, or use --force")
        if force_remove is False:
            return False
        for task in tasks:
            tasks_controller.cancel_task(task.uuid)

    lvols = db_controller.get_lvols_by_node_id(node_id)
    if lvols:
        if force_migrate:
            for lvol in lvols:
                pass
                # lvol_controller.migrate(lvol_id)
        elif force_remove:
            for lvol in lvols:
                lvol_controller.delete_lvol(lvol.get_id(), True)
        else:
            logger.warning("LVols found on the storage node, use --force-remove or --force-migrate")
            return False

    snaps = db_controller.get_snapshots()
    node_snaps = []
    for sn in snaps:
        if sn.lvol.node_id == node_id and sn.deleted is False:
            node_snaps.append(sn)

    if node_snaps:
        if force_migrate:
            logger.error("Not implemented!")
            return False
        elif force_remove:
            for sn in node_snaps:
                snapshot_controller.delete(sn.get_id())
        else:
            logger.error("Snapshots found on the storage node, use --force-remove or --force-migrate")
            return False

    if snode.nvme_devices:
        for dev in snode.nvme_devices:
            if dev.status == NVMeDevice.STATUS_ONLINE:
                distr_controller.disconnect_device(dev)

    if snode.jm_device and snode.jm_device.get_id() and snode.jm_device.status in [JMDevice.STATUS_ONLINE,
                                                                                   JMDevice.STATUS_UNAVAILABLE]:
        logger.info("Removing JM")
        device_controller.remove_jm_device(snode.jm_device.get_id(), force=True)
    
    cluster = db_controller.get_cluster_by_id(snode.cluster_id)

<<<<<<< HEAD
    if cluster.mode == "docker":
        logger.info("Leaving swarm...")
        try:
            cluster_docker = utils.get_docker_client(snode.cluster_id)
            for node in cluster_docker.nodes.list():
                if node.attrs["Status"] and snode.mgmt_ip in node.attrs["Status"]["Addr"]:
                    node.remove(force=True)
        except:
            pass
=======
    logger.info("Leaving swarm...")
    try:
        cluster_docker = utils.get_docker_client(snode.cluster_id)
        for node in cluster_docker.nodes.list():
            if node.attrs["Status"] and snode.mgmt_ip in node.attrs["Status"]["Addr"]:
                node.remove(force=True)
    except Exception:
        pass
>>>>>>> 113180c3

    try:
        if health_controller._check_node_api(snode.mgmt_ip):
            logger.info("Stopping SPDK container")
            snode_api = SNodeClient(snode.api_endpoint, timeout=20)
            snode_api.spdk_process_kill(snode.rpc_port)
            snode_api.leave_swarm()
            pci_address = []
            for dev in snode.nvme_devices:
                if dev.pcie_address not in pci_address:
                    ret = snode_api.delete_dev_gpt_partitions(dev.pcie_address)
                    logger.debug(ret)
                    pci_address.append(dev.pcie_address)
    except Exception as e:
        logger.exception(e)
        return False

    set_node_status(node_id, StorageNode.STATUS_REMOVED)

    for dev in snode.nvme_devices:
        if dev.status in [NVMeDevice.STATUS_JM, NVMeDevice.STATUS_FAILED_AND_MIGRATED]:
            continue
        device_controller.device_set_failed(dev.get_id())

    logger.info("done")


def restart_storage_node(
        node_id, max_lvol=0, max_snap=0, max_prov=0,
        spdk_image=None, set_spdk_debug=None,
        small_bufsize=0, large_bufsize=0,
        force=False, node_ip=None, reattach_volume=False, clear_data=False, new_ssd_pcie=[]):
    db_controller = DBController()
    kv_store = db_controller.kv_store

    db_controller = DBController()
    logger.info("Restarting storage node")
    snode = db_controller.get_storage_node_by_id(node_id)
    if not snode:
        logger.error(f"Can not find storage node: {node_id}")
        return False

    if snode.status == StorageNode.STATUS_ONLINE:
        logger.error(f"Can not restart online node: {node_id}")
        if force is False:
            return False

    if snode.status == StorageNode.STATUS_REMOVED:
        logger.error(f"Can not restart removed node: {node_id}")
        return False

    if snode.status == StorageNode.STATUS_RESTARTING:
        logger.error(f"Node is in restart: {node_id}")
        if force is False:
            return False
    cluster = db_controller.get_cluster_by_id(snode.cluster_id)
    if cluster.status == Cluster.STATUS_IN_ACTIVATION:
        logger.error("Cluster is in activation status, can not restart node")
        return False

    task_id = tasks_controller.get_active_node_restart_task(snode.cluster_id, snode.get_id())
    if task_id:
        logger.error(f"Restart task found: {task_id}, can not restart storage node")
        if force is False:
            return False

    logger.info("Setting node state to restarting")
    set_node_status(node_id, StorageNode.STATUS_RESTARTING)
    snode = db_controller.get_storage_node_by_id(node_id)

    if node_ip:
        if node_ip != snode.api_endpoint:
            logger.info(f"Restarting on new node with ip: {node_ip}")
            snode_api = SNodeClient(node_ip, timeout=5 * 60, retry=3)
            node_info, _ = snode_api.info()
            if not node_info:
                logger.error("Failed to get node info!")
                return False
            snode.api_endpoint = node_ip
            snode.mgmt_ip = node_ip.split(":")[0]
            data_nics = []
            for nic in snode.data_nics:
                device = node_info['network_interface'][nic.if_name]
                data_nics.append(
                    IFace({
                        'uuid': str(uuid.uuid4()),
                        'if_name': device['name'],
                        'ip4_address': device['ip'],
                        'status': device['status'],
                        'net_type': device['net_type']}))
            snode.data_nics = data_nics
            snode.hostname = node_info['hostname']

            if snode.num_partitions_per_dev == 0 and reattach_volume:
                new_cloud_instance_id = node_info['cloud_instance']['id']
                detached_volumes = node_utils.detach_ebs_volumes(snode.cloud_instance_id)
                if not detached_volumes:
                    logger.error("No volumes with matching tags were detached.")
                    return False

                attached_volumes = node_utils.attach_ebs_volumes(new_cloud_instance_id, detached_volumes)
                if not attached_volumes:
                    logger.error("Failed to attach volumes.")
                    return False

                snode.cloud_instance_id = new_cloud_instance_id
                known_sn = [dev.serial_number for dev in snode.nvme_devices]
                if snode.jm_device and 'serial_number' in snode.jm_device.device_data_dict:
                    known_sn.append(snode.jm_device.device_data_dict['serial_number'])

                node_info, _ = snode_api.info()
                for dev in node_info['nvme_devices']:
                    if dev['serial_number'] in known_sn:
                        snode_api.bind_device_to_spdk(dev['address'])
        else:
            node_ip = None

    logger.info(f"Restarting Storage node: {snode.mgmt_ip}")
    snode_api = SNodeClient(snode.api_endpoint, timeout=5 * 60, retry=3)
    node_info, _ = snode_api.info()
    logger.debug(f"Node info: {node_info}")

    logger.info("Restarting SPDK")

    if max_lvol:
        snode.max_lvol = max_lvol
    if max_snap:
        snode.max_snap = max_snap

    if not snode.l_cores:
        if node_info.get("nodes_config") and node_info["nodes_config"].get("nodes"):
            nodes = node_info["nodes_config"]["nodes"]
            for node in nodes:
                if node['cpu_mask'] == snode.spdk_cpu_mask:
                    snode.l_cores = node['l-cores']
                    break

    if max_prov:
        if not isinstance(max_prov, int):
            try:
                max_prov = int(max_prov)
                max_prov = f"{max_prov}g"
                max_prov = int(utils.parse_size(max_prov))
            except Exception:
                logger.error(f"Invalid max_prov value: {max_prov}")
                return False

        snode.max_prov = max_prov
    if snode.max_prov <= 0:
        logger.error(f"Incorrect max-prov value {snode.max_prov}")
        return False
    if spdk_image:
        snode.spdk_image = spdk_image

    # Calculate pool count

    number_of_alceml_devices = snode.number_of_alceml_devices
    small_pool_count, large_pool_count = utils.calculate_pool_count(
        number_of_alceml_devices, snode.number_of_distribs * 2, snode.cpu, len(snode.poller_cpu_cores) or snode.cpu)

    # Calculate minimum huge page memory
    minimum_hp_memory = utils.calculate_minimum_hp_memory(small_pool_count, large_pool_count, snode.max_lvol,
                                                          snode.max_prov,
                                                          len(utils.hexa_to_cpu_list(snode.spdk_cpu_mask)))

    # check for memory
    if "memory_details" in node_info and node_info['memory_details']:
        memory_details = node_info['memory_details']
        logger.info("Node Memory info")
        logger.info(f"Total: {utils.humanbytes(memory_details['total'])}")
        logger.info(f"Free: {utils.humanbytes(memory_details['free'])}")
        logger.info(f"Minimum required huge pages memory is : {utils.humanbytes(minimum_hp_memory)}")
    else:
        logger.error("Cannot get memory info from the instance.. Exiting")
        return False

    # Calculate minimum sys memory
    #minimum_sys_memory = utils.calculate_minimum_sys_memory(snode.max_prov, memory_details['total'])
    minimum_sys_memory = snode.minimum_sys_memory
    satisfied, spdk_mem = utils.calculate_spdk_memory(minimum_hp_memory,
                                                      minimum_sys_memory,
                                                      int(memory_details['free']),
                                                      int(memory_details['huge_total']))
    if not satisfied:
        logger.error(
            f"Not enough memory for the provided max_lvo: {snode.max_lvol}, max_snap: {snode.max_snap}, max_prov: {utils.humanbytes(snode.max_prov)}.. Exiting")

    snode.spdk_mem = spdk_mem
    spdk_debug = snode.spdk_debug
    if set_spdk_debug:
        spdk_debug = True
        snode.spdk_debug = spdk_debug

    cluster = db_controller.get_cluster_by_id(snode.cluster_id)

    if cluster.mode == "docker":
        cluster_docker = utils.get_docker_client(snode.cluster_id)
        cluster_ip = cluster_docker.info()["Swarm"]["NodeAddr"]

    else:
        cluster_ip = utils.get_k8s_node_ip()
    
    total_mem = 0
    for n in db_controller.get_storage_nodes_by_cluster_id(snode.cluster_id):
        if n.api_endpoint == snode.api_endpoint:
            total_mem += n.spdk_mem

    results = None
    try:
        if new_ssd_pcie and type(new_ssd_pcie) is list:
            snode.ssd_pcie.extend(new_ssd_pcie)
        fdb_connection = cluster.db_connection
        results, err = snode_api.spdk_process_start(
            snode.l_cores, snode.spdk_mem, snode.spdk_image, spdk_debug, cluster_ip, fdb_connection,
            snode.namespace, snode.mgmt_ip, snode.rpc_port, snode.rpc_username, snode.rpc_password,
            multi_threading_enabled=constants.SPDK_PROXY_MULTI_THREADING_ENABLED, timeout=constants.SPDK_PROXY_TIMEOUT,
            ssd_pcie=snode.ssd_pcie, total_mem=total_mem, system_mem=minimum_sys_memory)

    except Exception as e:
        logger.error(e)
        return False

    if not results:
        logger.error(f"Failed to start spdk: {err}")
        return False
    # time.sleep(3)

    if small_bufsize:
        snode.iobuf_small_bufsize = small_bufsize
    if large_bufsize:
        snode.iobuf_large_bufsize = large_bufsize

    snode.write_to_db(db_controller.kv_store)

    # creating RPCClient instance
    rpc_client = RPCClient(
        snode.mgmt_ip, snode.rpc_port,
        snode.rpc_username, snode.rpc_password,
        timeout=10 * 60, retry=10)

    # 1- set iobuf options
    if (snode.iobuf_small_pool_count or snode.iobuf_large_pool_count or
            snode.iobuf_small_bufsize or snode.iobuf_large_bufsize):
        ret = rpc_client.iobuf_set_options(
            snode.iobuf_small_pool_count, snode.iobuf_large_pool_count,
            snode.iobuf_small_bufsize, snode.iobuf_large_bufsize)
        if not ret:
            logger.error("Failed to set iobuf options")
            return False
    rpc_client.bdev_set_options(0, 0, 0, 0)
    rpc_client.accel_set_options()

    # 2- set socket implementation options
    ret = rpc_client.sock_impl_set_options()
    if not ret:
        logger.error("Failed socket implement set options")
        return False

    ret = rpc_client.nvmf_set_max_subsystems(constants.NVMF_MAX_SUBSYSTEMS)
    if not ret:
        logger.warning(f"Failed to set nvmf max subsystems {constants.NVMF_MAX_SUBSYSTEMS}")

    # 3- set nvme config
    if snode.pollers_mask:
        ret = rpc_client.nvmf_set_config(snode.pollers_mask)
        if not ret:
            logger.error("Failed to set pollers mask")
            return False

    # 4- start spdk framework
    ret = rpc_client.framework_start_init()
    if not ret:
        logger.error("Failed to start framework")
        return False

    rpc_client.log_set_print_level("DEBUG")

    # 5- set app_thread cpu mask
    if snode.app_thread_mask:
        ret = rpc_client.thread_get_stats()
        app_thread_process_id = 0
        if ret.get("threads"):
            for entry in ret["threads"]:
                if entry['name'] == 'app_thread':
                    app_thread_process_id = entry['id']
                    break

        ret = rpc_client.thread_set_cpumask(app_thread_process_id, snode.app_thread_mask)
        if not ret:
            logger.error("Failed to set app thread mask")
            return False

    # 6- set nvme bdev options
    ret = rpc_client.bdev_nvme_set_options()
    if not ret:
        logger.error("Failed to set nvme options")
        return False

    qpair = cluster.qpair_count
    ret = rpc_client.transport_create("TCP", qpair)
    if not ret:
        logger.error(f"Failed to create transport TCP with qpair: {qpair}")
        return False

    # 7- set jc singleton mask
    if snode.jc_singleton_mask:
        ret = rpc_client.jc_set_hint_lcpu_mask(snode.jc_singleton_mask)
        if not ret:
            logger.error("Failed to set jc singleton mask")
            return False

    if not snode.ssd_pcie:
        node_info, _ = snode_api.info()
        ssds = node_info['spdk_pcie_list']
    else:
        ssds = snode.ssd_pcie

    nvme_devs = addNvmeDevices(rpc_client, snode, ssds)
    if not nvme_devs:
        logger.error("No NVMe devices was found!")
        return False

    logger.info(f"Devices found: {len(nvme_devs)}")
    logger.debug(nvme_devs)

    logger.info(f"Devices in db: {len(snode.nvme_devices)}")
    logger.debug(snode.nvme_devices)

    new_devices = []
    active_devices = []
    removed_devices = []
    known_devices_sn = []
    devices_sn_dict = {d.serial_number:d for d in nvme_devs}
    for db_dev in snode.nvme_devices:
        known_devices_sn.append(db_dev.serial_number)
        if db_dev.status in [NVMeDevice.STATUS_FAILED_AND_MIGRATED, NVMeDevice.STATUS_FAILED, NVMeDevice.STATUS_REMOVED]:
            removed_devices.append(db_dev)
            continue
        if db_dev.serial_number in devices_sn_dict.keys():
            logger.info(f"Device found: {db_dev.get_id()}, status {db_dev.status}")
            found_dev = devices_sn_dict[db_dev.serial_number]
            if not db_dev.is_partition and not found_dev.is_partition:
                db_dev.device_name = found_dev.device_name
                db_dev.nvme_bdev = found_dev.nvme_bdev
                db_dev.nvme_controller =found_dev.nvme_controller
                db_dev.pcie_address = found_dev.pcie_address

            # if db_dev.status in [ NVMeDevice.STATUS_ONLINE]:
            #     db_dev.status = NVMeDevice.STATUS_UNAVAILABLE
            active_devices.append(db_dev)
        else:
            logger.info(f"Device not found: {db_dev.get_id()}")
            db_dev.status = NVMeDevice.STATUS_REMOVED
            removed_devices.append(db_dev)
            # distr_controller.send_dev_status_event(db_dev, db_dev.status)

    jm_dev_sn = ""
    if snode.jm_device and "serial_number" in snode.jm_device.device_data_dict:
        jm_dev_sn = snode.jm_device.device_data_dict['serial_number']
        known_devices_sn.append(jm_dev_sn)

    for dev in nvme_devs:
        if dev.serial_number == jm_dev_sn:
            logger.info(f"JM device found: {snode.jm_device.get_id()}")
            snode.jm_device.nvme_bdev = dev.nvme_bdev

        elif dev.serial_number not in known_devices_sn:
            logger.info(f"New device found: {dev.get_id()}")
            dev.status = NVMeDevice.STATUS_NEW
            new_devices.append(dev)
            snode.nvme_devices.append(dev)

    snode.write_to_db(db_controller.kv_store)
    if node_ip and len(new_devices)>0:
        # prepare devices on new node
        if snode.num_partitions_per_dev == 0 or snode.jm_percent == 0:

            jm_device = snode.nvme_devices[0]
            for index, nvme in enumerate(snode.nvme_devices):
                if nvme.status in [NVMeDevice.STATUS_ONLINE, NVMeDevice.STATUS_NEW] and nvme.size < jm_device.size:
                    jm_device = nvme
            jm_device.status = NVMeDevice.STATUS_JM

            if snode.jm_device and snode.jm_device.get_id():
                jm_device.uuid = snode.jm_device.get_id()

            ret = _prepare_cluster_devices_jm_on_dev(snode, snode.nvme_devices)
        else:
            ret = _prepare_cluster_devices_partitions(snode, snode.nvme_devices)
        if not ret:
            logger.error("Failed to prepare cluster devices")
            # return False
    else:
        ret = _prepare_cluster_devices_on_restart(snode, clear_data=clear_data)
        if not ret:
            logger.error("Failed to prepare cluster devices")
            return False

    snode.write_to_db()

    logger.info("Connecting to remote devices")
    snode.remote_devices = _connect_to_remote_devs(snode)
    if snode.enable_ha_jm:
        if len(snode.remote_jm_devices) < 2:
            devs = get_sorted_ha_jms(snode)
            if devs:
                dev = db_controller.get_jm_device_by_id(devs[0])
                snode.remote_jm_devices.append(dev)
        if not snode.jm_ids:
            snode.jm_ids = []
            for rem_jm in snode.remote_jm_devices:
                if rem_jm.get_id():
                    snode.jm_ids.append(rem_jm.get_id())

            snode.jm_ids = snode.jm_ids[:constants.HA_JM_COUNT-1]
            snode.write_to_db(db_controller.kv_store)

        snode.remote_jm_devices = _connect_to_remote_jm_devs(snode)
    snode.health_check = True
    snode.lvstore_status = ""
    snode.write_to_db(db_controller.kv_store)


    snode = db_controller.get_storage_node_by_id(snode.get_id())
    for db_dev in snode.nvme_devices:
        if db_dev.status in [NVMeDevice.STATUS_UNAVAILABLE, NVMeDevice.STATUS_ONLINE,
                             NVMeDevice.STATUS_CANNOT_ALLOCATE, NVMeDevice.STATUS_READONLY]:
            db_dev.status = NVMeDevice.STATUS_ONLINE
            db_dev.health_check = True
            device_events.device_restarted(db_dev)
    snode.write_to_db(db_controller.kv_store)
    #
    # # make other nodes connect to the new devices
    # logger.info("Make other nodes connect to the node devices")
    # snodes = db_controller.get_storage_nodes_by_cluster_id(snode.cluster_id)
    # for node in snodes:
    #     if node.get_id() == snode.get_id() or node.status != StorageNode.STATUS_ONLINE:
    #         continue
    #     node.remote_devices = _connect_to_remote_devs(node, force_conect_restarting_nodes=True)
    #     node.write_to_db(kv_store)
    #
    # logger.info(f"Sending device status event")
    # snode = db_controller.get_storage_node_by_id(snode.get_id())
    # for db_dev in snode.nvme_devices:
    #     distr_controller.send_dev_status_event(db_dev, db_dev.status)
    #
    # if snode.jm_device and snode.jm_device.status in [JMDevice.STATUS_UNAVAILABLE, JMDevice.STATUS_ONLINE]:
    #     device_controller.set_jm_device_state(snode.jm_device.get_id(), JMDevice.STATUS_ONLINE)

    cluster = db_controller.get_cluster_by_id(snode.cluster_id)
    if cluster.status not in [Cluster.STATUS_ACTIVE, Cluster.STATUS_DEGRADED, Cluster.STATUS_READONLY]:

        # make other nodes connect to the new devices
        logger.info("Make other nodes connect to the node devices")
        snodes = db_controller.get_storage_nodes_by_cluster_id(snode.cluster_id)
        for node in snodes:
            if node.get_id() == snode.get_id() or node.status != StorageNode.STATUS_ONLINE:
                continue
            node.remote_devices = _connect_to_remote_devs(node, force_conect_restarting_nodes=True)
            node.write_to_db(kv_store)

        logger.info("Sending device status event")
        snode = db_controller.get_storage_node_by_id(snode.get_id())
        for db_dev in snode.nvme_devices:
            distr_controller.send_dev_status_event(db_dev, db_dev.status)

        if snode.jm_device and snode.jm_device.status in [JMDevice.STATUS_UNAVAILABLE, JMDevice.STATUS_ONLINE]:
            device_controller.set_jm_device_state(snode.jm_device.get_id(), JMDevice.STATUS_ONLINE)

        logger.info("Cluster is not ready yet")
        logger.info("Setting node status to Online")
        set_node_status(node_id, StorageNode.STATUS_ONLINE, reconnect_on_online=False)
        return True

    else:
        snode = db_controller.get_storage_node_by_id(snode.get_id())
        logger.info("Recreate lvstore")
        ret = recreate_lvstore(snode)
        snode = db_controller.get_storage_node_by_id(snode.get_id())
        if not ret:
            logger.error("Failed to recreate lvstore")
            snode.lvstore_status = "failed"
            snode.write_to_db()
            logger.info("Suspending node")
            set_node_status(snode.get_id(), StorageNode.STATUS_SUSPENDED)
            return False
        else:
            snode.lvstore_status = "ready"
            snode.write_to_db()

            # make other nodes connect to the new devices
            logger.info("Make other nodes connect to the node devices")
            snodes = db_controller.get_storage_nodes_by_cluster_id(snode.cluster_id)
            for node in snodes:
                if node.get_id() == snode.get_id() or node.status != StorageNode.STATUS_ONLINE:
                    continue
                node.remote_devices = _connect_to_remote_devs(node, force_conect_restarting_nodes=True)
                node.write_to_db(kv_store)

            logger.info("Sending device status event")
            snode = db_controller.get_storage_node_by_id(snode.get_id())
            for db_dev in snode.nvme_devices:
                distr_controller.send_dev_status_event(db_dev, db_dev.status)

            if snode.jm_device and snode.jm_device.status in [JMDevice.STATUS_UNAVAILABLE, JMDevice.STATUS_ONLINE]:
                device_controller.set_jm_device_state(snode.jm_device.get_id(), JMDevice.STATUS_ONLINE)

            logger.info("Setting node status to Online")
            set_node_status(snode.get_id(), StorageNode.STATUS_ONLINE)

            lvol_list = db_controller.get_lvols_by_node_id(snode.get_id())
            logger.info(f"Found {len(lvol_list)} lvols")

            # connect lvols to their respect pool
            for lvol in lvol_list:
                lvol_controller.connect_lvol_to_pool(lvol.uuid)

            # recreate pools
            pools = db_controller.get_pools()
            for pool in pools:
                ret = rpc_client.bdev_lvol_set_qos_limit(pool.numeric_id,
                                                        pool.max_rw_ios_per_sec,
                                                        pool.max_rw_mbytes_per_sec,
                                                        pool.max_r_mbytes_per_sec,
                                                        pool.max_w_mbytes_per_sec,
                                                        )
                if not ret:
                    logger.error("RPC failed bdev_lvol_set_qos_limit")
                    return False

            for dev in snode.nvme_devices:
                if dev.status == NVMeDevice.STATUS_ONLINE:
                    logger.info(f"Starting migration task for device {dev.get_id()}")
                    tasks_controller.add_device_mig_task(dev.get_id())
            return True


def list_storage_nodes(is_json, cluster_id=None):
    db_controller = DBController()
    if cluster_id:
        nodes = db_controller.get_storage_nodes_by_cluster_id(cluster_id)
    else:
        nodes = db_controller.get_storage_nodes()
    data = []
    output = ""
    now = datetime.datetime.now(datetime.timezone.utc)

    for node in nodes:
        logger.debug(node)
        logger.debug("*" * 20)
        total_devices = len(node.nvme_devices)
        online_devices = 0
        uptime = ""
        if node.online_since and node.status == StorageNode.STATUS_ONLINE:
            try:
                uptime = utils.strfdelta((now - datetime.datetime.fromisoformat(node.online_since)))
            except Exception:
                pass

        for dev in node.nvme_devices:
            if dev.status == NVMeDevice.STATUS_ONLINE:
                online_devices += 1
        lvs = db_controller.get_lvols_by_node_id(node.get_id()) or []
        data.append({
            "UUID": node.uuid,
            "Hostname": node.hostname,
            "Management IP": node.mgmt_ip,
            "Dev": f"{total_devices}/{online_devices}",
            "LVols": f"{len(lvs)}",
            "Status": node.status,
            "Health": node.health_check,
            "Up time": uptime,
            "CPU": f"{len(utils.hexa_to_cpu_list(node.spdk_cpu_mask))}",
            "MEM": utils.humanbytes(node.spdk_mem),
            "SPDK P": node.rpc_port,
            "LVOL P": node.lvol_subsys_port,
            "HUB LVL P": node.hublvol.nvmf_port,
            # "Cloud ID": node.cloud_instance_id,
            # "JM VUID": node.jm_vuid,
            # "Ext IP": node.cloud_instance_public_ip,
            "Secondary node ID": node.secondary_node_id,

        })

    if not data:
        return output

    if is_json:
        output = json.dumps(data, indent=2)
    else:
        output = utils.print_table(data)
    return output


def list_storage_devices(node_id, is_json):
    db_controller = DBController()
    snode = db_controller.get_storage_node_by_id(node_id)
    if not snode:
        logger.error("This storage node is not part of the cluster")
        return False

    storage_devices = []
    bdev_devices = []
    jm_devices = []
    remote_devices = []
    for device in snode.nvme_devices:
        logger.debug(device)
        logger.debug("*" * 20)
        storage_devices.append({
            "UUID": device.uuid,
            "StorgeID": device.cluster_device_order,
            "Name": device.alceml_name,
            "Size": utils.humanbytes(device.size),
            "Serial Number": device.serial_number,
            "PCIe": device.pcie_address,
            "Status": device.status,
            "IO Err": device.io_error,
            "Health": device.health_check
        })

    for bdev in snode.lvstore_stack:
        if bdev['type'] != "bdev_distr":
            continue
        logger.debug("*" * 20)
        distrib_params = bdev['params']
        bdev_devices.append({
            "VUID": distrib_params['vuid'],
            "Name": distrib_params['name'],
            "Size": utils.humanbytes(distrib_params['num_blocks'] * distrib_params['block_size']),
            "Block Size": distrib_params['block_size'],
            "Num Blocks": distrib_params['num_blocks'],
            "NDCS": f"{distrib_params['ndcs']}",
            "NPCS": f"{distrib_params['npcs']}",
            "Chunk": distrib_params['chunk_size'],
            "Page Size": distrib_params['pba_page_size'],
            "JM_VUID": distrib_params['jm_vuid'],
        })

    if snode.jm_device and snode.jm_device.get_id():
        jm_devices.append({
            "UUID": snode.jm_device.uuid,
            "Name": snode.jm_device.alceml_name,
            "Size": utils.humanbytes(snode.jm_device.size),
            "Status": snode.jm_device.status,
            "IO Err": snode.jm_device.io_error,
            "Health": snode.jm_device.health_check
        })

    for jm_id in snode.jm_ids:
        jm_device = db_controller.get_jm_device_by_id(jm_id)
        if not jm_device:
            continue
        jm_devices.append({
            "UUID": jm_device.uuid,
            "Name": jm_device.device_name,
            "Size": utils.humanbytes(jm_device.size),
            "Status": jm_device.status,
            "IO Err": jm_device.io_error,
            "Health": jm_device.health_check
        })

    for device in snode.remote_devices:
        logger.debug(device)
        logger.debug("*" * 20)
        name = device.alceml_name
        status = device.status
        if device.remote_bdev:
            name = device.remote_bdev
            org_dev = db_controller.get_storage_device_by_id(device.get_id())
            if org_dev:
                status = org_dev.status

        remote_devices.append({
            "UUID": device.uuid,
            "Name": name,
            "Size": utils.humanbytes(device.size),
            "Node ID": device.node_id,
            "Status": status,
        })

    for device in snode.remote_jm_devices:
        logger.debug(device)
        logger.debug("*" * 20)
        remote_devices.append({
            "UUID": device.uuid,
            "Name": device.remote_bdev,
            "Size": utils.humanbytes(device.size),
            "Node ID": device.node_id,
            "Status": device.status,
        })

    data = {
        "Storage Devices": storage_devices,
        "JM Devices": jm_devices,
        "Remote Devices": remote_devices,
    }
    if bdev_devices:
        data["Distrib Block Devices"] = bdev_devices

    if is_json:
        return json.dumps(data, indent=2)
    else:
        out = ""
        for d in data:
            out += f"{d}\n{utils.print_table(data[d])}\n\n"
        return out


def shutdown_storage_node(node_id, force=False):
    db_controller = DBController()
    snode = db_controller.get_storage_node_by_id(node_id)
    if not snode:
        logger.error("This storage node is not part of the cluster")
        return False

    logger.info("Node found: %s in state: %s", snode.hostname, snode.status)
    if snode.status != StorageNode.STATUS_SUSPENDED:
        logger.error("Node is not in suspended state")
        if force is False:
            return False

    task_id = tasks_controller.get_active_node_restart_task(snode.cluster_id, snode.get_id())
    if task_id:
        logger.error(f"Restart task found: {task_id}, can not shutdown storage node")
        if force is False:
            return False

    tasks = tasks_controller.get_active_node_tasks(snode.cluster_id, snode.get_id())
    if tasks:
        logger.error(f"Migration task found: {len(tasks)}, can not shutdown storage node or use --force")
        if force is False:
            return False
        for task in tasks:
            if task.function_name != JobSchedule.FN_NODE_RESTART:
                tasks_controller.cancel_task(task.uuid)

    logger.info("Shutting down node")
    set_node_status(node_id, StorageNode.STATUS_IN_SHUTDOWN)

    if snode.jm_device and snode.jm_device.status != JMDevice.STATUS_REMOVED:
        logger.info("Setting JM unavailable")
        device_controller.set_jm_device_state(snode.jm_device.get_id(), JMDevice.STATUS_UNAVAILABLE)

    for dev in snode.nvme_devices:
        if dev.status in [NVMeDevice.STATUS_UNAVAILABLE, NVMeDevice.STATUS_ONLINE,
                          NVMeDevice.STATUS_CANNOT_ALLOCATE, NVMeDevice.STATUS_READONLY]:
            device_controller.device_set_unavailable(dev.get_id())

    # # make other nodes disconnect from this node
    # logger.info("disconnect all other nodes connections to this node")
    # for dev in snode.nvme_devices:
    #     distr_controller.disconnect_device(dev)

    logger.info("Stopping SPDK")
    try:
        SNodeClient(snode.api_endpoint, timeout=30, retry=1).spdk_process_kill(snode.rpc_port)
    except SNodeClientException:
        logger.error('Failed to kill SPDK')
        return False

    logger.info("Setting node status to offline")
    set_node_status(node_id, StorageNode.STATUS_OFFLINE)

    tasks = db_controller.get_job_tasks(snode.cluster_id)
    for task in tasks:
        if task.node_id == node_id and task.status != JobSchedule.STATUS_DONE:
            if task.function_name in [JobSchedule.FN_DEV_MIG, JobSchedule.FN_FAILED_DEV_MIG,
                                      JobSchedule.FN_NEW_DEV_MIG]:
                task.canceled = True
                task.write_to_db(db_controller.kv_store)

    logger.info("Done")
    return True


def suspend_storage_node(node_id, force=False):
    db_controller = DBController()
    snode = db_controller.get_storage_node_by_id(node_id)
    if not snode:
        logger.error("This storage node is not part of the cluster")
        return False

    logger.info("Node found: %s in state: %s", snode.hostname, snode.status)
    if snode.status != StorageNode.STATUS_ONLINE:
        logger.error("Node is not in online state")
        if force is False:
            return False

    task_id = tasks_controller.get_active_node_restart_task(snode.cluster_id, snode.get_id())
    if task_id:
        logger.error(f"Restart task found: {task_id}, can not suspend storage node")
        if force is False:
            return False

    tasks = tasks_controller.get_active_node_tasks(snode.cluster_id, snode.get_id())
    if task_id:
        logger.error(f"Migration task found: {len(tasks)}, can not suspend storage node, use --force")
        if force is False:
            return False
        for task in tasks:
            tasks_controller.cancel_task(task.uuid)

    cluster = db_controller.get_cluster_by_id(snode.cluster_id)
    snodes = db_controller.get_storage_nodes_by_cluster_id(snode.cluster_id)
    online_nodes = 0
    for node in snodes:
        if node.status == node.STATUS_ONLINE:
            online_nodes += 1

    if cluster.ha_type == "ha":
        if online_nodes < 3 and cluster.status == cluster.STATUS_ACTIVE:
            logger.warning("Cluster mode is HA but online storage nodes are less than 3")
            if force is False:
                return False

        if cluster.status == cluster.STATUS_DEGRADED and force is False:
            logger.warning("Cluster status is degraded, use --force but this will suspend the cluster")
            return False

    logger.info("Suspending node")

    rpc_client = RPCClient(
        snode.mgmt_ip, snode.rpc_port,
        snode.rpc_username, snode.rpc_password, timeout=5, retry=1)

    if snode.lvstore_stack_secondary_1:
        nodes = db_controller.get_primary_storage_nodes_by_secondary_node_id(node_id)
        if nodes:
            for node in nodes:
                for lvol in db_controller.get_lvols_by_node_id(node.get_id()):
                    for iface in snode.data_nics:
                        if iface.ip4_address:
                            ret = rpc_client.nvmf_subsystem_listener_set_ana_state(
                                lvol.nqn, iface.ip4_address, lvol.subsys_port, False, ana="inaccessible")

                rpc_client.bdev_lvol_set_leader(node.lvstore, leader=False)
                rpc_client.bdev_distrib_force_to_non_leader(node.jm_vuid)

    # else:
    sec_node = db_controller.get_storage_node_by_id(snode.secondary_node_id)
    if sec_node and sec_node.status == StorageNode.STATUS_ONLINE:
        sec_node_client = RPCClient(
            sec_node.mgmt_ip, sec_node.rpc_port, sec_node.rpc_username, sec_node.rpc_password, timeout=5, retry=1)
        for lvol in db_controller.get_lvols_by_node_id(snode.get_id()):
            for iface in sec_node.data_nics:
                if iface.ip4_address:
                    ret = sec_node_client.nvmf_subsystem_listener_set_ana_state(
                        lvol.nqn, iface.ip4_address, lvol.subsys_port, False, ana="inaccessible")
        time.sleep(1)
        # sec_node_client.bdev_lvol_set_leader(snode.lvstore, leader=False)
        # sec_node_client.bdev_distrib_force_to_non_leader(snode.jm_vuid)

    for lvol in db_controller.get_lvols_by_node_id(snode.get_id()):
        for iface in snode.data_nics:
            if iface.ip4_address:
                ret = rpc_client.listeners_del(
                    lvol.nqn, iface.get_transport_type(), iface.ip4_address, lvol.subsys_port)
    # time.sleep(1)

    rpc_client.bdev_lvol_set_leader(snode.lvstore, leader=False)
    rpc_client.bdev_distrib_force_to_non_leader(snode.jm_vuid)
    time.sleep(1)

    if sec_node and sec_node.status == StorageNode.STATUS_ONLINE:
        sec_node_client = RPCClient(
            sec_node.mgmt_ip, sec_node.rpc_port, sec_node.rpc_username, sec_node.rpc_password, timeout=5, retry=1)
        for lvol in db_controller.get_lvols_by_node_id(snode.get_id()):
            for iface in sec_node.data_nics:
                if iface.ip4_address:
                    ret = sec_node_client.nvmf_subsystem_listener_set_ana_state(
                        lvol.nqn, iface.ip4_address, lvol.subsys_port, False)
                    if not ret:
                        logger.warning(f"Failed to set ana state for lvol {lvol.nqn} on iface {iface.ip4_address}")
        time.sleep(1)

    for dev in snode.nvme_devices:
        if dev.status == NVMeDevice.STATUS_ONLINE:
            device_controller.device_set_unavailable(dev.get_id())

    if snode.jm_device and snode.jm_device.status != JMDevice.STATUS_REMOVED:
        logger.info("Setting JM unavailable")
        device_controller.set_jm_device_state(snode.jm_device.get_id(), JMDevice.STATUS_UNAVAILABLE)

    logger.info("Setting node status to suspended")
    set_node_status(snode.get_id(), StorageNode.STATUS_SUSPENDED)
    logger.info("Done")
    return True


def resume_storage_node(node_id):
    db_controller = DBController()
    snode = db_controller.get_storage_node_by_id(node_id)
    if not snode:
        logger.error("This storage node is not part of the cluster")
        return False

    logger.info("Node found: %s in state: %s", snode.hostname, snode.status)
    if snode.status != StorageNode.STATUS_SUSPENDED:
        logger.error("Node is not in suspended state")
        return False

    # task_id = tasks_controller.get_active_node_restart_task(snode.cluster_id, snode.get_id())
    # if task_id:
    #     logger.error(f"Restart task found: {task_id}, can not resume storage node")
    #     return False

    logger.info("Resuming node")
    for dev in snode.nvme_devices:
        if dev.status == NVMeDevice.STATUS_UNAVAILABLE:
            device_controller.device_set_online(dev.get_id())

    for db_dev in snode.nvme_devices:
        distr_controller.send_dev_status_event(db_dev, db_dev.status)

    logger.info("Set JM Online")
    if snode.jm_device and snode.jm_device.get_id():
        device_controller.set_jm_device_state(snode.jm_device.get_id(), JMDevice.STATUS_ONLINE)

    logger.info("Connecting to remote devices")
    snode = db_controller.get_storage_node_by_id(node_id)
    snode.remote_devices = _connect_to_remote_devs(snode)
    if snode.enable_ha_jm:
        snode.remote_jm_devices = _connect_to_remote_jm_devs(snode)

    snode.write_to_db(db_controller.kv_store)

    logger.debug("Setting LVols to online")

    rpc_client = RPCClient(
        snode.mgmt_ip, snode.rpc_port,
        snode.rpc_username, snode.rpc_password)
    # else:

    sec_node = db_controller.get_storage_node_by_id(snode.secondary_node_id)
    if sec_node:
        if sec_node.status == StorageNode.STATUS_UNREACHABLE:
            logger.error("Secondary node is unreachable, cannot resume primary node")
            return False

        elif sec_node.status == StorageNode.STATUS_ONLINE:
            sec_node_client = RPCClient(
                sec_node.mgmt_ip, sec_node.rpc_port, sec_node.rpc_username, sec_node.rpc_password, timeout=5, retry=1)
            for lvol in db_controller.get_lvols_by_node_id(snode.get_id()):
                for iface in sec_node.data_nics:
                    if iface.ip4_address:
                        ret = sec_node_client.nvmf_subsystem_listener_set_ana_state(
                            lvol.nqn, iface.ip4_address, lvol.subsys_port, False, ana="inaccessible")
            time.sleep(1)
            sec_node_client.bdev_lvol_set_leader(snode.lvstore, leader=False)
            sec_node_client.bdev_distrib_force_to_non_leader(snode.jm_vuid)
            time.sleep(1)

    for lvol in db_controller.get_lvols_by_node_id(snode.get_id()):
        for iface in snode.data_nics:
            if iface.ip4_address:
                ret = rpc_client.listeners_create(
                    lvol.nqn, iface.get_transport_type(), iface.ip4_address, lvol.subsys_port, ana_state="optimized")

        lvol.status = LVol.STATUS_ONLINE
        lvol.io_error = False
        lvol.health_check = True
        lvol.write_to_db(db_controller.kv_store)

    if sec_node and sec_node.status == StorageNode.STATUS_ONLINE:
        time.sleep(3)

        sec_node_client = RPCClient(
            sec_node.mgmt_ip, sec_node.rpc_port, sec_node.rpc_username, sec_node.rpc_password, timeout=5, retry=1)
        for lvol in db_controller.get_lvols_by_node_id(snode.get_id()):
            for iface in sec_node.data_nics:
                if iface.ip4_address:
                    ret = sec_node_client.nvmf_subsystem_listener_set_ana_state(
                        lvol.nqn, iface.ip4_address, lvol.subsys_port, False)

    if snode.lvstore_stack_secondary_1:
        nodes = db_controller.get_primary_storage_nodes_by_secondary_node_id(node_id)
        for node in nodes:
            if not node.lvstore:
                continue
            for lvol in db_controller.get_lvols_by_node_id(node.get_id()):
                if lvol:
                    for iface in snode.data_nics:
                        if iface.ip4_address:
                            ret = rpc_client.nvmf_subsystem_listener_set_ana_state(
                                lvol.nqn, iface.ip4_address, lvol.subsys_port, False)
                            if not ret:
                                logger.warning(f"Failed to set ana state for lvol {lvol.nqn} on iface {iface.ip4_address}")

    logger.info("Setting node status to online")
    set_node_status(snode.get_id(), StorageNode.STATUS_ONLINE)
    logger.info("Done")
    return True


def get_node_capacity(node_id, history, records_count=20, parse_sizes=True):
    db_controller = DBController()
    this_node = db_controller.get_storage_node_by_id(node_id)
    if not this_node:
        logger.error("Storage node Not found")
        return

    if history:
        records_number = utils.parse_history_param(history)
        if not records_number:
            logger.error(f"Error parsing history string: {history}")
            return False
    else:
        records_number = 20

    records = db_controller.get_node_capacity(this_node, records_number)
    cap_stats_keys = [
        "date",
        "size_total",
        "size_prov",
        "size_used",
        "size_free",
        "size_util",
        "size_prov_util",
    ]
    new_records = utils.process_records(records, records_count, keys=cap_stats_keys)

    if not parse_sizes:
        return new_records

    out = []
    for record in new_records:
        out.append({
            "Date": time.strftime("%Y-%m-%d %H:%M:%S", time.gmtime(record['date'])),
            "Absolut": utils.humanbytes(record['size_total']),
            "Provisioned": utils.humanbytes(record['size_prov']),
            "Used": utils.humanbytes(record['size_used']),
            "Free": utils.humanbytes(record['size_free']),
            "Util %": f"{record['size_util']}%",
            "Prov Util %": f"{record['size_prov_util']}%",
        })
    return out


def get_node_iostats_history(node_id, history, records_count=20, parse_sizes=True, with_sizes=False):
    db_controller = DBController()
    node = db_controller.get_storage_node_by_id(node_id)
    if not node:
        logger.error("node not found")
        return False

    if history:
        records_number = utils.parse_history_param(history)
        if not records_number:
            logger.error(f"Error parsing history string: {history}")
            return False
    else:
        records_number = 20

    records = db_controller.get_node_stats(node, records_number)

    io_stats_keys = [
        "date",
        "read_bytes",
        "read_bytes_ps",
        "read_io_ps",
        "read_io",
        "read_latency_ps",
        "write_bytes",
        "write_bytes_ps",
        "write_io",
        "write_io_ps",
        "write_latency_ps",
    ]

    if with_sizes:
        io_stats_keys.extend(
            [
                "size_total",
                "size_prov",
                "size_used",
                "size_free",
                "size_util",
                "size_prov_util",
                "read_latency_ticks",
                "record_duration",
                "record_end_time",
                "record_start_time",
                "unmap_bytes",
                "unmap_bytes_ps",
                "unmap_io",
                "unmap_io_ps",
                "unmap_latency_ps",
                "unmap_latency_ticks",
                "write_bytes_ps",
                "write_latency_ticks",
            ]
        )
    # combine records
    new_records = utils.process_records(records, records_count, keys=io_stats_keys)

    if not parse_sizes:
        return new_records

    out = []
    for record in new_records:
        out.append({
            "Date": time.strftime("%Y-%m-%d %H:%M:%S", time.gmtime(record['date'])),
            "Read speed": utils.humanbytes(record['read_bytes_ps']),
            "Read IOPS": record["read_io_ps"],
            "Read lat": record["read_latency_ps"],
            "Write speed": utils.humanbytes(record["write_bytes_ps"]),
            "Write IOPS": record["write_io_ps"],
            "Write lat": record["write_latency_ps"],
        })
    return out


def get_node_ports(node_id):
    db_controller = DBController()
    node = db_controller.get_storage_node_by_id(node_id)
    if not node:
        logger.error("node not found")
        return False

    out = []
    for nic in node.data_nics:
        out.append({
            "ID": nic.get_id(),
            "Device name": nic.if_name,
            "Address": nic.ip4_address,
            "Net type": nic.get_transport_type(),
            "Status": nic.status,
        })
    return utils.print_table(out)


def get_node_port_iostats(port_id, history=None, records_count=20):
    db_controller = DBController()
    nodes = db_controller.get_storage_nodes()
    nd = None
    port = None
    for node in nodes:
        for nic in node.data_nics:
            if nic.get_id() == port_id:
                port = nic
                nd = node
                break

    if not port:
        logger.error("Port not found")
        return False

    if history:
        records_number = utils.parse_history_param(history)
        if not records_number:
            logger.error(f"Error parsing history string: {history}")
            return False
    else:
        records_number = 20

    records = db_controller.get_port_stats(nd.get_id(), port.get_id(), limit=records_number)
    new_records = utils.process_records(records, records_count)

    out = []
    for record in new_records:
        out.append({
            "Date": time.strftime("%H:%M:%S, %d/%m/%Y", time.gmtime(record['date'])),
            "out_speed": utils.humanbytes(record['out_speed']),
            "in_speed": utils.humanbytes(record['in_speed']),
            "bytes_sent": utils.humanbytes(record['bytes_sent']),
            "bytes_received": utils.humanbytes(record['bytes_received']),
        })
    return utils.print_table(out)


def upgrade_automated_deployment_config():
    try:
        new_config = utils.load_config(constants.NODES_CONFIG_FILE)
        if not utils.validate_config(new_config, True):
            return False
        origin_config = utils.load_config(f"{constants.NODES_CONFIG_FILE}_read_only")
        updated_config = utils.regenerate_config(new_config, origin_config)
        if not updated_config or not updated_config.get("nodes"):
            return False
        utils.store_config_file(updated_config, constants.NODES_CONFIG_FILE, create_read_only_file=True)
        # Set Huge page memory
        huge_page_memory_dict = {}
        for node_config in updated_config["nodes"]:
            numa = node_config["socket"]
            huge_page_memory_dict[numa] = huge_page_memory_dict.get(numa, 0) + node_config["huge_page_memory"]
        for numa, huge_page_memory in huge_page_memory_dict.items():
            num_pages = huge_page_memory // (2048 * 1024)
            utils.set_hugepages_if_needed(numa, num_pages)
        logger.info("Config regenerated successfully")
        return True
    except FileNotFoundError:
        logger.error("Error: Config file not found!")
        return False
    except json.JSONDecodeError:
        logger.error("Error: Config file is not valid JSON!")
        return False


def generate_automated_deployment_config(max_lvol, max_prov, sockets_to_use, nodes_per_socket, pci_allowed, pci_blocked):

    # we need minimum of 6 VPCs. RAM 4GB min. Plus 0.2% of the storage.
    total_cores = os.cpu_count()
    if total_cores < 6:
        raise ValueError("Error: Not enough CPU cores to deploy storage node. Minimum 6 cores required.")

    nodes_config, system_info = utils.generate_configs(max_lvol, max_prov, sockets_to_use, nodes_per_socket,
                                                       pci_allowed, pci_blocked)
    if not nodes_config or not nodes_config.get("nodes"):
        return False
    utils.store_config_file(nodes_config, constants.NODES_CONFIG_FILE, create_read_only_file=True)
    if system_info:
        utils.store_config_file(system_info, constants.SYSTEM_INFO_FILE)
    huge_page_memory_dict = {}

    # Set Huge page memory
    for node_config in nodes_config["nodes"]:
        numa = node_config["socket"]
        huge_page_memory_dict[numa] = huge_page_memory_dict.get(numa, 0) + node_config["huge_page_memory"]
    for numa, huge_page_memory in huge_page_memory_dict.items():
        num_pages = huge_page_memory // (2048 * 1024)
        utils.set_hugepages_if_needed(numa, num_pages)
    return True

def deploy(ifname, isolate_cores=False):
    if not ifname:
        ifname = "eth0"

    dev_ip = utils.get_iface_ip(ifname)
    if not dev_ip:
        logger.error(f"Error getting interface ip: {ifname}")
        return False
    try:
        nodes_config = utils.load_config(constants.NODES_CONFIG_FILE)
        logger.info("Config loaded successfully.")
    except FileNotFoundError:
        logger.error("Error: Config file not found!")
        return False
    except json.JSONDecodeError:
        logger.error("Error: Config file is not valid JSON!")
        return False
    all_isolated_cores = utils.validate_config(nodes_config)
    if not all_isolated_cores:
        return False
    logger.info("Config Validated successfully.")

    logger.info("NVMe SSD devices found on node:")
    stream = os.popen(f"lspci -Dnn | grep -i '\[{LINUX_DRV_MASS_STORAGE_ID:02}{LINUX_DRV_MASS_STORAGE_NVME_TYPE_ID:02}\]'")
    for line in stream.readlines():
        logger.info(line.strip())

    logger.info("Installing dependencies...")
    scripts.install_deps()

    logger.info(f"Node IP: {dev_ip}")
    scripts.configure_docker(dev_ip)

    start_storage_node_api_container(dev_ip)

    if isolate_cores:
        utils.generate_realtime_variables_file(all_isolated_cores)
        utils.run_tuned()
    return f"{dev_ip}:5000"


def start_storage_node_api_container(node_ip):
    node_docker = docker.DockerClient(base_url=f"tcp://{node_ip}:2375", version="auto", timeout=60 * 5)
    # node_docker = docker.DockerClient(base_url='unix://var/run/docker.sock', version="auto", timeout=60 * 5)
    logger.info(f"Pulling image {constants.SIMPLY_BLOCK_DOCKER_IMAGE}")
    pull_docker_image_with_retry(node_docker, constants.SIMPLY_BLOCK_DOCKER_IMAGE)

    logger.info("Recreating SNodeAPI container")

    # create the api container
    utils.remove_container(node_docker, '/SNodeAPI')

    node_docker.containers.run(
        constants.SIMPLY_BLOCK_DOCKER_IMAGE,
        "python simplyblock_web/node_webapp.py storage_node",
        detach=True,
        privileged=True,
        name="SNodeAPI",
        network_mode="host",
        volumes=[
            '/etc/simplyblock:/etc/simplyblock',
            '/etc/foundationdb:/etc/foundationdb',
            '/var/tmp:/var/tmp',
            '/var/run:/var/run',
            '/dev:/dev',
            '/lib/modules/:/lib/modules/',
            '/sys:/sys'],
        restart_policy={"Name": "always"},
        environment=[
            f"DOCKER_IP={node_ip}",
            "WITHOUT_CLOUD_INFO=True",
        ]
    )
    logger.info(f"Pulling image {constants.SIMPLY_BLOCK_SPDK_ULTRA_IMAGE}")
    pull_docker_image_with_retry(node_docker, constants.SIMPLY_BLOCK_SPDK_ULTRA_IMAGE)
    return True


def deploy_cleaner():
    scripts.deploy_cleaner()


def get_host_secret(node_id):
    db_controller = DBController()
    node = db_controller.get_storage_node_by_id(node_id)
    if not node:
        logger.error("node not found")
        return False

    return node.host_secret


def get_ctrl_secret(node_id):
    db_controller = DBController()
    node = db_controller.get_storage_node_by_id(node_id)
    if not node:
        logger.error("node not found")
        return False

    return node.ctrl_secret


def health_check(node_id):
    db_controller = DBController()
    snode = db_controller.get_storage_node_by_id(node_id)
    if not snode:
        logger.error("node not found")
        return False

    try:

        res = utils.ping_host(snode.mgmt_ip)
        if res:
            logger.info(f"Ping host: {snode.mgmt_ip}... OK")
        else:
            logger.error(f"Ping host: {snode.mgmt_ip}... Failed")

        # node_docker = docker.DockerClient(base_url=f"tcp://{snode.mgmt_ip}:2375", version="auto")
        # containers_list = node_docker.containers.list(all=True)
        # for cont in containers_list:
        #     name = cont.attrs['Name']
        #     state = cont.attrs['State']
        #
        #     if name in ['/spdk', '/spdk_proxy', '/SNodeAPI'] or name.startswith("/app_"):
        #         logger.debug(state)
        #         since = ""
        #         try:
        #             start = datetime.datetime.fromisoformat(state['StartedAt'].split('.')[0])
        #             since = str(datetime.datetime.now() - start).split('.')[0]
        #         except Exception:
        #             pass
        #         clean_name = name.split(".")[0].replace("/", "")
        #         logger.info(f"Container: {clean_name}, Status: {state['Status']}, Since: {since}")

    except Exception as e:
        logger.error(f"Failed to connect to node's docker: {e}")

    try:
        logger.info("Connecting to node's SPDK")
        rpc_client = RPCClient(
            snode.mgmt_ip, snode.rpc_port,
            snode.rpc_username, snode.rpc_password,
            timeout=3, retry=1)

        ret = rpc_client.get_version()
        logger.info(f"SPDK version: {ret['version']}")

        ret = rpc_client.get_bdevs()
        logger.info(f"SPDK BDevs count: {len(ret)}")
        # for bdev in ret:
        #     name = bdev['name']
        #     product_name = bdev['product_name']
        #     driver = ""
        #     for d in bdev['driver_specific']:
        #         driver = d
        #         break
        #     # logger.info(f"name: {name}, product_name: {product_name}, driver: {driver}")

        logger.info("getting device bdevs")
        # for dev in snode.nvme_devices:
        #     nvme_bdev = rpc_client.get_bdevs(dev.nvme_bdev)
        #     if snode.enable_test_device:
        #         testing_bdev = rpc_client.get_bdevs(dev.testing_bdev)
        #     alceml_bdev = rpc_client.get_bdevs(dev.alceml_bdev)
        #     pt_bdev = rpc_client.get_bdevs(dev.pt_bdev)

        #     subsystem = rpc_client.subsystem_list(dev.nvmf_nqn)

            # dev.testing_bdev = test_name
            # dev.alceml_bdev = alceml_name
            # dev.pt_bdev = pt_name
            # # nvme.nvmf_nqn = subsystem_nqn
            # # nvme.nvmf_ip = IP
            # # nvme.nvmf_port = 4420

    except Exception as e:
        logger.error(f"Failed to connect to node's SPDK: {e}")

    try:
        logger.info("Connecting to node's API")
        snode_api = SNodeClient(f"{snode.mgmt_ip}:5000")
        node_info, _ = snode_api.info()
        logger.info(f"Node info: {node_info['hostname']}")

    except Exception as e:
        logger.error(f"Failed to connect to node's SPDK: {e}")


def get_info(node_id):
    db_controller = DBController()

    snode = db_controller.get_storage_node_by_id(node_id)
    if not snode:
        logger.error(f"Can not find storage node: {node_id}")
        return False

    snode_api = SNodeClient(f"{snode.mgmt_ip}:5000")
    node_info, _ = snode_api.info()
    return json.dumps(node_info, indent=2)


def get_spdk_info(node_id):
    db_controller = DBController()

    snode = db_controller.get_storage_node_by_id(node_id)
    if not snode:
        logger.error(f"Can not find storage node: {node_id}")
        return False

    rpc_client = RPCClient(snode.mgmt_ip, snode.rpc_port, snode.rpc_username, snode.rpc_password)
    ret = rpc_client.ultra21_util_get_malloc_stats()
    if not ret:
        logger.error(f"Failed to get SPDK info for node {node_id}")
        return False
    data = []
    for key in ret.keys():
        data.append({
            "Key": key,
            "Value": ret[key],
            "Parsed": utils.humanbytes(ret[key])
        })
    return utils.print_table(data)


def get(node_id):
    db_controller = DBController()

    snode = db_controller.get_storage_node_by_id(node_id)
    if not snode:
        logger.error(f"Can not find storage node: {node_id}")
        return False

    data = snode.get_clean_dict()
    return json.dumps(data, indent=2, sort_keys=True)


def set_node_status(node_id, status, reconnect_on_online=True):
    db_controller = DBController()
    snode = db_controller.get_storage_node_by_id(node_id)
    if snode.status != status:
        old_status = snode.status
        snode.status = status
        snode.updated_at = str(datetime.datetime.now(datetime.timezone.utc))
        if status == StorageNode.STATUS_ONLINE:
            snode.online_since = str(datetime.datetime.now(datetime.timezone.utc))
        else:
            snode.online_since = ""
        snode.write_to_db(db_controller.kv_store)
        storage_events.snode_status_change(snode, snode.status, old_status, caused_by="monitor")
        distr_controller.send_node_status_event(snode, status)

    if snode.status == StorageNode.STATUS_ONLINE and reconnect_on_online:
        snode = db_controller.get_storage_node_by_id(node_id)
        logger.info("Connecting to remote devices")
        snode.remote_devices = _connect_to_remote_devs(snode)
        if snode.enable_ha_jm:
            snode.remote_jm_devices = _connect_to_remote_jm_devs(snode)
        snode.health_check = True
        snode.write_to_db(db_controller.kv_store)

        cluster = db_controller.get_cluster_by_id(snode.cluster_id)
        if cluster.status in [Cluster.STATUS_ACTIVE, Cluster.STATUS_DEGRADED, Cluster.STATUS_READONLY]:
            sec_node = db_controller.get_storage_node_by_id(snode.secondary_node_id)
            if sec_node and snode.lvstore_status == "ready":
                if sec_node.status in [StorageNode.STATUS_ONLINE, StorageNode.STATUS_DOWN]:
                    try:
                        sec_node.connect_to_hublvol(snode)
                    except Exception as e:
                        logger.error("Error establishing hublvol: %s", e)

            primary_node = db_controller.get_storage_node_by_id(snode.lvstore_stack_secondary_1)
            if primary_node and primary_node.lvstore_status == "ready":
                if primary_node.status in [StorageNode.STATUS_ONLINE, StorageNode.STATUS_DOWN]:
                    try:
                        snode.connect_to_hublvol(primary_node)
                    except Exception as e:
                        logger.error("Error establishing hublvol: %s", e)


    return True


def recreate_lvstore_on_sec(secondary_node):
    db_controller = DBController()
    secondary_rpc_client = RPCClient(
        secondary_node.mgmt_ip, secondary_node.rpc_port,
        secondary_node.rpc_username, secondary_node.rpc_password)

    primary_nodes = db_controller.get_primary_storage_nodes_by_secondary_node_id(secondary_node.get_id())

    for primary_node in primary_nodes:
        primary_node.lvstore_status = "in_creation"
        primary_node.write_to_db()

        lvol_list = []
        for lv in db_controller.get_lvols_by_node_id(primary_node.get_id()):
            if lv.status not in [LVol.STATUS_IN_DELETION, LVol.STATUS_IN_CREATION]:
                lvol_list.append(lv)

        ### 1- create distribs and raid
        ret, err = _create_bdev_stack(secondary_node, primary_node.lvstore_stack, primary_node=primary_node)
        if err:
            logger.error(f"Failed to recreate lvstore on node {secondary_node.get_id()}")
            logger.error(err)
            return False

        primary_node_api = SNodeClient(primary_node.api_endpoint)

        ### 2- create lvols nvmf subsystems
        for lvol in lvol_list:
            logger.info("creating subsystem %s", lvol.nqn)
            secondary_rpc_client.subsystem_create(lvol.nqn, 'sbcli-cn', lvol.uuid, 1000,
                                                  max_namespaces=constants.LVO_MAX_NAMESPACES_PER_SUBSYS)

        if primary_node.status in [StorageNode.STATUS_ONLINE, StorageNode.STATUS_RESTARTING]:

            ### 3- block primary port
            primary_node_api.firewall_set_port(primary_node.lvol_subsys_port, "tcp", "block", primary_node.rpc_port)
            tcp_ports_events.port_deny(primary_node, primary_node.lvol_subsys_port)

            ### 4- set leadership to false
            # primary_rpc_client.bdev_lvol_set_leader(primary_node.lvstore, leader=False)
            # primary_rpc_client.bdev_distrib_force_to_non_leader(primary_node.jm_vuid)
            # time.sleep(1)

        ### 5- examine
        ret = secondary_rpc_client.bdev_examine(primary_node.raid)

        ### 6- wait for examine
        ret = secondary_rpc_client.bdev_wait_for_examine()
        if not ret:
            logger.warning("Failed to examine bdevs on secondary node")

        if primary_node.status in [StorageNode.STATUS_ONLINE, StorageNode.STATUS_RESTARTING]:
            try:
                secondary_node.connect_to_hublvol(primary_node)

            except Exception as e:
                logger.error("Error connecting to hublvol: %s", e)
                # return False

            ### 8- allow port on primary
            primary_node_api.firewall_set_port(primary_node.lvol_subsys_port, "tcp", "allow", primary_node.rpc_port)
            tcp_ports_events.port_allowed(primary_node, primary_node.lvol_subsys_port)

        ### 7- add lvols to subsystems
        executor = ThreadPoolExecutor(max_workers=50)
        for lvol in lvol_list:
            executor.submit(add_lvol_thread, lvol, secondary_node, lvol_ana_state="non_optimized")

        primary_node = db_controller.get_storage_node_by_id(primary_node.get_id())
        primary_node.lvstore_status = "ready"
        primary_node.write_to_db()

    return True


def recreate_lvstore(snode):
    db_controller = DBController()

    snode.lvstore_status = "in_creation"
    snode.write_to_db()

    snode = db_controller.get_storage_node_by_id(snode.get_id())
    snode.remote_jm_devices = _connect_to_remote_jm_devs(snode)
    snode.write_to_db()

    ### 1- create distribs and raid
    ret, err = _create_bdev_stack(snode, [])
    if err:
        logger.error(f"Failed to recreate lvstore on node {snode.get_id()}")
        logger.error(err)
        return False

    rpc_client = RPCClient(
        snode.mgmt_ip, snode.rpc_port,
        snode.rpc_username, snode.rpc_password)

    sec_node = db_controller.get_storage_node_by_id(snode.secondary_node_id)
    sec_node_api = SNodeClient(sec_node.api_endpoint, timeout=5, retry=5)

    lvol_list = []
    for lv in db_controller.get_lvols_by_node_id(snode.get_id()):
        if lv.status not in [LVol.STATUS_IN_DELETION, LVol.STATUS_IN_CREATION]:
            lvol_list.append(lv)

    prim_node_suspend = False
    if sec_node:
        if sec_node.status == StorageNode.STATUS_UNREACHABLE:
            prim_node_suspend = True
    if not lvol_list:
        prim_node_suspend = False

    lvol_ana_state = "optimized"
    if prim_node_suspend:
        set_node_status(snode.get_id(), StorageNode.STATUS_SUSPENDED)
        lvol_ana_state = "inaccessible"

    ### 2- create lvols nvmf subsystems
    for lvol in lvol_list:
        logger.info("creating subsystem %s", lvol.nqn)
        rpc_client.subsystem_create(lvol.nqn, 'sbcli-cn', lvol.uuid, 1,
                                    max_namespaces=constants.LVO_MAX_NAMESPACES_PER_SUBSYS)

    if sec_node:

        if sec_node.status == StorageNode.STATUS_ONLINE:
            sec_rpc_client = RPCClient(sec_node.mgmt_ip, sec_node.rpc_port, sec_node.rpc_username,
                                       sec_node.rpc_password)
            sec_node.lvstore_status = "in_creation"
            sec_node.write_to_db()
            time.sleep(3)

            ### 3- block secondary port
            sec_node_api.firewall_set_port(snode.lvol_subsys_port, "tcp", "block", sec_node.rpc_port)
            tcp_ports_events.port_deny(sec_node, snode.lvol_subsys_port)

            # time.sleep(0.2)
            ### 4- set leadership to false
            sec_rpc_client.bdev_lvol_set_leader(snode.lvstore, leader=False, bs_nonleadership=True)
            sec_rpc_client.bdev_distrib_force_to_non_leader(snode.jm_vuid)

    ### 5- examine
    time.sleep(0.2)
    rpc_client.bdev_distrib_force_to_non_leader(snode.jm_vuid)
    ret = rpc_client.bdev_examine(snode.raid)
    # time.sleep(1)

    ### 6- wait for examine
    ret = rpc_client.bdev_wait_for_examine()

    logger.info("Suspending JC compression")
    ret = rpc_client.jc_suspend_compression(jm_vuid=snode.jm_vuid, suspend=True)
    if not ret:
        logger.error("Failed to suspend JC compression")
        # return False

    ret = rpc_client.bdev_lvol_set_lvs_opts(
        snode.lvstore,
        groupid=snode.jm_vuid,
        subsystem_port=snode.lvol_subsys_port,
        primary=True
    )
    ret = rpc_client.bdev_lvol_set_leader(snode.lvstore, leader=True)

    if sec_node:
        ### 7- create and connect hublvol
        try:
            snode.recreate_hublvol()
        except RPCException as e:
            logger.error("Error creating hublvol: %s", e.message)
            # return False

    ### 9- add lvols to subsystems
    executor = ThreadPoolExecutor(max_workers=50)
    for lvol in lvol_list:
        executor.submit(add_lvol_thread, lvol, snode, lvol_ana_state)

    if sec_node:
        if sec_node.status in [StorageNode.STATUS_ONLINE, StorageNode.STATUS_DOWN]:
            try:
                sec_node.connect_to_hublvol(snode)
            except Exception as e:
                logger.error("Error establishing hublvol: %s", e)
                # return False
            ### 8- allow secondary port
            sec_node_api.firewall_set_port(snode.lvol_subsys_port, "tcp", "allow", sec_node.rpc_port)
            tcp_ports_events.port_allowed(sec_node, snode.lvol_subsys_port)

    if prim_node_suspend:
        logger.info("Node restart interrupted because secondary node is unreachable")
        logger.info("Node status changed to suspended")
        return False

    ### 10- finish
    if sec_node.status == StorageNode.STATUS_ONLINE:
        sec_node = db_controller.get_storage_node_by_id(snode.secondary_node_id)
        sec_node.lvstore_status = "ready"
        sec_node.write_to_db()

    # all lvols to their respect loops
    if snode.lvstore_stack_secondary_1:
        node = db_controller.get_storage_node_by_id(snode.lvstore_stack_secondary_1)
        if node:
            ret = recreate_lvstore_on_sec(snode)
            if not ret:
                logger.error(f"Failed to recreate secondary on node: {snode.get_id()}")

    return True


def add_lvol_thread(lvol, snode, lvol_ana_state="optimized"):
    db_controller = DBController()

    rpc_client = RPCClient(
        snode.mgmt_ip, snode.rpc_port,
        snode.rpc_username, snode.rpc_password, timeout=10, retry=2)

    if "crypto" in lvol.lvol_type:
        base = f"{lvol.lvs_name}/{lvol.lvol_bdev}"
        ret = lvol_controller._create_crypto_lvol(
            rpc_client, lvol.crypto_bdev, base, lvol.crypto_key1, lvol.crypto_key2)
        if not ret:
            msg = f"Failed to create crypto lvol on node {snode.get_id()}"
            logger.error(msg)
            return False, msg

    logger.info("Add BDev to subsystem")
    ret = rpc_client.nvmf_subsystem_add_ns(lvol.nqn, lvol.top_bdev, lvol.uuid, lvol.guid, nsid=lvol.ns_id)
    for iface in snode.data_nics:
        if iface.ip4_address:
            logger.info("adding listener for %s on IP %s" % (lvol.nqn, iface.ip4_address))
            ret = rpc_client.listeners_create(
                lvol.nqn, iface.get_transport_type(), iface.ip4_address, lvol.subsys_port, ana_state=lvol_ana_state)

    lvol_obj = db_controller.get_lvol_by_id(lvol.get_id())
    lvol_obj.status = LVol.STATUS_ONLINE
    lvol_obj.io_error = False
    lvol_obj.health_check = True
    lvol_obj.write_to_db()
    return True, None


def get_sorted_ha_jms(current_node):
    db_controller = DBController()
    jm_count = {}
    jm_dev_to_mgmt_ip = {}

    for node in db_controller.get_storage_nodes_by_cluster_id(current_node.cluster_id):
        if node.get_id() == current_node.get_id():  # pass
            continue

        if node.jm_device and node.jm_device.status == JMDevice.STATUS_ONLINE and node.jm_device.get_id():
            jm_count[node.jm_device.get_id()] = 0
            jm_dev_to_mgmt_ip[node.jm_device.get_id()] = node.mgmt_ip

    for node in db_controller.get_storage_nodes_by_cluster_id(current_node.cluster_id):
        if node.get_id() == current_node.get_id():  # pass
            continue
        if not node.jm_ids:
            continue
        for rem_jm_id in node.jm_ids:
            if rem_jm_id in jm_count:
                jm_count[rem_jm_id] += 1

    mgmt_ips = []
    jm_count = dict(sorted(jm_count.items(), key=lambda x: x[1]))
    out = []
    for jm_id in jm_count.keys():
        if jm_id:
            if jm_dev_to_mgmt_ip[jm_id] in mgmt_ips:
                continue
            if jm_dev_to_mgmt_ip[jm_id] == current_node.mgmt_ip:
                continue
            mgmt_ips.append(jm_dev_to_mgmt_ip[jm_id])
            out.append(jm_id)
    return out[:constants.HA_JM_COUNT-1]


def get_node_jm_names(current_node, remote_node=None):
    jm_list = []
    if current_node.jm_device:
        if remote_node:
            jm_list.append(f"remote_{current_node.jm_device.jm_bdev}n1")
        else:
            jm_list.append(current_node.jm_device.jm_bdev)
    else:
        jm_list.append("JM_LOCAL")

    if current_node.enable_ha_jm:
        for jm_id in current_node.jm_ids:
            if not jm_id:
                continue

            if remote_node:
                if remote_node.jm_device.get_id() == jm_id:
                    jm_list.append(remote_node.jm_device.jm_bdev)
                    continue
                for jm_dev in remote_node.remote_jm_devices:
                    if jm_dev.get_id() == jm_id:
                        jm_list.append(jm_dev.remote_bdev)
                        break
            else:
                for jm_dev in current_node.remote_jm_devices:
                    if jm_dev.get_id() == jm_id:
                        jm_list.append(jm_dev.remote_bdev)
                        break
    return jm_list[:constants.HA_JM_COUNT]


def get_secondary_nodes(current_node):
    db_controller = DBController()
    nodes = []
    nod_found = False
    all_nodes = db_controller.get_storage_nodes_by_cluster_id(current_node.cluster_id)
    if len(all_nodes) == 2:
        for node in all_nodes:
            if node.get_id() != current_node.get_id():
                return [node.get_id()]

    for node in all_nodes:
        if node.get_id() == current_node.get_id():
            nod_found = True
            continue
        elif node.status == StorageNode.STATUS_ONLINE and node.mgmt_ip != current_node.mgmt_ip :
        # elif node.status == StorageNode.STATUS_ONLINE :
            if node.is_secondary_node:
                nodes.append(node.get_id())

            elif not node.lvstore_stack_secondary_1:
                nodes.append(node.get_id())
                if nod_found:
                    return [node.get_id()]

    return nodes


def create_lvstore(snode, ndcs, npcs, distr_bs, distr_chunk_bs, page_size_in_blocks, max_size):
    db_controller = DBController()
    lvstore_stack = []
    distrib_list = []
    distrib_vuids = []
    size = max_size // snode.number_of_distribs
    distr_page_size = page_size_in_blocks
    # distr_page_size = (ndcs + npcs) * page_size_in_blocks
    # cluster_sz = ndcs * page_size_in_blocks
    cluster_sz = page_size_in_blocks
    strip_size_kb = int((ndcs + npcs) * 2048)
    strip_size_kb = utils.nearest_upper_power_of_2(strip_size_kb)
    jm_vuid = 1
    jm_ids = []
    lvol_subsys_port = utils.get_next_port(snode.cluster_id)
    if snode.enable_ha_jm:
        jm_vuid = utils.get_random_vuid()
        jm_ids = get_sorted_ha_jms(snode)
        logger.debug(f"online_jms: {str(jm_ids)}")
        snode.remote_jm_devices = _connect_to_remote_jm_devs(snode, jm_ids)
        snode.jm_ids = jm_ids
        snode.jm_vuid = jm_vuid
        snode.write_to_db()

    write_protection = False
    if ndcs > 1:
        write_protection = True
    for _ in range(snode.number_of_distribs):
        distrib_vuid = utils.get_random_vuid()
        while distrib_vuid in distrib_vuids:
            distrib_vuid = utils.get_random_vuid()

        distrib_name = f"distrib_{distrib_vuid}"
        lvstore_stack.extend(
            [
                {
                    "type": "bdev_distr",
                    "name": distrib_name,
                    "params": {
                        "name": distrib_name,
                        "jm_vuid": jm_vuid,
                        "vuid": distrib_vuid,
                        "ndcs": ndcs,
                        "npcs": npcs,
                        "num_blocks": size // distr_bs,
                        "block_size": distr_bs,
                        "chunk_size": distr_chunk_bs,
                        "pba_page_size": distr_page_size,
                        "write_protection": write_protection,
                    }
                }
            ]
        )
        distrib_list.append(distrib_name)
        distrib_vuids.append(distrib_vuid)

    if len(distrib_list) == 1:
        raid_device = distrib_list[0]
    else:
        raid_device = f"raid0_{jm_vuid}"
        lvstore_stack.append(
            {
                "type": "bdev_raid",
                "name": raid_device,
                "params": {
                    "name": raid_device,
                    "raid_level": "0",
                    "base_bdevs": distrib_list,
                    "strip_size_kb": strip_size_kb
                },
                "distribs_list": distrib_list,
                "jm_ids": jm_ids,
                "jm_vuid": jm_vuid
            }
        )

    lvs_name = f"LVS_{jm_vuid}"
    lvstore_stack.append(
        {
            "type": "bdev_lvstore",
            "name": lvs_name,
            "params": {
                "name": lvs_name,
                "bdev_name": raid_device,
                "cluster_sz": cluster_sz,
                "clear_method": "none",
                "num_md_pages_per_cluster_ratio": 1,
            }
        }
    )

    snode.lvstore = lvs_name
    snode.lvstore_stack = lvstore_stack
    snode.raid = raid_device
    snode.lvol_subsys_port = lvol_subsys_port
    snode.lvstore_status = "in_creation"
    snode.write_to_db()

    ret, err = _create_bdev_stack(snode, lvstore_stack)
    if err:
        logger.error(f"Failed to create lvstore on node {snode.get_id()}")
        logger.error(err)
        return False

    rpc_client = RPCClient(snode.mgmt_ip, snode.rpc_port, snode.rpc_username, snode.rpc_password)
    ret = rpc_client.bdev_lvol_set_lvs_opts(
        snode.lvstore,
        groupid=snode.jm_vuid,
        subsystem_port=snode.lvol_subsys_port,
        primary=True
    )
    ret = rpc_client.bdev_lvol_set_leader(snode.lvstore, leader=True)

    if snode.secondary_node_id:
        sec_node = db_controller.get_storage_node_by_id(snode.secondary_node_id)

        # creating lvstore on secondary
        sec_node.remote_jm_devices = _connect_to_remote_jm_devs(sec_node)
        sec_node.write_to_db()
        ret, err = _create_bdev_stack(sec_node, lvstore_stack, primary_node=snode)
        if err:
            logger.error(f"Failed to create lvstore on node {sec_node.get_id()}")
            logger.error(err)
            return False

        sec_rpc_client = sec_node.rpc_client()
        sec_rpc_client.bdev_examine(snode.raid)
        sec_rpc_client.bdev_wait_for_examine()

        try:
            snode.create_hublvol()

        except RPCException as e:
            logger.error("Error establishing hublvol: %s", e.message)
            # return False
        if sec_node.status == StorageNode.STATUS_ONLINE:
            try:
                time.sleep(1)
                sec_node.connect_to_hublvol(snode)
            except Exception as e:
                logger.error("Error establishing hublvol: %s", e)
                # return False

        sec_node.write_to_db()

    return True


def _create_bdev_stack(snode, lvstore_stack=None, primary_node=None):
    rpc_client = RPCClient(snode.mgmt_ip, snode.rpc_port, snode.rpc_username, snode.rpc_password)
    db_controller = DBController()
    cluster = db_controller.get_cluster_by_id(snode.cluster_id)
    created_bdevs = []
    if not lvstore_stack:
        # Restart case
        stack = snode.lvstore_stack
    else:
        stack = lvstore_stack

    node_bdevs = rpc_client.get_bdevs()
    if node_bdevs:
        node_bdev_names = [b['name'] for b in node_bdevs]
    else:
        node_bdev_names = []

    for bdev in stack:
        type = bdev['type']
        name = bdev['name']
        params = bdev['params']

        if name in node_bdev_names:
            continue

        elif type == "bdev_distr":
            if primary_node:
                params['jm_names'] = get_node_jm_names(primary_node, remote_node=snode)
            else:
                params['jm_names'] = get_node_jm_names(snode)

            if snode.distrib_cpu_cores:
                distrib_cpu_mask = utils.decimal_to_hex_power_of_2(snode.distrib_cpu_cores[snode.distrib_cpu_index])
                params['distrib_cpu_mask'] = distrib_cpu_mask
                snode.distrib_cpu_index = (snode.distrib_cpu_index + 1) % len(snode.distrib_cpu_cores)

            params['full_page_unmap'] = cluster.full_page_unmap
            ret = rpc_client.bdev_distrib_create(**params)
            if ret:
                ret = distr_controller.send_cluster_map_to_distr(snode, name)
                if not ret:
                    return False, "Failed to send cluster map"
                # time.sleep(1)

        elif type == "bdev_lvstore" and lvstore_stack and not primary_node:
            ret = rpc_client.create_lvstore(**params)
            # if ret and snode.jm_vuid > 0:
            #     rpc_client.bdev_lvol_set_lvs_ops(snode.lvstore, snode.jm_vuid, snode.lvol_subsys_port)

        elif type == "bdev_ptnonexcl":
            ret = rpc_client.bdev_PT_NoExcl_create(**params)

        elif type == "bdev_raid":

            distribs_list = bdev["distribs_list"]
            strip_size_kb = params["strip_size_kb"]
            ret = rpc_client.bdev_raid_create(name, distribs_list, strip_size_kb=strip_size_kb)

        else:
            logger.debug(f"Unknown BDev type: {type}")
            continue

        if ret:
            bdev['status'] = "created"
            created_bdevs.insert(0, bdev)
        else:
            if created_bdevs:
                # rollback
                _remove_bdev_stack(created_bdevs[::-1], rpc_client)
            return False, f"Failed to create BDev: {name}"

    return True, None


def _remove_bdev_stack(bdev_stack, rpc_client, remove_distr_only=False):
    for bdev in reversed(bdev_stack):
        if 'status' in bdev and bdev['status'] == 'deleted':
            continue
        type = bdev['type']
        name = bdev['name']
        if type == "bdev_distr":
            ret = rpc_client.bdev_distrib_delete(name)
        elif type == "bdev_raid":
            ret = rpc_client.bdev_raid_delete(name)
        elif type == "bdev_lvstore" and not remove_distr_only:
            ret = rpc_client.bdev_lvol_delete_lvstore(name)
        elif type == "bdev_ptnonexcl":
            ret = rpc_client.bdev_PT_NoExcl_delete(name)
        else:
            logger.debug(f"Unknown BDev type: {type}")
            continue
        if not ret:
            logger.error(f"Failed to delete BDev {name}")

        bdev['status'] = 'deleted'
        # time.sleep(1)


def send_cluster_map(node_id):
    db_controller = DBController()
    snode = db_controller.get_storage_node_by_id(node_id)
    if not snode:
        logger.error(f"snode not found: {node_id}")
        return False

    logger.info("Sending cluster map")
    return distr_controller.send_cluster_map_to_node(snode)


def get_cluster_map(node_id):
    db_controller = DBController()
    snode = db_controller.get_storage_node_by_id(node_id)
    if not snode:
        logger.error(f"snode not found: {node_id}")
        return False

    distribs_list = []
    nodes = [snode]

    if snode.secondary_node_id:
        sec = db_controller.get_storage_node_by_id(snode.secondary_node_id)
        if sec:
            nodes.append(sec)

    for bdev in snode.lvstore_stack:
        type = bdev['type']
        if type == "bdev_raid":
            distribs_list.extend(bdev["distribs_list"])

    for node in nodes:
        logger.info(f"getting cluster map from node: {node.get_id()}")
        rpc_client = RPCClient(node.mgmt_ip, node.rpc_port, node.rpc_username, node.rpc_password)
        for distr in distribs_list:
            ret = rpc_client.distr_get_cluster_map(distr)
            if not ret:
                logger.error(f"Failed to get distr cluster map: {distr}")
                return False
            logger.debug(ret)
            print("*" * 100)
            print(distr)
            results, is_passed = distr_controller.parse_distr_cluster_map(ret)
            print(utils.print_table(results))
    return True


def make_sec_new_primary(node_id):
    db_controller = DBController()
    snode = db_controller.get_storage_node_by_id(node_id)
    if not snode:
        logger.error(f"snode not found: {node_id}")
        return False

    for dev in snode.nvme_devices:
        if dev.status == NVMeDevice.STATUS_NEW:
            device_controller.add_device(dev.get_id())

    time.sleep(5)
    for dev in snode.nvme_devices:
        if dev.status == NVMeDevice.STATUS_REMOVED:
            device_controller.device_set_failed(dev.get_id())

    snode = db_controller.get_storage_node_by_id(node_id)
    snode.primary_ip = snode.mgmt_ip
    snode.write_to_db(db_controller.kv_store)

    for lvol in db_controller.get_lvols_by_node_id(node_id):
        lvol.hostname = snode.hostname
        lvol.write_to_db()

    return True


def dump_lvstore(node_id):
    db_controller = DBController()

    snode = db_controller.get_storage_node_by_id(node_id)
    if not snode:
        logger.error(f"Can not find storage node: {node_id}")
        return False

    if not snode.lvstore:
        logger.error("Storage node does not have lvstore")
        return False

    rpc_client = RPCClient(snode.mgmt_ip, snode.rpc_port, snode.rpc_username, snode.rpc_password, timeout=3, retry=0)
    logger.info(f"Dumping lvstore data on node: {snode.get_id()}")
    file_name = f"LVS_dump_{snode.hostname}_{snode.lvstore}_{str(datetime.datetime.now().isoformat())}.txt"
    file_path = f"/etc/simplyblock/{file_name}"
    ret = rpc_client.bdev_lvs_dump(snode.lvstore, file_path)
    if not ret:
        logger.warning("faild to dump lvstore data")
    #     return False

    logger.info(f"LVS dump file will be here: {file_path}")
    return True


def set_value(node_id, attr, value):
    db_controller = DBController()

    snode = db_controller.get_storage_node_by_id(node_id)
    if not snode:
        logger.error(f"Can not find storage node: {node_id}")
        return False

    if attr in snode.get_attrs_map():
        try:
            value = snode.get_attrs_map()[attr]['type'](value)
            logger.info(f"Setting {attr} to {value}")
            setattr(snode, attr, value)
            snode.write_to_db()
        except Exception:
            pass

    return True<|MERGE_RESOLUTION|>--- conflicted
+++ resolved
@@ -1310,7 +1310,6 @@
     
     cluster = db_controller.get_cluster_by_id(snode.cluster_id)
 
-<<<<<<< HEAD
     if cluster.mode == "docker":
         logger.info("Leaving swarm...")
         try:
@@ -1320,16 +1319,6 @@
                     node.remove(force=True)
         except:
             pass
-=======
-    logger.info("Leaving swarm...")
-    try:
-        cluster_docker = utils.get_docker_client(snode.cluster_id)
-        for node in cluster_docker.nodes.list():
-            if node.attrs["Status"] and snode.mgmt_ip in node.attrs["Status"]["Addr"]:
-                node.remove(force=True)
-    except Exception:
-        pass
->>>>>>> 113180c3
 
     try:
         if health_controller._check_node_api(snode.mgmt_ip):
