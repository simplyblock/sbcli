--- conflicted
+++ resolved
@@ -96,19 +96,13 @@
 
     db_controller = DBController()
     cluster = db_controller.get_cluster_by_id(snode.cluster_id)
-<<<<<<< HEAD
-    ret = rpc_client.bdev_alceml_create(alceml_name, nvme_bdev, alceml_id, pba_init_mode=pba_init_mode,
-                                        alceml_cpu_mask=alceml_cpu_mask, alceml_worker_cpu_mask=alceml_worker_cpu_mask,
-                                        pba_page_size=cluster.page_size_in_blocks,
-                                        full_page_unmap=cluster.full_page_unmap)
-=======
     ret = snode.create_alceml(
         alceml_name, nvme_bdev, alceml_id,
         pba_init_mode=1 if after_restart else 3,
         pba_page_size=cluster.page_size_in_blocks,
+        full_page_unmap=cluster.full_page_unmap
     )
 
->>>>>>> 655ec687
     if not ret:
         logger.error(f"Failed to create alceml bdev: {alceml_name}")
         return False
@@ -182,18 +176,12 @@
         nvme_bdev = test_name
 
     cluster = db_controller.get_cluster_by_id(snode.cluster_id)
-<<<<<<< HEAD
-    ret = rpc_client.bdev_alceml_create(
-        alceml_name, nvme_bdev, alceml_id, pba_init_mode=pba_init_mode, alceml_cpu_mask=alceml_cpu_mask,
-        alceml_worker_cpu_mask=alceml_worker_cpu_mask, pba_page_size=cluster.page_size_in_blocks,
-        full_page_unmap=cluster.full_page_unmap)
-=======
     ret = snode.create_alceml(
         alceml_name, nvme_bdev, alceml_id,
         pba_init_mode=1 if after_restart else 3,
         pba_page_size=cluster.page_size_in_blocks,
+        full_page_unmap=cluster.full_page_unmap
     )
->>>>>>> 655ec687
 
     if not ret:
         logger.error(f"Failed to create alceml bdev: {alceml_name}")
@@ -267,24 +255,15 @@
     alceml_name = device_controller.get_alceml_name(alceml_id)
 
     cluster = db_controller.get_cluster_by_id(snode.cluster_id)
-<<<<<<< HEAD
-    write_protection = False
-    if cluster.distr_ndcs > 1:
-        write_protection = True
-    ret = rpc_client.bdev_alceml_create(alceml_name, nvme_bdev, alceml_id, pba_init_mode=pba_init_mode,
-                                        alceml_cpu_mask=alceml_cpu_mask, alceml_worker_cpu_mask=alceml_worker_cpu_mask,
-                                        pba_page_size=cluster.page_size_in_blocks, write_protection=write_protection,
-                                        full_page_unmap=cluster.full_page_unmap)
-=======
 
     ret = snode.create_alceml(
         alceml_name, nvme_bdev, alceml_id,
         pba_init_mode=1 if (after_restart and nvme.status != NVMeDevice.STATUS_NEW) else 3,
         write_protection=cluster.distr_ndcs > 1,
         pba_page_size=cluster.page_size_in_blocks,
+        full_page_unmap=cluster.full_page_unmap
     )
 
->>>>>>> 655ec687
     if not ret:
         logger.error(f"Failed to create alceml bdev: {alceml_name}")
         return None
@@ -555,18 +534,12 @@
             nvme_bdev = jm_device.testing_bdev
 
         cluster = db_controller.get_cluster_by_id(snode.cluster_id)
-<<<<<<< HEAD
-        ret = rpc_client.bdev_alceml_create(
-            jm_device.alceml_bdev, nvme_bdev, jm_device.get_id(), pba_init_mode=pba_init_mode,
-            alceml_cpu_mask=alceml_cpu_mask, alceml_worker_cpu_mask=alceml_worker_cpu_mask,
-            pba_page_size=cluster.page_size_in_blocks, full_page_unmap=cluster.full_page_unmap)
-=======
         ret = snode.create_alceml(
             jm_device.alceml_bdev, nvme_bdev, jm_device.get_id(),
             pba_init_mode=3 if clear_data else 1,
             pba_page_size=cluster.page_size_in_blocks,
+            full_page_unmap=cluster.full_page_unmap
         )
->>>>>>> 655ec687
 
         if not ret:
             logger.error(f"Failed to create alceml bdev: {jm_device.alceml_bdev}")
