# coding=utf-8
import datetime
import json
import math
import os

import pprint

import time
import uuid
from concurrent.futures.thread import ThreadPoolExecutor

import docker

from simplyblock_core import constants, scripts, distr_controller
from simplyblock_core import utils
from simplyblock_core.controllers import lvol_controller, storage_events, snapshot_controller, device_events, \
    device_controller, tasks_controller, health_controller, tcp_ports_events
from simplyblock_core.db_controller import DBController
from simplyblock_core import shell_utils
from simplyblock_core.models.iface import IFace
from simplyblock_core.models.job_schedule import JobSchedule
from simplyblock_core.models.lvol_model import LVol
from simplyblock_core.models.nvme_device import NVMeDevice, JMDevice
from simplyblock_core.models.storage_node import StorageNode
from simplyblock_core.models.cluster import Cluster
from simplyblock_core.rpc_client import RPCClient
from simplyblock_core.snode_client import SNodeClient

logger = utils.get_logger(__name__)


class StorageOpsException(Exception):
    def __init__(self, message):
        self.message = message


def _get_data_nics(data_nics):
    if not data_nics:
        return
    out, _, _ = shell_utils.run_command("ip -j address show")
    data = json.loads(out)
    logger.debug("ifaces")
    logger.debug(pprint.pformat(data))

    def _get_ip4_address(list_of_addr):
        if list_of_addr:
            for data in list_of_addr:
                if data['family'] == 'inet':
                    return data['local']
        return ""

    devices = {i["ifname"]: i for i in data}
    iface_list = []
    for nic in data_nics:
        if nic not in devices:
            continue
        device = devices[nic]
        iface = IFace({
            'uuid': str(uuid.uuid4()),
            'if_name': device['ifname'],
            'ip4_address': _get_ip4_address(device['addr_info']),
            'port_number': 1,  # TODO: check this value
            'status': device['operstate'],
            'net_type': device['link_type']})
        iface_list.append(iface)

    return iface_list


def _get_if_ip_address(ifname):
    out, _, _ = shell_utils.run_command("ip -j address show %s" % ifname)
    data = json.loads(out)
    logger.debug(pprint.pformat(data))
    if data:
        data = data[0]
        if 'addr_info' in data and data['addr_info']:
            address_info = data['addr_info']
            for adr in address_info:
                if adr['family'] == 'inet':
                    return adr['local']
    logger.error("IP not found for interface %s", ifname)
    exit(1)


def addNvmeDevices(snode, devs):
    rpc_client = RPCClient(
        snode.mgmt_ip, snode.rpc_port,
        snode.rpc_username, snode.rpc_password, timeout=60, retry=10)

    devices = []
    ret = rpc_client.bdev_nvme_controller_list()
    ctr_map = {}
    try:
        if ret:
            ctr_map = {i["ctrlrs"][0]['trid']['traddr']: i["name"] for i in ret}
    except:
        pass

    next_physical_label = snode.physical_label
    for pcie in devs:

        if pcie in ctr_map:
            nvme_controller = ctr_map[pcie]
            nvme_bdevs = []
            for bdev in rpc_client.get_bdevs():
                if bdev['name'].startswith(nvme_controller):
                    nvme_bdevs.append(bdev['name'])
        else:
            pci_st = str(pcie).replace("0", "").replace(":", "").replace(".", "")
            nvme_controller = "nvme_%s" % pci_st
            nvme_bdevs, err = rpc_client.bdev_nvme_controller_attach(nvme_controller, pcie)
            # time.sleep(1)

        if not nvme_bdevs:
            continue

        for nvme_bdev in nvme_bdevs:
            rpc_client.bdev_examine(nvme_bdev)
            rpc_client.bdev_wait_for_examine()

            ret = rpc_client.get_bdevs(nvme_bdev)
            nvme_dict = ret[0]
            nvme_driver_data = nvme_dict['driver_specific']['nvme'][0]
            model_number = nvme_driver_data['ctrlr_data']['model_number']
            total_size = nvme_dict['block_size'] * nvme_dict['num_blocks']

            serial_number = nvme_driver_data['ctrlr_data']['serial_number']
            if snode.id_device_by_nqn:
                subnqn = nvme_driver_data['ctrlr_data']['subnqn']
                serial_number = subnqn.split(":")[-1] + f"_{nvme_driver_data['ctrlr_data']['cntlid']}"

            devices.append(
                NVMeDevice({
                    'uuid': str(uuid.uuid4()),
                    'device_name': nvme_dict['name'],
                    'size': total_size,
                    'physical_label': next_physical_label,
                    'pcie_address': nvme_driver_data['pci_address'],
                    'model_id': model_number,
                    'serial_number': serial_number,
                    'nvme_bdev': nvme_bdev,
                    'nvme_controller': nvme_controller,
                    'node_id': snode.get_id(),
                    'cluster_id': snode.cluster_id,
                    'status': NVMeDevice.STATUS_ONLINE
            }))
        # next_physical_label += 1
    return devices


def _get_nvme_list(cluster):
    out, err, _ = shell_utils.run_command("sudo nvme list -v -o json")
    data = json.loads(out)
    logger.debug("nvme list:")
    logger.debug(pprint.pformat(data))

    def _get_pcie_controller(ctrl_list):
        if ctrl_list:
            for item in ctrl_list:
                if 'Transport' in item and item['Transport'] == 'pcie':
                    return item

    def _get_size_from_namespaces(namespaces):
        size = 0
        if namespaces:
            for ns in namespaces:
                size += ns['PhysicalSize']
        return size

    sequential_number = 0
    devices = []
    if data and 'Devices' in data:
        for dev in data['Devices'][0]['Subsystems']:
            controller = _get_pcie_controller(dev['Controllers'])
            if not controller:
                continue

            if controller['ModelNumber'] not in cluster.model_ids:
                logger.info("Device model ID is not recognized: %s, skipping device: %s",
                            controller['ModelNumber'], controller['Controller'])
                continue

            size = _get_size_from_namespaces(controller['Namespaces'])
            device_partitions_count = int(size / (cluster.blk_size * cluster.page_size_in_blocks))
            devices.append(
                NVMeDevice({
                    'device_name': controller['Controller'],
                    'sequential_number': sequential_number,
                    'partitions_count': device_partitions_count,
                    'capacity': size,
                    'size': size,
                    'pcie_address': controller['Address'],
                    'model_id': controller['ModelNumber'],
                    'serial_number': controller['SerialNumber'],
                    # 'status': controller['State']
                }))
            sequential_number += device_partitions_count
    return devices


def _run_nvme_smart_log(dev_name):
    out, _, _ = shell_utils.run_command("sudo nvme smart-log /dev/%s -o json" % dev_name)
    data = json.loads(out)
    logger.debug(out)
    return data


def _run_nvme_smart_log_add(dev_name):
    out, _, _ = shell_utils.run_command("sudo nvme intel smart-log-add /dev/%s --json" % dev_name)
    data = json.loads(out)
    logger.debug(out)
    return data


def get_next_cluster_device_order(db_controller, cluster_id):
    max_order = 0
    found = False
    for node in db_controller.get_storage_nodes_by_cluster_id(cluster_id):
        for dev in node.nvme_devices:
            found = True
            max_order = max(max_order, dev.cluster_device_order)
    if found:
        return max_order + 1
    return 0


def get_next_physical_device_order(snode):
    db_controller = DBController()
    used_labels = []
    for node in db_controller.get_storage_nodes_by_cluster_id(snode.cluster_id):
        if node.physical_label > 0:
            if node.mgmt_ip == snode.mgmt_ip:
                return node.physical_label
            else:
                used_labels.append(node.physical_label)

    next_label = 1
    while next_label in used_labels:
        next_label += 1
    return next_label


def _search_for_partitions(rpc_client, nvme_device):
    partitioned_devices = []
    for bdev in rpc_client.get_bdevs():
        name = bdev['name']
        if name.startswith(f"{nvme_device.nvme_bdev}p"):
            new_dev = NVMeDevice(nvme_device.to_dict())
            new_dev.uuid = str(uuid.uuid4())
            new_dev.device_name = name
            new_dev.nvme_bdev = name
            new_dev.is_partition = True
            new_dev.size = bdev['block_size'] * bdev['num_blocks']
            partitioned_devices.append(new_dev)
    return partitioned_devices


def _create_jm_stack_on_raid(rpc_client, jm_nvme_bdevs, snode, after_restart):
    raid_bdev = f"raid_jm_{snode.get_id()}"
    if len(jm_nvme_bdevs) > 1:
        raid_level = "1"
        ret = rpc_client.bdev_raid_create(raid_bdev, jm_nvme_bdevs, raid_level)
        if not ret:
            logger.error(f"Failed to create raid_jm_{snode.get_id()}")
            return False
    else:
        raid_bdev = jm_nvme_bdevs[0]

    alceml_name = f"alceml_jm_{snode.get_id()}"

    nvme_bdev = raid_bdev
    test_name = ""
    # if snode.enable_test_device:
    #     test_name = f"{raid_bdev}_test"
    #     ret = rpc_client.bdev_passtest_create(test_name, raid_bdev)
    #     if not ret:
    #         logger.error(f"Failed to create passtest bdev {test_name}")
    #         return False
    #     nvme_bdev = test_name
    pba_init_mode = 3
    if after_restart:
        pba_init_mode = 1
    alceml_cpu_mask = ""
    alceml_worker_cpu_mask = ""
    if snode.alceml_cpu_cores:
        alceml_cpu_mask = utils.decimal_to_hex_power_of_2(snode.alceml_cpu_cores[snode.alceml_cpu_index])
        snode.alceml_cpu_index = (snode.alceml_cpu_index + 1) % len(snode.alceml_cpu_cores)
    if snode.alceml_worker_cpu_cores:
        alceml_worker_cpu_mask = utils.decimal_to_hex_power_of_2(snode.alceml_worker_cpu_cores[snode.alceml_worker_cpu_index])
        snode.alceml_worker_cpu_index = (snode.alceml_worker_cpu_index + 1) % len(snode.alceml_worker_cpu_cores)

    ret = rpc_client.bdev_alceml_create(alceml_name, nvme_bdev, str(uuid.uuid4()), pba_init_mode=pba_init_mode,
                                        alceml_cpu_mask=alceml_cpu_mask, alceml_worker_cpu_mask=alceml_worker_cpu_mask)
    if not ret:
        logger.error(f"Failed to create alceml bdev: {alceml_name}")
        return False

    jm_bdev = f"jm_{snode.get_id()}"
    ret = rpc_client.bdev_jm_create(jm_bdev, alceml_name, jm_cpu_mask=snode.jm_cpu_mask)
    if not ret:
        logger.error(f"Failed to create {jm_bdev}")
        return False

    alceml_id = str(uuid.uuid4())
    pt_name = ""
    subsystem_nqn = ""
    IP = ""
    if snode.enable_ha_jm:
        # add pass through
        pt_name = f"{jm_bdev}_PT"
        ret = rpc_client.bdev_PT_NoExcl_create(pt_name, jm_bdev)
        if not ret:
            logger.error(f"Failed to create pt noexcl bdev: {pt_name}")
            return False

        subsystem_nqn = snode.subsystem + ":dev:" + jm_bdev
        logger.info("creating subsystem %s", subsystem_nqn)
        ret = rpc_client.subsystem_create(subsystem_nqn, 'sbcli-cn', jm_bdev)
        logger.info(f"add {pt_name} to subsystem")
        ret = rpc_client.nvmf_subsystem_add_ns(subsystem_nqn, pt_name)
        if not ret:
            logger.error(f"Failed to add: {pt_name} to the subsystem: {subsystem_nqn}")
            return False

        IP = None
        for iface in snode.data_nics:
            if iface.ip4_address:
                tr_type = iface.get_transport_type()
                logger.info("adding listener for %s on IP %s" % (subsystem_nqn, iface.ip4_address))
                ret = rpc_client.listeners_create(subsystem_nqn, tr_type, iface.ip4_address, snode.nvmf_port)
                IP = iface.ip4_address
                break

    ret = rpc_client.get_bdevs(raid_bdev)

    return JMDevice({
        'uuid': snode.get_id(),
        'device_name': jm_bdev,
        'size': ret[0]["block_size"] * ret[0]["num_blocks"],
        'status': JMDevice.STATUS_ONLINE,
        'jm_nvme_bdev_list': jm_nvme_bdevs,
        'raid_bdev': raid_bdev,
        'alceml_bdev': alceml_name,
        'alceml_name': alceml_name,
        'testing_bdev': test_name,
        'jm_bdev': jm_bdev,
        'pt_bdev': pt_name,
        'nvmf_nqn': subsystem_nqn,
        'nvmf_ip': IP,
        'nvmf_port':  snode.nvmf_port,
    })


def _create_jm_stack_on_device(rpc_client, nvme, snode, after_restart):
    alceml_id = nvme.get_id()
    alceml_name = device_controller.get_alceml_name(alceml_id)
    logger.info(f"adding {alceml_name}")

    nvme_bdev = nvme.nvme_bdev
    test_name = ""
    if snode.enable_test_device:
        test_name = f"{nvme.nvme_bdev}_test"
        ret = rpc_client.bdev_passtest_create(test_name, nvme.nvme_bdev)
        if not ret:
            logger.error(f"Failed to create passtest bdev {test_name}")
            return False
        nvme_bdev = test_name
    pba_init_mode = 3
    if after_restart:
        pba_init_mode = 1
    alceml_cpu_mask = ""
    alceml_worker_cpu_mask = ""
    if snode.alceml_cpu_cores:
        alceml_cpu_mask = utils.decimal_to_hex_power_of_2(snode.alceml_cpu_cores[snode.alceml_cpu_index])
        snode.alceml_cpu_index = (snode.alceml_cpu_index + 1) % len(snode.alceml_cpu_cores)
    if snode.alceml_worker_cpu_cores:
        alceml_worker_cpu_mask = utils.decimal_to_hex_power_of_2(snode.alceml_worker_cpu_cores[snode.alceml_worker_cpu_index])
        snode.alceml_worker_cpu_index = (snode.alceml_worker_cpu_index + 1) % len(snode.alceml_worker_cpu_cores)

    ret = rpc_client.bdev_alceml_create(alceml_name, nvme_bdev, alceml_id, pba_init_mode=pba_init_mode,
                                            alceml_cpu_mask=alceml_cpu_mask, alceml_worker_cpu_mask=alceml_worker_cpu_mask)

    if not ret:
        logger.error(f"Failed to create alceml bdev: {alceml_name}")
        return False

    jm_bdev = f"jm_{snode.get_id()}"
    ret = rpc_client.bdev_jm_create(jm_bdev, alceml_name, jm_cpu_mask=snode.jm_cpu_mask)
    if not ret:
        logger.error(f"Failed to create {jm_bdev}")
        return False

    pt_name = ""
    subsystem_nqn = ""
    IP = ""
    if snode.enable_ha_jm:
        # add pass through
        pt_name = f"{jm_bdev}_PT"
        ret = rpc_client.bdev_PT_NoExcl_create(pt_name, jm_bdev)
        if not ret:
            logger.error(f"Failed to create pt noexcl bdev: {pt_name}")
            return False

        subsystem_nqn = snode.subsystem + ":dev:" + jm_bdev
        logger.info("creating subsystem %s", subsystem_nqn)
        ret = rpc_client.subsystem_create(subsystem_nqn, 'sbcli-cn', jm_bdev)
        logger.info(f"add {pt_name} to subsystem")
        ret = rpc_client.nvmf_subsystem_add_ns(subsystem_nqn, pt_name)
        if not ret:
            logger.error(f"Failed to add: {pt_name} to the subsystem: {subsystem_nqn}")
            return False

        IP = None
        for iface in snode.data_nics:
            if iface.ip4_address:
                tr_type = iface.get_transport_type()
                logger.info("adding listener for %s on IP %s" % (subsystem_nqn, iface.ip4_address))
                ret = rpc_client.listeners_create(subsystem_nqn, tr_type, iface.ip4_address, snode.nvmf_port)
                IP = iface.ip4_address
                break

    return JMDevice({
        'uuid': alceml_id,
        'device_name': jm_bdev,
        'size': nvme.size,
        'status': JMDevice.STATUS_ONLINE,
        'alceml_bdev': alceml_name,
        'alceml_name': alceml_name,
        'nvme_bdev': nvme.nvme_bdev,
        "serial_number": nvme.serial_number,
        "device_data_dict": nvme.to_dict(),
        'jm_bdev': jm_bdev,
        'testing_bdev': test_name,
        'pt_bdev': pt_name,
        'nvmf_nqn': subsystem_nqn,
        'nvmf_ip': IP,
        'nvmf_port': snode.nvmf_port,
    })


def _create_storage_device_stack(rpc_client, nvme, snode, after_restart):
    db_controller = DBController()
    nvme_bdev = nvme.nvme_bdev
    if snode.enable_test_device:
        test_name = f"{nvme.nvme_bdev}_test"
        ret = rpc_client.bdev_passtest_create(test_name, nvme_bdev)
        if not ret:
            logger.error(f"Failed to create passtest bdev {test_name}")
            return False
        nvme_bdev = test_name
    alceml_id = nvme.get_id()
    alceml_name = device_controller.get_alceml_name(alceml_id)
    logger.info(f"adding {alceml_name}")
    pba_init_mode = 3
    if after_restart and nvme.status != NVMeDevice.STATUS_NEW:
        pba_init_mode = 1
    alceml_cpu_mask = ""
    alceml_worker_cpu_mask = ""

    if snode.alceml_cpu_cores:
        alceml_cpu_mask = utils.decimal_to_hex_power_of_2(snode.alceml_cpu_cores[snode.alceml_cpu_index])
        snode.alceml_cpu_index = (snode.alceml_cpu_index + 1) % len(snode.alceml_cpu_cores)
    if snode.alceml_worker_cpu_cores:
        alceml_worker_cpu_mask = utils.decimal_to_hex_power_of_2(snode.alceml_worker_cpu_cores[snode.alceml_worker_cpu_index])
        snode.alceml_worker_cpu_index = (snode.alceml_worker_cpu_index + 1) % len(snode.alceml_worker_cpu_cores)

    ret = rpc_client.bdev_alceml_create(alceml_name, nvme_bdev, alceml_id, pba_init_mode=pba_init_mode,
                                        alceml_cpu_mask=alceml_cpu_mask, alceml_worker_cpu_mask=alceml_worker_cpu_mask)
    if not ret:
        logger.error(f"Failed to create alceml bdev: {alceml_name}")
        return False
    alceml_bdev = alceml_name
    db_controller = DBController()
    cluster = db_controller.get_cluster_by_id(snode.cluster_id)
    qos_bdev = ""
    # Add qos bdev device
    if cluster.enable_qos:
        max_queue_size = cluster.max_queue_size
        inflight_io_threshold = cluster.inflight_io_threshold
        qos_bdev = f"{alceml_name}_qos"
        ret = rpc_client.qos_vbdev_create(qos_bdev, alceml_name, inflight_io_threshold)
        if not ret:
            logger.error(f"Failed to create qos bdev: {qos_bdev}")
            return False
        alceml_bdev = qos_bdev

    # add pass through
    pt_name = f"{alceml_name}_PT"
    ret = rpc_client.bdev_PT_NoExcl_create(pt_name, alceml_bdev)
    if not ret:
        logger.error(f"Failed to create pt noexcl bdev: {pt_name}")
        return False

    subsystem_nqn = snode.subsystem + ":dev:" + alceml_id
    logger.info("creating subsystem %s", subsystem_nqn)
    ret = rpc_client.subsystem_create(subsystem_nqn, 'sbcli-cn', alceml_id)
    IP = None
    for iface in snode.data_nics:
        if iface.ip4_address:
            tr_type = iface.get_transport_type()
            logger.info("adding listener for %s on IP %s" % (subsystem_nqn, iface.ip4_address))
            ret = rpc_client.listeners_create(subsystem_nqn, tr_type, iface.ip4_address, snode.nvmf_port)
            IP = iface.ip4_address
            break
    logger.info(f"add {pt_name} to subsystem")
    ret = rpc_client.nvmf_subsystem_add_ns(subsystem_nqn, pt_name)
    if not ret:
        logger.error(f"Failed to add: {pt_name} to the subsystem: {subsystem_nqn}")
        return False
    if snode.enable_test_device:
        nvme.testing_bdev = test_name
    nvme.alceml_bdev = alceml_bdev
    nvme.pt_bdev = pt_name
    nvme.qos_bdev = qos_bdev
    nvme.alceml_name = alceml_name
    nvme.nvmf_nqn = subsystem_nqn
    nvme.nvmf_ip = IP
    nvme.nvmf_port = snode.nvmf_port
    nvme.io_error = False
    # if nvme.status != NVMeDevice.STATUS_NEW:
    #     nvme.status = NVMeDevice.STATUS_ONLINE
    return nvme


def _create_device_partitions(rpc_client, nvme, snode, num_partitions_per_dev, jm_percent, partition_size=0):
    nbd_device = rpc_client.nbd_start_disk(nvme.nvme_bdev)
    time.sleep(3)
    if not nbd_device:
        logger.error(f"Failed to start nbd dev")
        return False
    snode_api = SNodeClient(snode.api_endpoint)
    partition_percent = 0
    if partition_size:
        partition_percent = int(partition_size*100/nvme.size)

    result, error = snode_api.make_gpt_partitions(nbd_device, jm_percent, num_partitions_per_dev, partition_percent)
    if error:
        logger.error(f"Failed to make partitions")
        logger.error(error)
        return False
    time.sleep(3)
    rpc_client.nbd_stop_disk(nbd_device)
    time.sleep(1)
    rpc_client.bdev_nvme_detach_controller(nvme.nvme_controller)
    time.sleep(1)
    rpc_client.bdev_nvme_controller_attach(nvme.nvme_controller, nvme.pcie_address)
    time.sleep(1)
    rpc_client.bdev_examine(nvme.nvme_bdev)
    time.sleep(1)
    return True


def _prepare_cluster_devices_partitions(snode, devices):
    db_controller = DBController()
    rpc_client = RPCClient(
        snode.mgmt_ip, snode.rpc_port,
        snode.rpc_username, snode.rpc_password)

    new_devices = []
    jm_devices = []
    dev_order = get_next_cluster_device_order(db_controller, snode.cluster_id)
    bdevs_names = [d['name'] for d in rpc_client.get_bdevs()]
    for index, nvme in enumerate(devices):
        if nvme.status == "not_found":
            continue

        if nvme.status not in [NVMeDevice.STATUS_ONLINE, NVMeDevice.STATUS_NEW]:
            logger.debug(f"Device is skipped: {nvme.get_id()}, status: {nvme.status}")
            new_devices.append(nvme)
            continue

        if nvme.is_partition:
            dev_part = f"{nvme.nvme_bdev[:-2]}p1"
            if dev_part in bdevs_names:
                if dev_part not in jm_devices:
                    jm_devices.append(dev_part)

            new_device = _create_storage_device_stack(rpc_client, nvme, snode, after_restart=False)
            if not new_device:
                logger.error("failed to create dev stack")
                return False
            new_devices.append(new_device)
            if new_device.status == NVMeDevice.STATUS_ONLINE:
                device_events.device_create(new_device)

        else:
            # look for partitions
            partitioned_devices = _search_for_partitions(rpc_client, nvme)
            logger.debug("partitioned_devices")
            logger.debug(partitioned_devices)
            if len(partitioned_devices) == (1 + snode.num_partitions_per_dev):
                logger.info("Partitioned devices found")
            else:
                logger.info(f"Creating partitions for {nvme.nvme_bdev}")
                _create_device_partitions(rpc_client, nvme, snode, snode.num_partitions_per_dev, snode.jm_percent, snode.partition_size)
                partitioned_devices = _search_for_partitions(rpc_client, nvme)
                if len(partitioned_devices) == (1 + snode.num_partitions_per_dev):
                    logger.info("Device partitions created")
                else:
                    logger.error("Failed to create partitions")
                    return False

            jm_devices.append(partitioned_devices.pop(0).nvme_bdev)

            for dev in partitioned_devices:
                ret = _create_storage_device_stack(rpc_client, dev, snode, after_restart=False)
                if not ret:
                    logger.error("failed to create dev stack")
                    return False
                if dev.status == NVMeDevice.STATUS_ONLINE:
                    if dev.cluster_device_order < 0:
                        dev.cluster_device_order = dev_order
                        dev_order += 1
                    device_events.device_create(dev)
                new_devices.append(dev)

    snode.nvme_devices = new_devices

    if jm_devices:
        jm_device = _create_jm_stack_on_raid(rpc_client, jm_devices, snode, after_restart=False)
        if not jm_device:
            logger.error(f"Failed to create JM device")
            return False

        snode.jm_device = jm_device

    return True


def _prepare_cluster_devices_jm_on_dev(snode, devices):
    db_controller = DBController()
    if not devices:
        return True

    # Set device cluster order
    dev_order = get_next_cluster_device_order(db_controller, snode.cluster_id)
    rpc_client = RPCClient(snode.mgmt_ip, snode.rpc_port, snode.rpc_username, snode.rpc_password)
    new_devices = []
    for index, nvme in enumerate(devices):
        if nvme.status == "not_found":
            continue

        if nvme.status == NVMeDevice.STATUS_JM:
            jm_device = _create_jm_stack_on_device(rpc_client, nvme, snode, after_restart=False)
            if not jm_device:
                logger.error(f"Failed to create JM device")
                return False
            snode.jm_device = jm_device
            continue

        new_devices.append(nvme)
        if nvme.status not in [NVMeDevice.STATUS_ONLINE, NVMeDevice.STATUS_NEW, NVMeDevice.STATUS_READONLY]:
            logger.debug(f"Device is not online : {nvme.get_id()}, status: {nvme.status}")
        else:
            ret = _create_storage_device_stack(rpc_client, nvme, snode, after_restart=False)
            if not ret:
                logger.error("failed to create dev stack")
                return False
            if nvme.status == NVMeDevice.STATUS_ONLINE:
                if nvme.cluster_device_order < 0 :
                    nvme.cluster_device_order = dev_order
                    dev_order += 1
                device_events.device_create(nvme)

    snode.nvme_devices = new_devices
    return True


def _prepare_cluster_devices_on_restart(snode, clear_data=False):
    db_controller = DBController()

    new_devices = []

    rpc_client = RPCClient(
        snode.mgmt_ip, snode.rpc_port,
        snode.rpc_username, snode.rpc_password, timeout=5*60)

    for index, nvme in enumerate(snode.nvme_devices):
        if nvme.status == NVMeDevice.STATUS_JM:
            continue

        new_devices.append(nvme)

        if nvme.status not in [NVMeDevice.STATUS_ONLINE, NVMeDevice.STATUS_UNAVAILABLE,
                               NVMeDevice.STATUS_READONLY, NVMeDevice.STATUS_NEW]:
            logger.debug(f"Device is skipped: {nvme.get_id()}, status: {nvme.status}")
            continue
        dev = _create_storage_device_stack(rpc_client, nvme, snode, after_restart=not clear_data)
        if not dev:
            logger.error(f"Failed to create dev stack {nvme.get_id()}")
            return False
        # if nvme.status == NVMeDevice.STATUS_ONLINE:
        #     device_events.device_restarted(dev)

    snode.nvme_devices = new_devices
    snode.write_to_db()

    # prepare JM device
    jm_device = snode.jm_device
    if jm_device is None or jm_device.status == JMDevice.STATUS_REMOVED:
        return True

    if not jm_device or not jm_device.uuid:
        return True

    jm_device.status = JMDevice.STATUS_UNAVAILABLE

    if jm_device.jm_nvme_bdev_list:
        all_bdevs_found = True
        for bdev_name in jm_device.jm_nvme_bdev_list:
            ret = rpc_client.get_bdevs(bdev_name)
            if not ret:
                logger.error(f"BDev not found: {bdev_name}")
                all_bdevs_found = False
                break

        if all_bdevs_found:
            ret = _create_jm_stack_on_raid(rpc_client, jm_device.jm_nvme_bdev_list, snode, after_restart=not clear_data)
            if not ret:
                logger.error(f"Failed to create JM device")
                return False


    else:
        nvme_bdev = jm_device.nvme_bdev
        if snode.enable_test_device:
            ret = rpc_client.bdev_passtest_create(jm_device.testing_bdev, jm_device.nvme_bdev)
            if not ret:
                logger.error(f"Failed to create passtest bdev {jm_device.testing_bdev}")
                return False
            nvme_bdev = jm_device.testing_bdev
        alceml_cpu_mask = ""
        alceml_worker_cpu_mask = ""
        if snode.alceml_cpu_cores:
            alceml_cpu_mask = utils.decimal_to_hex_power_of_2(snode.alceml_cpu_cores[snode.alceml_cpu_index])
            snode.alceml_cpu_index = (snode.alceml_cpu_index + 1) % len(snode.alceml_cpu_cores)

        if snode.alceml_worker_cpu_cores:
            alceml_worker_cpu_mask = utils.decimal_to_hex_power_of_2(snode.alceml_worker_cpu_cores[snode.alceml_worker_cpu_index])
            snode.alceml_worker_cpu_index = (snode.alceml_worker_cpu_index + 1) % len(snode.alceml_worker_cpu_cores)

        pba_init_mode = 3
        if not clear_data:
            pba_init_mode = 1
        ret = rpc_client.bdev_alceml_create(jm_device.alceml_bdev, nvme_bdev, jm_device.get_id(),
                                                pba_init_mode=pba_init_mode, alceml_cpu_mask=alceml_cpu_mask, alceml_worker_cpu_mask=alceml_worker_cpu_mask)

        if not ret:
            logger.error(f"Failed to create alceml bdev: {jm_device.alceml_bdev}")
            return False

        jm_bdev = f"jm_{snode.get_id()}"
        ret = rpc_client.bdev_jm_create(jm_bdev, jm_device.alceml_bdev, jm_cpu_mask=snode.jm_cpu_mask)
        if not ret:
            logger.error(f"Failed to create {jm_bdev}")
            return False

        if snode.enable_ha_jm:
            # add pass through
            pt_name = f"{jm_bdev}_PT"
            ret = rpc_client.bdev_PT_NoExcl_create(pt_name, jm_bdev)
            if not ret:
                logger.error(f"Failed to create pt noexcl bdev: {pt_name}")
                return False

            cluster = db_controller.get_cluster_by_id(snode.cluster_id)
            subsystem_nqn = snode.subsystem + ":dev:" + jm_bdev
            logger.info("creating subsystem %s", subsystem_nqn)
            ret = rpc_client.subsystem_create(subsystem_nqn, 'sbcli-cn', jm_bdev)
            logger.info(f"add {pt_name} to subsystem")
            ret = rpc_client.nvmf_subsystem_add_ns(subsystem_nqn, pt_name)
            if not ret:
                logger.error(f"Failed to add: {pt_name} to the subsystem: {subsystem_nqn}")
                return False

            for iface in snode.data_nics:
                if iface.ip4_address:
                    tr_type = iface.get_transport_type()
                    logger.info("adding listener for %s on IP %s" % (subsystem_nqn, iface.ip4_address))
                    ret = rpc_client.listeners_create(subsystem_nqn, tr_type, iface.ip4_address, snode.nvmf_port)
                    break


    return True


def _connect_to_remote_devs(this_node, force_conect_restarting_nodes=False):
    db_controller = DBController()

    rpc_client = RPCClient(
        this_node.mgmt_ip, this_node.rpc_port,
        this_node.rpc_username, this_node.rpc_password, timeout=3, retry=1)

    node_bdevs = rpc_client.get_bdevs()
    if node_bdevs:
        node_bdev_names = [b['name'] for b in node_bdevs]
    else:
        node_bdev_names = []

    remote_devices = []

    if force_conect_restarting_nodes:
        allowed_node_statuses = [StorageNode.STATUS_ONLINE, StorageNode.STATUS_RESTARTING]
        allowed_dev_statuses = [NVMeDevice.STATUS_ONLINE, NVMeDevice.STATUS_UNAVAILABLE, NVMeDevice.STATUS_READONLY]
    else:
        allowed_node_statuses = [StorageNode.STATUS_ONLINE]
        allowed_dev_statuses = [NVMeDevice.STATUS_ONLINE, NVMeDevice.STATUS_READONLY]


    nodes = db_controller.get_storage_nodes_by_cluster_id(this_node.cluster_id)
    # connect to remote devs
    for node_index, node in enumerate(nodes):
        if node.get_id() == this_node.get_id() or node.status not in allowed_node_statuses:
            continue
        logger.info(f"Connecting to node {node.get_id()}")
        for index, dev in enumerate(node.nvme_devices):

            if dev.status not in allowed_dev_statuses:
                logger.debug(f"Device is not online: {dev.get_id()}, status: {dev.status}")
                continue

            if not dev.alceml_bdev:
                logger.error(f"device alceml bdev not found!, {dev.get_id()}")
                continue
            name = f"remote_{dev.alceml_bdev}"
            bdev_name = f"{name}n1"
            if bdev_name in node_bdev_names:
                logger.info(f"bdev found {bdev_name}")
            else:
                # if rpc_client.bdev_nvme_controller_list(name):
                #     logger.info(f"detaching {name} from {this_node.get_id()}")
                #     rpc_client.bdev_nvme_detach_controller(name)
                #     time.sleep(1)

                logger.info(f"Connecting {name} to {this_node.get_id()}")
                rpc_client.bdev_nvme_attach_controller_tcp(name, dev.nvmf_nqn, dev.nvmf_ip, dev.nvmf_port)
                ret = rpc_client.get_bdevs(bdev_name)
                if not ret:
                    logger.error(f"Failed to connect to device: {dev.get_id()}")
                    continue
            dev.remote_bdev = bdev_name
            remote_devices.append(dev)
            # distr_controller.send_dev_status_event(dev, dev.status, this_node)
    return remote_devices


def _connect_to_remote_jm_devs(this_node, jm_ids=[]):
    db_controller = DBController()

    rpc_client = RPCClient(
        this_node.mgmt_ip, this_node.rpc_port,
        this_node.rpc_username, this_node.rpc_password, timeout=5, retry=2)

    node_bdevs = rpc_client.get_bdevs()
    if node_bdevs:
        node_bdev_names = [b['name'] for b in node_bdevs]
    else:
        node_bdev_names = []
    remote_devices = []
    # if this_node.is_secondary_node:
    # for node in db_controller.get_storage_nodes_by_cluster_id(this_node.cluster_id):
    #     if node.get_id() == this_node.get_id() or node.is_secondary_node:  # pass
    #         continue
    #     if node.jm_device and node.jm_device.status in [JMDevice.STATUS_ONLINE, JMDevice.STATUS_UNAVAILABLE]:
    #         remote_devices.append(node.jm_device)
    # else:
    if jm_ids:
        for jm_id in jm_ids:
            jm_dev = db_controller.get_jm_device_by_id(jm_id)
            if jm_dev:
                remote_devices.append(jm_dev)

    if this_node.jm_ids:
        for jm_id in this_node.jm_ids:
            jm_dev = db_controller.get_jm_device_by_id(jm_id)
            if jm_dev and jm_dev not in remote_devices:
                remote_devices.append(jm_dev)


    if this_node.lvstore_stack_secondary_1:
        org_node = db_controller.get_storage_node_by_id(this_node.lvstore_stack_secondary_1)
        if org_node.jm_device and org_node.jm_device.status == JMDevice.STATUS_ONLINE:
            remote_devices.append(org_node.jm_device)
        for jm_id in org_node.jm_ids:
            jm_dev = db_controller.get_jm_device_by_id(jm_id)
            if jm_dev and jm_dev not in remote_devices:
                remote_devices.append(jm_dev)

    if len(remote_devices) < 2:
        for node in db_controller.get_storage_nodes_by_cluster_id(this_node.cluster_id):
            if node.get_id() == this_node.get_id() or node.status != StorageNode.STATUS_ONLINE or node.is_secondary_node:
                continue
            if node.jm_device and node.jm_device.status == JMDevice.STATUS_ONLINE:
                remote_devices.append(node.jm_device)

    new_devs = []
    for jm_dev in remote_devices:
        if not jm_dev.jm_bdev:
            continue

        org_dev = None
        org_dev_node = None
        for node in db_controller.get_storage_nodes():
            if node.jm_device and node.jm_device.get_id() == jm_dev.get_id():
                org_dev = node.jm_device
                org_dev_node = node
                break

        if not org_dev or org_dev in new_devs or org_dev_node.get_id() == this_node.get_id():
            continue

        name = f"remote_{org_dev.jm_bdev}"
        bdev_name = f"{name}n1"
        org_dev.remote_bdev = bdev_name

        if org_dev.status == NVMeDevice.STATUS_ONLINE:

            if bdev_name in node_bdev_names:
                logger.debug(f"bdev found {bdev_name}")
                org_dev.status = JMDevice.STATUS_ONLINE
                new_devs.append(org_dev)
            else:
                if rpc_client.bdev_nvme_controller_list(name):
                    logger.info(f"detaching {name} from {this_node.get_id()}")
                    rpc_client.bdev_nvme_detach_controller(name)
                    time.sleep(1)

                logger.info(f"Connecting {name} to {this_node.get_id()}")
                ret = rpc_client.bdev_nvme_attach_controller_tcp(
                    name, org_dev.nvmf_nqn, org_dev.nvmf_ip, org_dev.nvmf_port)
                if ret:
                    org_dev.status = JMDevice.STATUS_ONLINE
                else:
                    logger.error(f"failed to connect to remote JM {name}")
                    org_dev.status = JMDevice.STATUS_UNAVAILABLE
                new_devs.append(org_dev)

        else:
            # if bdev_name in node_bdev_names:
            #     logger.debug(f"bdev found {bdev_name}")
            #     rpc_client.bdev_nvme_detach_controller(name)

            org_dev.status = JMDevice.STATUS_UNAVAILABLE
            new_devs.append(org_dev)

    return new_devs


def add_node(cluster_id, node_ip, iface_name, data_nics_list,
             max_lvol, max_snap, max_prov, spdk_image=None, spdk_debug=False,
             small_bufsize=0, large_bufsize=0, spdk_cpu_mask=None,
             num_partitions_per_dev=0, jm_percent=0, number_of_devices=0, enable_test_device=False,
             namespace=None, number_of_distribs=2, enable_ha_jm=False, is_secondary_node=False, id_device_by_nqn=False,
             partition_size="", ha_jm_count=3, spdk_hp_mem=None, ssd_pcie=None, spdk_cpu_count=0):

    db_controller = DBController()
    kv_store = db_controller.kv_store

    cluster = db_controller.get_cluster_by_id(cluster_id)
    if not cluster:
        logger.error("Cluster not found: %s", cluster_id)
        return False

    if is_secondary_node is True and cluster.ha_type != "ha":
        logger.error("Secondary nodes are allowed to be added to HA cluster only")
        return False

    logger.info(f"Adding Storage node: {node_ip}")
    snode_api = SNodeClient(node_ip)
    node_info, _ = snode_api.info()
    if not node_info:
        logger.error("SNode API is not reachable")
        return False
    logger.info(f"Node found: {node_info['hostname']}")
    # if "cluster_id" in node_info and node_info['cluster_id']:
    #     if node_info['cluster_id'] != cluster_id:
    #         logger.error(f"This node is part of another cluster: {node_info['cluster_id']}")
    #         return False

    cloud_instance = node_info['cloud_instance']
    if not cloud_instance:
        # Create a static cloud instance from node info
        cloud_instance = {"id": node_info['system_id'], "type": "None", "cloud": "None",
                          "ip": node_info['network_interface'][iface_name]["ip"],
                          "public_ip": node_info['network_interface'][iface_name]["ip"]}
    """"
     "cloud_instance": {
          "id": "565979732541",
          "type": "m6id.large",
          "cloud": "google",
          "ip": "10.10.10.10",
          "public_ip": "20.20.20.20",
    }
    """""
    logger.debug(json.dumps(cloud_instance, indent=2))
    logger.info(f"Instance id: {cloud_instance['id']}")
    logger.info(f"Instance cloud: {cloud_instance['cloud']}")
    logger.info(f"Instance type: {cloud_instance['type']}")
    logger.info(f"Instance privateIp: {cloud_instance['ip']}")
    logger.info(f"Instance public_ip: {cloud_instance['public_ip']}")

<<<<<<< HEAD
    # for node in db_controller.get_storage_nodes():
    #     if node.cloud_instance_id and node.cloud_instance_id == cloud_instance['id']:
    #         logger.error(f"Node already exists, try remove it first: {cloud_instance['id']}")
    #         return False

=======
    for node in db_controller.get_storage_nodes():
        if node.cloud_instance_id and node.cloud_instance_id == cloud_instance['id']:
            logger.error(f"Node already exists, try remove it first: {cloud_instance['id']}")
            return False
>>>>>>> 76e74407
    # Tune cpu maks parameters
    cores_config= node_info["cores_config"]
    cpu_count = node_info["cpu_count"]
    pollers_mask = ""
    app_thread_mask = ""
    jm_cpu_mask = ""
    alceml_cpu_cores = []
    distrib_cpu_cores = []
    alceml_worker_cpu_cores = []

    alceml_cpu_index = 0
    alceml_worker_cpu_index = 0
    distrib_cpu_index = 0
    jc_singleton_mask = ""

    poller_cpu_cores = []

<<<<<<< HEAD
    used_cores=[]
    used_ssd=[]
    #check if cpu cores are not used
    for node in db_controller.get_storage_nodes_by_cluster_id(cluster_id):
        if node.api_endpoint == node_ip:
            used_ssd.extend(node.ssd_pcie)
            if node.spdk_cpu_mask:
                used_cores.extend(utils.hexa_to_cpu_list(node.spdk_cpu_mask))


    if spdk_cpu_mask:
        spdk_cores = utils.hexa_to_cpu_list(spdk_cpu_mask)
        req_cpu_count = len(spdk_cores)

        for core_number in spdk_cores:
            if core_number in used_cores:
                logger.error(f"Core {core_number} already used")
                return False
    else:
        if spdk_cpu_count and spdk_cpu_count > 0:
            logger.info(f"SPDK required CPU count is {spdk_cpu_count}")
            logger.info(f"Total server CPU cores are {cpu_count - 1}")
            logger.info(f"Free server CPU cores {cpu_count - 1 - len(used_cores)}")

            if cpu_count - 1 - len(used_cores) > spdk_cpu_count:
                cores = []
                # for index in range(spdk_cpu_count):
                for c in range(cpu_count - 1):
                    if c + 1 not in used_cores:
                        cores.append(c + 1)

                logger.debug(f"Free cores {cores}")
                if len(cores) >= spdk_cpu_count:
                    core_int = 0
                    for index in range(spdk_cpu_count):
                        core_int += int(math.pow(2, cores[index]))
                    spdk_cpu_mask = hex(core_int)

                    logger.info(f"SPDK CPU cores mask: {spdk_cpu_mask}")
                else:
                    spdk_cpu_mask = hex(int(math.pow(2, cpu_count)) - 2)
            else:
                logger.error(f"Free CPU cores: {cpu_count - 1 - len(used_cores)} less than required: {spdk_cpu_count}")
                return False
        else:
            spdk_cpu_mask = hex(int(math.pow(2, cpu_count))-2)
        spdk_cores = utils.hexa_to_cpu_list(spdk_cpu_mask)
        req_cpu_count = len(spdk_cores)

    if ssd_pcie is None:
        ssd_pcie = []
    else:
        for ssd in ssd_pcie:
            if ssd in used_ssd:
                logger.info(f"SSD {ssd} already used")
                return False

    if cpu_count < req_cpu_count:
        logger.error(f"ERROR: The cpu mask {spdk_cpu_mask} is greater than the total cpus on the system {cpu_count}")
=======
    if not spdk_cpu_mask:
        spdk_cpu_mask = cores_config["cpu_mask"]
    spdk_cores = utils.hexa_to_cpu_list(spdk_cpu_mask)
    if cpu_count < spdk_cores[-1]:
        print(f"ERROR: The cpu mask {spdk_cpu_mask} is greater than the total cpus on the system {cpu_count}")
>>>>>>> 76e74407
        return False
    if req_cpu_count >= 64:
        logger.error(f"ERROR: The provided cpu mask {spdk_cpu_mask} has values greater than 63, which is not allowed")
        return False
<<<<<<< HEAD
    if req_cpu_count >= 4:
=======

    if len(spdk_cores) >= 4:
>>>>>>> 76e74407
        app_thread_core, jm_cpu_core, poller_cpu_cores, alceml_cpu_cores, alceml_worker_cpu_cores, distrib_cpu_cores, jc_singleton_core = utils.calculate_core_allocation(
            spdk_cores)

        if is_secondary_node:
            distrib_cpu_cores = distrib_cpu_cores + alceml_cpu_cores

        pollers_mask = utils.generate_mask(poller_cpu_cores)
        app_thread_mask = utils.generate_mask(app_thread_core)
        if jc_singleton_core:
            jc_singleton_mask = utils.decimal_to_hex_power_of_2(jc_singleton_core[0])
        jm_cpu_mask = utils.generate_mask(jm_cpu_core)

    # Calculate pool count
    if cloud_instance['type']:
        ins_type = cloud_instance['type']
        supported_type, storage_devices, device_size = utils.get_total_size_per_instance_type(ins_type)
        if not supported_type:
            logger.warning(f"Unsupported instance-type {ins_type} for deployment")
            if not number_of_devices:
                logger.error(f"Unsupported instance-type {ins_type} "
                             "for deployment, please specify --number-of-devices")
                return False
        else:
            number_of_devices = storage_devices
    else:
        logger.warning("Can not get instance type for this instance.")
        if not number_of_devices:
            logger.error("Unsupported instance type please specify --number-of-devices.")
            return False
    try:
        max_prov = int(max_prov)
        max_prov = f"{max_prov}g"
    except Exception:
        pass
    max_prov = int(utils.parse_size(max_prov))
    if max_prov <= 0:
        logger.error(f"Incorrect max-prov value {max_prov}")
        return False
    number_of_split = num_partitions_per_dev if num_partitions_per_dev else 1
    number_of_alceml_devices = number_of_devices * number_of_split
    # for jm
    number_of_alceml_devices += 1
    # if is_secondary_node:
    # number_of_distribs *= 2
    small_pool_count, large_pool_count = utils.calculate_pool_count(
        number_of_alceml_devices, number_of_distribs, req_cpu_count, len(poller_cpu_cores) or req_cpu_count)

    # Calculate minimum huge page memory
    if spdk_hp_mem:
        minimum_hp_memory = utils.parse_size(spdk_hp_mem)
    else:
        minimum_hp_memory = utils.calculate_minimum_hp_memory(small_pool_count, large_pool_count, max_lvol, max_prov, req_cpu_count)

    # check for memory
    if "memory_details" in node_info and node_info['memory_details']:
        memory_details = node_info['memory_details']
        logger.info("Node Memory info")
        logger.info(f"Total: {utils.humanbytes(memory_details['total'])}")
        logger.info(f"Free: {utils.humanbytes(memory_details['free'])}")
        logger.info(f"huge_total: {utils.humanbytes(memory_details['huge_total'])}")
        logger.info(f"huge_free: {utils.humanbytes(memory_details['huge_free'])}")
        logger.info(f"Minimum required huge pages memory is : {utils.humanbytes(minimum_hp_memory)}")
    else:
        logger.error(f"Cannot get memory info from the instance.. Exiting")
        return False

    # Calculate minimum sys memory
    minimum_sys_memory = utils.calculate_minimum_sys_memory(max_prov, int(memory_details['total']))

    satisfied, spdk_mem = utils.calculate_spdk_memory(minimum_hp_memory,
                                                      minimum_sys_memory,
                                                      int(memory_details['free']),
                                                      int(memory_details['huge_total']))
    if not satisfied:
        logger.error(
            f"Not enough memory for the provided max_lvo: {max_lvol}, max_snap: {max_snap}, max_prov: {max_prov}.. Exiting")
        # return False

    logger.info("Joining docker swarm...")
    cluster_docker = utils.get_docker_client(cluster_id)
    cluster_ip = cluster_docker.info()["Swarm"]["NodeAddr"]
    fdb_connection = cluster.db_connection
    results, err = snode_api.join_swarm(
        cluster_ip=cluster_ip,
        join_token=cluster_docker.swarm.attrs['JoinTokens']['Worker'],
        db_connection=cluster.db_connection,
        cluster_id=cluster_id)

    if not results:
        logger.error(f"Failed to Join docker swarm: {err}")
        return False

    rpc_port = utils.get_next_rpc_port(cluster_id)
    rpc_user, rpc_pass = utils.generate_rpc_user_and_pass()
    mgmt_ip = node_info['network_interface'][iface_name]['ip']
    if not spdk_image:
        spdk_image = constants.SIMPLY_BLOCK_SPDK_ULTRA_IMAGE

    total_mem = minimum_hp_memory
    for n in db_controller.get_storage_nodes_by_cluster_id(cluster_id):
        if n.api_endpoint == node_ip:
            total_mem += n.spdk_mem
    total_mem += utils.parse_size("500m")
    logger.info("Deploying SPDK")
    results = None
    try:
        results, err = snode_api.spdk_process_start(
            spdk_cpu_mask, minimum_hp_memory, spdk_image, spdk_debug, cluster_ip, fdb_connection,
            namespace, mgmt_ip, rpc_port, rpc_user, rpc_pass,
            multi_threading_enabled=constants.SPDK_PROXY_MULTI_THREADING_ENABLED, timeout=constants.SPDK_PROXY_TIMEOUT,
            ssd_pcie=ssd_pcie, total_mem=total_mem)
        time.sleep(5)

    except Exception as e:
        logger.error(e)
        return False

    if not results:
        logger.error(f"Failed to start spdk: {err}")
        return False

    data_nics = []
    names = data_nics_list or [iface_name]
    for nic in names:
        device = node_info['network_interface'][nic]
        data_nics.append(
            IFace({
                'uuid': str(uuid.uuid4()),
                'if_name': device['name'],
                'ip4_address': device['ip'],
                'status': device['status'],
                'net_type': device['net_type']}))

    hostname = node_info['hostname']+f"_{rpc_port}"
    BASE_NQN = cluster.nqn.split(":")[0]
    subsystem_nqn = f"{BASE_NQN}:{hostname}"
    # creating storage node object
    snode = StorageNode()
    snode.uuid = str(uuid.uuid4())
    snode.status = StorageNode.STATUS_IN_CREATION
    snode.baseboard_sn = node_info['system_id']
    snode.system_uuid = node_info['system_id']
    snode.create_dt = str(datetime.datetime.now())

    snode.cloud_instance_id = cloud_instance['id']
    snode.cloud_instance_type = cloud_instance['type']
    snode.cloud_instance_public_ip = cloud_instance['public_ip']
    snode.cloud_name = cloud_instance['cloud'] or ""

    snode.namespace = namespace
    snode.ssd_pcie = ssd_pcie
    snode.hostname = hostname
    snode.host_nqn = subsystem_nqn
    snode.subsystem = subsystem_nqn
    snode.data_nics = data_nics
    snode.mgmt_ip = mgmt_ip
    snode.primary_ip = mgmt_ip
    snode.rpc_port = rpc_port
    snode.rpc_username = rpc_user
    snode.rpc_password = rpc_pass
    snode.cluster_id = cluster_id
    snode.api_endpoint = node_ip
    snode.host_secret = utils.generate_string(20)
    snode.ctrl_secret = utils.generate_string(20)
    snode.number_of_distribs = number_of_distribs
    snode.enable_ha_jm = enable_ha_jm
    snode.is_secondary_node = is_secondary_node   # pass
    snode.ha_jm_count = ha_jm_count

    if 'cpu_count' in node_info:
        snode.cpu = node_info['cpu_count']
    if 'cpu_hz' in node_info:
        snode.cpu_hz = node_info['cpu_hz']
    if 'memory' in node_info:
        snode.memory = node_info['memory']
    if 'hugepages' in node_info:
        snode.hugepages = node_info['hugepages']

    snode.spdk_cpu_mask = spdk_cpu_mask or ""
    snode.spdk_mem = minimum_hp_memory
    snode.max_lvol = max_lvol
    snode.max_snap = max_snap
    snode.max_prov = max_prov
    snode.number_of_devices = number_of_devices
    snode.spdk_image = spdk_image or ""
    snode.spdk_debug = spdk_debug or 0
    snode.write_to_db(kv_store)
    snode.app_thread_mask = app_thread_mask or ""
    snode.pollers_mask = pollers_mask or ""
    snode.jm_cpu_mask = jm_cpu_mask
    snode.alceml_cpu_index = alceml_cpu_index
    snode.alceml_worker_cpu_index = alceml_worker_cpu_index
    snode.distrib_cpu_index = distrib_cpu_index
    snode.alceml_cpu_cores = alceml_cpu_cores
    snode.alceml_worker_cpu_cores = alceml_worker_cpu_cores
    snode.distrib_cpu_cores = distrib_cpu_cores
    snode.jc_singleton_mask = jc_singleton_mask or ""
    snode.nvmf_port = utils.get_next_dev_port(cluster_id)
    snode.poller_cpu_cores = poller_cpu_cores or []

    snode.iobuf_small_pool_count = small_pool_count or 0
    snode.iobuf_large_pool_count = large_pool_count or 0
    snode.iobuf_small_bufsize = small_bufsize or 0
    snode.iobuf_large_bufsize = large_bufsize or 0
    snode.enable_test_device = enable_test_device
    snode.physical_label = get_next_physical_device_order(snode)

    snode.num_partitions_per_dev = num_partitions_per_dev
    snode.jm_percent = jm_percent
    snode.id_device_by_nqn = id_device_by_nqn
    if partition_size:
        snode.partition_size = utils.parse_size(partition_size)

    # creating RPCClient instance
    rpc_client = RPCClient(
        snode.mgmt_ip, snode.rpc_port,
        snode.rpc_username, snode.rpc_password, timeout=3*60, retry=10)

    # 1- set iobuf options
    if (snode.iobuf_small_pool_count or snode.iobuf_large_pool_count or
            snode.iobuf_small_bufsize or snode.iobuf_large_bufsize):
        ret = rpc_client.iobuf_set_options(
            snode.iobuf_small_pool_count, snode.iobuf_large_pool_count,
            snode.iobuf_small_bufsize, snode.iobuf_large_bufsize)
        if not ret:
            logger.error("Failed to set iobuf options")
            return False
    rpc_client.bdev_set_options(0, 0, 0, 0)
    rpc_client.accel_set_options()

    snode.write_to_db(kv_store)

    ret = rpc_client.nvmf_set_max_subsystems(constants.NVMF_MAX_SUBSYSTEMS)
    if not ret:
        logger.warning(f"Failed to set nvmf max subsystems {constants.NVMF_MAX_SUBSYSTEMS}")

    # 2- set socket implementation options
    ret = rpc_client.sock_impl_set_options()
    if not ret:
        logger.error("Failed socket implement set options")
        return False

    ret = rpc_client.sock_impl_set_options()
    if not ret:
        logger.error(f"Failed to set optimized socket options")
        return False

    # 3- set nvme config
    if snode.pollers_mask:
        ret = rpc_client.nvmf_set_config(snode.pollers_mask)
        if not ret:
            logger.error("Failed to set pollers mask")
            return False

    # 4- start spdk framework
    ret = rpc_client.framework_start_init()
    if not ret:
        logger.error("Failed to start framework")
        return False

    rpc_client.log_set_print_level("DEBUG")

    # 5- set app_thread cpu mask
    if snode.app_thread_mask:
        ret = rpc_client.thread_get_stats()
        app_thread_process_id = 0
        if ret.get("threads"):
            for entry in ret["threads"]:
                if entry['name'] == 'app_thread':
                    app_thread_process_id = entry['id']
                    break

        ret = rpc_client.thread_set_cpumask(app_thread_process_id, snode.app_thread_mask)
        if not ret:
            logger.error("Failed to set app thread mask")
            return False

    # 6- set nvme bdev options
    ret = rpc_client.bdev_nvme_set_options()
    if not ret:
        logger.error("Failed to set nvme options")
        return False

    qpair = cluster.qpair_count
    ret = rpc_client.transport_create("TCP", qpair)
    if not ret:
        logger.error(f"Failed to create transport TCP with qpair: {qpair}")
        return False

                 
    # 7- set jc singleton mask
    if snode.jc_singleton_mask:
        ret = rpc_client.jc_set_hint_lcpu_mask(snode.jc_singleton_mask)
        if not ret:
            logger.error("Failed to set jc singleton mask")
            return False

    # get new node info after starting spdk
    # node_info, _ = snode_api.info()

    # if not snode.ssd_pcie:
    #     snode = db_controller.get_storage_node_by_id(snode.get_id())
    #     snode.ssd_pcie = node_info['spdk_pcie_list']
    #     snode.write_to_db()
    # discover devices
    nvme_devs = addNvmeDevices(snode, snode.ssd_pcie)
    if nvme_devs:

        if not is_secondary_node:

            for nvme in nvme_devs:
                nvme.status = NVMeDevice.STATUS_ONLINE

            # prepare devices
            if snode.num_partitions_per_dev == 0 or snode.jm_percent == 0:

                jm_device = nvme_devs[0]
                for index, nvme in enumerate(nvme_devs):
                    if nvme.size < jm_device.size:
                        jm_device = nvme
                jm_device.status = NVMeDevice.STATUS_JM

                ret = _prepare_cluster_devices_jm_on_dev(snode, nvme_devs)
            else:
                ret = _prepare_cluster_devices_partitions(snode, nvme_devs)
            if not ret:
                logger.error("Failed to prepare cluster devices")
                return False

    logger.info("Connecting to remote devices")
    remote_devices = _connect_to_remote_devs(snode)
    snode.remote_devices = remote_devices

    if snode.enable_ha_jm:
        logger.info("Connecting to remote JMs")
        snode.remote_jm_devices = _connect_to_remote_jm_devs(snode)

    snode.write_to_db(kv_store)

    # make other nodes connect to the new devices
    logger.info("Make other nodes connect to the new devices")
    snodes = db_controller.get_storage_nodes_by_cluster_id(cluster_id)
    for node_index, node in enumerate(snodes):
        if node.get_id() == snode.get_id() or node.status != StorageNode.STATUS_ONLINE:
            continue
        logger.info(f"Connecting to node: {node.get_id()}")
        rpc_client = RPCClient(node.mgmt_ip, node.rpc_port, node.rpc_username, node.rpc_password)
        for dev in snode.nvme_devices:
            if dev.status != NVMeDevice.STATUS_ONLINE:
                logger.debug(f"Device is not online: {dev.get_id()}, status: {dev.status}")
                continue
            name = f"remote_{dev.alceml_bdev}"
            ret = rpc_client.bdev_nvme_attach_controller_tcp(name, dev.nvmf_nqn, dev.nvmf_ip, dev.nvmf_port)
            if not ret:
                logger.warning(f"Failed to connect to device: {name}")
                continue

            dev.remote_bdev = f"{name}n1"
            idx = -1
            for i, d in enumerate(node.remote_devices):
                if d.get_id() == dev.get_id():
                    idx = i
                    break
            if idx >= 0:
                node.remote_devices[idx] = dev
            else:
                node.remote_devices.append(dev)

        if node.enable_ha_jm:
            node.remote_jm_devices = _connect_to_remote_jm_devs(node)
        node.write_to_db(kv_store)
        logger.info(f"connected to devices count: {len(node.remote_devices)}")
        # time.sleep(3)

    logger.info("Setting node status to Active")
    set_node_status(snode.get_id(), StorageNode.STATUS_ONLINE)

    snode = db_controller.get_storage_node_by_id(snode.get_id())

    if cluster.status not in [Cluster.STATUS_ACTIVE, Cluster.STATUS_DEGRADED, Cluster.STATUS_READONLY]:
        logger.warning(f"The cluster status is not active ({cluster.status}), adding the node without distribs and lvstore")
        logger.info("Done")
        return "Success"

    logger.info("Sending cluster map")
    snodes = db_controller.get_storage_nodes_by_cluster_id(cluster_id)
    for node_index, node in enumerate(snodes):
        if  node.status != StorageNode.STATUS_ONLINE or node.get_id() == snode.get_id():
            continue
        ret = distr_controller.send_cluster_map_add_node(snode, node)

    if cluster.ha_type == "ha":
        secondary_nodes = get_secondary_nodes(snode)
        if secondary_nodes:
            snode = db_controller.get_storage_node_by_id(snode.get_id())
            snode.secondary_node_id = secondary_nodes[0]
            snode.write_to_db()
            sec_node = db_controller.get_storage_node_by_id(snode.secondary_node_id)
            sec_node.lvstore_stack_secondary_1 = snode.get_id()
            sec_node.write_to_db()

    # Create distribs
    max_size = cluster.cluster_max_size
    ret = create_lvstore(snode, cluster.distr_ndcs, cluster.distr_npcs, cluster.distr_bs,
                         cluster.distr_chunk_bs, cluster.page_size_in_blocks, max_size)
    snode = db_controller.get_storage_node_by_id(snode.get_id())
    if ret:
        snode.lvstore_status = "ready"
        snode.write_to_db()

    else:
        snode.lvstore_status = "failed"
        snode.write_to_db()
        logger.error("Failed to create lvstore")
        return False

    for dev in snode.nvme_devices:
        if dev.status == NVMeDevice.STATUS_ONLINE:
            tasks_controller.add_new_device_mig_task(dev.get_id())

    storage_events.snode_add(snode)
    logger.info("Done")
    return "Success"


def get_number_of_online_devices(cluster_id):
    dev_count = 0
    db_controller = DBController()
    snodes = db_controller.get_storage_nodes_by_cluster_id(cluster_id)
    online_nodes = []
    for node in snodes:
        if node.status == node.STATUS_ONLINE:
            online_nodes.append(node)
            for dev in node.nvme_devices:
                if dev.status == dev.STATUS_ONLINE:
                    dev_count += 1


def delete_storage_node(node_id, force=False):
    db_controller = DBController()
    snode = db_controller.get_storage_node_by_id(node_id)
    if not snode:
        logger.error(f"Can not find storage node: {node_id}")
        return False

    if snode.status != StorageNode.STATUS_REMOVED:
        logger.error(f"Node must be in removed status")
        return False

    tasks = tasks_controller.get_active_node_tasks(snode.cluster_id, snode.get_id())
    if tasks:
        logger.error(f"Tasks found: {len(tasks)}, can not delete storage node, or use --force")
        if not force:
            return False
        for task in tasks:
            tasks_controller.cancel_task(task.uuid)
        time.sleep(1)

    snode.remove(db_controller.kv_store)

    for node in db_controller.get_storage_nodes_by_cluster_id(snode.cluster_id):
        if node.status != StorageNode.STATUS_ONLINE:
            continue
        logger.info(f"Sending cluster map to node: {node.get_id()}")
        send_cluster_map(node.get_id())

    storage_events.snode_delete(snode)
    logger.info("done")


def remove_storage_node(node_id, force_remove=False, force_migrate=False):
    db_controller = DBController()
    snode = db_controller.get_storage_node_by_id(node_id)
    if not snode:
        logger.error(f"Can not find storage node: {node_id}")
        return False

    if snode.status == StorageNode.STATUS_ONLINE:
        logger.warning(f"Can not remove online node: {node_id}")
        return False

    tasks = tasks_controller.get_active_node_tasks(snode.cluster_id, snode.get_id())
    if tasks:
        logger.warning(f"Task found: {len(tasks)}, can not remove storage node, or use --force")
        if force_remove is False:
            return False
        for task in tasks:
            tasks_controller.cancel_task(task.uuid)

    lvols = db_controller.get_lvols_by_node_id(node_id)
    if lvols:
        if force_migrate:
            for lvol in lvols:
                pass
                # lvol_controller.migrate(lvol_id)
        elif force_remove:
            for lvol in lvols:
                lvol_controller.delete_lvol(lvol.get_id(), True)
        else:
            logger.warning("LVols found on the storage node, use --force-remove or --force-migrate")
            return False

    snaps = db_controller.get_snapshots()
    node_snaps = []
    for sn in snaps:
        if sn.lvol.node_id == node_id and sn.deleted is False:
            node_snaps.append(sn)

    if node_snaps:
        if force_migrate:
            logger.error("Not implemented!")
            return False
        elif force_remove:
            for sn in node_snaps:
                snapshot_controller.delete(sn.get_id())
        else:
            logger.error("Snapshots found on the storage node, use --force-remove or --force-migrate")
            return False

    if snode.nvme_devices:
        for dev in snode.nvme_devices:
            if dev.status == NVMeDevice.STATUS_ONLINE:
                distr_controller.disconnect_device(dev)

    if snode.jm_device and snode.jm_device.get_id() and snode.jm_device.status in [JMDevice.STATUS_ONLINE, JMDevice.STATUS_UNAVAILABLE]:
        logger.info("Removing JM")
        device_controller.remove_jm_device(snode.jm_device.get_id(), force=True)

    logger.info("Leaving swarm...")
    try:
        node_docker = docker.DockerClient(base_url=f"tcp://{snode.mgmt_ip}:2375", version="auto")
        cluster_docker = utils.get_docker_client(snode.cluster_id)
        cluster_docker.nodes.get(node_docker.info()["Swarm"]["NodeID"]).remove(force=True)
    except:
        pass

    try:
        if health_controller._check_node_api(snode.mgmt_ip):
            logger.info("Stopping SPDK container")
            snode_api = SNodeClient(snode.api_endpoint, timeout=20)
            snode_api.spdk_process_kill(snode.rpc_port)
            snode_api.leave_swarm()
            pci_address = []
            for dev in snode.nvme_devices:
                if dev.pcie_address not in pci_address:
                    ret = snode_api.delete_dev_gpt_partitions(dev.pcie_address)
                    logger.debug(ret)
                    pci_address.append(dev.pcie_address)
    except Exception as e:
        logger.exception(e)

    set_node_status(node_id, StorageNode.STATUS_REMOVED)

    for dev in snode.nvme_devices:
        if dev.status in [NVMeDevice.STATUS_JM, NVMeDevice.STATUS_FAILED_AND_MIGRATED]:
            continue
        device_controller.device_set_failed(dev.get_id())

    logger.info("done")


def restart_storage_node(
        node_id, max_lvol=0, max_snap=0, max_prov=0,
        spdk_image=None, set_spdk_debug=None,
        small_bufsize=0, large_bufsize=0, number_of_devices=0,
        force=False, node_ip=None, clear_data=False):

    db_controller = DBController()
    kv_store = db_controller.kv_store

    db_controller = DBController()
    logger.info("Restarting storage node")
    snode = db_controller.get_storage_node_by_id(node_id)
    if not snode:
        logger.error(f"Can not find storage node: {node_id}")
        return False

    if snode.status == StorageNode.STATUS_ONLINE:
        logger.error(f"Can not restart online node: {node_id}")
        if force is False:
            return False

    if snode.status == StorageNode.STATUS_REMOVED:
        logger.error(f"Can not restart removed node: {node_id}")
        return False

    if snode.status == StorageNode.STATUS_RESTARTING:
        logger.error(f"Node is in restart: {node_id}")
        if force is False:
            return False

    task_id = tasks_controller.get_active_node_restart_task(snode.cluster_id, snode.get_id())
    if task_id:
        logger.error(f"Restart task found: {task_id}, can not restart storage node")
        if force is False:
            return False

    logger.info("Setting node state to restarting")
    set_node_status(node_id, StorageNode.STATUS_RESTARTING)
    snode = db_controller.get_storage_node_by_id(node_id)

    if node_ip:
        if node_ip != snode.api_endpoint:
            logger.info(f"Restarting on new node with ip: {node_ip}")
            snode_api = SNodeClient(node_ip, timeout=5*60, retry=3)
            node_info, _ = snode_api.info()
            if not node_info:
                logger.error("Failed to get node info!")
                return False
            snode.api_endpoint = node_ip
            snode.mgmt_ip = node_ip.split(":")[0]
            data_nics = []
            for nic in snode.data_nics:
                device = node_info['network_interface'][nic.if_name]
                data_nics.append(
                    IFace({
                        'uuid': str(uuid.uuid4()),
                        'if_name': device['name'],
                        'ip4_address': device['ip'],
                        'status': device['status'],
                        'net_type': device['net_type']}))
            snode.data_nics = data_nics
            snode.hostname = node_info['hostname']
        else:
            node_ip = None

    logger.info(f"Restarting Storage node: {snode.mgmt_ip}")
    snode_api = SNodeClient(snode.api_endpoint, timeout=5*60, retry=3)
    node_info, _ = snode_api.info()
    logger.debug(f"Node info: {node_info}")

    logger.info("Restarting SPDK")

    if max_lvol:
        snode.max_lvol = max_lvol
    if max_snap:
        snode.max_snap = max_snap
    if max_prov:
        try:
            max_prov = int(max_prov)
            max_prov = f"{max_prov}g"
        except Exception:
            pass
        snode.max_prov = int(utils.parse_size(max_prov))
    if snode.max_prov <= 0:
        logger.error(f"Incorrect max-prov value {max_prov}")
        return False
    if spdk_image:
        snode.spdk_image = spdk_image

    # Calculate pool count
    if snode.cloud_instance_type:
        supported_type, storage_devices, device_size = utils.get_total_size_per_instance_type(snode.cloud_instance_type)
        if not supported_type:
            logger.warning(f"Unsupported instance-type {snode.cloud_instance_type} for deployment")
            if not number_of_devices:
                if not snode.number_of_devices:
                    logger.error(f"Unsupported instance-type {snode.cloud_instance_type} "
                                 "for deployment, please specify --number-of-devices")
                    return False
                number_of_devices = snode.number_of_devices
        else:
            number_of_devices = storage_devices
    else:
        logger.warning("Can not get instance type for this instance..")
        if not number_of_devices:
            if snode.number_of_devices:
                number_of_devices = snode.number_of_devices
            else:
                logger.error("Unsupported instance type please specify --number-of-devices")
                return False
    # snode.number_of_devices = number_of_devices

    number_of_split = snode.num_partitions_per_dev if snode.num_partitions_per_dev else snode.num_partitions_per_dev + 1
    number_of_alceml_devices = number_of_devices * number_of_split
    small_pool_count, large_pool_count = utils.calculate_pool_count(
        number_of_alceml_devices, snode.number_of_distribs, snode.cpu, len(snode.poller_cpu_cores) or snode.cpu)

    # Calculate minimum huge page memory
    minimum_hp_memory = utils.calculate_minimum_hp_memory(small_pool_count, large_pool_count, snode.max_lvol, snode.max_prov,
                                                          snode.cpu)

    # check for memory
    if "memory_details" in node_info and node_info['memory_details']:
        memory_details = node_info['memory_details']
        logger.info("Node Memory info")
        logger.info(f"Total: {utils.humanbytes(memory_details['total'])}")
        logger.info(f"Free: {utils.humanbytes(memory_details['free'])}")
        logger.info(f"Minimum required huge pages memory is : {utils.humanbytes(minimum_hp_memory)}")
    else:
        logger.error(f"Cannot get memory info from the instance.. Exiting")
        # return False

    # Calculate minimum sys memory
    minimum_sys_memory = utils.calculate_minimum_sys_memory(snode.max_prov, memory_details['total'])

    satisfied, spdk_mem = utils.calculate_spdk_memory(minimum_hp_memory,
                                                      minimum_sys_memory,
                                                      int(memory_details['free']),
                                                      int(memory_details['huge_total']))
    if not satisfied:
        logger.error(
            f"Not enough memory for the provided max_lvo: {snode.max_lvol}, max_snap: {snode.max_snap}, max_prov: {utils.humanbytes(snode.max_prov)}.. Exiting")
        # return False

    spdk_debug = snode.spdk_debug
    if set_spdk_debug:
        spdk_debug = True
        snode.spdk_debug = spdk_debug

    cluster_docker = utils.get_docker_client(snode.cluster_id)
    cluster_ip = cluster_docker.info()["Swarm"]["NodeAddr"]
    cluster = db_controller.get_cluster_by_id(snode.cluster_id)

    total_mem = 0
    for n in db_controller.get_storage_nodes_by_cluster_id(snode.cluster_id):
        if n.api_endpoint == snode.api_endpoint:
            total_mem += n.spdk_mem

    results = None
    try:
        fdb_connection = cluster.db_connection
        results, err = snode_api.spdk_process_start(
            snode.spdk_cpu_mask, snode.spdk_mem, snode.spdk_image, spdk_debug, cluster_ip, fdb_connection,
            snode.namespace, snode.mgmt_ip, snode.rpc_port, snode.rpc_username, snode.rpc_password,
            multi_threading_enabled=constants.SPDK_PROXY_MULTI_THREADING_ENABLED, timeout=constants.SPDK_PROXY_TIMEOUT,
            ssd_pcie=snode.ssd_pcie, total_mem=total_mem)
    except Exception as e:
        logger.error(e)
        return False

    if not results:
        logger.error(f"Failed to start spdk: {err}")
        return False
    # time.sleep(3)

    if small_bufsize:
        snode.iobuf_small_bufsize = small_bufsize
    if large_bufsize:
        snode.iobuf_large_bufsize = large_bufsize

    snode.write_to_db(db_controller.kv_store)

    # creating RPCClient instance
    rpc_client = RPCClient(
        snode.mgmt_ip, snode.rpc_port,
        snode.rpc_username, snode.rpc_password,
        timeout=10 * 60, retry=10)

    # 1- set iobuf options
    if (snode.iobuf_small_pool_count or snode.iobuf_large_pool_count or
            snode.iobuf_small_bufsize or snode.iobuf_large_bufsize):
        ret = rpc_client.iobuf_set_options(
            snode.iobuf_small_pool_count, snode.iobuf_large_pool_count,
            snode.iobuf_small_bufsize, snode.iobuf_large_bufsize)
        if not ret:
            logger.error("Failed to set iobuf options")
            return False
    rpc_client.bdev_set_options(0, 0, 0, 0)
    rpc_client.accel_set_options()

    # 2- set socket implementation options
    ret = rpc_client.sock_impl_set_options()
    if not ret:
        logger.error("Failed socket implement set options")
        return False

    ret = rpc_client.nvmf_set_max_subsystems(constants.NVMF_MAX_SUBSYSTEMS)
    if not ret:
        logger.warning(f"Failed to set nvmf max subsystems {constants.NVMF_MAX_SUBSYSTEMS}")


    # 3- set nvme config
    if snode.pollers_mask:
        ret = rpc_client.nvmf_set_config(snode.pollers_mask)
        if not ret:
            logger.error("Failed to set pollers mask")
            return False

    # 4- start spdk framework
    ret = rpc_client.framework_start_init()
    if not ret:
        logger.error("Failed to start framework")
        return False

    rpc_client.log_set_print_level("DEBUG")

    # 5- set app_thread cpu mask
    if snode.app_thread_mask:
        ret = rpc_client.thread_get_stats()
        app_thread_process_id = 0
        if ret.get("threads"):
            for entry in ret["threads"]:
                if entry['name'] == 'app_thread':
                    app_thread_process_id = entry['id']
                    break

        ret = rpc_client.thread_set_cpumask(app_thread_process_id, snode.app_thread_mask)
        if not ret:
            logger.error("Failed to set app thread mask")
            return False

    # 6- set nvme bdev options
    ret = rpc_client.bdev_nvme_set_options()
    if not ret:
        logger.error("Failed to set nvme options")
        return False

    qpair = cluster.qpair_count
    ret = rpc_client.transport_create("TCP", qpair)
    if not ret:
        logger.error(f"Failed to create transport TCP with qpair: {qpair}")
        return False

    # 7- set jc singleton mask
    if snode.jc_singleton_mask:
        ret = rpc_client.jc_set_hint_lcpu_mask(snode.jc_singleton_mask)
        if not ret:
            logger.error("Failed to set jc singleton mask")
            return False

    if not snode.is_secondary_node:   # pass

        nvme_devs = addNvmeDevices(snode, snode.ssd_pcie)
        if not nvme_devs:
            logger.error("No NVMe devices was found!")
            return False

        logger.info(f"Devices found: {len(nvme_devs)}")
        logger.debug(nvme_devs)

        logger.info(f"Devices in db: {len(snode.nvme_devices)}")
        logger.debug(snode.nvme_devices)

        new_devices = []
        active_devices = []
        removed_devices = []
        known_devices_sn = []
        devices_sn_dict = {d.serial_number:d for d in nvme_devs}
        for db_dev in snode.nvme_devices:
            known_devices_sn.append(db_dev.serial_number)
            if db_dev.status in [NVMeDevice.STATUS_FAILED_AND_MIGRATED, NVMeDevice.STATUS_FAILED, NVMeDevice.STATUS_REMOVED]:
                removed_devices.append(db_dev)
                continue
            if db_dev.serial_number in devices_sn_dict.keys():
                logger.info(f"Device found: {db_dev.get_id()}, status {db_dev.status}")
                found_dev = devices_sn_dict[db_dev.serial_number]
                if not db_dev.is_partition and not found_dev.is_partition:
                    db_dev.device_name = found_dev.device_name
                    db_dev.nvme_bdev = found_dev.nvme_bdev
                    db_dev.nvme_controller =found_dev.nvme_controller
                    db_dev.pcie_address = found_dev.pcie_address

                # if db_dev.status in [ NVMeDevice.STATUS_ONLINE]:
                #     db_dev.status = NVMeDevice.STATUS_UNAVAILABLE
                active_devices.append(db_dev)
            else:
                logger.info(f"Device not found: {db_dev.get_id()}")
                db_dev.status = NVMeDevice.STATUS_REMOVED
                removed_devices.append(db_dev)
                # distr_controller.send_dev_status_event(db_dev, db_dev.status)

        jm_dev_sn = ""
        if snode.jm_device and "serial_number" in snode.jm_device.device_data_dict:
            jm_dev_sn = snode.jm_device.device_data_dict['serial_number']
            known_devices_sn.append(jm_dev_sn)

        for dev in nvme_devs:
            if dev.serial_number == jm_dev_sn:
                logger.info(f"JM device found: {snode.jm_device.get_id()}")
                snode.jm_device.nvme_bdev = dev.nvme_bdev

            elif dev.serial_number not in known_devices_sn:
                logger.info(f"New device found: {dev.get_id()}")
                dev.status = NVMeDevice.STATUS_NEW
                new_devices.append(dev)
                snode.nvme_devices.append(dev)

        snode.write_to_db(db_controller.kv_store)
        if node_ip and len(new_devices)>0:
            # prepare devices on new node
            if snode.num_partitions_per_dev == 0 or snode.jm_percent == 0:

                jm_device = snode.nvme_devices[0]
                for index, nvme in enumerate(snode.nvme_devices):
                    if nvme.status in [NVMeDevice.STATUS_ONLINE, NVMeDevice.STATUS_NEW] and nvme.size < jm_device.size:
                        jm_device = nvme
                jm_device.status = NVMeDevice.STATUS_JM

                if snode.jm_device and snode.jm_device.get_id():
                    jm_device.uuid = snode.jm_device.get_id()

                ret = _prepare_cluster_devices_jm_on_dev(snode, snode.nvme_devices)
            else:
                ret = _prepare_cluster_devices_partitions(snode, snode.nvme_devices)
            if not ret:
                logger.error("Failed to prepare cluster devices")
                # return False
        else:
            ret = _prepare_cluster_devices_on_restart(snode, clear_data=clear_data)
            if not ret:
                logger.error("Failed to prepare cluster devices")
                return False

    snode.write_to_db()

    logger.info("Connecting to remote devices")
    snode.remote_devices = _connect_to_remote_devs(snode)
    if snode.enable_ha_jm:
        if len(snode.remote_jm_devices) < 2:
            devs = get_sorted_ha_jms(snode)
            if devs:
                dev = db_controller.get_jm_device_by_id(devs[0])
                snode.remote_jm_devices.append(dev)
        snode.remote_jm_devices = _connect_to_remote_jm_devs(snode)
    snode.health_check = True
    snode.lvstore_status = ""
    snode.write_to_db(db_controller.kv_store)

    logger.info("Setting node status to Online")
    set_node_status(node_id, StorageNode.STATUS_ONLINE, reconnect_on_online=False)

    # time.sleep(1)
    snode = db_controller.get_storage_node_by_id(snode.get_id())
    for db_dev in snode.nvme_devices:
        if db_dev.status in [NVMeDevice.STATUS_UNAVAILABLE, NVMeDevice.STATUS_ONLINE]:
            db_dev.status = NVMeDevice.STATUS_ONLINE
            db_dev.health_check = True
            device_events.device_restarted(db_dev)
    snode.write_to_db(db_controller.kv_store)

    # make other nodes connect to the new devices
    logger.info("Make other nodes connect to the node devices")
    snodes = db_controller.get_storage_nodes_by_cluster_id(snode.cluster_id)
    for node in snodes:
        if node.get_id() == snode.get_id() or node.status != StorageNode.STATUS_ONLINE:
            continue
        node.remote_devices = _connect_to_remote_devs(node)
        node.write_to_db(kv_store)

    logger.info(f"Sending device status event")
    snode = db_controller.get_storage_node_by_id(snode.get_id())
    for db_dev in snode.nvme_devices:
        distr_controller.send_dev_status_event(db_dev, db_dev.status)

    if snode.jm_device and snode.jm_device.status in [JMDevice.STATUS_UNAVAILABLE, JMDevice.STATUS_ONLINE]:
        device_controller.set_jm_device_state(snode.jm_device.get_id(), JMDevice.STATUS_ONLINE)

    cluster = db_controller.get_cluster_by_id(snode.cluster_id)
    if cluster.status in [Cluster.STATUS_ACTIVE, Cluster.STATUS_DEGRADED, Cluster.STATUS_READONLY]:
<<<<<<< HEAD
        ret = recreate_lvstore(snode)
        snode = db_controller.get_storage_node_by_id(snode.get_id())
        if not ret:
            logger.error("Failed to recreate lvstore")
            snode.lvstore_status = "failed"
            snode.write_to_db()
        else:
            snode.lvstore_status = "ready"
            snode.write_to_db()
=======
        if snode.lvstore_stack or snode.is_secondary_node:
            ret = recreate_lvstore(snode)
            snode = db_controller.get_storage_node_by_id(snode.get_id())
            if not ret:
                logger.error("Failed to recreate lvstore")
                snode.lvstore_status = "failed"
                snode.write_to_db()
            else:
                snode.lvstore_status = "ready"
                snode.write_to_db()
>>>>>>> 76e74407

    if cluster.status in [Cluster.STATUS_ACTIVE, Cluster.STATUS_DEGRADED, Cluster.STATUS_READONLY]:
        for dev in snode.nvme_devices:
            if dev.status == NVMeDevice.STATUS_ONLINE:
                logger.info(f"Starting migration task for device {dev.get_id()}")
                tasks_controller.add_device_mig_task(dev.get_id())

    logger.info("Done")
    return "Success"


def list_storage_nodes(is_json, cluster_id=None):
    db_controller = DBController()
    if cluster_id:
        nodes = db_controller.get_storage_nodes_by_cluster_id(cluster_id)
    else:
        nodes = db_controller.get_storage_nodes()
    data = []
    output = ""
    now = datetime.datetime.now(datetime.timezone.utc)

    for node in nodes:
        logger.debug(node)
        logger.debug("*" * 20)
        total_devices = len(node.nvme_devices)
        online_devices = 0
        uptime = ""
        if node.online_since and node.status == StorageNode.STATUS_ONLINE:
            try:
                uptime = utils.strfdelta((now - datetime.datetime.fromisoformat(node.online_since)))
            except:
                pass

        for dev in node.nvme_devices:
            if dev.status == NVMeDevice.STATUS_ONLINE:
                online_devices += 1
        lvs = db_controller.get_lvols_by_node_id(node.get_id()) or []
        data.append({
            "UUID": node.uuid,
            "Hostname": node.hostname,
            "Management IP": node.mgmt_ip,
            "Dev": f"{total_devices}/{online_devices}",
            "LVols": f"{len(lvs)}",
            "Status": node.status,
            "Health": node.health_check,
            "Up time": uptime,
            "CPU": f"{len(utils.hexa_to_cpu_list(node.spdk_cpu_mask))} {format(int(node.spdk_cpu_mask, 16), f'#0{node.cpu+2}b')}",
            "MEM": utils.humanbytes(node.spdk_mem),
            "SPDK P": node.rpc_port,
            "LVOL P": node.lvol_subsys_port,
            # "Cloud ID": node.cloud_instance_id,
            # "Cloud Type": node.cloud_instance_type,
            # "Ext IP": node.cloud_instance_public_ip,
            "Secondary node ID": node.secondary_node_id,

        })

    if not data:
        return output

    if is_json:
        output = json.dumps(data, indent=2)
    else:
        output = utils.print_table(data)
    return output


def list_storage_devices(node_id, sort, is_json):
    db_controller = DBController()
    snode = db_controller.get_storage_node_by_id(node_id)
    if not snode:
        logger.error("This storage node is not part of the cluster")
        return False

    storage_devices = []
    jm_devices = []
    remote_devices = []
    for device in snode.nvme_devices:
        logger.debug(device)
        logger.debug("*" * 20)
        storage_devices.append({
            "UUID": device.uuid,
            "Name": device.device_name,
            "Size": utils.humanbytes(device.size),
            "Serial Number": device.serial_number,
            "PCIe": device.pcie_address,
            "Status": device.status,
            "IO Err": device.io_error,
            "Health": device.health_check
        })

    if snode.jm_device:
        jm_devices.append({
            "UUID": snode.jm_device.uuid,
            "Name": snode.jm_device.device_name,
            "Size": utils.humanbytes(snode.jm_device.size),
            "Status": snode.jm_device.status,
            "IO Err": snode.jm_device.io_error,
            "Health": snode.jm_device.health_check
        })

    for jm_id in snode.jm_ids:
        jm_device = db_controller.get_jm_device_by_id(jm_id)
        if not jm_device:
            continue
        jm_devices.append({
            "UUID": jm_device.uuid,
            "Name": jm_device.device_name,
            "Size": utils.humanbytes(jm_device.size),
            "Status": jm_device.status,
            "IO Err": jm_device.io_error,
            "Health": jm_device.health_check
        })

    for device in snode.remote_devices:
        logger.debug(device)
        logger.debug("*" * 20)
        remote_devices.append({
            "UUID": device.uuid,
            "Name": device.device_name,
            "Size": utils.humanbytes(device.size),
            "Node ID": device.node_id,
            "Status": device.status,
        })

    for device in snode.remote_jm_devices:
        logger.debug(device)
        logger.debug("*" * 20)
        remote_devices.append({
            "UUID": device.uuid,
            "Name": device.remote_bdev,
            "Size": utils.humanbytes(device.size),
            "Node ID": device.node_id,
            "Status": device.status,
        })

    if sort and sort in ['node-seq', 'dev-seq', 'serial']:
        if sort == 'serial':
            sort_key = "Serial Number"
        elif sort == 'dev-seq':
            sort_key = "Sequential Number"
        elif sort == 'node-seq':
            # TODO: check this key
            sort_key = "Sequential Number"
        storage_devices = sorted(storage_devices, key=lambda d: d[sort_key])

    data = {
        "Storage Devices": storage_devices,
        "JM Devices": jm_devices,
        "Remote Devices": remote_devices,
    }
    if is_json:
        return json.dumps(data, indent=2)
    else:
        out = ""
        for d in data:
            out += f"{d}\n{utils.print_table(data[d])}\n\n"
        return out


def shutdown_storage_node(node_id, force=False):
    db_controller = DBController()
    snode = db_controller.get_storage_node_by_id(node_id)
    if not snode:
        logger.error("This storage node is not part of the cluster")
        return False

    logger.info("Node found: %s in state: %s", snode.hostname, snode.status)
    if snode.status != StorageNode.STATUS_SUSPENDED:
        logger.error("Node is not in suspended state")
        if force is False:
            return False

    task_id = tasks_controller.get_active_node_restart_task(snode.cluster_id, snode.get_id())
    if task_id:
        logger.error(f"Restart task found: {task_id}, can not shutdown storage node")
        if force is False:
            return False

    tasks = tasks_controller.get_active_node_tasks(snode.cluster_id, snode.get_id())
    if tasks:
        logger.error(f"Migration task found: {len(tasks)}, can not shutdown storage node or use --force")
        if force is False:
            return False
        for task in tasks:
            tasks_controller.cancel_task(task.uuid)

    logger.info("Shutting down node")
    set_node_status(node_id, StorageNode.STATUS_IN_SHUTDOWN)


    if snode.jm_device and snode.jm_device.status != JMDevice.STATUS_REMOVED:
        logger.info("Setting JM unavailable")
        device_controller.set_jm_device_state(snode.jm_device.get_id(), JMDevice.STATUS_UNAVAILABLE)

    for dev in snode.nvme_devices:
        if dev.status in [NVMeDevice.STATUS_ONLINE]:
            device_controller.device_set_unavailable(dev.get_id())

    # # make other nodes disconnect from this node
    # logger.info("disconnect all other nodes connections to this node")
    # for dev in snode.nvme_devices:
    #     distr_controller.disconnect_device(dev)

    logger.info("Stopping SPDK")
    if health_controller._check_node_api(snode.mgmt_ip):
        snode_api = SNodeClient(snode.api_endpoint)
        results, err = snode_api.spdk_process_kill(snode.rpc_port)

    logger.info("Setting node status to offline")
    set_node_status(node_id, StorageNode.STATUS_OFFLINE)

    tasks = db_controller.get_job_tasks(snode.cluster_id)
    for task in tasks:
        if  task.node_id == node_id and task.status != JobSchedule.STATUS_DONE:
            if task.function_name in [JobSchedule.FN_DEV_MIG, JobSchedule.FN_FAILED_DEV_MIG, JobSchedule.FN_NEW_DEV_MIG]:
                task.canceled = True
                task.write_to_db(db_controller.kv_store)

    logger.info("Done")
    return True


def suspend_storage_node(node_id, force=False):
    db_controller = DBController()
    snode = db_controller.get_storage_node_by_id(node_id)
    if not snode:
        logger.error("This storage node is not part of the cluster")
        return False

    logger.info("Node found: %s in state: %s", snode.hostname, snode.status)
    if snode.status != StorageNode.STATUS_ONLINE:
        logger.error("Node is not in online state")
        if force is False:
            return False

    task_id = tasks_controller.get_active_node_restart_task(snode.cluster_id, snode.get_id())
    if task_id:
        logger.error(f"Restart task found: {task_id}, can not suspend storage node")
        if force is False:
            return False

    tasks = tasks_controller.get_active_node_tasks(snode.cluster_id, snode.get_id())
    if task_id:
        logger.error(f"Migration task found: {len(tasks)}, can not suspend storage node, use --force")
        if force is False:
            return False
        for task in tasks:
            tasks_controller.cancel_task(task.uuid)

    cluster = db_controller.get_cluster_by_id(snode.cluster_id)
    snodes = db_controller.get_storage_nodes_by_cluster_id(snode.cluster_id)
    online_nodes = 0
    for node in snodes:
        if node.status == node.STATUS_ONLINE:
            online_nodes += 1

    if cluster.ha_type == "ha":
        if online_nodes <= 3 and cluster.status == cluster.STATUS_ACTIVE:
            logger.warning(f"Cluster mode is HA but online storage nodes are less than 3")
            if force is False:
                return False

        if cluster.status == cluster.STATUS_DEGRADED and force is False:
            logger.warning(f"Cluster status is degraded, use --force but this will suspend the cluster")
            return False

    logger.info("Suspending node")

    rpc_client = RPCClient(
        snode.mgmt_ip, snode.rpc_port,
        snode.rpc_username, snode.rpc_password, timeout=5, retry=1)


    if snode.lvstore_stack_secondary_1:
        nodes = db_controller.get_primary_storage_nodes_by_secondary_node_id(node_id)
        if nodes:
            for node in nodes:
                for lvol in db_controller.get_lvols_by_node_id(node.get_id()):
                    for iface in snode.data_nics:
                        if iface.ip4_address:
                            ret = rpc_client.nvmf_subsystem_listener_set_ana_state(
                                lvol.nqn, iface.ip4_address, lvol.subsys_port, False, ana="inaccessible")

                rpc_client.bdev_lvol_set_leader(False, lvs_name=node.lvstore)
                rpc_client.bdev_distrib_force_to_non_leader(node.jm_vuid)


    # else:
    sec_node = db_controller.get_storage_node_by_id(snode.secondary_node_id)
    if sec_node and sec_node.status == StorageNode.STATUS_ONLINE:
        sec_node_client =  RPCClient(
            sec_node.mgmt_ip, sec_node.rpc_port, sec_node.rpc_username, sec_node.rpc_password, timeout=5, retry=1)
        for lvol in db_controller.get_lvols_by_node_id(snode.get_id()):
            for iface in sec_node.data_nics:
                if iface.ip4_address:
                    ret = sec_node_client.nvmf_subsystem_listener_set_ana_state(
                        lvol.nqn, iface.ip4_address, lvol.subsys_port, False, ana="inaccessible")
        time.sleep(1)
        # sec_node_client.bdev_lvol_set_leader(False, lvs_name=snode.lvstore)
        # sec_node_client.bdev_distrib_force_to_non_leader(snode.jm_vuid)

    for lvol in db_controller.get_lvols_by_node_id(snode.get_id()):
        for iface in snode.data_nics:
            if iface.ip4_address:
                ret = rpc_client.nvmf_subsystem_listener_set_ana_state(
                    lvol.nqn, iface.ip4_address, lvol.subsys_port, False, ana="inaccessible")
    time.sleep(1)

    rpc_client.bdev_lvol_set_leader(False, lvs_name=snode.lvstore)
    rpc_client.bdev_distrib_force_to_non_leader(snode.jm_vuid)
    time.sleep(1)


    if sec_node and sec_node.status == StorageNode.STATUS_ONLINE:
        sec_node_client =  RPCClient(
            sec_node.mgmt_ip, sec_node.rpc_port, sec_node.rpc_username, sec_node.rpc_password, timeout=5, retry=1)
        for lvol in db_controller.get_lvols_by_node_id(snode.get_id()):
            for iface in sec_node.data_nics:
                if iface.ip4_address:
                    ret = sec_node_client.nvmf_subsystem_listener_set_ana_state(
                        lvol.nqn, iface.ip4_address, lvol.subsys_port, False)
        time.sleep(1)

    for dev in snode.nvme_devices:
        if dev.status == NVMeDevice.STATUS_ONLINE:
            device_controller.device_set_unavailable(dev.get_id())

    if snode.jm_device and snode.jm_device.status != JMDevice.STATUS_REMOVED:
        logger.info("Setting JM unavailable")
        device_controller.set_jm_device_state(snode.jm_device.get_id(), JMDevice.STATUS_UNAVAILABLE)

    logger.info("Setting node status to suspended")
    set_node_status(snode.get_id(), StorageNode.STATUS_SUSPENDED)
    logger.info("Done")
    return True


def resume_storage_node(node_id):
    db_controller = DBController()
    snode = db_controller.get_storage_node_by_id(node_id)
    if not snode:
        logger.error("This storage node is not part of the cluster")
        return False

    logger.info("Node found: %s in state: %s", snode.hostname, snode.status)
    if snode.status != StorageNode.STATUS_SUSPENDED:
        logger.error("Node is not in suspended state")
        return False

    # task_id = tasks_controller.get_active_node_restart_task(snode.cluster_id, snode.get_id())
    # if task_id:
    #     logger.error(f"Restart task found: {task_id}, can not resume storage node")
    #     return False

    logger.info("Resuming node")
    for dev in snode.nvme_devices:
        if dev.status == NVMeDevice.STATUS_UNAVAILABLE:
            device_controller.device_set_online(dev.get_id())

    for db_dev in snode.nvme_devices:
        distr_controller.send_dev_status_event(db_dev, db_dev.status)

    logger.info("Set JM Online")
    if snode.jm_device and snode.jm_device.get_id():
        device_controller.set_jm_device_state(snode.jm_device.get_id(), JMDevice.STATUS_ONLINE)

    logger.info("Connecting to remote devices")
    snode = db_controller.get_storage_node_by_id(node_id)
    snode.remote_devices = _connect_to_remote_devs(snode)
    if snode.enable_ha_jm:
        snode.remote_jm_devices = _connect_to_remote_jm_devs(snode)

    snode.write_to_db(db_controller.kv_store)

    logger.debug("Setting LVols to online")

    rpc_client = RPCClient(
        snode.mgmt_ip, snode.rpc_port,
        snode.rpc_username, snode.rpc_password)
    # else:

    sec_node = db_controller.get_storage_node_by_id(snode.secondary_node_id)
    if sec_node :
        if sec_node.status == StorageNode.STATUS_UNREACHABLE:
            logger.error("Secondary node is unreachable, cannot resume primary node")
            return False

        elif sec_node.status == StorageNode.STATUS_ONLINE:
            sec_node_client =  RPCClient(
                sec_node.mgmt_ip, sec_node.rpc_port, sec_node.rpc_username, sec_node.rpc_password, timeout=5, retry=1)
            for lvol in db_controller.get_lvols_by_node_id(snode.get_id()):
                for iface in sec_node.data_nics:
                    if iface.ip4_address:
                        ret = sec_node_client.nvmf_subsystem_listener_set_ana_state(
                            lvol.nqn, iface.ip4_address, lvol.subsys_port, False, ana="inaccessible")
            time.sleep(1)
            sec_node_client.bdev_lvol_set_leader(False, lvs_name=snode.lvstore)
            sec_node_client.bdev_distrib_force_to_non_leader(snode.jm_vuid)
            time.sleep(1)

    for lvol in db_controller.get_lvols_by_node_id(snode.get_id()):
        for iface in snode.data_nics:
            if iface.ip4_address:
                ret = rpc_client.nvmf_subsystem_listener_set_ana_state(
                        lvol.nqn, iface.ip4_address, lvol.subsys_port, True)
        lvol.status = LVol.STATUS_ONLINE
        lvol.io_error = False
        lvol.health_check = True
        lvol.write_to_db(db_controller.kv_store)

    if sec_node and sec_node.status == StorageNode.STATUS_ONLINE:
        time.sleep(3)

        sec_node_client =  RPCClient(
            sec_node.mgmt_ip, sec_node.rpc_port, sec_node.rpc_username, sec_node.rpc_password, timeout=5, retry=1)
        for lvol in db_controller.get_lvols_by_node_id(snode.get_id()):
            for iface in sec_node.data_nics:
                if iface.ip4_address:
                    ret = sec_node_client.nvmf_subsystem_listener_set_ana_state(
                        lvol.nqn, iface.ip4_address, lvol.subsys_port, False)


    if snode.lvstore_stack_secondary_1:
        nodes = db_controller.get_primary_storage_nodes_by_secondary_node_id(node_id)
        for node in nodes:
            if not node.lvstore:
                continue
            for lvol in db_controller.get_lvols_by_node_id(node.get_id()):
                if lvol:
                    for iface in snode.data_nics:
                        if iface.ip4_address:
                            ret = rpc_client.nvmf_subsystem_listener_set_ana_state(
                                lvol.nqn, iface.ip4_address, lvol.subsys_port, False)


    logger.info("Setting node status to online")
    set_node_status(snode.get_id(), StorageNode.STATUS_ONLINE)
    logger.info("Done")
    return True


def get_node_capacity(node_id, history, records_count=20, parse_sizes=True):
    db_controller = DBController()
    this_node = db_controller.get_storage_node_by_id(node_id)
    if not this_node:
        logger.error("Storage node Not found")
        return

    if history:
        records_number = utils.parse_history_param(history)
        if not records_number:
            logger.error(f"Error parsing history string: {history}")
            return False
    else:
        records_number = 20

    records = db_controller.get_node_capacity(this_node, records_number)
    cap_stats_keys = [
        "date",
        "size_total",
        "size_prov",
        "size_used",
        "size_free",
        "size_util",
        "size_prov_util",
    ]
    new_records = utils.process_records(records, records_count, keys=cap_stats_keys)

    if not parse_sizes:
        return new_records

    out = []
    for record in new_records:
        out.append({
            "Date": time.strftime("%Y-%m-%d %H:%M:%S", time.gmtime(record['date'])),
            "Absolut": utils.humanbytes(record['size_total']),
            "Provisioned": utils.humanbytes(record['size_prov']),
            "Used": utils.humanbytes(record['size_used']),
            "Free": utils.humanbytes(record['size_free']),
            "Util %": f"{record['size_util']}%",
            "Prov Util %": f"{record['size_prov_util']}%",
        })
    return out


def get_node_iostats_history(node_id, history, records_count=20, parse_sizes=True, with_sizes=False):
    db_controller = DBController()
    node = db_controller.get_storage_node_by_id(node_id)
    if not node:
        logger.error("node not found")
        return False

    if history:
        records_number = utils.parse_history_param(history)
        if not records_number:
            logger.error(f"Error parsing history string: {history}")
            return False
    else:
        records_number = 20

    records = db_controller.get_node_stats(node, records_number)

    io_stats_keys = [
        "date",
        "read_bytes",
        "read_bytes_ps",
        "read_io_ps",
        "read_io",
        "read_latency_ps",
        "write_bytes",
        "write_bytes_ps",
        "write_io",
        "write_io_ps",
        "write_latency_ps",
    ]

    if with_sizes:
        io_stats_keys.extend(
            [
                "size_total",
                "size_prov",
                "size_used",
                "size_free",
                "size_util",
                "size_prov_util",
                "read_latency_ticks",
                "record_duration",
                "record_end_time",
                "record_start_time",
                "unmap_bytes",
                "unmap_bytes_ps",
                "unmap_io",
                "unmap_io_ps",
                "unmap_latency_ps",
                "unmap_latency_ticks",
                "write_bytes_ps",
                "write_latency_ticks",
            ]
        )
    # combine records
    new_records = utils.process_records(records, records_count, keys=io_stats_keys)

    if not parse_sizes:
        return new_records

    out = []
    for record in new_records:
        out.append({
            "Date": time.strftime("%Y-%m-%d %H:%M:%S", time.gmtime(record['date'])),
            "Read speed": utils.humanbytes(record['read_bytes_ps']),
            "Read IOPS": record["read_io_ps"],
            "Read lat": record["read_latency_ps"],
            "Write speed": utils.humanbytes(record["write_bytes_ps"]),
            "Write IOPS": record["write_io_ps"],
            "Write lat": record["write_latency_ps"],
        })
    return out


def get_node_ports(node_id):
    db_controller = DBController()
    node = db_controller.get_storage_node_by_id(node_id)
    if not node:
        logger.error("node not found")
        return False

    out = []
    for nic in node.data_nics:
        out.append({
            "ID": nic.get_id(),
            "Device name": nic.if_name,
            "Address": nic.ip4_address,
            "Net type": nic.get_transport_type(),
            "Status": nic.status,
        })
    return utils.print_table(out)


def get_node_port_iostats(port_id, history=None, records_count=20):
    db_controller = DBController()
    nodes = db_controller.get_storage_nodes()
    nd = None
    port = None
    for node in nodes:
        for nic in node.data_nics:
            if nic.get_id() == port_id:
                port = nic
                nd = node
                break

    if not port:
        logger.error("Port not found")
        return False

    if history:
        records_number = utils.parse_history_param(history)
        if not records_number:
            logger.error(f"Error parsing history string: {history}")
            return False
    else:
        records_number = 20

    records = db_controller.get_port_stats(nd.get_id(), port.get_id(), limit=records_number)
    new_records = utils.process_records(records, records_count)

    out = []
    for record in new_records:
        out.append({
            "Date": time.strftime("%H:%M:%S, %d/%m/%Y", time.gmtime(record['date'])),
            "out_speed": utils.humanbytes(record['out_speed']),
            "in_speed": utils.humanbytes(record['in_speed']),
            "bytes_sent": utils.humanbytes(record['bytes_sent']),
            "bytes_received": utils.humanbytes(record['bytes_received']),
        })
    return utils.print_table(out)


def deploy(ifname, spdk_cpu_mask="", isolate_cores=False):
    if not ifname:
        ifname = "eth0"
    cpu_count = os.cpu_count()
    if not spdk_cpu_mask:

        spdk_cpu_mask = hex(int(math.pow(2, cpu_count))-2)
    cpu_count = os.cpu_count()
    spdk_cores = utils.hexa_to_cpu_list(spdk_cpu_mask)

    if cpu_count < spdk_cores[-1]:
        logger.error(f"ERROR: The cpu mask {spdk_cpu_mask} is greater than the total cpus on the system {cpu_count}")
        return False
    dev_ip = utils.get_iface_ip(ifname)
    if not dev_ip:
        logger.error(f"Error getting interface ip: {ifname}")
        return False

    logger.info("NVMe SSD devices found on node:")
    stream = os.popen("lspci -Dnn | grep -i nvme")
    for l in stream.readlines():
        logger.info(l.strip())

    logger.info("Installing dependencies...")
    ret = scripts.install_deps()

    logger.info(f"Node IP: {dev_ip}")
    ret = scripts.configure_docker(dev_ip)

    start_storage_node_api_container(dev_ip)
    utils.store_cores_config(spdk_cpu_mask)
    if isolate_cores:
        isolated_full = utils.isolate_cores(spdk_cpu_mask)
        if isolated_full:
            utils.generate_realtime_variables_file(isolated_full)
            utils.run_tuned()
    return f"{dev_ip}:5000"

def start_storage_node_api_container(node_ip):
    node_docker = docker.DockerClient(base_url=f"tcp://{node_ip}:2375", version="auto", timeout=60 * 5)



    logger.info(f"Pulling image {constants.SIMPLY_BLOCK_DOCKER_IMAGE}")
    node_docker.images.pull(constants.SIMPLY_BLOCK_DOCKER_IMAGE)

    logger.info("Recreating SNodeAPI container")

    # create the api container
    nodes = node_docker.containers.list(all=True)
    for node in nodes:
        if node.attrs["Name"] == "/SNodeAPI":
            node.stop(timeout=1)
            node.remove(force=True)

    container = node_docker.containers.run(
        constants.SIMPLY_BLOCK_DOCKER_IMAGE,
        "python simplyblock_web/node_webapp.py storage_node",
        detach=True,
        privileged=True,
        name="SNodeAPI",
        network_mode="host",
        volumes=[
            '/etc/simplyblock:/etc/simplyblock',
            '/etc/foundationdb:/etc/foundationdb',
            '/var/tmp:/var/tmp',
            '/var/run:/var/run',
            '/dev:/dev',
            '/lib/modules/:/lib/modules/',
            '/sys:/sys'],
        restart_policy={"Name": "always"},
        environment=[
            f"DOCKER_IP={node_ip}"
        ]
    )
    logger.info(f"Pulling image {constants.SIMPLY_BLOCK_SPDK_ULTRA_IMAGE}")
    node_docker.images.pull(constants.SIMPLY_BLOCK_SPDK_ULTRA_IMAGE)
    return True


def deploy_cleaner():
    scripts.deploy_cleaner()
    return True


def get_host_secret(node_id):
    db_controller = DBController()
    node = db_controller.get_storage_node_by_id(node_id)
    if not node:
        logger.error("node not found")
        return False

    return node.host_secret


def get_ctrl_secret(node_id):
    db_controller = DBController()
    node = db_controller.get_storage_node_by_id(node_id)
    if not node:
        logger.error("node not found")
        return False

    return node.ctrl_secret


def health_check(node_id):
    db_controller = DBController()
    snode = db_controller.get_storage_node_by_id(node_id)
    if not snode:
        logger.error("node not found")
        return False

    try:

        res = utils.ping_host(snode.mgmt_ip)
        if res:
            logger.info(f"Ping host: {snode.mgmt_ip}... OK")
        else:
            logger.error(f"Ping host: {snode.mgmt_ip}... Failed")

        node_docker = docker.DockerClient(base_url=f"tcp://{snode.mgmt_ip}:2375", version="auto")
        containers_list = node_docker.containers.list(all=True)
        for cont in containers_list:
            name = cont.attrs['Name']
            state = cont.attrs['State']

            if name in ['/spdk', '/spdk_proxy', '/SNodeAPI'] or name.startswith("/app_"):
                logger.debug(state)
                since = ""
                try:
                    start = datetime.datetime.fromisoformat(state['StartedAt'].split('.')[0])
                    since = str(datetime.datetime.now() - start).split('.')[0]
                except:
                    pass
                clean_name = name.split(".")[0].replace("/", "")
                logger.info(f"Container: {clean_name}, Status: {state['Status']}, Since: {since}")

    except Exception as e:
        logger.error(f"Failed to connect to node's docker: {e}")

    try:
        logger.info("Connecting to node's SPDK")
        rpc_client = RPCClient(
            snode.mgmt_ip, snode.rpc_port,
            snode.rpc_username, snode.rpc_password,
            timeout=3, retry=1)

        ret = rpc_client.get_version()
        logger.info(f"SPDK version: {ret['version']}")

        ret = rpc_client.get_bdevs()
        logger.info(f"SPDK BDevs count: {len(ret)}")
        for bdev in ret:
            name = bdev['name']
            product_name = bdev['product_name']
            driver = ""
            for d in bdev['driver_specific']:
                driver = d
                break
            # logger.info(f"name: {name}, product_name: {product_name}, driver: {driver}")

        logger.info(f"getting device bdevs")
        for dev in snode.nvme_devices:
            nvme_bdev = rpc_client.get_bdevs(dev.nvme_bdev)
            if snode.enable_test_device:
                testing_bdev = rpc_client.get_bdevs(dev.testing_bdev)
            alceml_bdev = rpc_client.get_bdevs(dev.alceml_bdev)
            pt_bdev = rpc_client.get_bdevs(dev.pt_bdev)

            subsystem = rpc_client.subsystem_list(dev.nvmf_nqn)

            # dev.testing_bdev = test_name
            # dev.alceml_bdev = alceml_name
            # dev.pt_bdev = pt_name
            # # nvme.nvmf_nqn = subsystem_nqn
            # # nvme.nvmf_ip = IP
            # # nvme.nvmf_port = 4420

    except Exception as e:
        logger.error(f"Failed to connect to node's SPDK: {e}")

    try:
        logger.info("Connecting to node's API")
        snode_api = SNodeClient(f"{snode.mgmt_ip}:5000")
        node_info, _ = snode_api.info()
        logger.info(f"Node info: {node_info['hostname']}")

    except Exception as e:
        logger.error(f"Failed to connect to node's SPDK: {e}")


def get_info(node_id):
    db_controller = DBController()

    snode = db_controller.get_storage_node_by_id(node_id)
    if not snode:
        logger.error(f"Can not find storage node: {node_id}")
        return False

    snode_api = SNodeClient(f"{snode.mgmt_ip}:5000")
    node_info, _ = snode_api.info()
    return json.dumps(node_info, indent=2)


def get_spdk_info(node_id):
    db_controller = DBController()

    snode = db_controller.get_storage_node_by_id(node_id)
    if not snode:
        logger.error(f"Can not find storage node: {node_id}")
        return False

    rpc_client = RPCClient(snode.mgmt_ip, snode.rpc_port, snode.rpc_username, snode.rpc_password)
    ret = rpc_client.ultra21_util_get_malloc_stats()
    if not ret:
        logger.error(f"Failed to get SPDK info for node {node_id}")
        return False
    data = []
    for key in ret.keys():
        data.append({
            "Key": key,
            "Value": ret[key],
            "Parsed": utils.humanbytes(ret[key])
        })
    return utils.print_table(data)


def get(node_id):
    db_controller = DBController()

    snode = db_controller.get_storage_node_by_id(node_id)
    if not snode:
        logger.error(f"Can not find storage node: {node_id}")
        return False

    data = snode.get_clean_dict()
    return json.dumps(data, indent=2, sort_keys=True)


def set_node_status(node_id, status, reconnect_on_online=True):
    db_controller = DBController()
    snode = db_controller.get_storage_node_by_id(node_id)
    if snode.status != status:
        old_status = snode.status
        snode.status = status
        snode.updated_at = str(datetime.datetime.now(datetime.timezone.utc))
        if status == StorageNode.STATUS_ONLINE:
            snode.online_since = str(datetime.datetime.now(datetime.timezone.utc))
        else:
            snode.online_since = ""
        snode.write_to_db(db_controller.kv_store)
        storage_events.snode_status_change(snode, snode.status, old_status, caused_by="monitor")
        distr_controller.send_node_status_event(snode, status)

    if snode.status == StorageNode.STATUS_ONLINE and reconnect_on_online:
        snode = db_controller.get_storage_node_by_id(node_id)
        logger.info("Connecting to remote devices")
        snode.remote_devices = _connect_to_remote_devs(snode)
        if snode.enable_ha_jm:
            snode.remote_jm_devices = _connect_to_remote_jm_devs(snode)
        snode.health_check = True
        snode.write_to_db(db_controller.kv_store)

    return True


def recreate_lvstore_on_sec(snode):
    db_controller = DBController()
    rpc_client = RPCClient(
        snode.mgmt_ip, snode.rpc_port,
        snode.rpc_username, snode.rpc_password)

<<<<<<< HEAD
    node = None
    if snode.lvstore_stack_secondary_1:
        node = db_controller.get_storage_node_by_id(snode.lvstore_stack_secondary_1)
    else:
        for nd in db_controller.get_storage_nodes():
            if nd.secondary_node_id == snode.get_id():
                snode.lvstore_stack_secondary_1 = nd.get_id()
                node = nd
                break

    if node:
        snode = db_controller.get_storage_node_by_id(snode.get_id())
        snode.remote_jm_devices = _connect_to_remote_jm_devs(snode)
        snode.write_to_db()
        ret, err = _create_bdev_stack(snode, node.lvstore_stack, primary_node=node)
=======
    nodes = db_controller.get_primary_storage_nodes_by_secondary_node_id(snode.get_id())

    for node in nodes:
        remote_rpc_client = RPCClient(
            node.mgmt_ip, node.rpc_port, node.rpc_username, node.rpc_password)

        node.lvstore_status = "in_creation"
        node.write_to_db()

        time.sleep(3)

        lvol_list = db_controller.get_lvols_by_node_id(node.get_id())

        node_api = SNodeClient(node.api_endpoint)
        sec_node_api = SNodeClient(snode.api_endpoint)

        sec_node_api.firewall_set_port(node.lvol_subsys_port, "tcp", "block")
        tcp_ports_events.port_deny(snode, node.lvol_subsys_port)

        ret, err = _create_bdev_stack(snode, node.lvstore_stack, primary_node=node)

        for lvol in lvol_list:
            logger.info("creating subsystem %s", lvol.nqn)
            rpc_client.subsystem_create(lvol.nqn, 'sbcli-cn', lvol.uuid, 1000)
            for iface in snode.data_nics:
                if iface.ip4_address:
                    tr_type = iface.get_transport_type()
                    logger.info("adding listener for %s on IP %s" % (lvol.nqn, iface.ip4_address))
                    ret = rpc_client.listeners_create(
                        lvol.nqn, tr_type, iface.ip4_address, lvol.subsys_port, "non_optimized")

        if node.status == StorageNode.STATUS_ONLINE:
            # for lvol in lvol_list:
            #     for iface in node.data_nics:
            #         if iface.ip4_address:
            #             ret = remote_rpc_client.nvmf_subsystem_listener_set_ana_state(
            #                 lvol.nqn, iface.ip4_address, lvol.subsys_port, False, "inaccessible")
            node_api.firewall_set_port(node.lvol_subsys_port, "tcp", "block")
            tcp_ports_events.port_deny(node, node.lvol_subsys_port)

            remote_rpc_client.bdev_lvol_set_leader(False, lvs_name=node.lvstore)
            remote_rpc_client.bdev_distrib_force_to_non_leader(node.jm_vuid)
            time.sleep(1)

        # ret, err = _create_bdev_stack(snode, node.lvstore_stack, primary_node=node)
>>>>>>> 76e74407
        ret = rpc_client.bdev_examine(node.raid)
        ret = rpc_client.bdev_wait_for_examine()
        ret = rpc_client.bdev_lvol_set_lvs_ops(node.lvstore, node.jm_vuid, node.lvol_subsys_port)

<<<<<<< HEAD
        lvol_list = db_controller.get_lvols_by_node_id(node.get_id())
        for lvol in lvol_list:
            is_created, error = lvol_controller.recreate_lvol_on_node(
                lvol, snode, 1, False)
            if error:
                logger.error(f"Failed to recreate LVol: {lvol.get_id()} on node: {snode.get_id()}")
                lvol.status = LVol.STATUS_OFFLINE
            else:
                lvol.status = LVol.STATUS_ONLINE
                lvol.io_error = False
                lvol.health_check = True
            lvol.write_to_db(db_controller.kv_store)
=======
        if node.status == StorageNode.STATUS_ONLINE:

            node_api.firewall_set_port(node.lvol_subsys_port, "tcp", "allow")
            tcp_ports_events.port_allowed(node, node.lvol_subsys_port)

            node = db_controller.get_storage_node_by_id(node.get_id())
            node.lvstore_status = "ready"
            node.write_to_db()

        time.sleep(1)
        for lvol in lvol_list:
            is_created, error = add_lvol_thread(lvol, snode)

            # is_created, error = lvol_controller.recreate_lvol_on_node(
            #     lvol, snode, 1, "non-optimize")
            # if error:
            #     logger.error(f"Failed to recreate LVol: {lvol.get_id()} on node: {snode.get_id()}")
            #     lvol.status = LVol.STATUS_OFFLINE
            # else:
            #     lvol.status = LVol.STATUS_ONLINE
            #     lvol.io_error = False
            #     lvol.health_check = True
            # lvol.write_to_db(db_controller.kv_store)

        time.sleep(10)
        sec_node_api.firewall_set_port(node.lvol_subsys_port, "tcp", "allow")
        tcp_ports_events.port_allowed(snode, node.lvol_subsys_port)

        # for lvol in lvol_list:
        #     for iface in snode.data_nics:
        #         if iface.ip4_address:
        #             ret = rpc_client.nvmf_subsystem_listener_set_ana_state(
        #                 lvol.nqn, iface.ip4_address, lvol.subsys_port, False)
>>>>>>> 76e74407

    return True


def recreate_lvstore(snode):
    db_controller = DBController()

    snode.lvstore_status = "in_creation"
    snode.write_to_db()

    if snode.is_secondary_node:  # pass
        return recreate_lvstore_on_sec(snode)

    snode = db_controller.get_storage_node_by_id(snode.get_id())
    snode.remote_jm_devices = _connect_to_remote_jm_devs(snode)
    snode.write_to_db()

    ret, err = _create_bdev_stack(snode, [])

    if err:
        logger.error(f"Failed to recreate lvstore on node {snode.get_id()}")
        logger.error(err)
        return False

    rpc_client = RPCClient(
        snode.mgmt_ip, snode.rpc_port,
        snode.rpc_username, snode.rpc_password)

    snode_api = SNodeClient(snode.api_endpoint)

    sec_node = db_controller.get_storage_node_by_id(snode.secondary_node_id)
    sec_node_api = SNodeClient(sec_node.api_endpoint)

    lvol_list = db_controller.get_lvols_by_node_id(snode.get_id())

    snode_api.firewall_set_port(snode.lvol_subsys_port, "tcp", "block")
    tcp_ports_events.port_deny(snode, snode.lvol_subsys_port)


    prim_node_suspend = False
    if sec_node:
        if sec_node.status == StorageNode.STATUS_UNREACHABLE:
            prim_node_suspend = True
    if not lvol_list:
        prim_node_suspend = False

    lvol_ana_state = "optimized"
    if prim_node_suspend:
        lvol_ana_state = "inaccessible"

    for lvol in lvol_list:
        logger.info("creating subsystem %s", lvol.nqn)
        rpc_client.subsystem_create(lvol.nqn, 'sbcli-cn', lvol.uuid, 1)
        for iface in snode.data_nics:
            if iface.ip4_address:
                tr_type = iface.get_transport_type()
                logger.info("adding listener for %s on IP %s" % (lvol.nqn, iface.ip4_address))
                ret = rpc_client.listeners_create(
                    lvol.nqn, tr_type, iface.ip4_address, lvol.subsys_port,lvol_ana_state)
                # logger.info("Add BDev to subsystem")
                # ret = rpc_client.nvmf_subsystem_add_ns(lvol.nqn, lvol.top_bdev, lvol.uuid, lvol.guid)

    if sec_node:

        if sec_node.status == StorageNode.STATUS_ONLINE:
            sec_rpc_client = RPCClient(sec_node.mgmt_ip, sec_node.rpc_port, sec_node.rpc_username, sec_node.rpc_password)
            sec_node.lvstore_status = "in_creation"
            sec_node.write_to_db()
            time.sleep(3)

            sec_node_api.firewall_set_port(snode.lvol_subsys_port, "tcp", "block", sec_node.rpc_port)
            tcp_ports_events.port_deny(sec_node, snode.lvol_subsys_port)

            time.sleep(1)

            sec_rpc_client.bdev_lvol_set_leader(False, lvs_name=snode.lvstore, bs_nonleadership=True)
            sec_rpc_client.bdev_distrib_force_to_non_leader(snode.jm_vuid)
            # time.sleep(1)




    # if snode.jm_vuid:
    #     ret = rpc_client.jc_explicit_synchronization(snode.jm_vuid)
    #     logger.info(f"JM Sync res: {ret}")
    #     time.sleep(1)

    ret = rpc_client.bdev_examine(snode.raid)
    # time.sleep(1)

    ret = rpc_client.bdev_wait_for_examine()
    ret = rpc_client.bdev_lvol_set_lvs_ops(snode.lvstore, snode.jm_vuid, snode.lvol_subsys_port)
    ret = rpc_client.bdev_lvol_set_leader(True, lvs_name=snode.lvstore)

    # if not lvol_list:
    #     prim_node_suspend = False

<<<<<<< HEAD
    if snode.jm_vuid:
        ret = rpc_client.jc_explicit_synchronization(snode.jm_vuid)
        logger.info(f"JM Sync res: {ret}")
        time.sleep(1)
=======
    # if snode.jm_vuid:
    #     ret = rpc_client.jc_explicit_synchronization(snode.jm_vuid)
    #     logger.info(f"JM Sync res: {ret}")
    #     time.sleep(1)
>>>>>>> 76e74407

    executor = ThreadPoolExecutor(max_workers=10)

    for lvol in lvol_list:
        a = executor.submit(add_lvol_thread, lvol, snode, lvol_ana_state)

<<<<<<< HEAD
    if prim_node_suspend:
        if sec_node.status == StorageNode.STATUS_ONLINE:
            ret = recreate_lvstore_on_sec(sec_node)
            if not ret:
                logger.error(f"Failed to recreate secondary node: {sec_node.get_id()}")

            sec_node_api.firewall_set_port(snode.lvol_subsys_port, "tcp", "allow", sec_node.rpc_port)
            tcp_ports_events.port_allowed(sec_node, snode.lvol_subsys_port)
=======
    time.sleep(1)
>>>>>>> 76e74407

    snode_api.firewall_set_port(snode.lvol_subsys_port, "tcp", "allow")
    tcp_ports_events.port_allowed(snode, snode.lvol_subsys_port)

    if prim_node_suspend:
        set_node_status(snode.get_id(), StorageNode.STATUS_SUSPENDED)
        logger.info("Node restart interrupted because secondary node is unreachable")
        logger.info("Node status changed to suspended")
        return False


    if sec_node.status == StorageNode.STATUS_ONLINE:
        ret = recreate_lvstore_on_sec(sec_node)
        if not ret:
            logger.error(f"Failed to recreate secondary node: {sec_node.get_id()}")

        time.sleep(10)
        sec_node_api.firewall_set_port(snode.lvol_subsys_port, "tcp", "allow", sec_node.rpc_port)
        tcp_ports_events.port_allowed(sec_node, snode.lvol_subsys_port)
        sec_node = db_controller.get_storage_node_by_id(snode.secondary_node_id)
        sec_node.lvstore_status = "ready"
        sec_node.write_to_db()

    if snode.lvstore_stack_secondary_1:
        node = db_controller.get_storage_node_by_id(snode.lvstore_stack_secondary_1)
        if node:
            ret = recreate_lvstore_on_sec(snode)

            if not ret:
                logger.error(f"Failed to recreate secondary on node: {snode.get_id()}")

    return True



def add_lvol_thread(lvol, snode, lvol_ana_state="optimized"):
    db_controller = DBController()

    rpc_client = RPCClient(
        snode.mgmt_ip, snode.rpc_port,
        snode.rpc_username, snode.rpc_password)


    base = f"{lvol.lvs_name}/{lvol.lvol_bdev}"

    if "crypto" in lvol.lvol_type:
        ret = lvol_controller._create_crypto_lvol(
            rpc_client, lvol.crypto_bdev, base, lvol.crypto_key1, lvol.crypto_key2)
        if not ret:
            msg = f"Failed to create crypto lvol on node {snode.get_id()}"
            logger.error(msg)
            return False, msg


    ret = rpc_client.nvmf_subsystem_add_ns(lvol.nqn, lvol.top_bdev, lvol.uuid, lvol.guid)
    logger.info("Add BDev to subsystem")
    logger.info(ret)

    # for iface in snode.data_nics:
    #     if iface.ip4_address:
    #         tr_type = iface.get_transport_type()
    #         logger.info("adding listener for %s on IP %s" % (lvol.nqn, iface.ip4_address))
    #         ret = rpc_client.listeners_create(
    #             lvol.nqn, tr_type, iface.ip4_address, lvol.subsys_port, lvol_ana_state)

    lvol_obj = db_controller.get_lvol_by_id(lvol.get_id())
    if ret:

        lvol_obj.status = LVol.STATUS_ONLINE
        lvol_obj.io_error = False
        lvol_obj.health_check = True

    else:

        logger.error(f"Failed to recreate LVol: {lvol_obj.get_id()} on node: {snode.get_id()}")
        lvol_obj.status = LVol.STATUS_OFFLINE

    lvol_obj.write_to_db()
    return True, None


def get_sorted_ha_jms(current_node):
    db_controller = DBController()
    jm_count = {}
    for node in db_controller.get_storage_nodes_by_cluster_id(current_node.cluster_id):
        if (node.get_id() == current_node.get_id() or node.status != StorageNode.STATUS_ONLINE  or
                node.is_secondary_node):  # pass
            continue
        if node.jm_device and node.jm_device.status == JMDevice.STATUS_ONLINE:
            jm_count[node.jm_device.get_id()] = 1 + jm_count.get(node.jm_device.get_id(), 0)
        for rem_jm_device in node.remote_jm_devices:
            if rem_jm_device.get_id() != current_node.jm_device.get_id():
                try:
                    if db_controller.get_jm_device_by_id(rem_jm_device.get_id()).status == JMDevice.STATUS_ONLINE:
                        jm_count[rem_jm_device.get_id()] = 1 + jm_count.get(rem_jm_device.get_id(), 0)
                except :
                    pass
    jm_count = dict(sorted(jm_count.items(), key=lambda x: x[1]))
    return list(jm_count.keys())[:3]


def get_node_jm_names(current_node, remote_node=None):
    jm_list = []
    if current_node.jm_device:
        if remote_node:
            jm_list.append(f"remote_{current_node.jm_device.jm_bdev}n1")
        else:
            jm_list.append(current_node.jm_device.jm_bdev)
    else:
        jm_list.append("JM_LOCAL")

    if current_node.enable_ha_jm:
        for jm_id in current_node.jm_ids:
            if remote_node:
                if remote_node.jm_device.get_id() == jm_id:
                    jm_list.append(remote_node.jm_device.jm_bdev)
                    continue
                for jm_dev in remote_node.remote_jm_devices:
                    if jm_dev.get_id() == jm_id:
                        jm_list.append(jm_dev.remote_bdev)
                        break
            else:
                for jm_dev in current_node.remote_jm_devices:
                    if jm_dev.get_id() == jm_id:
                        jm_list.append(jm_dev.remote_bdev)
                        break
    return jm_list[:constants.HA_JM_COUNT]


def get_secondary_nodes(current_node):
    db_controller = DBController()
    nodes = []
    for node in db_controller.get_storage_nodes_by_cluster_id(current_node.cluster_id):
        if node.get_id() != current_node.get_id() and not node.lvstore_stack_secondary_1 \
                and node.status == StorageNode.STATUS_ONLINE and node.mgmt_ip != current_node.mgmt_ip:
            nodes.append(node.get_id())
    return nodes


def create_lvstore(snode, ndcs, npcs, distr_bs, distr_chunk_bs, page_size_in_blocks, max_size):
    db_controller = DBController()
    lvstore_stack = []
    distrib_list = []
    distrib_vuids = []
    size = max_size // snode.number_of_distribs
    distr_page_size = (ndcs + npcs) * page_size_in_blocks
    cluster_sz = ndcs * page_size_in_blocks
    strip_size_kb = int((ndcs + npcs) * 2048)
    strip_size_kb = utils.nearest_upper_power_of_2(strip_size_kb)
    jm_vuid = 1
    jm_ids = []
    lvol_subsys_port = utils.get_next_port(snode.cluster_id)
    if snode.enable_ha_jm:
        jm_vuid = utils.get_random_vuid()
        jm_ids = get_sorted_ha_jms(snode)
        logger.debug(f"online_jms: {str(jm_ids)}")
        snode.remote_jm_devices = _connect_to_remote_jm_devs(snode, jm_ids)
        snode.jm_ids = jm_ids
        snode.jm_vuid = jm_vuid
        snode.write_to_db()

    for _ in range(snode.number_of_distribs):
        distrib_vuid = utils.get_random_vuid()
        while distrib_vuid in distrib_list:
            distrib_vuid = utils.get_random_vuid()

        distrib_name = f"distrib_{distrib_vuid}"
        lvstore_stack.extend(
            [
                {
                    "type": "bdev_distr",
                    "name": distrib_name,
                    "params": {
                        "name": distrib_name,
                        "jm_vuid": jm_vuid,
                        "vuid": distrib_vuid,
                        "ndcs": ndcs,
                        "npcs": npcs,
                        "num_blocks": size // distr_bs,
                        "block_size": distr_bs,
                        "chunk_size": distr_chunk_bs,
                        "pba_page_size": distr_page_size,
                    }
                }
            ]
        )
        distrib_list.append(distrib_name)
        distrib_vuids.append(distrib_vuid)


    if len(distrib_list) == 1:
        raid_device = distrib_list[0]
    else:
        raid_device = f"raid0_{jm_vuid}"
        lvstore_stack.append(
            {
                "type": "bdev_raid",
                "name": raid_device,
                "params": {
                    "name": raid_device,
                    "raid_level": "0",
                    "base_bdevs": distrib_list,
                    "strip_size_kb": strip_size_kb
                },
                "distribs_list": distrib_list,
                "jm_ids": jm_ids,
                "jm_vuid": jm_vuid
            }
        )

    lvs_name = f"LVS_{jm_vuid}"
    lvstore_stack.append(
        {
            "type": "bdev_lvstore",
            "name": lvs_name,
            "params": {
                "name": lvs_name,
                "bdev_name": raid_device,
                "cluster_sz": cluster_sz,
                "clear_method": "none",
                "num_md_pages_per_cluster_ratio": 1,
            }
        }
    )

    snode.lvstore = lvs_name
    snode.lvstore_stack = lvstore_stack
    snode.raid = raid_device
    snode.lvol_subsys_port = lvol_subsys_port
    snode.lvstore_status = "in_creation"
    snode.write_to_db()

    ret, err = _create_bdev_stack(snode, lvstore_stack)
    if err:
        logger.error(f"Failed to create lvstore on node {snode.get_id()}")
        logger.error(err)
        return False

    if snode.secondary_node_id:
        # creating lvstore on secondary
        sec_node_1 = db_controller.get_storage_node_by_id(snode.secondary_node_id)
        sec_node_1.remote_jm_devices = _connect_to_remote_jm_devs(sec_node_1)
        sec_node_1.write_to_db()
        ret, err = _create_bdev_stack(sec_node_1, lvstore_stack, primary_node=snode)
        if err:
            logger.error(f"Failed to create lvstore on node {sec_node_1.get_id()}")
            logger.error(err)
            return False

        temp_rpc_client = RPCClient(
                sec_node_1.mgmt_ip, sec_node_1.rpc_port,
                sec_node_1.rpc_username, sec_node_1.rpc_password)

        ret = temp_rpc_client.bdev_examine(snode.raid)
        ret = temp_rpc_client.bdev_wait_for_examine()
        ret = temp_rpc_client.bdev_lvol_set_lvs_ops(snode.lvstore, snode.jm_vuid, snode.lvol_subsys_port)

        sec_node_1.write_to_db()

    return True


def _create_bdev_stack(snode, lvstore_stack=None, primary_node=None):
    rpc_client = RPCClient(snode.mgmt_ip, snode.rpc_port, snode.rpc_username, snode.rpc_password )

    created_bdevs = []
    if not lvstore_stack:
        # Restart case
        stack = snode.lvstore_stack
    else:
        stack = lvstore_stack

    node_bdevs = rpc_client.get_bdevs()
    if node_bdevs:
        node_bdev_names = [b['name'] for b in node_bdevs]
    else:
        node_bdev_names = []

    for bdev in stack:
        type = bdev['type']
        name = bdev['name']
        params = bdev['params']

        if name in node_bdev_names:
            continue

        elif type == "bdev_distr":
            if primary_node:
                params['jm_names'] = get_node_jm_names(primary_node, remote_node=snode)
            else:
                params['jm_names'] = get_node_jm_names(snode)

            if snode.distrib_cpu_cores:
                distrib_cpu_mask = utils.decimal_to_hex_power_of_2(snode.distrib_cpu_cores[snode.distrib_cpu_index])
                params['distrib_cpu_mask'] = distrib_cpu_mask
                snode.distrib_cpu_index = (snode.distrib_cpu_index + 1) % len(snode.distrib_cpu_cores)
            ret = rpc_client.bdev_distrib_create(**params)
            if ret:
                ret = distr_controller.send_cluster_map_to_distr(snode, name)
                if not ret:
                    return False, "Failed to send cluster map"
                # time.sleep(1)

        elif type == "bdev_lvstore" and lvstore_stack and not primary_node:
            ret = rpc_client.create_lvstore(**params)
            # if ret and snode.jm_vuid > 0:
            #     rpc_client.bdev_lvol_set_lvs_ops(snode.lvstore, snode.jm_vuid, snode.lvol_subsys_port)

        elif type == "bdev_ptnonexcl":
            ret = rpc_client.bdev_PT_NoExcl_create(**params)

        elif type == "bdev_raid":

            distribs_list = bdev["distribs_list"]
            strip_size_kb = params["strip_size_kb"]
            ret = rpc_client.bdev_raid_create(name, distribs_list, strip_size_kb=strip_size_kb)

        else:
            logger.debug(f"Unknown BDev type: {type}")
            continue

        if ret:
            bdev['status'] = "created"
            created_bdevs.insert(0, bdev)
        else:
            if created_bdevs:
                # rollback
                _remove_bdev_stack(created_bdevs[::-1], rpc_client)
            return False, f"Failed to create BDev: {name}"

    return True, None


def _remove_bdev_stack(bdev_stack, rpc_client, remove_distr_only=False):
    for bdev in reversed(bdev_stack):
        if 'status' in bdev and bdev['status'] == 'deleted':
            continue
        type = bdev['type']
        name = bdev['name']
        if type == "bdev_distr":
            ret = rpc_client.bdev_distrib_delete(name)
        elif type == "bdev_raid":
            ret = rpc_client.bdev_raid_delete(name)
        elif type == "bdev_lvstore" and not remove_distr_only:
            ret = rpc_client.bdev_lvol_delete_lvstore(name)
        elif type == "bdev_ptnonexcl":
            ret = rpc_client.bdev_PT_NoExcl_delete(name)
        else:
            logger.debug(f"Unknown BDev type: {type}")
            continue
        if not ret:
            logger.error(f"Failed to delete BDev {name}")

        bdev['status'] = 'deleted'
        # time.sleep(1)


def send_cluster_map(node_id):
    db_controller = DBController()
    snode = db_controller.get_storage_node_by_id(node_id)
    if not snode:
        logger.error(f"snode not found: {node_id}")
        return False

    logger.info("Sending cluster map")
    return distr_controller.send_cluster_map_to_node(snode)


def get_cluster_map(node_id):
    db_controller = DBController()
    snode = db_controller.get_storage_node_by_id(node_id)
    if not snode:
        logger.error(f"snode not found: {node_id}")
        return False

    distribs_list = []
    nodes = [snode]

    if snode.secondary_node_id:
        sec =  db_controller.get_storage_node_by_id(snode.secondary_node_id)
        if sec:
            nodes.append(sec)

    for bdev in snode.lvstore_stack:
        type = bdev['type']
        if type == "bdev_raid":
            distribs_list.extend(bdev["distribs_list"])

    for node in nodes:
        logger.info(f"getting cluster map from node: {node.get_id()}")
        rpc_client = RPCClient(node.mgmt_ip, node.rpc_port, node.rpc_username, node.rpc_password)
        for distr in distribs_list:
            ret = rpc_client.distr_get_cluster_map(distr)
            if not ret:
                logger.error(f"Failed to get distr cluster map: {distr}")
                return False
            logger.debug(ret)
            print("*"*100)
            print(distr)
            results, is_passed = distr_controller.parse_distr_cluster_map(ret)
            print(utils.print_table(results))

    # if snode.lvstore_stack_secondary_1:
    #     for node in db_controller.get_storage_nodes():
    #         if node.secondary_node_id == snode.get_id():
    #             for bdev in node.lvstore_stack:
    #                 type = bdev['type']
    #                 if type == "bdev_raid":
    #                     distribs_list.extend(bdev["distribs_list"])

    return True


def make_sec_new_primary(node_id):
    db_controller = DBController()
    snode = db_controller.get_storage_node_by_id(node_id)
    if not snode:
        logger.error(f"snode not found: {node_id}")
        return False

    for dev in snode.nvme_devices:
        if dev.status == NVMeDevice.STATUS_NEW:
            device_controller.add_device(dev.get_id())

    time.sleep(5)
    for dev in snode.nvme_devices:
        if dev.status == NVMeDevice.STATUS_REMOVED:
            device_controller.device_set_failed(dev.get_id())

    snode = db_controller.get_storage_node_by_id(node_id)
    snode.primary_ip = snode.mgmt_ip
    snode.write_to_db(db_controller.kv_store)
    return True


def dump_lvstore(node_id):
    db_controller = DBController()

    snode = db_controller.get_storage_node_by_id(node_id)
    if not snode:
        logger.error(f"Can not find storage node: {node_id}")
        return False

    if not snode.lvstore:
        logger.error("Storage node does not have lvstore")
        return False

    rpc_client = RPCClient(snode.mgmt_ip, snode.rpc_port, snode.rpc_username, snode.rpc_password, timeout=3, retry=0)
    logger.info(f"Dumping lvstore data on node: {snode.get_id()}")
    file_name = f"LVS_dump_{snode.hostname}_{snode.lvstore}_{str(datetime.datetime.now().isoformat())}.txt"
    file_path = f"/etc/simplyblock/{file_name}"
    ret = rpc_client.bdev_lvs_dump(snode.lvstore, file_path)
    # if not ret:
    #     logger.error("faild to dump lvstore data")
    #     return False

    logger.info(f"LVS dump file will be here: {file_path}")
    return True<|MERGE_RESOLUTION|>--- conflicted
+++ resolved
@@ -1000,18 +1000,10 @@
     logger.info(f"Instance privateIp: {cloud_instance['ip']}")
     logger.info(f"Instance public_ip: {cloud_instance['public_ip']}")
 
-<<<<<<< HEAD
     # for node in db_controller.get_storage_nodes():
     #     if node.cloud_instance_id and node.cloud_instance_id == cloud_instance['id']:
     #         logger.error(f"Node already exists, try remove it first: {cloud_instance['id']}")
     #         return False
-
-=======
-    for node in db_controller.get_storage_nodes():
-        if node.cloud_instance_id and node.cloud_instance_id == cloud_instance['id']:
-            logger.error(f"Node already exists, try remove it first: {cloud_instance['id']}")
-            return False
->>>>>>> 76e74407
     # Tune cpu maks parameters
     cores_config= node_info["cores_config"]
     cpu_count = node_info["cpu_count"]
@@ -1029,83 +1021,17 @@
 
     poller_cpu_cores = []
 
-<<<<<<< HEAD
-    used_cores=[]
-    used_ssd=[]
-    #check if cpu cores are not used
-    for node in db_controller.get_storage_nodes_by_cluster_id(cluster_id):
-        if node.api_endpoint == node_ip:
-            used_ssd.extend(node.ssd_pcie)
-            if node.spdk_cpu_mask:
-                used_cores.extend(utils.hexa_to_cpu_list(node.spdk_cpu_mask))
-
-
-    if spdk_cpu_mask:
-        spdk_cores = utils.hexa_to_cpu_list(spdk_cpu_mask)
-        req_cpu_count = len(spdk_cores)
-
-        for core_number in spdk_cores:
-            if core_number in used_cores:
-                logger.error(f"Core {core_number} already used")
-                return False
-    else:
-        if spdk_cpu_count and spdk_cpu_count > 0:
-            logger.info(f"SPDK required CPU count is {spdk_cpu_count}")
-            logger.info(f"Total server CPU cores are {cpu_count - 1}")
-            logger.info(f"Free server CPU cores {cpu_count - 1 - len(used_cores)}")
-
-            if cpu_count - 1 - len(used_cores) > spdk_cpu_count:
-                cores = []
-                # for index in range(spdk_cpu_count):
-                for c in range(cpu_count - 1):
-                    if c + 1 not in used_cores:
-                        cores.append(c + 1)
-
-                logger.debug(f"Free cores {cores}")
-                if len(cores) >= spdk_cpu_count:
-                    core_int = 0
-                    for index in range(spdk_cpu_count):
-                        core_int += int(math.pow(2, cores[index]))
-                    spdk_cpu_mask = hex(core_int)
-
-                    logger.info(f"SPDK CPU cores mask: {spdk_cpu_mask}")
-                else:
-                    spdk_cpu_mask = hex(int(math.pow(2, cpu_count)) - 2)
-            else:
-                logger.error(f"Free CPU cores: {cpu_count - 1 - len(used_cores)} less than required: {spdk_cpu_count}")
-                return False
-        else:
-            spdk_cpu_mask = hex(int(math.pow(2, cpu_count))-2)
-        spdk_cores = utils.hexa_to_cpu_list(spdk_cpu_mask)
-        req_cpu_count = len(spdk_cores)
-
-    if ssd_pcie is None:
-        ssd_pcie = []
-    else:
-        for ssd in ssd_pcie:
-            if ssd in used_ssd:
-                logger.info(f"SSD {ssd} already used")
-                return False
-
-    if cpu_count < req_cpu_count:
-        logger.error(f"ERROR: The cpu mask {spdk_cpu_mask} is greater than the total cpus on the system {cpu_count}")
-=======
     if not spdk_cpu_mask:
         spdk_cpu_mask = cores_config["cpu_mask"]
     spdk_cores = utils.hexa_to_cpu_list(spdk_cpu_mask)
     if cpu_count < spdk_cores[-1]:
         print(f"ERROR: The cpu mask {spdk_cpu_mask} is greater than the total cpus on the system {cpu_count}")
->>>>>>> 76e74407
-        return False
-    if req_cpu_count >= 64:
+        return False
+    if spdk_cores[-1] >= 64:
         logger.error(f"ERROR: The provided cpu mask {spdk_cpu_mask} has values greater than 63, which is not allowed")
         return False
-<<<<<<< HEAD
-    if req_cpu_count >= 4:
-=======
 
     if len(spdk_cores) >= 4:
->>>>>>> 76e74407
         app_thread_core, jm_cpu_core, poller_cpu_cores, alceml_cpu_cores, alceml_worker_cpu_cores, distrib_cpu_cores, jc_singleton_core = utils.calculate_core_allocation(
             spdk_cores)
 
@@ -2056,7 +1982,6 @@
 
     cluster = db_controller.get_cluster_by_id(snode.cluster_id)
     if cluster.status in [Cluster.STATUS_ACTIVE, Cluster.STATUS_DEGRADED, Cluster.STATUS_READONLY]:
-<<<<<<< HEAD
         ret = recreate_lvstore(snode)
         snode = db_controller.get_storage_node_by_id(snode.get_id())
         if not ret:
@@ -2066,18 +1991,6 @@
         else:
             snode.lvstore_status = "ready"
             snode.write_to_db()
-=======
-        if snode.lvstore_stack or snode.is_secondary_node:
-            ret = recreate_lvstore(snode)
-            snode = db_controller.get_storage_node_by_id(snode.get_id())
-            if not ret:
-                logger.error("Failed to recreate lvstore")
-                snode.lvstore_status = "failed"
-                snode.write_to_db()
-            else:
-                snode.lvstore_status = "ready"
-                snode.write_to_db()
->>>>>>> 76e74407
 
     if cluster.status in [Cluster.STATUS_ACTIVE, Cluster.STATUS_DEGRADED, Cluster.STATUS_READONLY]:
         for dev in snode.nvme_devices:
@@ -2968,23 +2881,6 @@
         snode.mgmt_ip, snode.rpc_port,
         snode.rpc_username, snode.rpc_password)
 
-<<<<<<< HEAD
-    node = None
-    if snode.lvstore_stack_secondary_1:
-        node = db_controller.get_storage_node_by_id(snode.lvstore_stack_secondary_1)
-    else:
-        for nd in db_controller.get_storage_nodes():
-            if nd.secondary_node_id == snode.get_id():
-                snode.lvstore_stack_secondary_1 = nd.get_id()
-                node = nd
-                break
-
-    if node:
-        snode = db_controller.get_storage_node_by_id(snode.get_id())
-        snode.remote_jm_devices = _connect_to_remote_jm_devs(snode)
-        snode.write_to_db()
-        ret, err = _create_bdev_stack(snode, node.lvstore_stack, primary_node=node)
-=======
     nodes = db_controller.get_primary_storage_nodes_by_secondary_node_id(snode.get_id())
 
     for node in nodes:
@@ -3030,25 +2926,10 @@
             time.sleep(1)
 
         # ret, err = _create_bdev_stack(snode, node.lvstore_stack, primary_node=node)
->>>>>>> 76e74407
         ret = rpc_client.bdev_examine(node.raid)
         ret = rpc_client.bdev_wait_for_examine()
         ret = rpc_client.bdev_lvol_set_lvs_ops(node.lvstore, node.jm_vuid, node.lvol_subsys_port)
 
-<<<<<<< HEAD
-        lvol_list = db_controller.get_lvols_by_node_id(node.get_id())
-        for lvol in lvol_list:
-            is_created, error = lvol_controller.recreate_lvol_on_node(
-                lvol, snode, 1, False)
-            if error:
-                logger.error(f"Failed to recreate LVol: {lvol.get_id()} on node: {snode.get_id()}")
-                lvol.status = LVol.STATUS_OFFLINE
-            else:
-                lvol.status = LVol.STATUS_ONLINE
-                lvol.io_error = False
-                lvol.health_check = True
-            lvol.write_to_db(db_controller.kv_store)
-=======
         if node.status == StorageNode.STATUS_ONLINE:
 
             node_api.firewall_set_port(node.lvol_subsys_port, "tcp", "allow")
@@ -3082,7 +2963,6 @@
         #         if iface.ip4_address:
         #             ret = rpc_client.nvmf_subsystem_listener_set_ana_state(
         #                 lvol.nqn, iface.ip4_address, lvol.subsys_port, False)
->>>>>>> 76e74407
 
     return True
 
@@ -3180,35 +3060,17 @@
     # if not lvol_list:
     #     prim_node_suspend = False
 
-<<<<<<< HEAD
-    if snode.jm_vuid:
-        ret = rpc_client.jc_explicit_synchronization(snode.jm_vuid)
-        logger.info(f"JM Sync res: {ret}")
-        time.sleep(1)
-=======
     # if snode.jm_vuid:
     #     ret = rpc_client.jc_explicit_synchronization(snode.jm_vuid)
     #     logger.info(f"JM Sync res: {ret}")
     #     time.sleep(1)
->>>>>>> 76e74407
 
     executor = ThreadPoolExecutor(max_workers=10)
 
     for lvol in lvol_list:
         a = executor.submit(add_lvol_thread, lvol, snode, lvol_ana_state)
 
-<<<<<<< HEAD
-    if prim_node_suspend:
-        if sec_node.status == StorageNode.STATUS_ONLINE:
-            ret = recreate_lvstore_on_sec(sec_node)
-            if not ret:
-                logger.error(f"Failed to recreate secondary node: {sec_node.get_id()}")
-
-            sec_node_api.firewall_set_port(snode.lvol_subsys_port, "tcp", "allow", sec_node.rpc_port)
-            tcp_ports_events.port_allowed(sec_node, snode.lvol_subsys_port)
-=======
     time.sleep(1)
->>>>>>> 76e74407
 
     snode_api.firewall_set_port(snode.lvol_subsys_port, "tcp", "allow")
     tcp_ports_events.port_allowed(snode, snode.lvol_subsys_port)
