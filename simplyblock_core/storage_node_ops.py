--- conflicted
+++ resolved
@@ -2214,13 +2214,8 @@
 
     logger.info("Stopping SPDK")
     if health_controller._check_node_api(snode.mgmt_ip):
-<<<<<<< HEAD
-        snode_api = SNodeClient(snode.api_endpoint)
+        snode_api = SNodeClient(snode.api_endpoint, timeout=30, retry=1)
         results, err = snode_api.spdk_process_kill(snode.rpc_port)
-=======
-        snode_api = SNodeClient(snode.api_endpoint, timeout=30, retry=1)
-        results, err = snode_api.spdk_process_kill()
->>>>>>> 9a92a06f
 
     logger.info("Setting node status to offline")
     set_node_status(node_id, StorageNode.STATUS_OFFLINE)
