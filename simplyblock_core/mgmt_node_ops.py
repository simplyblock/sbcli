--- conflicted
+++ resolved
@@ -62,8 +62,11 @@
             logger.error("Node already exists in the cluster")
             return False
 
-<<<<<<< HEAD
-    if mode == "docker": 
+    if mode == "docker":
+        if not cluster_data['disable_monitoring']:
+            utils.render_and_deploy_alerting_configs(cluster_data['contact_point'], cluster_data['grafana_endpoint'],
+                                                                        cluster_data['uuid'], cluster_data['secret'])
+
         logger.info("Joining docker swarm...")
         try:
             cluster_docker = utils.get_docker_client(cluster_id)
@@ -78,26 +81,6 @@
                     pass
                 node_docker.swarm.leave(force=True)
                 time.sleep(5)
-=======
-    if not cluster_data['disable_monitoring']:
-        utils.render_and_deploy_alerting_configs(cluster_data['contact_point'], cluster_data['grafana_endpoint'],
-                                                                    cluster_data['uuid'], cluster_data['secret'])
-
-    logger.info("Joining docker swarm...")
-    try:
-        cluster_docker = utils.get_docker_client(cluster_id)
-        docker_ip = cluster_docker.info()["Swarm"]["NodeAddr"]
-        join_token = cluster_docker.swarm.attrs['JoinTokens']['Manager']
-        node_docker = docker.DockerClient(base_url=f"tcp://{DEV_IP}:2375", version="auto")
-        if node_docker.info()["Swarm"]["LocalNodeState"] == "active":
-            logger.info("Node is part of another swarm, leaving swarm")
-            try:
-                cluster_docker.nodes.get(node_docker.info()["Swarm"]["NodeID"]).remove(force=True)
-            except Exception:
-                pass
-            node_docker.swarm.leave(force=True)
-            time.sleep(5)
->>>>>>> 2ca5a89a
 
             node_docker.swarm.join([f"{docker_ip}:2377"], join_token)
 
