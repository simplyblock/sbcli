--- conflicted
+++ resolved
@@ -44,11 +44,7 @@
         return False
 
     logger.info(f"Node IP: {DEV_IP}")
-<<<<<<< HEAD
-    _ = scripts.configure_docker(DEV_IP)
-=======
     scripts.configure_docker(DEV_IP)
->>>>>>> 33a7b6ef
 
     db_connection = cluster_data['db_connection']
     scripts.set_db_config(db_connection)
