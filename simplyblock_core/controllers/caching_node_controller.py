# coding=utf-8
import datetime
import json
import logging as lg
import math
import time
import uuid

import docker


from simplyblock_core import utils, scripts, constants
from simplyblock_core.cnode_client import CNodeClient
from simplyblock_core.kv_store import DBController
from simplyblock_core.models.caching_node import CachingNode, CachedLVol
from simplyblock_core.models.iface import IFace
from simplyblock_core.models.nvme_device import NVMeDevice
from simplyblock_core.models.pool import Pool
from simplyblock_core.rpc_client import RPCClient

logger = lg.getLogger()

db_controller = DBController()


def addNvmeDevices(rpc_client, devs, snode):
    devices = []
    ret = rpc_client.bdev_nvme_controller_list()
    ctr_map = {}
    try:
        if ret:
            ctr_map = {i["ctrlrs"][0]['trid']['traddr']: i["name"] for i in ret}
    except:
        pass

    for index, pcie in enumerate(devs):
        if pcie in ctr_map:
            nvme_controller = ctr_map[pcie]
            nvme_bdevs = []
            for bdev in rpc_client.get_bdevs():
                if bdev['name'].startswith(nvme_controller):
                    nvme_bdevs.append(bdev['name'])
        else:
            pci_st = str(pcie).replace("0", "").replace(":", "").replace(".", "")
            nvme_controller = "nvme_%s" % pci_st
            nvme_bdevs, err = rpc_client.bdev_nvme_controller_attach(nvme_controller, pcie)
            time.sleep(2)

        for nvme_bdev in nvme_bdevs:
            rpc_client.bdev_examine(nvme_bdev)
            time.sleep(3)
            ret = rpc_client.get_bdevs(nvme_bdev)
            nvme_dict = ret[0]
            nvme_driver_data = nvme_dict['driver_specific']['nvme'][0]
            model_number = nvme_driver_data['ctrlr_data']['model_number']
            total_size = nvme_dict['block_size'] * nvme_dict['num_blocks']

            devices.append(
                NVMeDevice({
                    'uuid': str(uuid.uuid4()),
                    'device_name': nvme_dict['name'],
                    'size': total_size,
                    'pcie_address': nvme_driver_data['pci_address'],
                    'model_id': model_number,
                    'serial_number': nvme_driver_data['ctrlr_data']['serial_number'],
                    'nvme_bdev': nvme_bdev,
                    'nvme_controller': nvme_controller,
                    'node_id': snode.get_id(),
                    'cluster_id': snode.cluster_id,
                    'status': NVMeDevice.STATUS_ONLINE
                }))
    return devices


def add_node(cluster_id, node_ip, iface_name, data_nics_list, spdk_cpu_mask, spdk_mem, spdk_image=None, namespace=None, multipathing=True):
    db_controller = DBController()
    kv_store = db_controller.kv_store

    cluster = db_controller.get_cluster_by_id(cluster_id)
    if not cluster:
        logger.error("Cluster not found: %s", cluster_id)
        return False

    logger.info(f"Add Caching node: {node_ip}")
    cnode_api = CNodeClient(node_ip)

    node_info, _ = cnode_api.info()
    system_id = node_info['system_id']
    hostname = node_info['hostname']
    logger.info(f"Node found: {node_info['hostname']}")
    snode = db_controller.get_caching_node_by_system_id(system_id)
    if snode:
        logger.error("Node already exists, try remove it first.")
        return False

    node_info, _ = cnode_api.info()
    results, err = cnode_api.join_db(db_connection=cluster.db_connection)

    data_nics = []
    names = data_nics_list or [iface_name]
    for nic in names:
        device = node_info['network_interface'][nic]
        data_nics.append(
            IFace({
                'uuid': str(uuid.uuid4()),
                'if_name': device['name'],
                'ip4_address': device['ip'],
                'status': device['status'],
                'net_type': device['net_type']}))

    rpc_user, rpc_pass = utils.generate_rpc_user_and_pass()
    BASE_NQN = cluster.nqn.split(":")[0]
    subsystem_nqn = f"{BASE_NQN}:{hostname}"
    # creating storage node object
    snode = CachingNode()
    snode.uuid = str(uuid.uuid4())
    snode.status = CachingNode.STATUS_IN_CREATION
    # snode.baseboard_sn = node_info['system_id']
    snode.system_uuid = system_id
    snode.hostname = hostname
    snode.subsystem = subsystem_nqn
    snode.data_nics = data_nics
    snode.mgmt_ip = node_info['network_interface'][iface_name]['ip']
    snode.rpc_port = constants.RPC_HTTP_PROXY_PORT
    snode.rpc_username = rpc_user
    snode.rpc_password = rpc_pass
    snode.cluster_id = cluster_id
    snode.api_endpoint = node_ip
    snode.host_secret = utils.generate_string(20)
    snode.ctrl_secret = utils.generate_string(20)

    snode.cpu = node_info['cpu_count']
    snode.cpu_hz = node_info['cpu_hz']
    snode.memory = node_info['memory']
    snode.multipathing = multipathing

    # check for memory
    if "memory_details" in node_info and node_info['memory_details']:
        memory_details = node_info['memory_details']
        logger.info("Node Memory info")
        logger.info(f"RAM Total: {utils.humanbytes(memory_details['total'])}")
        logger.info(f"RAM Free: {utils.humanbytes(memory_details['free'])}")
        huge_total = memory_details['huge_total']
        logger.info(f"HP Total: {utils.humanbytes(huge_total)}")
        huge_free = memory_details['huge_free']
        logger.info(f"HP Free: {utils.humanbytes(huge_free)}")
        # if huge_free < 1 * 1024 * 1024:
        #     logger.warning(f"Free hugepages are less than 1G: {utils.humanbytes(huge_free)}")
        if not spdk_mem:
            if huge_total > 1024 * 1024 * 1024:
                spdk_mem = huge_total
            else:
                logger.error(f"Free hugepages are less than 1G: {utils.humanbytes(huge_total)}")
                return False

<<<<<<< HEAD
    logger.info(f"Trying to set hugepages for: {utils.humanbytes(spdk_mem)}")
    logger.info("Deploying SPDK")
=======
    logger.info(f"Deploying SPDK with HP: {utils.humanbytes(spdk_mem)}")
>>>>>>> 6dc266f8
    results, err = cnode_api.spdk_process_start(
        spdk_cpu_mask, spdk_mem, spdk_image, snode.mgmt_ip,
        snode.rpc_port, snode.rpc_username, snode.rpc_password, namespace)
    if not results:
        logger.error(f"Failed to start spdk: {err}")
        return False

    retries = 20
    while retries > 0:
        resp, _ = cnode_api.spdk_process_is_up()
        if resp:
            logger.info(f"Pod is up")
            break
        else:
            logger.info("Pod is not running, waiting...")
            time.sleep(3)
            retries -= 1

    if retries == 0:
        logger.error("Pod is not running, exiting")
        return False

    time.sleep(10)

    # creating RPCClient instance
    rpc_client = RPCClient(
        snode.mgmt_ip, snode.rpc_port,
        snode.rpc_username, snode.rpc_password,
        timeout=60*5, retry=5)

<<<<<<< HEAD
    # get new node info after starting spdk
    node_info, _ = cnode_api.info()
    mem = node_info['memory_details']['huge_free']
    logger.info(f"Free Hugepages detected: {utils.humanbytes(mem)}")
=======
    # # get new node info after starting spdk
    node_info, _ = cnode_api.info()
    # mem = node_info['memory_details']['huge_free']
    # logger.info(f"Free Hugepages detected: {utils.humanbytes(mem)}")
>>>>>>> 6dc266f8

    # adding devices
    nvme_devs = addNvmeDevices(rpc_client, node_info['spdk_pcie_list'], snode)
    if not nvme_devs:
        logger.error("No NVMe devices was found!")
        return False

    snode.nvme_devices = nvme_devs
    snode.write_to_db(db_controller.kv_store)
    ssd_dev = nvme_devs[0]

    if spdk_mem < 1024*1024:
        logger.error("Hugepages must be larger than 1G")
        return False

<<<<<<< HEAD
    mem = mem - 1024*1024
=======
    mem = spdk_mem - 1024*1024*1024
>>>>>>> 6dc266f8
    snode.hugepages = mem
    logger.info(f"Hugepages to be used: {utils.humanbytes(mem)}")

    ssd_size = ssd_dev.size
    supported_ssd_size = mem * 100 / 2.25

    logger.info(f"Supported SSD size: {utils.humanbytes(supported_ssd_size)}")
    logger.info(f"SSD size: {utils.humanbytes(ssd_size)}")

    if supported_ssd_size < ssd_size:
        logger.info(f"SSD size is bigger than the supported size, creating partition")

        nbd_device = rpc_client.nbd_start_disk(ssd_dev.nvme_bdev)
        time.sleep(3)
        if not nbd_device:
            logger.error(f"Failed to start nbd dev")
            return False

        jm_percent = int((supported_ssd_size/ssd_size) * 100)
        result, error = cnode_api.make_gpt_partitions(nbd_device, jm_percent)
        if error:
            logger.error(f"Failed to make partitions")
            logger.error(error)
            return False
        time.sleep(3)
        rpc_client.nbd_stop_disk(nbd_device)
        time.sleep(1)
        rpc_client.bdev_nvme_detach_controller(ssd_dev.nvme_controller)
        time.sleep(1)
        rpc_client.bdev_nvme_controller_attach(ssd_dev.nvme_controller, ssd_dev.pcie_address)
        time.sleep(1)
        rpc_client.bdev_examine(ssd_dev.nvme_bdev)
        time.sleep(1)

        cache_bdev = f"{ssd_dev.nvme_bdev}p1"
        cache_size = int(supported_ssd_size)

    else:

        cache_bdev = ssd_dev.nvme_bdev
        cache_size = ssd_dev.size

    logger.info(f"Cache size: {utils.humanbytes(cache_size)}")

    snode.cache_bdev = cache_bdev
    snode.cache_size = cache_size

    # create tmp ocf
    logger.info(f"Creating first ocf bdev...")

    ret = rpc_client.bdev_malloc_create("malloc_tmp", 512, int((100*1024*1024)/512))
    if not ret:
        logger.error("Failed ot create tmp malloc")
        return False
    ret = rpc_client.bdev_ocf_create("ocf_tmp", 'wt', cache_bdev, "malloc_tmp")
    if not ret:
        logger.error("Failed ot create tmp OCF BDev")
        return False
    logger.info("Setting node status to Active")
    snode.status = CachingNode.STATUS_ONLINE
    snode.write_to_db(kv_store)

    logger.info("Done")
    return True


def recreate(node_id):
    db_controller = DBController()
    snode = db_controller.get_caching_node_by_id(node_id)
    if not snode:
        logger.error(f"Can not find caching node: {node_id}")
        return False

    cluster = db_controller.get_cluster_by_id(snode.cluster_id)
    if not cluster:
        logger.error("Cluster not found: %s", snode.cluster_id)
        return False

    logger.info(f"Recreating caching node: {node_id}, status: {snode.status}")
    snode_api = CNodeClient(f"{snode.mgmt_ip}:5000")

    # creating RPCClient instance
    rpc_client = RPCClient(
        snode.mgmt_ip, snode.rpc_port,
        snode.rpc_username, snode.rpc_password,
        timeout=60*5, retry=5)

    # get new node info after starting spdk
    node_info, _ = snode_api.info()
    # adding devices
    nvme_devs = addNvmeDevices(rpc_client, node_info['spdk_pcie_list'], snode)
    if not nvme_devs:
        logger.error("No NVMe devices was found!")
        return False

    # snode.nvme_devices = nvme_devs
    # snode.write_to_db(db_controller.kv_store)

    # ssd_dev = nvme_devs[0]

    # if snode.cache_split_factor > 1:
    #     ret = rpc_client.bdev_split(ssd_dev.nvme_bdev, snode.cache_split_factor)

    logger.info(f"Cache size: {utils.humanbytes(snode.cache_size)}")

    # create tmp ocf
    logger.info(f"Creating first ocf bdev...")

    ret = rpc_client.bdev_malloc_create("malloc_tmp", 512, int((100 * 1024 * 1024) / 512))
    if not ret:
        logger.error("Failed ot create tmp malloc")
        return False
    ret = rpc_client.bdev_ocf_create("ocf_tmp", 'wt', snode.cache_bdev, "malloc_tmp")
    if not ret:
        logger.error("Failed ot create tmp OCF BDev")
        return False

    if snode.lvols:
        for lvol in snode.lvols:
            ret = connect(snode.get_id(), lvol.lvol_id)
            if ret:
                logger.info(f"connecting lvol {lvol.lvol_id} ... ok")
            else:
                logger.error(f"connecting lvol {lvol.lvol_id} .. error")

    logger.info("Setting node status to Active")
    snode.status = CachingNode.STATUS_ONLINE
    snode.write_to_db(db_controller.kv_store)

    logger.info("Done")
    return True


def connect(caching_node_id, lvol_id):
    lvol = db_controller.get_lvol_by_id(lvol_id)
    if not lvol:
        logger.error(f"LVol not found: {lvol_id}")
        return False

    if lvol.status != lvol.STATUS_ONLINE:
        logger.error(f"LVol must be online, lvol status: {lvol.status}")
        return False

    pool = db_controller.get_pool_by_id(lvol.pool_uuid)
    if pool.status == Pool.STATUS_INACTIVE:
        logger.error(f"Pool is disabled")
        return False

    cnode = None
    if caching_node_id == 'this':
        hostn = utils.get_hostname()
        logger.info(f"Trying to get node by hostname: {hostn}")
        cnode = db_controller.get_caching_node_by_hostname(hostn)
    else:
        cnode = db_controller.get_caching_node_by_id(caching_node_id)
        if not cnode:
            logger.info(f"Caching node uuid not found: {caching_node_id}")
            cnode = db_controller.get_caching_node_by_hostname(caching_node_id)
            if not cnode:
                logger.error("Caching node not found")
                return False

    for clvol in cnode.lvols:
        if clvol.lvol_id == lvol_id:
            logger.info(f"Already connected, dev path: {clvol.device_path}")
            return False

    if cnode.cluster_id != pool.cluster_id:
        logger.error("Caching node and LVol are in different clusters")
        return False

    logger.info("Connecting to remote LVOL")
    mini_id = lvol.get_id().split("-")[0]
    rem_name = f"rem_{mini_id}"
    rpc_client = RPCClient(
        cnode.mgmt_ip, cnode.rpc_port, cnode.rpc_username, cnode.rpc_password,
        timeout=60*5, retry=5)
    # create nvmef connection
    if lvol.ha_type == 'single':
        snode = db_controller.get_storage_node_by_id(lvol.node_id)
        for nic in snode.data_nics:
            ret = rpc_client.bdev_nvme_attach_controller_tcp_caching(rem_name, lvol.nqn, nic.ip4_address, "4420")
            logger.debug(ret)
            if not ret:
                logger.warning("Failed to connect to LVol")
                # return False

    elif lvol.ha_type == "ha":
        for nodes_id in lvol.nodes:
            snode = db_controller.get_storage_node_by_id(nodes_id)
            for nic in snode.data_nics:
                ret = rpc_client.bdev_nvme_attach_controller_tcp_caching(rem_name, lvol.nqn, nic.ip4_address, "4420")
                logger.debug(ret)
                # if not ret:
                #     logger.error("Failed to connect to LVol")
                #     return False

    logger.info("Creating OCF BDev")
    # create ocf device
    cach_bdev = f"ocf_{mini_id}"
    dev = cnode.cache_bdev
    ret = rpc_client.bdev_ocf_create(cach_bdev, 'wt', dev, f"{rem_name}n1")
    logger.debug(ret)
    if not ret:
        logger.error("Failed to create OCF bdev")
        return False

    # logger.info("Creating local subsystem")
    # create subsystem (local)
    subsystem_nqn = lvol.nqn
    logger.info("Creating subsystem %s", subsystem_nqn)
    ret = rpc_client.subsystem_create(subsystem_nqn, 'sbcli-cn', lvol.get_id())
    ret = rpc_client.transport_list("TCP")
    if not ret:
        ret = rpc_client.transport_create("TCP")
    ret = rpc_client.listeners_create(subsystem_nqn, "TCP", '127.0.0.1', "4420")
    ret = rpc_client.nvmf_subsystem_listener_set_ana_state(subsystem_nqn, '127.0.0.1', "4420", is_optimized=True)

    # add cached device to subsystem
    # logger.info(f"Add {cach_bdev} to subsystem {subsystem_nqn}")
    # ret = rpc_client.nvmf_subsystem_add_ns(subsystem_nqn, cach_bdev)
    ret = rpc_client.nvmf_subsystem_add_ns(subsystem_nqn, cach_bdev, lvol.uuid, lvol.guid)

    if not ret:
        logger.error(f"Failed to add: {cach_bdev} to the subsystem: {subsystem_nqn}")
        return False

    logger.info("Connecting to local subsystem")
    # make nvme connect to nqn
    cnode_client = CNodeClient(cnode.api_endpoint)
    ret, _ = cnode_client.connect_nvme('127.0.0.1', "4420", subsystem_nqn)
    if not ret:
        logger.error("Failed to connect to local subsystem")
        return False

    if cnode.multipathing:
        snode = db_controller.get_storage_node_by_id(lvol.node_id)
        for nic in snode.data_nics:
            ip = nic.ip4_address
            ret, _ = cnode_client.connect_nvme(ip, "4420", subsystem_nqn)
            break

    time.sleep(5)
    cnode_info, _ = cnode_client.info()
    nvme_devs = cnode_info['nvme_devices']
    dev_path = None
    for dev in nvme_devs:
        if dev['model_id'] == lvol.get_id():
            dev_path = dev['device_path']
            break

    if not dev_path:
        logger.error(f"Device path was not found")
        return False

    logger.info(f"Device path: {dev_path}")

    cached_lvol = CachedLVol()
    cached_lvol.uuid = lvol.get_id()
    cached_lvol.lvol_id = lvol.get_id()
    cached_lvol.lvol = lvol
    cached_lvol.hostname = cnode.hostname

    cached_lvol.local_nqn = subsystem_nqn
    cached_lvol.ocf_bdev = cach_bdev
    cached_lvol.device_path = dev_path

    tmp = []
    for lv in cnode.lvols:
        if lv.lvol_id != lvol.get_id():
            tmp.append(lv)

    tmp.append(cached_lvol)
    cnode.lvols = tmp
    cnode.write_to_db(db_controller.kv_store)

    return dev_path


def disconnect(caching_node_id, lvol_id):
    lvol = db_controller.get_lvol_by_id(lvol_id)
    if not lvol:
        logger.error(f"LVol not found: {lvol_id}")
        return False

    cnode = None
    if caching_node_id == 'this':
        hostn = utils.get_hostname()
        logger.info(f"Trying to get node by hostname: {hostn}")
        cnode = db_controller.get_caching_node_by_hostname(hostn)
    else:
        cnode = db_controller.get_caching_node_by_id(caching_node_id)
        if not cnode:
            logger.info(f"Caching node uuid not found: {caching_node_id}")
            cnode = db_controller.get_caching_node_by_hostname(caching_node_id)
            if not cnode:
                logger.error("Caching node not found")
                return False

    caching_lvol = None
    for clvol in cnode.lvols:
        if clvol.lvol_id == lvol_id:
            caching_lvol = clvol
            break
    if not caching_lvol:
        logger.error("LVol is not connected.")
        return False

    # logger.info("Disconnecting LVol")
    # disconnect local nvme
    cnode_client = CNodeClient(cnode.api_endpoint)
    subsystem_nqn = lvol.nqn

    try:
        ret, _ = cnode_client.disconnect_nqn(subsystem_nqn)
    except:
        pass
    # if not ret:
    #     logger.error("failed to disconnect local connecting")
    #     return False

    # remove subsystem
    rpc_client = RPCClient(
        cnode.mgmt_ip, cnode.rpc_port, cnode.rpc_username, cnode.rpc_password, timeout=120)

    ret = rpc_client.subsystem_delete(subsystem_nqn)

    # remove ocf bdev
    mini_id = lvol.get_id().split("-")[0]
    rem_name = f"rem_{mini_id}"
    cach_bdev = f"ocf_{mini_id}"

    ret = rpc_client.bdev_ocf_delete(cach_bdev)
    if not ret:
        logger.error("failed to delete ocf bdev")
        return False

    # disconnect lvol controller/s
    ret = rpc_client.bdev_nvme_detach_controller(rem_name)
    if not ret:
        logger.error("failed to disconnect remote connecting")
        return False

    # remove lvol id from node lvol list
    n_list = []
    for clvol in cnode.lvols:
        if clvol.lvol_id != lvol_id:
            n_list.append(clvol)
    cnode.lvols = n_list
    cnode.write_to_db(db_controller.kv_store)

    # if lvol.ha_type == 'single':
    #     ret = rpc_client.bdev_nvme_detach_controller(lvol.get_id())
    #
    # elif lvol.ha_type == "ha":
    #     for nodes_id in lvol.nodes:
    #         snode = db_controller.get_storage_node_by_id(nodes_id)
    #         ret = rpc_client.bdev_nvme_attach_controller_tcp(lvol.get_id(), lvol.nqn, nic.ip4_address, "4420")
    return True


def deploy(ifname):
    if not ifname:
        ifname = "eth0"

    logger.info("Installing dependencies...")
    ret = scripts.install_deps()

    dev_ip = utils.get_iface_ip(ifname)
    if not dev_ip:
        logger.error(f"Error getting interface ip: {ifname}")
        return False

    logger.info(f"Node IP: {dev_ip}")
    ret = scripts.configure_docker(dev_ip)

    node_docker = docker.DockerClient(base_url=f"tcp://{dev_ip}:2375", version="auto", timeout=60 * 5)
    # create the api container
    nodes = node_docker.containers.list(all=True)
    for node in nodes:
        if node.attrs["Name"] == "/CachingNodeAPI":
            logger.info("CachingNodeAPI container found, removing...")
            node.stop()
            node.remove(force=True)
            time.sleep(2)

    logger.info("Creating CachingNodeAPI container")
    cont_image = constants.SIMPLY_BLOCK_DOCKER_IMAGE
    container = node_docker.containers.run(
        cont_image,
        "python simplyblock_web/caching_node_app.py",
        detach=True,
        privileged=True,
        name="CachingNodeAPI",
        network_mode="host",
        volumes=[
            '/etc/foundationdb:/etc/foundationdb',
            '/var/tmp:/var/tmp',
            '/var/run:/var/run',
            '/dev:/dev',
            '/lib/modules/:/lib/modules/',
            '/sys:/sys'],
        restart_policy={"Name": "always"},
        environment=[
            f"DOCKER_IP={dev_ip}"
        ]
    )
    logger.info("Pulling SPDK images")
    spdk_core = constants.SIMPLY_BLOCK_SPDK_CORE_IMAGE
    if utils.get_host_arch() == "aarch64":
        spdk_core = constants.SIMPLY_BLOCK_SPDK_CORE_IMAGE_ARM64
    node_docker.images.pull(spdk_core)
    return f"{dev_ip}:5000"


def list_nodes(is_json=False):
    db_controller = DBController()
    nodes = db_controller.get_caching_nodes()
    data = []
    output = ""

    for node in nodes:
        logger.debug(node)
        logger.debug("*" * 20)
        data.append({
            "UUID": node.uuid,
            "Hostname": node.hostname,
            "Management IP": node.mgmt_ip,
            "LVOLs": f"{len(node.lvols)}",
            "Cache": utils.humanbytes(node.cache_size),
            "Ram": utils.humanbytes(node.memory),
            "HugeP": utils.humanbytes(node.hugepages),
            "Status": node.status,
            # "Updated At": datetime.datetime.strptime(node.updated_at, "%Y-%m-%d %H:%M:%S.%f").strftime(
            #     "%H:%M:%S, %d/%m/%Y"),
        })

    if not data:
        return output

    if is_json:
        output = json.dumps(data, indent=2)
    else:
        output = utils.print_table(data)
    return output


def list_lvols(caching_node_id):
    db_controller = DBController()
    cnode = None
    if caching_node_id == 'this':
        hostn = utils.get_hostname()
        logger.info(f"Trying to get node by hostname: {hostn}")
        cnode = db_controller.get_caching_node_by_hostname(hostn)
    else:
        cnode = db_controller.get_caching_node_by_id(caching_node_id)
        if not cnode:
            logger.info(f"Caching node uuid not found: {caching_node_id}")
            cnode = db_controller.get_caching_node_by_hostname(caching_node_id)
            if not cnode:
                logger.error("Caching node not found")
                return False

    data = []

    for clvol in cnode.lvols:
        lvol = clvol.lvol
        logger.debug(clvol)
        logger.debug("*" * 20)
        data.append({
            "UUID": lvol.get_id(),
            "Hostname": lvol.hostname,
            "Size": utils.humanbytes(lvol.size),
            "Path": clvol.device_path,
            "Status": lvol.status,
        })

    if not data:
        return ""

    return utils.print_table(data)


def remove_node(node_id, force=False):
    db_controller = DBController()
    snode = db_controller.get_caching_node_by_id(node_id)
    if not snode:
        logger.error(f"Can not find caching node: {node_id}")
        return False

    if snode.lvols:
        if force:
            for clvol in snode.lvols:
                logger.info(f"Disconnecting LVol {clvol.lvol_id}")
                disconnect(node_id, clvol.lvol_id)
        else:
            logger.error("Connected LVols found on the node, use --force to disconnect all")
            return False

    logger.info("Removing node")

    try:
        snode_api = CNodeClient(snode.api_endpoint)
        results, err = snode_api.spdk_process_kill()
        ret = snode_api.delete_dev_gpt_partitions(snode.nvme_devices[0].pcie_address)

    except:
        pass
<<<<<<< HEAD

    snode.remove(db_controller.kv_store)
    logger.info("done")
=======

    snode.remove(db_controller.kv_store)
    logger.info("done")


def get_io_stats(lvol_uuid, history, records_count=20, parse_sizes=True):
    lvol = db_controller.get_lvol_by_id(lvol_uuid)
    if not lvol:
        logger.error(f"LVol not found: {lvol_uuid}")
        return False

    if history:
        records_number = utils.parse_history_param(history)
        if not records_number:
            logger.error(f"Error parsing history string: {history}")
            return False
    else:
        records_number = 20

    records_list = db_controller.get_cached_lvol_stats(lvol.get_id(), limit=records_number)
    if not records_list:
        return False
    new_records = utils.process_records(records_list, min(records_count, len(records_list)))

    if not parse_sizes:
        return new_records

    out = []
    for record in new_records:
        out.append({
            "Date": time.strftime("%Y-%m-%d %H:%M:%S", time.gmtime(record['date'])),
            "Read bytes": utils.humanbytes(record["read_bytes"]),
            "Read speed": utils.humanbytes(record['read_bytes_ps']),
            "Read IOPS": record['read_io_ps'],
            "Read lat": record['read_latency_ps'],
            "Write bytes": utils.humanbytes(record["write_bytes"]),
            "Write speed": utils.humanbytes(record['write_bytes_ps']),
            "Write IOPS": record['write_io_ps'],
            "Write lat": record['write_latency_ps'],
        })
    return out
>>>>>>> 6dc266f8
<|MERGE_RESOLUTION|>--- conflicted
+++ resolved
@@ -153,12 +153,7 @@
                 logger.error(f"Free hugepages are less than 1G: {utils.humanbytes(huge_total)}")
                 return False
 
-<<<<<<< HEAD
-    logger.info(f"Trying to set hugepages for: {utils.humanbytes(spdk_mem)}")
-    logger.info("Deploying SPDK")
-=======
     logger.info(f"Deploying SPDK with HP: {utils.humanbytes(spdk_mem)}")
->>>>>>> 6dc266f8
     results, err = cnode_api.spdk_process_start(
         spdk_cpu_mask, spdk_mem, spdk_image, snode.mgmt_ip,
         snode.rpc_port, snode.rpc_username, snode.rpc_password, namespace)
@@ -189,17 +184,10 @@
         snode.rpc_username, snode.rpc_password,
         timeout=60*5, retry=5)
 
-<<<<<<< HEAD
-    # get new node info after starting spdk
-    node_info, _ = cnode_api.info()
-    mem = node_info['memory_details']['huge_free']
-    logger.info(f"Free Hugepages detected: {utils.humanbytes(mem)}")
-=======
     # # get new node info after starting spdk
     node_info, _ = cnode_api.info()
     # mem = node_info['memory_details']['huge_free']
     # logger.info(f"Free Hugepages detected: {utils.humanbytes(mem)}")
->>>>>>> 6dc266f8
 
     # adding devices
     nvme_devs = addNvmeDevices(rpc_client, node_info['spdk_pcie_list'], snode)
@@ -215,11 +203,7 @@
         logger.error("Hugepages must be larger than 1G")
         return False
 
-<<<<<<< HEAD
-    mem = mem - 1024*1024
-=======
     mem = spdk_mem - 1024*1024*1024
->>>>>>> 6dc266f8
     snode.hugepages = mem
     logger.info(f"Hugepages to be used: {utils.humanbytes(mem)}")
 
@@ -728,11 +712,6 @@
 
     except:
         pass
-<<<<<<< HEAD
-
-    snode.remove(db_controller.kv_store)
-    logger.info("done")
-=======
 
     snode.remove(db_controller.kv_store)
     logger.info("done")
@@ -774,4 +753,3 @@
             "Write lat": record['write_latency_ps'],
         })
     return out
->>>>>>> 6dc266f8
