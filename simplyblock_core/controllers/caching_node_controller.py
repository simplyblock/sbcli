--- conflicted
+++ resolved
@@ -535,11 +535,7 @@
         ifname = "eth0"
 
     logger.info("Installing dependencies...")
-<<<<<<< HEAD
-    _ = scripts.install_deps()
-=======
     scripts.install_deps()
->>>>>>> 33a7b6ef
 
     dev_ip = utils.get_iface_ip(ifname)
     if not dev_ip:
@@ -547,11 +543,7 @@
         return False
 
     logger.info(f"Node IP: {dev_ip}")
-<<<<<<< HEAD
-    _ = scripts.configure_docker(dev_ip)
-=======
     scripts.configure_docker(dev_ip)
->>>>>>> 33a7b6ef
 
     node_docker = docker.DockerClient(base_url=f"tcp://{dev_ip}:2375", version="auto", timeout=60 * 5)
     # create the api container
