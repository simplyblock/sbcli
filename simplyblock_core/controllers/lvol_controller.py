--- conflicted
+++ resolved
@@ -601,29 +601,11 @@
 
 def add_lvol_on_node(lvol, snode, ha_comm_addrs=None, ha_inode_self=0, sec_is_prime=False):
     rpc_client = RPCClient(snode.mgmt_ip, snode.rpc_port, snode.rpc_username, snode.rpc_password)
-<<<<<<< HEAD
-    # spdk_mem_info_before = rpc_client.ultra21_util_get_malloc_stats()
-=======
->>>>>>> ec8d613d
 
     if snode.is_secondary_node and not sec_is_prime:
         rpc_client.bdev_lvol_set_leader(False, lvs_name=lvol.lvs_name)
 
     else:
-<<<<<<< HEAD
-        # Validate adding lvol on storage node
-        # snode_api = SNodeClient(snode.api_endpoint)
-        # result, _ = snode_api.info()
-        # memory_free = result["memory_details"]["free"]
-        # huge_free = result["memory_details"]["huge_free"]
-        #
-        # total_node_capacity = db_controller.get_snode_size(snode.get_id())
-        # error = utils.validate_add_lvol_or_snap_on_node(memory_free, huge_free, snode.max_lvol, lvol.size,  total_node_capacity, snode.lvols)
-        # if error:
-        #     logger.error(error)
-            # return False, f"Failed to add lvol on node {snode.get_id()}"
-=======
->>>>>>> ec8d613d
 
         if not sec_is_prime:
             lvol_count = len(db_controller.get_lvols_by_node_id(snode.get_id()))
@@ -662,28 +644,9 @@
     if not ret:
         return False, "Failed to add bdev to subsystem"
 
-<<<<<<< HEAD
-    # logger.info("Sending cluster map to LVol")
-    # ret = distr_controller.send_cluster_map_to_node(snode)
-    # if not ret:
-    #     return False, "Failed to send cluster map"
-
-    # spdk_mem_info_after = rpc_client.ultra21_util_get_malloc_stats()
-    # logger.debug("ultra21_util_get_malloc_stats:")
-    # logger.debug(spdk_mem_info_after)
-    #
-    # diff = {}
-    # for key in spdk_mem_info_after.keys():
-    #     diff[key] = spdk_mem_info_after[key] - spdk_mem_info_before[key]
-    #
-    # logger.info("spdk mem diff:")
-    # logger.info(json.dumps(diff, indent=2))
-    # lvol.mem_diff = diff
-=======
     spdk_mem_info_after = rpc_client.ultra21_util_get_malloc_stats()
     logger.debug("ultra21_util_get_malloc_stats:")
     logger.debug(spdk_mem_info_after)
->>>>>>> ec8d613d
 
     ret = rpc_client.get_bdevs(f"{lvol.lvs_name}/{lvol.lvol_bdev}")
     lvol_bdev = ret[0]
