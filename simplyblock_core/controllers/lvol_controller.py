--- conflicted
+++ resolved
@@ -1154,19 +1154,11 @@
                 "reconnect-delay": constants.LVOL_NVME_CONNECT_RECONNECT_DELAY,
                 "ctrl-loss-tmo": constants.LVOL_NVME_CONNECT_CTRL_LOSS_TMO,
                 "nr-io-queues": constants.LVOL_NVME_CONNECT_NR_IO_QUEUES,
-<<<<<<< HEAD
-                "keep-alive-tmo": constants.LVOL_NVME_CONNECT_TIMEOUT_S,
-                "connect": f"sudo nvme connect --reconnect-delay={constants.LVOL_NVME_CONNECT_RECONNECT_DELAY} "
-                           f"--ctrl-loss-tmo={constants.LVOL_NVME_CONNECT_CTRL_LOSS_TMO} "
-                           f"--nr-io-queues={constants.LVOL_NVME_CONNECT_NR_IO_QUEUES} "
-                           f"--keep-alive-tmo={constants.LVOL_NVME_CONNECT_TIMEOUT_S} "
-=======
                 "keep-alive-tmo": constants.LVOL_NVME_KEEP_ALIVE_TO,
                 "connect": f"sudo nvme connect --reconnect-delay={constants.LVOL_NVME_CONNECT_RECONNECT_DELAY} "
                            f"--ctrl-loss-tmo={constants.LVOL_NVME_CONNECT_CTRL_LOSS_TMO} "
                            f"--nr-io-queues={constants.LVOL_NVME_CONNECT_NR_IO_QUEUES} "
                            f"--keep-alive-tmo={constants.LVOL_NVME_KEEP_ALIVE_TO} "
->>>>>>> 5bde5b83
                            f"--transport={transport} --traddr={ip} --trsvcid={port} --nqn={lvol.nqn}",
             })
     return out
