# coding=utf-8
import logging as lg
import json
import string
import random
import sys
import time
import uuid
from datetime import datetime
from typing import Tuple

from simplyblock_core import utils, constants, distr_controller
from simplyblock_core.controllers import snapshot_controller, pool_controller, lvol_events, caching_node_controller, \
    tasks_controller
from simplyblock_core.db_controller import DBController
from simplyblock_core.models.nvme_device import NVMeDevice
from simplyblock_core.models.pool import Pool
from simplyblock_core.models.lvol_model import LVol
from simplyblock_core.models.storage_node import StorageNode
from simplyblock_core.rpc_client import RPCClient
from simplyblock_core.snode_client import SNodeClient

logger = lg.getLogger()


def _generate_hex_string(length):
    def _generate_string(length):
        return ''.join(random.SystemRandom().choice(
            string.ascii_letters + string.digits) for _ in range(length))

    return _generate_string(length).encode('utf-8').hex()


def _create_crypto_lvol(rpc_client, name, base_name, key1, key2):
    key_name = f'key_{name}'
    ret = rpc_client.lvol_crypto_key_create(key_name, key1, key2)
    if not ret:
        logger.error("failed to create crypto key")
        return False
    ret = rpc_client.lvol_crypto_create(name, base_name, key_name)
    if not ret:
        logger.error(f"failed to create crypto LVol {name}")
        return False
    return ret


def _create_compress_lvol(rpc_client, base_bdev_name):
    pm_path = constants.PMEM_DIR
    ret = rpc_client.lvol_compress_create(base_bdev_name, pm_path)
    if not ret:
        logger.error("failed to create compress LVol on the storage node")
        return False
    return ret


def ask_for_device_number(devices_list):
    question = f"Enter the device number [1-{len(devices_list)}]: "
    while True:
        sys.stdout.write(question)
        choice = str(input())
        try:
            ch = int(choice.strip())
            ch -= 1
            return devices_list[ch]
        except Exception as e:
            logger.debug(e)
            sys.stdout.write(f"Please respond with numbers 1 - {len(devices_list)}\n")


def ask_for_lvol_vuid():
    question = f"Enter VUID number: "
    while True:
        sys.stdout.write(question)
        choice = str(input())
        try:
            ch = int(choice.strip())
            return ch
        except Exception as e:
            logger.debug(e)
            sys.stdout.write(f"Please respond with numbers")


def validate_add_lvol_func(name, size, host_id_or_name, pool_id_or_name,
                           max_rw_iops, max_rw_mbytes, max_r_mbytes, max_w_mbytes):
    #  Validation
    #  name validation
    db_controller = DBController()
    if not name or name == "":
        return False, "Name can not be empty"

    #  size validation
    if size < 100 * 1024 * 1024:
        return False, "Size must be larger than 100M"

    #  host validation
    # snode = db_controller.get_storage_node_by_id(host_id_or_name)
    # if not snode:
    #     snode = db_controller.get_storage_node_by_hostname(host_id_or_name)
    #     if not snode:
    #         return False, f"Can not find storage node: {host_id_or_name}"

    # if snode.status != snode.STATUS_ONLINE:
    #     return False, "Storage node in not Online"
    #
    # if not snode.nvme_devices:
    #     return False, "Storage node has no nvme devices"

    #  pool validation
    pool = None
    for p in db_controller.get_pools():
        if pool_id_or_name == p.get_id() or pool_id_or_name == p.pool_name:
            pool = p
            break
    if not pool:
        return False, f"Pool not found: {pool_id_or_name}"

    if pool.status != pool.STATUS_ACTIVE:
        return False, f"Pool in not active: {pool_id_or_name}, status: {pool.status}"

    if 0 < pool.lvol_max_size < size:
        return False, f"Pool Max LVol size is: {utils.humanbytes(pool.lvol_max_size)}, LVol size: {utils.humanbytes(size)} must be below this limit"

    if pool.pool_max_size > 0:
        total = pool_controller.get_pool_total_capacity(pool.get_id())
        if total + size > pool.pool_max_size:
            return False, f"Invalid LVol size: {utils.humanbytes(size)} " \
                          f"Pool max size has reached {utils.humanbytes(total+size)} of {utils.humanbytes(pool.pool_max_size)}"

    for lvol in db_controller.get_lvols(pool.cluster_id):
        if lvol.pool_uuid == pool.get_id():
            if lvol.lvol_name == name:
                return False, f"LVol name must be unique: {name}"

    if pool.has_qos():
        if pool.max_rw_ios_per_sec > 0:
            if max_rw_iops <= 0:
                return False, "LVol must have max_rw_iops value because the Pool has it set"
            total = pool_controller.get_pool_total_rw_iops(pool.get_id())
            if max_rw_iops + total > pool.max_rw_ios_per_sec:
                return False, f"Invalid LVol max_rw_iops: {max_rw_iops} " \
                              f"Pool Max RW IOPS has reached {total} of {pool.max_rw_ios_per_sec}"

        if pool.max_rw_mbytes_per_sec > 0:
            if max_rw_mbytes <= 0:
                return False, "LVol must have max_rw_mbytes value because the Pool has it set"
            total = pool_controller.get_pool_total_rw_mbytes(pool.get_id())
            if max_rw_mbytes + total > pool.max_rw_mbytes_per_sec:
                return False, f"Invalid LVol max_rw_mbytes: {max_rw_mbytes} " \
                              f"Pool Max RW MBytes has reached {total} of {pool.max_rw_mbytes_per_sec}"

        if pool.max_r_mbytes_per_sec > 0:
            if max_r_mbytes <= 0:
                return False, "LVol must have max_r_mbytes value because the Pool has it set"
            total = pool_controller.get_pool_total_r_mbytes(pool.get_id())
            if max_r_mbytes + total > pool.max_r_mbytes_per_sec:
                return False, f"Invalid LVol max_r_mbytes: {max_r_mbytes} " \
                              f"Pool Max R MBytes has reached {total} of {pool.max_r_mbytes_per_sec}"

        if pool.max_w_mbytes_per_sec > 0:
            if max_w_mbytes <= 0:
                return False, "LVol must have max_w_mbytes value because the Pool has it set"
            total = pool_controller.get_pool_total_w_mbytes(pool.get_id())
            if max_w_mbytes + total > pool.max_w_mbytes_per_sec:
                return False, f"Invalid LVol max_w_mbytes: {max_w_mbytes} " \
                              f"Pool Max W MBytes has reached {total} of {pool.max_w_mbytes_per_sec}"

    return True, ""


def _get_next_3_nodes(cluster_id, lvol_size=0):
    db_controller = DBController()
    snodes = db_controller.get_storage_nodes_by_cluster_id(cluster_id)
    online_nodes = []
    node_stats = {}
    for node in snodes:
        if node.is_secondary_node:
            continue

        if node.status == node.STATUS_ONLINE:

            lvol_count = len(db_controller.get_lvols_by_node_id(node.get_id()))
            if lvol_count >= node.max_lvol:
                continue

            # Validate Eligible nodes for adding lvol
            # snode_api = SNodeClient(node.api_endpoint)
            # result, _ = snode_api.info()
            # memory_free = result["memory_details"]["free"]
            # huge_free = result["memory_details"]["huge_free"]
            # total_node_capacity = db_controller.get_snode_size(node.get_id())
            # error = utils.validate_add_lvol_or_snap_on_node(memory_free, huge_free, node.max_lvol, lvol_size,  total_node_capacity, len(node.lvols))
            # if error:
            #     logger.warning(error)
            #     continue
            #
            online_nodes.append(node)
            # node_stat_list = db_controller.get_node_stats(node, limit=1000)
            # combined_record = utils.sum_records(node_stat_list)
            node_st = {
                "lvol": lvol_count+1,
                # "cpu": 1 + (node.cpu * node.cpu_hz),
                # "r_io": combined_record.read_io_ps,
                # "w_io": combined_record.write_io_ps,
                # "r_b": combined_record.read_bytes_ps,
                # "w_b": combined_record.write_bytes_ps
            }

            node_stats[node.get_id()] = node_st

    if len(online_nodes) <= 1:
        return online_nodes
    cluster_stats = utils.dict_agg([node_stats[k] for k in node_stats])

    nodes_weight = utils.get_weights(node_stats, cluster_stats)

    node_start_end = {}
    n_start = 0
    for node_id in nodes_weight:
        node_start_end[node_id] = {
            "weight": nodes_weight[node_id]['total'],
            "start": n_start,
            "end": n_start + nodes_weight[node_id]['total'],
        }
        n_start = node_start_end[node_id]['end']

    for node_id in node_start_end:
        node_start_end[node_id]['%'] = int(node_start_end[node_id]['weight'] * 100 / n_start)

    ############# log
    print("Node stats")
    utils.print_table_dict({**node_stats, "Cluster": cluster_stats})
    print("Node weights")
    utils.print_table_dict({**nodes_weight, "weights": {"lvol": n_start, "total": n_start}})
    print("Node selection range")
    utils.print_table_dict(node_start_end)
    #############

    selected_node_ids = []
    while len(selected_node_ids) < min(len(node_stats), 3):
        r_index = random.randint(0, n_start)
        print(f"Random is {r_index}/{n_start}")
        for node_id in node_start_end:
            if node_start_end[node_id]['start'] <= r_index <= node_start_end[node_id]['end']:
                if node_id not in selected_node_ids:
                    selected_node_ids.append(node_id)

                    node_start_end = {}
                    n_start = 0
                    for node in nodes_weight:
                        if node in selected_node_ids:
                            continue
                        node_start_end[node] = {
                            "weight": nodes_weight[node]['total'],
                            "start": n_start,
                            "end": n_start + nodes_weight[node]['total'],
                        }
                        n_start = node_start_end[node]['end']

                    break

    ret = []
    if selected_node_ids:
        for node_id in selected_node_ids:
            node = db_controller.get_storage_node_by_id(node_id)
            print(f"Selected node: {node_id}, {node.hostname}")
            ret.append(node)
        return ret
    else:
        return online_nodes

def is_hex(s: str) -> bool:
    """
    given an input checks if the value is hex encoded or not
    """
    try:
        int(s, 16)
        return True
    except ValueError:
        return False

def validate_aes_xts_keys(key1: str, key2: str) -> Tuple[bool, str]:
    """
    Key Length: each key should be either 128 or 256 bits long.
    since hex values of the keys are expected, the key lengths should be either 32 or 64
    """

    if len(key1) != len(key2):
        return False, "both the keys should be of the same length"

    if len(key1) not in [32, 64] or len(key2) not in [32, 64]:
        return False, "each key should be either 16 or 32 bytes long"

    if not is_hex(key1):
        return False, "please provide hex encoded value for crypto_key1"

    if not is_hex(key2):
        return False, "please provide hex encoded value for crypto_key2"

    return True, ""


def add_lvol_ha(name, size, host_id_or_name, ha_type, pool_id_or_name, use_comp, use_crypto,
                distr_vuid, max_rw_iops, max_rw_mbytes, max_r_mbytes, max_w_mbytes,
                with_snapshot=False, max_size=0, crypto_key1=None, crypto_key2=None, lvol_priority_class=0,
                uid=None, pvc_name=None, namespace=None):

    db_controller = DBController()
    logger.info(f"Adding LVol: {name}")
    host_node = None
    if host_id_or_name:
        host_node = db_controller.get_storage_node_by_id(host_id_or_name)
        if not host_node:
            host_node = db_controller.get_storage_node_by_hostname(host_id_or_name)
            if not host_node:
                return False, f"Can not find storage node: {host_id_or_name}"

    pool = None
    for p in db_controller.get_pools():
        if pool_id_or_name == p.get_id() or pool_id_or_name == p.pool_name:
            pool = p
            break
    if not pool:
        return False, f"Pool not found: {pool_id_or_name}"

    cl = db_controller.get_cluster_by_id(pool.cluster_id)
    if cl.status not in [cl.STATUS_ACTIVE, cl.STATUS_DEGRADED]:
        return False, f"Cluster is not active, status: {cl.status}"

    if uid:
        for lvol in db_controller.get_lvols():
            if lvol.get_id() == uid:
                if pvc_name:
                    lvol.pvc_name = pvc_name
                if name:
                    lvol.lvol_name = name
                if namespace:
                    lvol.namespace = namespace
                lvol.write_to_db()
                return uid, None

    if ha_type == "default":
        ha_type = cl.ha_type

    max_rw_iops = max_rw_iops or 0
    max_rw_mbytes = max_rw_mbytes or 0
    max_r_mbytes = max_r_mbytes or 0
    max_w_mbytes = max_w_mbytes or 0

    result, error = validate_add_lvol_func(name, size, None, pool_id_or_name,
                                           max_rw_iops, max_rw_mbytes, max_r_mbytes, max_w_mbytes)

    if error:
        logger.error(error)
        return False, error

    cluster_size_prov = 0
    cluster_size_total = 0
    for lvol in db_controller.get_lvols(cl.get_id()):
        cluster_size_prov += lvol.size

    dev_count = 0
    snodes = db_controller.get_storage_nodes_by_cluster_id(cl.get_id())
    online_nodes = []
    for node in snodes:
        if node.status == node.STATUS_ONLINE:
            online_nodes.append(node)
            for dev in node.nvme_devices:
                if dev.status == dev.STATUS_ONLINE:
                    dev_count += 1
                    cluster_size_total += dev.size

    if len(online_nodes) == 0:
        logger.error("No online Storage nodes found")
        return False, "No online Storage nodes found"

    if dev_count == 0:
        logger.error("No NVMe devices found in the cluster")
        return False, "No NVMe devices found in the cluster"
    elif dev_count < 8:
        logger.warning("Number of active cluster devices are less than 8")
        # return False, "Number of active cluster devices are less than 8"

    # if len(online_nodes) < 3 and ha_type == "ha":
    #     logger.error("Storage nodes are less than 3 in ha cluster")
    #     return False, "Storage nodes are less than 3 in ha cluster"

    if host_node and host_node.status != StorageNode.STATUS_ONLINE:
        mgs = f"Storage node is not online. ID: {host_node.get_id()} status: {host_node.status}"
        logger.error(mgs)
        return False, mgs

    cluster_size_prov_util = int(((cluster_size_prov+size) / cluster_size_total) * 100)

    if cl.prov_cap_crit and cl.prov_cap_crit < cluster_size_prov_util:
        msg = f"Cluster provisioned cap critical would be, util: {cluster_size_prov_util}% of cluster util: {cl.prov_cap_crit}"
        logger.error(msg)
        return False, msg

    elif cl.prov_cap_warn and cl.prov_cap_warn < cluster_size_prov_util:
        logger.warning(f"Cluster provisioned cap warning, util: {cluster_size_prov_util}% of cluster util: {cl.prov_cap_warn}")

    if not distr_vuid:
        vuid = utils.get_random_vuid()
    else:
        vuid = distr_vuid

    if max_size:
        if max_size < size:
            return False, f"Max size:{max_size} must be larger than size {size}"
    else:
        records = db_controller.get_cluster_capacity(cl)
        if records:
            max_size = records[0]['size_total']
        else:
            max_size = size * 10

    logger.info(f"Max size: {utils.humanbytes(max_size)}")
    lvol = LVol()
    lvol.lvol_name = name
    lvol.pvc_name = pvc_name or ""
    lvol.namespace = namespace or ""
    lvol.size = int(size)
    lvol.max_size = int(max_size)
    lvol.status = LVol.STATUS_IN_CREATION

    lvol.create_dt = str(datetime.now())
    lvol.ha_type = ha_type
    lvol.bdev_stack = []
    lvol.uuid = uid or str(uuid.uuid4())
    lvol.guid = _generate_hex_string(16)
    lvol.vuid = vuid
    lvol.lvol_bdev = f"LVOL_{vuid}"

    lvol.crypto_bdev = ''
    lvol.comp_bdev = ''

    lvol.mode = 'read-write'
    lvol.lvol_type = 'lvol'
    lvol.nqn = cl.nqn + ":lvol:" + lvol.uuid
    lvol.lvol_priority_class = lvol_priority_class

    nodes = []
    if host_node:
        nodes.insert(0, host_node)
    else:
        nodes = _get_next_3_nodes(cl.get_id(), lvol.size)
        if not nodes:
            return False, f"No nodes found with enough resources to create the LVol"
        host_node = nodes[0]

    lvol.hostname = host_node.hostname
    lvol.node_id = host_node.get_id()
    lvol.lvs_name = host_node.lvstore
    lvol.subsys_port = host_node.lvol_subsys_port
    lvol.top_bdev = f"{lvol.lvs_name}/{lvol.lvol_bdev}"
    lvol.base_bdev = lvol.top_bdev

    lvol_count = len(db_controller.get_lvols_by_node_id(host_node.get_id()))
    if lvol_count > host_node.max_lvol:
        error = f"Too many lvols on node: {host_node.get_id()}, max lvols reached: {lvol_count}"
        logger.error(error)
        return False, error

    lvol_dict = {
        "type": "bdev_lvol",
        "name": lvol.lvol_bdev,
        "params": {
            "name": lvol.lvol_bdev,
            "size_in_mib": int(lvol.size / (1000 * 1000)),
            "lvs_name": lvol.lvs_name,
            "lvol_priority_class": 0
        }
    }

    if cl.enable_qos and lvol.lvol_priority_class > 0:
        lvol_dict["params"]["lvol_priority_class"] = lvol.lvol_priority_class

    lvol.bdev_stack = [lvol_dict]

    if use_crypto:
        if crypto_key1 == None or crypto_key2 == None:
            return False, "encryption keys for lvol not provided"
        else:
            success, err = validate_aes_xts_keys(crypto_key1, crypto_key2)
            if not success:
                return False, err

        lvol.crypto_bdev = f"crypto_{lvol.lvol_bdev}"
        lvol.bdev_stack.append({
            "type": "crypto",
            "name": lvol.crypto_bdev,
            "params": {
                "name": lvol.crypto_bdev,
                "base_name": lvol.top_bdev,
                "key1": crypto_key1,
                "key2": crypto_key2,
            }
        })
        lvol.lvol_type += ',crypto'
        lvol.top_bdev = lvol.crypto_bdev
        lvol.crypto_key1 = crypto_key1
        lvol.crypto_key2 = crypto_key2

    lvol.write_to_db(db_controller.kv_store)

    if ha_type == "single":
        if host_node.status == StorageNode.STATUS_ONLINE:
            lvol_bdev, error = add_lvol_on_node(lvol, host_node)
            if error:
                lvol.remove(db_controller.kv_store)
                return False, error

            lvol.nodes = [host_node.get_id()]
            lvol.lvol_uuid = lvol_bdev['uuid']
            lvol.blobid = lvol_bdev['driver_specific']['lvol']['blobid']
        else:
            msg = f"Host node in not online: {host_node.get_id()}"
            logger.error(msg)
            lvol.remove(db_controller.kv_store)
            return False, msg

    if ha_type == "ha":
        lvol.nodes = [host_node.get_id(), host_node.secondary_node_id]
        primary_node = None
        secondary_node = None
        sec_node = db_controller.get_storage_node_by_id(host_node.secondary_node_id)
        if host_node.status == StorageNode.STATUS_ONLINE:

            if is_node_leader(host_node, lvol.lvs_name):
                primary_node = host_node
                if sec_node.status == StorageNode.STATUS_DOWN:
                    msg = f"Secondary node is in down status, can not create lvol"
                    logger.error(msg)
                    lvol.remove(db_controller.kv_store)
                    return False, msg
                elif sec_node.status == StorageNode.STATUS_ONLINE:
                    secondary_node = sec_node

            elif sec_node.status == StorageNode.STATUS_ONLINE:
                if is_node_leader(sec_node, lvol.lvs_name):
                    primary_node = sec_node
                    secondary_node = host_node
                else:
                    # both nodes are non leaders and online, set primary as leader
                    primary_node = host_node
                    secondary_node = sec_node

            else:
                # sec node is not online, set primary as leader
                primary_node = host_node
                secondary_node = None

        elif sec_node.status == StorageNode.STATUS_ONLINE:
            # primary is not online but secondary is, create on secondary and set leader if needed,
            secondary_node = None
            primary_node = sec_node

        else:
            # both primary and secondary are not online
            msg = f"Host nodes are not online"
            logger.error(msg)
            lvol.remove(db_controller.kv_store)
            return False, msg


        if primary_node:
            lvol_bdev, error = add_lvol_on_node(lvol, primary_node)
            if error:
                logger.error(error)
                lvol.remove(db_controller.kv_store)
                return False, error

            lvol.lvol_uuid = lvol_bdev['uuid']
            lvol.blobid = lvol_bdev['driver_specific']['lvol']['blobid']


        if secondary_node:
            secondary_node = db_controller.get_storage_node_by_id(secondary_node.get_id())
            if secondary_node.status == StorageNode.STATUS_ONLINE:
                lvol_bdev, error = add_lvol_on_node(lvol, secondary_node, is_primary=False)
                if error:
                    logger.error(error)
                    lvol.remove(db_controller.kv_store)
                    return False, error

    lvol.pool_uuid = pool.get_id()
    lvol.status = LVol.STATUS_ONLINE
    lvol.write_to_db(db_controller.kv_store)
    lvol_events.lvol_create(lvol)

    # set QOS
    if max_rw_iops or max_rw_mbytes or max_r_mbytes or max_w_mbytes:
        set_lvol(lvol.uuid, max_rw_iops, max_rw_mbytes, max_r_mbytes, max_w_mbytes)
    return lvol.uuid, None


def _create_bdev_stack(lvol, snode, is_primary=True):
    rpc_client = RPCClient(snode.mgmt_ip, snode.rpc_port, snode.rpc_username, snode.rpc_password)

    created_bdevs = []
    for bdev in lvol.bdev_stack:
        type = bdev['type']
        name = bdev['name']
        params = bdev['params']
        ret = None

        if type == "bmap_init":
            ret = rpc_client.ultra21_lvol_bmap_init(**params)

        elif type == "ultra_lvol":
            ret = rpc_client.ultra21_lvol_mount_lvol(**params)

        elif type == "crypto":
            ret = _create_crypto_lvol(rpc_client, **params)

        elif type == "bdev_lvstore":
            ret = rpc_client.create_lvstore(**params)

        elif type == "bdev_lvol":
            if is_primary:
                ret = rpc_client.create_lvol(**params)
            else:
                ret = rpc_client.bdev_lvol_register(
                    lvol.lvol_bdev, lvol.lvs_name, lvol.lvol_uuid, lvol.blobid, lvol.lvol_priority_class)

        elif type == "bdev_lvol_clone":
            if is_primary:
                ret = rpc_client.lvol_clone(**params)
            else:
                ret = rpc_client.bdev_lvol_clone_register(
                    lvol.lvol_bdev, lvol.snapshot_name, lvol.lvol_uuid, lvol.blobid)

        else:
            logger.debug(f"Unknown BDev type: {type}")
            continue

        if ret:
            bdev['status'] = "created"
            created_bdevs.append(bdev)
        else:
            if created_bdevs:
                # rollback
                _remove_bdev_stack(created_bdevs[::-1], rpc_client)
            return False, f"Failed to create BDev: {name}"

    return True, None


def add_lvol_on_node(lvol, snode, is_primary=True):
    rpc_client = RPCClient(snode.mgmt_ip, snode.rpc_port, snode.rpc_username, snode.rpc_password)
<<<<<<< HEAD

    if is_primary:
        if not is_node_leader(snode, lvol.lvs_name):
            rpc_client.bdev_lvol_set_leader(True, lvs_name=lvol.lvs_name)
=======
    db_controller = DBController()
    
    if snode.is_secondary_node and not sec_is_prime:
        rpc_client.bdev_lvol_set_leader(False, lvs_name=lvol.lvs_name)
>>>>>>> 622719c0

    else:
        if is_node_leader(snode, lvol.lvs_name):
            rpc_client.bdev_lvol_set_leader(False, lvs_name=lvol.lvs_name)

    ret, msg = _create_bdev_stack(lvol, snode, is_primary=is_primary)
    if not ret:
        return False, msg

    if is_primary:
        min_cntlid = 1
    else:
        min_cntlid =  1000
    logger.info("creating subsystem %s", lvol.nqn)
    ret = rpc_client.subsystem_create(lvol.nqn, 'sbcli-cn', lvol.uuid, min_cntlid)
    logger.debug(ret)

    # add listeners
    logger.info("adding listeners")
    for iface in snode.data_nics:
        if iface.ip4_address:
            tr_type = iface.get_transport_type()
            logger.info("adding listener for %s on IP %s" % (lvol.nqn, iface.ip4_address))
            ret = rpc_client.listeners_create(lvol.nqn, tr_type, iface.ip4_address, lvol.subsys_port)
            is_optimized = False
            if lvol.node_id == snode.get_id():
                is_optimized = True
            logger.info(f"Setting ANA state: {is_optimized}")
            ret = rpc_client.nvmf_subsystem_listener_set_ana_state(
                lvol.nqn, iface.ip4_address, lvol.subsys_port, is_optimized)

    logger.info("Add BDev to subsystem")
    ret = rpc_client.nvmf_subsystem_add_ns(lvol.nqn, lvol.top_bdev, lvol.uuid, lvol.guid)
    if not ret:
        return False, "Failed to add bdev to subsystem"

    spdk_mem_info_after = rpc_client.ultra21_util_get_malloc_stats()
    logger.debug("ultra21_util_get_malloc_stats:")
    logger.debug(spdk_mem_info_after)

    ret = rpc_client.get_bdevs(f"{lvol.lvs_name}/{lvol.lvol_bdev}")
    lvol_bdev = ret[0]

    return lvol_bdev, None


def is_node_leader(snode, lvs_name):
    rpc_client = RPCClient(snode.mgmt_ip, snode.rpc_port, snode.rpc_username, snode.rpc_password)
    ret = rpc_client.bdev_lvol_get_lvstores(lvs_name)
    if ret and len(ret) > 0 and "lvs leadership" in ret[0]:
        is_leader = ret[0]["lvs leadership"]
        return is_leader
    return False

def recreate_lvol_on_node(lvol, snode, ha_inode_self=0, ana_state=None):
    rpc_client = RPCClient(snode.mgmt_ip, snode.rpc_port, snode.rpc_username, snode.rpc_password)

    base=f"{lvol.lvs_name}/{lvol.lvol_bdev}"

    if "crypto" in lvol.lvol_type:
        ret = _create_crypto_lvol(
            rpc_client, lvol.crypto_bdev, base, lvol.crypto_key1, lvol.crypto_key2)
        if not ret:
            msg=f"Failed to create crypto lvol on node {snode.get_id()}"
            logger.error(msg)
            return False, msg

    min_cntlid = 1 + 1000 * ha_inode_self
    logger.info("creating subsystem %s", lvol.nqn)
    rpc_client.subsystem_create(lvol.nqn, 'sbcli-cn', lvol.uuid, min_cntlid)

    # if namespace_found is False:
    logger.info("Add BDev to subsystem")
    ret = rpc_client.nvmf_subsystem_add_ns(lvol.nqn, lvol.top_bdev, lvol.uuid, lvol.guid)
    # if not ret:
    #     return False, "Failed to add bdev to subsystem"

    # add listeners
    logger.info("adding listeners")
    for iface in snode.data_nics:
        if iface.ip4_address:
            tr_type = iface.get_transport_type()
            if not ana_state:
                ana_state = "non_optimized"
                if lvol.node_id == snode.get_id():
                    ana_state = "optimized"
            logger.info("adding listener for %s on IP %s" % (lvol.nqn, iface.ip4_address))
            logger.info(f"Setting ANA state: {ana_state}")
            ret = rpc_client.listeners_create(lvol.nqn, tr_type, iface.ip4_address, lvol.subsys_port, ana_state)

    return True, None


def recreate_lvol(lvol_id):
    db_controller = DBController()
    lvol = db_controller.get_lvol_by_id(lvol_id)
    if not lvol:
        logger.error(f"lvol not found: {lvol_id}")
        return False

    if lvol.ha_type == 'single':
        snode = db_controller.get_storage_node_by_id(lvol.node_id)
        is_created, error = recreate_lvol_on_node(lvol, snode)
        if error:
            logger.error(error)
            return False

    elif lvol.ha_type == "ha":
        for index, node_id in enumerate(lvol.nodes):
            sn = db_controller.get_storage_node_by_id(node_id)
            is_created, error = recreate_lvol_on_node(lvol, sn, index)
            if error:
                logger.error(error)
                return False

    return lvol


def _remove_bdev_stack(bdev_stack, rpc_client):
    for bdev in bdev_stack:
        # if 'status' in bdev and bdev['status'] == 'deleted':
        #     continue

        type = bdev['type']
        name = bdev['name']
        ret = None
        if type == "bdev_distr":
            ret = rpc_client.bdev_distrib_delete(name)
        elif type == "bmap_init":
            pass
        elif type == "ultra_lvol":
            ret = rpc_client.ultra21_lvol_dismount(name)
        elif type == "crypto":
            ret = rpc_client.lvol_crypto_delete(name)
            if ret:
                ret = rpc_client.lvol_crypto_key_delete(f'key_{name}')

        elif type == "bdev_lvstore":
            ret = rpc_client.bdev_lvol_delete_lvstore(name)
        elif type == "bdev_lvol":
            name = bdev['params']["lvs_name"]+"/"+bdev['params']["name"]
            ret = rpc_client.delete_lvol(name)
        elif type == "bdev_lvol_clone":
            ret = rpc_client.delete_lvol(name)
        else:
            logger.debug(f"Unknown BDev type: {type}")
            continue

        if not ret:
            logger.error(f"Failed to delete BDev {name}")

        bdev['status'] = 'deleted'
        time.sleep(1)
    return True


def delete_lvol_from_node(lvol_id, node_id, clear_data=True):
    db_controller = DBController()
    lvol = db_controller.get_lvol_by_id(lvol_id)
    snode = db_controller.get_storage_node_by_id(node_id)
    if not lvol or not snode:
        return True

    logger.info(f"Deleting LVol:{lvol.get_id()} from node:{snode.get_id()}")
    rpc_client = RPCClient(snode.mgmt_ip, snode.rpc_port, snode.rpc_username, snode.rpc_password)

    # 1- remove subsystem
    if rpc_client.subsystem_list(lvol.nqn):
        logger.info(f"Removing subsystem")
        rpc_client.subsystem_delete(lvol.nqn)

    # 2- remove bdevs
    logger.info(f"Removing bdev stack")
    ret = _remove_bdev_stack(lvol.bdev_stack[::-1], rpc_client)
    if not ret:
        return False

    lvol.deletion_status = 'bdevs_deleted'
    lvol.write_to_db(db_controller.kv_store)
    return True


def delete_lvol(id_or_name, force_delete=False):
    db_controller = DBController()
    lvol = db_controller.get_lvol_by_id(id_or_name)
    if not lvol:
        lvol = db_controller.get_lvol_by_name(id_or_name)
        if not lvol:
            logger.error(f"lvol not found: {id_or_name}")
            return False

    pool = db_controller.get_pool_by_id(lvol.pool_uuid)
    if pool.status == Pool.STATUS_INACTIVE:
        logger.error(f"Pool is disabled")
        return False

    logger.debug(lvol)
    snode = db_controller.get_storage_node_by_id(lvol.node_id)

    if not snode:
        logger.error(f"lvol node id not found: {lvol.node_id}")
        if not force_delete:
            return False
        lvol_events.lvol_delete(lvol)
        lvol.remove(db_controller.kv_store)

        # if lvol is clone and snapshot is deleted, then delete snapshot
        if lvol.cloned_from_snap:
            snap = db_controller.get_snapshot_by_id(lvol.cloned_from_snap)
            if snap and snap.deleted is True:
                lvols_count = 0
                for lvol in db_controller.get_lvols():  # pass
                    if lvol.cloned_from_snap == snap.get_id():
                        lvols_count += 1
                if lvols_count == 0:
                    snapshot_controller.delete(snap.get_id())

        logger.info("Done")
        return True

    # creating RPCClient instance
    rpc_client = RPCClient(
        snode.mgmt_ip,
        snode.rpc_port,
        snode.rpc_username,
        snode.rpc_password)

    # disconnect from caching nodes:
    cnodes = db_controller.get_caching_nodes()
    for cnode in cnodes:
        for lv in cnode.lvols:
            if lv.lvol_id == lvol.get_id():
                caching_node_controller.disconnect(cnode.get_id(), lvol.get_id())

    if lvol.ha_type == 'single':
        if snode.status  != StorageNode.STATUS_ONLINE:
            logger.error(f"Node status is not online, node: {snode.get_id()}, status: {snode.status}")
            if not force_delete:
                return False

        ret = delete_lvol_from_node(lvol.get_id(), lvol.node_id)
        if not ret:
            return False


    elif lvol.ha_type == "ha":

        sec_node = db_controller.get_storage_node_by_id(snode.secondary_node_id)
        host_node = db_controller.get_storage_node_by_id(snode.get_id())

        sec_rpc_client = RPCClient(
            sec_node.mgmt_ip,
            sec_node.rpc_port,
            sec_node.rpc_username,
            sec_node.rpc_password, timeout=5, retry=1)

        primary_node = None
        secondary_node = None
        if host_node.status == StorageNode.STATUS_ONLINE:

            if is_node_leader(host_node, lvol.lvs_name):
                primary_node = host_node
                if sec_node.status == StorageNode.STATUS_DOWN:
                    msg = f"Secondary node is in down status, can not delete lvol"
                    logger.error(msg)
                    return False, msg
                elif sec_node.status == StorageNode.STATUS_ONLINE:
                    secondary_node = sec_node
                else:
                    secondary_node = None

            elif sec_node.status == StorageNode.STATUS_ONLINE:
                if is_node_leader(sec_node, lvol.lvs_name):
                    primary_node = sec_node
                    secondary_node = host_node
                else:
                    # both nodes are non leaders and online, set primary as leader
                    primary_node = host_node
                    secondary_node = sec_node

            else:
                # sec node is not online, set primary as leader
                primary_node = host_node
                secondary_node = None

        elif sec_node.status == StorageNode.STATUS_ONLINE:
            # primary is not online but secondary is, create on secondary and set leader if needed,
            secondary_node = None
            primary_node = sec_node

        else:
            # both primary and secondary are not online
            msg = f"Host nodes are not online"
            logger.error(msg)
            return False, msg


        if primary_node:

            if not is_node_leader(primary_node, lvol.lvs_name):
                rpc_client.bdev_lvol_set_leader(True, lvs_name=lvol.lvs_name)

            ret = delete_lvol_from_node(lvol.get_id(), primary_node.get_id())
            if not ret:
                logger.error(f"Failed to delete lvol from node: {primary_node.get_id()}")
                if not force_delete:
                    return False

        if secondary_node:
            secondary_node = db_controller.get_storage_node_by_id(secondary_node.get_id())
            if secondary_node.status == StorageNode.STATUS_ONLINE:

                if not is_node_leader(secondary_node, lvol.lvs_name):
                    sec_rpc_client.bdev_lvol_set_leader(False, lvs_name=lvol.lvs_name)

                ret = delete_lvol_from_node(lvol.get_id(), secondary_node.get_id())
                if not ret:
                    logger.error(f"Failed to delete lvol from node: {secondary_node.get_id()}")
                    if not force_delete:
                        return False

    lvol = db_controller.get_lvol_by_id(lvol.get_id())
    # set status
    old_status = lvol.status
    lvol.status = LVol.STATUS_IN_DELETION
    lvol.write_to_db()
    lvol_events.lvol_status_change(lvol, lvol.status, old_status)

    # if lvol is clone and snapshot is deleted, then delete snapshot
    if lvol.cloned_from_snap:
        snap = db_controller.get_snapshot_by_id(lvol.cloned_from_snap)
        if snap and snap.deleted is True:
            lvols_count = 0
            for lvol in db_controller.get_lvols():  # pass
                if lvol.cloned_from_snap == snap.get_id():
                    lvols_count += 1
            if lvols_count == 0:
                snapshot_controller.delete(snap.get_id())

    logger.info("Done")
    return True


def set_lvol(uuid, max_rw_iops, max_rw_mbytes, max_r_mbytes, max_w_mbytes, name=None):
    db_controller = DBController()
    lvol = db_controller.get_lvol_by_id(uuid)
    if not lvol:
        logger.error(f"lvol not found: {uuid}")
        return False
    pool = db_controller.get_pool_by_id(lvol.pool_uuid)
    if pool.status == Pool.STATUS_INACTIVE:
        logger.error(f"Pool is disabled")
        return False

    if name:
        lvol.lvol_name = name

    snode = db_controller.get_storage_node_by_hostname(lvol.hostname)
    # creating RPCClient instance
    rpc_client = RPCClient(
        snode.mgmt_ip,
        snode.rpc_port,
        snode.rpc_username,
        snode.rpc_password)

    rw_ios_per_sec = -1
    if max_rw_iops is not None and max_rw_iops >= 0:
        rw_ios_per_sec = max_rw_iops

    rw_mbytes_per_sec = -1
    if max_rw_mbytes is not None and max_rw_mbytes >= 0:
        rw_mbytes_per_sec = max_rw_mbytes

    r_mbytes_per_sec = -1
    if max_r_mbytes is not None and max_r_mbytes >= 0:
        r_mbytes_per_sec = max_r_mbytes

    w_mbytes_per_sec = -1
    if max_w_mbytes is not None and max_w_mbytes >= 0:
        w_mbytes_per_sec = max_w_mbytes

    ret = rpc_client.bdev_set_qos_limit(lvol.top_bdev, rw_ios_per_sec, rw_mbytes_per_sec, r_mbytes_per_sec,
                                        w_mbytes_per_sec)
    if not ret:
        return "Error setting qos limits"

    lvol.rw_ios_per_sec = rw_ios_per_sec
    lvol.rw_mbytes_per_sec = rw_mbytes_per_sec
    lvol.r_mbytes_per_sec = r_mbytes_per_sec
    lvol.w_mbytes_per_sec = w_mbytes_per_sec
    lvol.write_to_db(db_controller.kv_store)
    logger.info("Done")
    return True


def list_lvols(is_json, cluster_id, pool_id_or_name, all=False):
    db_controller = DBController()
    lvols = []
    if cluster_id:
        lvols = db_controller.get_lvols(cluster_id)
    elif pool_id_or_name:
        pool = db_controller.get_pool_by_id(pool_id_or_name)
        if not pool:
            pool = db_controller.get_pool_by_name(pool_id_or_name)
            if pool:
                for lv in db_controller.get_lvols_by_pool_id(pool.get_id()):
                    lvols.append(lv)
    else:
        lvols = db_controller.get_all_lvols()

    data = []
    for lvol in lvols:
        logger.debug(lvol)
        if lvol.deleted is True and all is False:
            continue
        data.append({
            "Id": lvol.uuid,
            "Name": lvol.lvol_name,
            "Size": utils.humanbytes(lvol.size),
            "Hostname": lvol.hostname,
            "HA": lvol.ha_type,
            "BlobID": lvol.blobid or "",
            "LVolUUID": lvol.lvol_uuid or "",
            # "Priority": lvol.lvol_priority_class,
            "Status": lvol.status,
            "IO Err": lvol.io_error,
            "Health": lvol.health_check,
        })

    if is_json:
        return json.dumps(data, indent=2)
    else:
        return utils.print_table(data)


def list_lvols_mem(is_json, is_csv):
    db_controller = DBController()
    lvols = db_controller.get_lvols()
    data = []
    for lvol in lvols:
        if lvol.deleted is True:
            continue
        logger.debug(lvol)
        data.append({
            "id": lvol.uuid,
            "size": utils.humanbytes(lvol.size),
            "max_size": utils.humanbytes(lvol.max_size),
            **lvol.mem_diff
        })

    if is_json:
        return json.dumps(data, indent=2)
    elif is_csv:
        print(";".join(data[0].keys()))
        for d in data:
            print(";".join([str(v) for v in d.values()]))
    else:
        return utils.print_table(data)


def get_lvol(lvol_id_or_name, is_json):
    db_controller = DBController()
    lvol = None
    for lv in db_controller.get_lvols():  # pass
        if lv.get_id() == lvol_id_or_name or lv.lvol_name == lvol_id_or_name:
            lvol = lv
            break

    if not lvol:
        logger.error(f"LVol id or name not found: {lvol_id_or_name}")
        return False

    data = lvol.get_clean_dict()

    del data['nvme_dev']

    if is_json:
        return json.dumps(data, indent=2)
    else:
        data2 = [{"key": key, "value": data[key]} for key in data]
        return utils.print_table(data2)


def connect_lvol(uuid):
    db_controller = DBController()
    lvol = db_controller.get_lvol_by_id(uuid)
    if not lvol:
        logger.error(f"lvol not found: {uuid}")
        return False

    out = []
    nodes_ids = []
    if lvol.ha_type == 'single':
        nodes_ids.append(lvol.node_id)

    elif lvol.ha_type == "ha":
        nodes_ids.extend(lvol.nodes)

    for nodes_id in nodes_ids:
        snode = db_controller.get_storage_node_by_id(nodes_id)
        for nic in snode.data_nics:
            transport = nic.get_transport_type().lower()
            ip = nic.ip4_address
            port = lvol.subsys_port
            out.append({
                "transport": transport,
                "ip": ip,
                "port": port,
                "nqn": lvol.nqn,
                "reconnect-delay": constants.LVOL_NVME_CONNECT_RECONNECT_DELAY,
                "ctrl-loss-tmo": constants.LVOL_NVME_CONNECT_CTRL_LOSS_TMO,
                "nr-io-queues": constants.LVOL_NVME_CONNECT_NR_IO_QUEUES,
                "keep-alive-tmo": constants.LVOL_NVME_KEEP_ALIVE_TO,
                "connect": f"sudo nvme connect --reconnect-delay={constants.LVOL_NVME_CONNECT_RECONNECT_DELAY} "
                           f"--ctrl-loss-tmo={constants.LVOL_NVME_CONNECT_CTRL_LOSS_TMO} "
                           f"--nr-io-queues={constants.LVOL_NVME_CONNECT_NR_IO_QUEUES} "
                           f"--keep-alive-tmo={constants.LVOL_NVME_KEEP_ALIVE_TO} "
                           f"--transport={transport} --traddr={ip} --trsvcid={port} --nqn={lvol.nqn}",
            })
    return out


def resize_lvol(id, new_size):
    db_controller = DBController()
    lvol = db_controller.get_lvol_by_id(id)
    if not lvol:
        logger.error(f"LVol not found: {id}")
        return False

    pool = db_controller.get_pool_by_id(lvol.pool_uuid)
    if pool.status == Pool.STATUS_INACTIVE:
        logger.error(f"Pool is disabled")
        return False

    new_size = utils.parse_size(new_size)

    if lvol.size >= new_size:
        logger.error(f"New size {new_size} must be higher than the original size {lvol.size}")
        return False

    if lvol.max_size < new_size:
        logger.error(f"New size {new_size} must be smaller than the max size {lvol.max_size}")
        return False

    if 0 < pool.lvol_max_size < new_size:
        logger.error(f"Pool Max LVol size is: {utils.humanbytes(pool.lvol_max_size)}, LVol size: {utils.humanbytes(new_size)} must be below this limit")
        return False

    if pool.pool_max_size > 0:
        total = pool_controller.get_pool_total_capacity(pool.get_id())
        if total + new_size > pool.pool_max_size:
            logger.error( f"Invalid LVol size: {utils.humanbytes(new_size)} " 
                          f"Pool max size has reached {utils.humanbytes(total+new_size)} of {utils.humanbytes(pool.pool_max_size)}")
            return False

    snode = db_controller.get_storage_node_by_id(lvol.node_id)

    logger.info(f"Resizing LVol: {lvol.get_id()}")
    logger.info(f"Current size: {utils.humanbytes(lvol.size)}, new size: {utils.humanbytes(new_size)}")

    size_in_mib = int(new_size / (1000 * 1000))

    rpc_client = RPCClient(
        snode.mgmt_ip, snode.rpc_port, snode.rpc_username, snode.rpc_password)

    error = False
    if lvol.ha_type == "single":

        if not is_node_leader(snode, lvol.lvs_name):
            rpc_client.bdev_lvol_set_leader(True, lvs_name=lvol.lvs_name)

        ret = rpc_client.bdev_lvol_resize(f"{lvol.lvs_name}/{lvol.lvol_bdev}", size_in_mib)
        if not ret:
            logger.error(f"Error resizing lvol on node: {snode.get_id()}")
            error = True

    else:
        primary_node = None
        secondary_node = None
        host_node = db_controller.get_storage_node_by_id(snode.get_id())
        sec_node = db_controller.get_storage_node_by_id(snode.secondary_node_id)
        if host_node.status == StorageNode.STATUS_ONLINE:

            if is_node_leader(host_node, lvol.lvs_name):
                primary_node = host_node
                if sec_node.status == StorageNode.STATUS_DOWN:
                    msg = f"Secondary node is in down status, can not resize lvol"
                    logger.error(msg)
                    error = True

                elif sec_node.status == StorageNode.STATUS_ONLINE:
                    secondary_node = sec_node
                else:
                    secondary_node = None

            elif sec_node.status == StorageNode.STATUS_ONLINE:
                if is_node_leader(sec_node, lvol.lvs_name):
                    primary_node = sec_node
                    secondary_node = host_node
                else:
                    # both nodes are non leaders and online, set primary as leader
                    primary_node = host_node
                    secondary_node = sec_node

            else:
                # sec node is not online, set primary as leader
                primary_node = host_node
                secondary_node = None

        elif sec_node.status == StorageNode.STATUS_ONLINE:
            # primary is not online but secondary is, create on secondary and set leader if needed,
            secondary_node = None
            primary_node = sec_node

        else:
            # both primary and secondary are not online
            msg = f"Host nodes are not online"
            logger.error(msg)
            error = True

        if error:
            return False

        if primary_node:
            logger.info(f"Resizing LVol: {lvol.get_id()} on node: {primary_node.get_id()}")

            rpc_client = RPCClient(primary_node.mgmt_ip, primary_node.rpc_port, primary_node.rpc_username,
                                       primary_node.rpc_password)

            if not is_node_leader(primary_node, lvol.lvs_name):
                rpc_client.bdev_lvol_set_leader(True, lvs_name=lvol.lvs_name)

            ret = rpc_client.bdev_lvol_resize(f"{lvol.lvs_name}/{lvol.lvol_bdev}", size_in_mib)
            if not ret:
                logger.error(f"Error resizing lvol on node: {primary_node.get_id()}")
                error = True

        if secondary_node:
            logger.info(f"Resizing LVol: {lvol.get_id()} on node: {secondary_node.get_id()}")
            secondary_node = db_controller.get_storage_node_by_id(secondary_node.get_id())
            if secondary_node.status == StorageNode.STATUS_ONLINE:

                sec_rpc_client = RPCClient(secondary_node.mgmt_ip, secondary_node.rpc_port, secondary_node.rpc_username,
                                           secondary_node.rpc_password)

                ret = sec_rpc_client.bdev_lvol_resize(f"{lvol.lvs_name}/{lvol.lvol_bdev}", size_in_mib)
                if not ret:
                    logger.error(f"Error resizing lvol on node: {sec_node.get_id()}")
                    error = True


    if not error:
        lvol = db_controller.get_lvol_by_id(id)
        lvol.size = new_size
        lvol.write_to_db(db_controller.kv_store)
        logger.info("Done")
        return True
    else:
        return False


def set_read_only(id):
    db_controller = DBController()
    lvol = db_controller.get_lvol_by_id(id)
    if not lvol:
        logger.error(f"LVol not found: {id}")
        return False

    pool = db_controller.get_pool_by_id(lvol.pool_uuid)
    if pool.status == Pool.STATUS_INACTIVE:
        logger.error(f"Pool is disabled")
        return False

    logger.info(f"Setting LVol: {lvol.get_id()} read only")

    snode = db_controller.get_storage_node_by_hostname(lvol.hostname)

    # creating RPCClient instance
    rpc_client = RPCClient(
        snode.mgmt_ip,
        snode.rpc_port,
        snode.rpc_username,
        snode.rpc_password)

    ret = rpc_client.lvol_read_only(lvol.lvol_bdev)
    if not ret:
        return "Error"

    old_status = lvol.mode
    lvol.mode = 'read-only'
    lvol.write_to_db(db_controller.kv_store)
    logger.info("Done")
    lvol_events.lvol_status_change(lvol, lvol.mode, old_status)

    return True


def create_snapshot(lvol_id, snapshot_name):
    return snapshot_controller.add(lvol_id, snapshot_name)


def get_capacity(lvol_uuid, history, records_count=20, parse_sizes=True):
    db_controller = DBController()
    lvol = db_controller.get_lvol_by_id(lvol_uuid)
    if not lvol:
        logger.error(f"LVol not found: {lvol_uuid}")
        return False

    if history:
        records_number = utils.parse_history_param(history)
        if not records_number:
            logger.error(f"Error parsing history string: {history}")
            return False
    else:
        records_number = 20

    records_list = db_controller.get_lvol_stats(lvol, limit=records_number)
    if not records_list:
        return False
    cap_stats_keys = [
        "date",
        "size_total",
        "size_used",
        "size_free",
        "size_util",
    ]
    new_records = utils.process_records(records_list, records_count, keys=cap_stats_keys)

    if not parse_sizes:
        return new_records

    out = []
    for record in new_records:
        out.append({
            "Date": time.strftime("%Y-%m-%d %H:%M:%S", time.gmtime(record['date'])),
            "Total": utils.humanbytes(record['size_total']),
            "Used": utils.humanbytes(record['size_used']),
            "Free": utils.humanbytes(record['size_free']),
            "Util %": f"{record['size_util']}%",
        })
    return out


def get_io_stats(lvol_uuid, history, records_count=20, parse_sizes=True, with_sizes=False):
    db_controller = DBController()
    lvol = db_controller.get_lvol_by_id(lvol_uuid)
    if not lvol:
        logger.error(f"LVol not found: {lvol_uuid}")
        return False

    if history:
        records_number = utils.parse_history_param(history)
        if not records_number:
            logger.error(f"Error parsing history string: {history}")
            return False
    else:
        records_number = 20

    records_list = db_controller.get_lvol_stats(lvol, limit=records_number)
    if not records_list:
        return False
    io_stats_keys = [
        "date",
        "read_bytes",
        "read_bytes_ps",
        "read_io_ps",
        "read_latency_ps",
        "write_bytes",
        "write_bytes_ps",
        "write_io_ps",
        "write_latency_ps",
        "connected_clients",
    ]
    if with_sizes:
        io_stats_keys.extend(
            [
                "size_total",
                "size_prov",
                "size_used",
                "size_free",
                "size_util",
                "size_prov_util",
                "read_latency_ticks",
                "record_duration",
                "record_end_time",
                "record_start_time",
                "unmap_bytes",
                "unmap_bytes_ps",
                "unmap_io",
                "unmap_io_ps",
                "unmap_latency_ps",
                "unmap_latency_ticks",
                "write_bytes_ps",
                "write_latency_ticks",
            ]
        )
    # combine records
    new_records = utils.process_records(records_list, records_count, keys=io_stats_keys)

    if not parse_sizes:
        return new_records

    out = []
    for record in new_records:
        out.append({
            "Date": time.strftime("%Y-%m-%d %H:%M:%S", time.gmtime(record['date'])),
            "Read bytes": utils.humanbytes(record["read_bytes"]),
            "Read speed": utils.humanbytes(record['read_bytes_ps']),
            "Read IOPS": record['read_io_ps'],
            "Read lat": record['read_latency_ps'],
            "Write bytes": utils.humanbytes(record["write_bytes"]),
            "Write speed": utils.humanbytes(record['write_bytes_ps']),
            "Write IOPS": record['write_io_ps'],
            "Write lat": record['write_latency_ps'],
            "Con": record['connected_clients'],
        })
    return out


def migrate(lvol_id, node_id):

    # lvol = db_controller.get_lvol_by_id(lvol_id)
    # if not lvol:
    #     logger.error(f"lvol not found: {lvol_id}")
    #     return False
    #
    # old_node_id = lvol.node_id
    # old_node = db_controller.get_storage_node_by_id(old_node_id)
    # nodes = _get_next_3_nodes(old_node.cluster_id)
    # if not nodes:
    #     logger.error(f"No nodes found with enough resources to create the LVol")
    #     return False
    #
    # if node_id:
    #     nodes[0] = db_controller.get_storage_node_by_id(node_id)
    #
    # host_node = nodes[0]
    # lvol.hostname = host_node.hostname
    # lvol.node_id = host_node.get_id()
    #
    # if lvol.ha_type == 'single':
    #     ret = add_lvol_on_node(lvol, host_node)
    #     if not ret:
    #         return ret
    #
    # elif lvol.ha_type == "ha":
    #     three_nodes = nodes[:3]
    #     nodes_ids = []
    #     nodes_ips = []
    #     for node in three_nodes:
    #         nodes_ids.append(node.get_id())
    #         port = 10000 + int(random.random() * 60000)
    #         nodes_ips.append(f"{node.mgmt_ip}:{port}")
    #
    #     ha_address = ",".join(nodes_ips)
    #     for index, node in enumerate(three_nodes):
    #         ret = add_lvol_on_node(lvol, node, ha_address)
    #         if not ret:
    #             return ret
    #     lvol.nodes = nodes_ids
    #
    # # host_node.lvols.append(lvol.uuid)
    # # host_node.write_to_db(db_controller.kv_store)
    # lvol.write_to_db(db_controller.kv_store)
    #
    # lvol_events.lvol_migrate(lvol, old_node_id, lvol.node_id)

    return True


def move(lvol_id, node_id, force=False):
    db_controller = DBController()
    lvol = db_controller.get_lvol_by_id(lvol_id)
    if not lvol:
        logger.error(f"lvol not found: {lvol_id}")
        return False

    target_node = db_controller.get_storage_node_by_id(node_id)
    if not target_node:
        logger.error(f"Node not found: {target_node}")
        return False

    if lvol.node_id == target_node.get_id():
        return True

    if target_node.status != StorageNode.STATUS_ONLINE:
        logger.error(f"Node is not online!: {target_node}, status: {target_node.status}")
        return False

    src_node = db_controller.get_storage_node_by_id(lvol.node_id)

    if src_node.status == StorageNode.STATUS_ONLINE:
        if not force:
            logger.error(f"Node is online!: {src_node.get_id()}, use --force to force move")
            return False

    if migrate(lvol_id, node_id):
        if src_node.status == StorageNode.STATUS_ONLINE:
            # delete lvol
            if lvol.ha_type == 'single':
                delete_lvol_from_node(lvol_id, lvol.node_id, clear_data=False)
            elif lvol.ha_type == "ha":
                for nodes_id in lvol.nodes:
                    delete_lvol_from_node(lvol_id, nodes_id, clear_data=False)

            # remove from storage node
            # src_node.lvols.remove(lvol_id)
            # src_node.write_to_db(db_controller.kv_store)
        return True
    else:
        logger.error("Failed to migrate lvol")
        return False


def inflate_lvol(lvol_id):

    db_controller = DBController()
    lvol = db_controller.get_lvol_by_id(lvol_id)
    if not lvol:
        logger.error(f"LVol not found: {lvol_id}")
        return False
    if not lvol.cloned_from_snap:
        logger.error(f"LVol: {lvol_id} must be cloned LVol not regular one")
        return False
    pool = db_controller.get_pool_by_id(lvol.pool_uuid)
    if pool.status == Pool.STATUS_INACTIVE:
        logger.error(f"Pool is disabled")
        return False

    logger.info(f"Inflating LVol: {lvol.get_id()}")
    snode = db_controller.get_storage_node_by_id(lvol.node_id)

    # creating RPCClient instance
    rpc_client = RPCClient(
        snode.mgmt_ip,
        snode.rpc_port,
        snode.rpc_username,
        snode.rpc_password)
    ret = rpc_client.bdev_lvol_inflate(lvol.top_bdev)
    if ret:
        lvol.cloned_from_snap = ""
        lvol.write_to_db(db_controller.kv_store)
        logger.info("Done")
    else:
        logger.error(f"Failed to inflate LVol: {lvol_id}")
    return ret<|MERGE_RESOLUTION|>--- conflicted
+++ resolved
@@ -648,17 +648,11 @@
 
 def add_lvol_on_node(lvol, snode, is_primary=True):
     rpc_client = RPCClient(snode.mgmt_ip, snode.rpc_port, snode.rpc_username, snode.rpc_password)
-<<<<<<< HEAD
+    db_controller = DBController()
 
     if is_primary:
         if not is_node_leader(snode, lvol.lvs_name):
             rpc_client.bdev_lvol_set_leader(True, lvs_name=lvol.lvs_name)
-=======
-    db_controller = DBController()
-    
-    if snode.is_secondary_node and not sec_is_prime:
-        rpc_client.bdev_lvol_set_leader(False, lvs_name=lvol.lvs_name)
->>>>>>> 622719c0
 
     else:
         if is_node_leader(snode, lvol.lvs_name):
