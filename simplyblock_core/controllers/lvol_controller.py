# coding=utf-8
import logging as lg
import json
import string
import random
import sys
import time
import uuid

from simplyblock_core import utils, constants, distr_controller
from simplyblock_core.controllers import snapshot_controller, pool_controller, lvol_events
from simplyblock_core.kv_store import DBController
from simplyblock_core.models.cluster import Cluster
from simplyblock_core.models.nvme_device import NVMeDevice
from simplyblock_core.models.pool import Pool
from simplyblock_core.models.lvol_model import LVol
from simplyblock_core.models.storage_node import StorageNode
from simplyblock_core.rpc_client import RPCClient


logger = lg.getLogger()
db_controller = DBController()


def _generate_hex_string(length):
    def _generate_string(length):
        return ''.join(random.SystemRandom().choice(
            string.ascii_letters + string.digits) for _ in range(length))

    return _generate_string(length).encode('utf-8').hex()


def _create_crypto_lvol(rpc_client, name, base_name, key1, key2):
    key_name = f'key_{name}'
    ret = rpc_client.lvol_crypto_key_create(key_name, key1, key2)
    if not ret:
        logger.error("failed to create crypto key")
        return False
    ret = rpc_client.lvol_crypto_create(name, base_name, key_name)
    if not ret:
        logger.error(f"failed to create crypto LVol {name}")
        return False
    return ret


def _create_compress_lvol(rpc_client, base_bdev_name):
    pm_path = constants.PMEM_DIR
    ret = rpc_client.lvol_compress_create(base_bdev_name, pm_path)
    if not ret:
        logger.error("failed to create compress LVol on the storage node")
        return False
    return ret


def ask_for_device_number(devices_list):
    question = f"Enter the device number [1-{len(devices_list)}]: "
    while True:
        sys.stdout.write(question)
        choice = str(input())
        try:
            ch = int(choice.strip())
            ch -= 1
            return devices_list[ch]
        except Exception as e:
            logger.debug(e)
            sys.stdout.write(f"Please respond with numbers 1 - {len(devices_list)}\n")


def ask_for_lvol_vuid():
    question = f"Enter VUID number: "
    while True:
        sys.stdout.write(question)
        choice = str(input())
        try:
            ch = int(choice.strip())
            return ch
        except Exception as e:
            logger.debug(e)
            sys.stdout.write(f"Please respond with numbers")


def validate_add_lvol_func(name, size, host_id_or_name, pool_id_or_name,
                           max_rw_iops, max_rw_mbytes, max_r_mbytes, max_w_mbytes):
    #  Validation
    #  name validation
    if not name or name == "":
        return False, "Name can not be empty"

    #  size validation
    if size < 100 * 1024 * 1024:
        return False, "Size must be larger than 100M"

    #  host validation
    # snode = db_controller.get_storage_node_by_id(host_id_or_name)
    # if not snode:
    #     snode = db_controller.get_storage_node_by_hostname(host_id_or_name)
    #     if not snode:
    #         return False, f"Can not find storage node: {host_id_or_name}"

    # if snode.status != snode.STATUS_ONLINE:
    #     return False, "Storage node in not Online"
    #
    # if not snode.nvme_devices:
    #     return False, "Storage node has no nvme devices"

    #  pool validation
    pool = None
    for p in db_controller.get_pools():
        if pool_id_or_name == p.id or pool_id_or_name == p.pool_name:
            pool = p
            break
    if not pool:
        return False, f"Pool not found: {pool_id_or_name}"

    if pool.status != pool.STATUS_ACTIVE:
        return False, f"Pool in not active: {pool_id_or_name}, status: {pool.status}"

    if 0 < pool.lvol_max_size < size:
        return False, f"Pool Max LVol size is: {utils.humanbytes(pool.lvol_max_size)}, LVol size: {utils.humanbytes(size)} must be below this limit"

    if pool.pool_max_size > 0:
        total = pool_controller.get_pool_total_capacity(pool.get_id())
        if total + size > pool.pool_max_size:
            return False, f"Invalid LVol size: {utils.humanbytes(size)} " \
                          f"Pool max size has reached {utils.humanbytes(total)} of {utils.humanbytes(pool.pool_max_size)}"

    for lvol in db_controller.get_lvols():
        if lvol.pool_uuid == pool.get_id():
            if lvol.lvol_name == name:
                return False, f"LVol name must be unique: {name}"

    if pool.has_qos():
        if pool.max_rw_ios_per_sec > 0:
            if max_rw_iops <= 0:
                return False, "LVol must have max_rw_iops value because the Pool has it set"
            total = pool_controller.get_pool_total_rw_iops(pool.get_id())
            if max_rw_iops + total > pool.max_rw_ios_per_sec:
                return False, f"Invalid LVol max_rw_iops: {max_rw_iops} " \
                              f"Pool Max RW IOPS has reached {total} of {pool.max_rw_ios_per_sec}"

        if pool.max_rw_mbytes_per_sec > 0:
            if max_rw_mbytes <= 0:
                return False, "LVol must have max_rw_mbytes value because the Pool has it set"
            total = pool_controller.get_pool_total_rw_mbytes(pool.get_id())
            if max_rw_mbytes + total > pool.max_rw_mbytes_per_sec:
                return False, f"Invalid LVol max_rw_mbytes: {max_rw_mbytes} " \
                              f"Pool Max RW MBytes has reached {total} of {pool.max_rw_mbytes_per_sec}"

        if pool.max_r_mbytes_per_sec > 0:
            if max_r_mbytes <= 0:
                return False, "LVol must have max_r_mbytes value because the Pool has it set"
            total = pool_controller.get_pool_total_r_mbytes(pool.get_id())
            if max_r_mbytes + total > pool.max_r_mbytes_per_sec:
                return False, f"Invalid LVol max_r_mbytes: {max_r_mbytes} " \
                              f"Pool Max R MBytes has reached {total} of {pool.max_r_mbytes_per_sec}"

        if pool.max_w_mbytes_per_sec > 0:
            if max_w_mbytes <= 0:
                return False, "LVol must have max_w_mbytes value because the Pool has it set"
            total = pool_controller.get_pool_total_w_mbytes(pool.get_id())
            if max_w_mbytes + total > pool.max_w_mbytes_per_sec:
                return False, f"Invalid LVol max_w_mbytes: {max_w_mbytes} " \
                              f"Pool Max W MBytes has reached {total} of {pool.max_w_mbytes_per_sec}"

    return True, ""


def get_jm_names(snode):
    return [f"jm_{snode.get_id()}"]


# Deprecated
def add_lvol(name, size, host_id_or_name, pool_id_or_name, use_comp, use_crypto,
             distr_vuid, distr_ndcs, distr_npcs,
             max_rw_iops, max_rw_mbytes, max_r_mbytes, max_w_mbytes,
             distr_bs=None, distr_chunk_bs=None):
    logger.info("adding LVol")

    snode = db_controller.get_storage_node_by_id(host_id_or_name)
    if not snode:
        snode = db_controller.get_storage_node_by_hostname(host_id_or_name)
        if not snode:
            return False, f"Can not find storage node: {host_id_or_name}"

    pool = None
    for p in db_controller.get_pools():
        if pool_id_or_name == p.id or pool_id_or_name == p.pool_name:
            pool = p
            break
    if not pool:
        return False, f"Pool not found: {pool_id_or_name}"

    cl = db_controller.get_cluster_by_id(snode.cluster_id)
    if cl.status not in [cl.STATUS_ACTIVE, cl.STATUS_DEGRADED]:
        return False, f"Cluster is not active, status: {cl.status}"

    max_rw_iops = max_rw_iops or 0
    max_rw_mbytes = max_rw_mbytes or 0
    max_r_mbytes = max_r_mbytes or 0
    max_w_mbytes = max_w_mbytes or 0

    result, error = validate_add_lvol_func(name, size, host_id_or_name, pool_id_or_name,
                                           max_rw_iops, max_rw_mbytes, max_r_mbytes, max_w_mbytes)

    if error:
        logger.error(error)
        return False, error

    # creating RPCClient instance
    rpc_client = RPCClient(
        snode.mgmt_ip,
        snode.rpc_port,
        snode.rpc_username,
        snode.rpc_password)

    if not snode.nvme_devices:
        logger.error("Storage node has no nvme devices")
        return False, "Storage node has no nvme devices"

    dev_count = 0
    for node in db_controller.get_storage_nodes():
        if node.status == node.STATUS_ONLINE:
            for dev in node.nvme_devices:
                if dev.status == dev.STATUS_ONLINE:
                    dev_count += 1

    if dev_count < 8:
        logger.error("Number of active cluster devices are less than 8")
        return False, "Number of active cluster devices are less than 8"

    if snode.status != snode.STATUS_ONLINE:
        logger.error("Storage node in not Online")
        return False, "Storage node in not Online"

    lvol = LVol()
    lvol.lvol_name = name
    lvol.size = size

    bdev_stack = []

    if distr_vuid == 0:
        vuid = 1 + int(random.random() * 10000)
    else:
        vuid = distr_vuid

    num_blocks = int(size / distr_bs)
    jm_names = get_jm_names(snode)

    if distr_ndcs == 0 and distr_npcs == 0:
        if cl.ha_type == "single":
            distr_ndcs = 4
            distr_npcs = 1
        else:
            node_count = 0
            for node in db_controller.get_storage_nodes():
                if node.status == node.STATUS_ONLINE:
                    node_count += 1
            if node_count == 3:
                distr_ndcs = 1
            elif node_count in [4, 5]:
                distr_ndcs = 2
            elif node_count >= 6:
                distr_ndcs = 4
            distr_npcs = 1

    # name, vuid, ndcs, npcs, num_blocks, block_size, alloc_names
    ret = rpc_client.bdev_distrib_create(f"distr_{name}", vuid, distr_ndcs, distr_npcs, num_blocks, distr_bs, jm_names,
                                         distr_chunk_bs)
    bdev_stack.append({"type": "distr", "name": f"distr_{name}"})
    if not ret:
        logger.error("failed to create Distr bdev")
        return False

    time.sleep(3)
    ret = rpc_client.create_lvstore(f"LVS_{vuid}", f"distr_{name}")
    bdev_stack.append({"type": "lvs", "name": f"LVS_{vuid}"})
    if not ret:
        logger.error("failed to create lvs")
        # return False
    lvol.base_bdev = f"distr_{name}"

    ret = rpc_client.create_lvol(name, size, f"LVS_{vuid}")
    bdev_stack.append({"type": "lvol", "name": f"LVS_{vuid}/{name}"})

    if not ret:
        logger.error("failed to create LVol on the storage node")
        return False, "failed to create LVol on the storage node"
    lvol_id = ret

    lvol_type = 'lvol'
    lvol_bdev = f"LVS_{vuid}/{name}"
    crypto_bdev = ''
    comp_bdev = ''
    top_bdev = lvol_bdev
    if use_crypto is True:
        crypto_bdev = _create_crypto_lvol(rpc_client, name, lvol_bdev, "", "")
        bdev_stack.append({"type": "crypto", "name": crypto_bdev})
        if not crypto_bdev:
            return False, "Error creating crypto bdev"
        lvol_type += ',crypto'
        top_bdev = crypto_bdev

    if use_comp is True:
        n = crypto_bdev if crypto_bdev else lvol_bdev
        comp_bdev = _create_compress_lvol(rpc_client, n)
        bdev_stack.append({"type": "comp", "name": comp_bdev})
        if not comp_bdev:
            return False, "Error creating comp bdev"
        lvol_type += ',compress'
        top_bdev = comp_bdev

    subsystem_nqn = snode.subsystem + ":lvol:" + lvol_id
    logger.info("creating subsystem %s", subsystem_nqn)
    ret = rpc_client.subsystem_create(subsystem_nqn, 'sbcli-cn', lvol_id)
    logger.debug(ret)

    # add listeners
    logger.info("adding listeners")
    for iface in snode.data_nics:
        if iface.ip4_address:
            tr_type = iface.get_transport_type()
            ret = rpc_client.transport_list()
            found = False
            if ret:
                for ty in ret:
                    if ty['trtype'] == tr_type:
                        found = True
            if found is False:
                ret = rpc_client.transport_create(tr_type)
            logger.info("adding listener for %s on IP %s" % (subsystem_nqn, iface.ip4_address))
            ret = rpc_client.listeners_create(subsystem_nqn, tr_type, iface.ip4_address, "4420")

    logger.info(f"add lvol {name} to subsystem")
    ret = rpc_client.nvmf_subsystem_add_ns(subsystem_nqn, top_bdev)

    lvol.bdev_stack = bdev_stack
    lvol.uuid = lvol_id
    lvol.vuid = vuid
    lvol.lvol_bdev = lvol_bdev
    lvol.crypto_bdev = crypto_bdev
    lvol.comp_bdev = comp_bdev
    lvol.hostname = snode.hostname
    lvol.node_id = snode.get_id()
    lvol.mode = 'read-write'
    lvol.lvol_type = lvol_type
    lvol.nqn = subsystem_nqn
    lvol.ndcs = distr_ndcs
    lvol.npcs = distr_npcs
    lvol.distr_bs = distr_bs
    lvol.distr_chunk_bs = distr_chunk_bs

    lvol.pool_uuid = pool.id
    pool.lvols.append(lvol_id)
    pool.write_to_db(db_controller.kv_store)

    lvol.write_to_db(db_controller.kv_store)

    snode.lvols.append(lvol_id)
    snode.write_to_db(db_controller.kv_store)

    # set QOS
    if max_rw_iops or max_rw_mbytes or max_r_mbytes or max_w_mbytes:
        set_lvol(lvol_id, max_rw_iops, max_rw_mbytes, max_r_mbytes, max_w_mbytes)
    return lvol_id, None


def _get_next_3_nodes():
    snodes = db_controller.get_storage_nodes()
    online_nodes = []
    node_stats = {}
    for node in snodes:
        if node.status == node.STATUS_ONLINE:
            online_nodes.append(node)
            node_stat_list = db_controller.get_node_stats(node, limit=1000)
            combined_record = utils.sum_records(node_stat_list)
            node_st = {
                "lvol": len(node.lvols),
                "cpu": 1 + (node.cpu * node.cpu_hz),
                "r_io": combined_record.read_io_ps,
                "w_io": combined_record.write_io_ps,
                "r_b": combined_record.read_bytes_ps,
                "w_b": combined_record.write_bytes_ps}

            node_stats[node.get_id()] = node_st

    if len(online_nodes) < 3:
        return online_nodes
    cluster_stats = utils.dict_agg([node_stats[k] for k in node_stats])

    nodes_weight = utils.get_weights(node_stats, cluster_stats)

    node_start_end = {}
    n_start = 0
    for node_id in nodes_weight:
        node_start_end[node_id] = {
            "weight": nodes_weight[node_id]['total'],
            "start": n_start,
            "end": n_start + nodes_weight[node_id]['total'],
        }
        n_start = node_start_end[node_id]['end']

    for node_id in node_start_end:
        node_start_end[node_id]['%'] = int(node_start_end[node_id]['weight'] * 100 / n_start)

    ############# log
    print("Node stats")
    utils.print_table_dict({**node_stats, "Cluster": cluster_stats})
    print("Node weights")
    utils.print_table_dict({**nodes_weight, "weights": {**constants.weights, "total": sum(constants.weights.values())}})
    print("Node selection range")
    utils.print_table_dict(node_start_end)
    #############

    selected_node_ids = []
    while len(selected_node_ids) < 3:
        r_index = random.randint(0, n_start)
        print(f"Random is {r_index}/{n_start}")
        for node_id in node_start_end:
            if node_start_end[node_id]['start'] <= r_index <= node_start_end[node_id]['end']:
                if node_id not in selected_node_ids:
                    selected_node_ids.append(node_id)
                    break

    ret = []
    if selected_node_ids:
        for node_id in selected_node_ids:
            node = db_controller.get_storage_node_by_id(node_id)
            print(f"Selected node: {node_id}, {node.hostname}")
            ret.append(node)
        return ret
    else:
        return online_nodes

def is_hex(s: str) -> bool:
    """
    given an input checks if the value is hex encoded or not
    """
    try:
        int(s, 16)
        return True
    except ValueError:
        return False

def validate_aes_xts_keys(key1: str, key2: str) -> tuple[bool, str]:
    """
    Key Length: each key should be either 128 or 256 bits long.
    since hex values of the keys are expected, the key lengths should be either 32 or 64
    """

    if len(key1) != len(key2):
        return False, "both the keys should be of the same length"

    if len(key1) not in [32, 64] or len(key2) not in [32, 64]:
        return False, "each key should be either 16 or 32 bytes long"

    if not is_hex(key1):
        return False, "please provide hex encoded value for crypto_key1"

    if not is_hex(key2):
        return False, "please provide hex encoded value for crypto_key2"

    return True, ""

def add_lvol_ha(name, size, host_id_or_name, ha_type, pool_id_or_name, use_comp, use_crypto,
                distr_vuid, distr_ndcs, distr_npcs,
                max_rw_iops, max_rw_mbytes, max_r_mbytes, max_w_mbytes,
<<<<<<< HEAD
                distr_bs=None, distr_chunk_bs=None, with_snapshot=False, max_size=0, key1=None, key2=None):
=======
                distr_bs=None, distr_chunk_bs=None, with_snapshot=False, max_size=0, crypto_key1=None, crypto_key2=None):
>>>>>>> 9aa51f97

    logger.info(f"Adding LVol: {name}")
    host_node = None
    if host_id_or_name:
        host_node = db_controller.get_storage_node_by_id(host_id_or_name)
        if not host_node:
            host_node = db_controller.get_storage_node_by_hostname(host_id_or_name)
            if not host_node:
                return False, f"Can not find storage node: {host_id_or_name}"

    pool = None
    for p in db_controller.get_pools():
        if pool_id_or_name == p.id or pool_id_or_name == p.pool_name:
            pool = p
            break
    if not pool:
        return False, f"Pool not found: {pool_id_or_name}"

    cl = db_controller.get_clusters()[0]
    if cl.status not in [cl.STATUS_ACTIVE, cl.STATUS_DEGRADED]:
        return False, f"Cluster is not active, status: {cl.status}"

    if ha_type == "default":
        ha_type = cl.ha_type

    max_rw_iops = max_rw_iops or 0
    max_rw_mbytes = max_rw_mbytes or 0
    max_r_mbytes = max_r_mbytes or 0
    max_w_mbytes = max_w_mbytes or 0

    result, error = validate_add_lvol_func(name, size, None, pool_id_or_name,
                                           max_rw_iops, max_rw_mbytes, max_r_mbytes, max_w_mbytes)

    if error:
        logger.error(error)
        return False, error

    dev_count = 0
    snodes = db_controller.get_storage_nodes()
    online_nodes = []
    for node in snodes:
        if node.status == node.STATUS_ONLINE:
            online_nodes.append(node)
            for dev in node.nvme_devices:
                if dev.status == dev.STATUS_ONLINE:
                    dev_count += 1

    if dev_count == 0:
        logger.error("No NVMe devices found in the cluster")
        return False, "No NVMe devices found in the cluster"
    elif dev_count < 8:
        logger.warning("Number of active cluster devices are less than 8")
        # return False, "Number of active cluster devices are less than 8"

    if len(online_nodes) < 3 and ha_type == "ha":
        logger.error("Storage nodes are less than 3 in ha cluster")
        return False, "Storage nodes are less than 3 in ha cluster"

    if len(online_nodes) == 0:
        logger.error("No online Storage nodes found")
        return False, "No online Storage nodes found"

    cluster_size_prov = 0
    cluster_size_total = 0
    for lvol in db_controller.get_lvols():
        cluster_size_prov += lvol.size

    for dev in db_controller.get_storage_devices():
        if dev.status == NVMeDevice.STATUS_ONLINE:
            cluster_size_total += dev.size

    cluster_size_prov_util = int(((cluster_size_prov+size) / cluster_size_total) * 100)

    if cl.prov_cap_crit and cl.prov_cap_crit < cluster_size_prov_util:
        msg = f"Cluster provisioned cap critical would be, util: {cluster_size_prov_util}% of cluster util: {cl.prov_cap_crit}"
        logger.error(msg)
        return False, msg

    elif cl.prov_cap_warn and cl.prov_cap_warn < cluster_size_prov_util:
        logger.warning(f"Cluster provisioned cap warning, util: {cluster_size_prov_util}% of cluster util: {cl.prov_cap_warn}")

    if distr_vuid == 0:
        vuid = utils.get_random_vuid()
    else:
        vuid = distr_vuid

    if distr_ndcs == 0 and distr_npcs == 0:
        if ha_type == "single":
            distr_ndcs = 4
            distr_npcs = 1
        else:
            if dev_count == 3:
                distr_ndcs = 1
            elif dev_count in [4, 5]:
                distr_ndcs = 2
            elif dev_count >= 6:
                distr_ndcs = 4
            distr_npcs = 1
    else:
        if distr_ndcs + distr_npcs >= dev_count:
            return False, f"ndcs+npcs: {distr_ndcs+distr_npcs} must be less than online devices count: {dev_count}"

    if max_size:
        if max_size < size:
            return False, f"Max size:{max_size} must be larger than size {size}"
    else:
        records = db_controller.get_cluster_capacity(cl)
        if records:
            max_size = records[0]['size_total']
        else:
            max_size = size * 10

    logger.info(f"Max size: {utils.humanbytes(max_size)}")
    lvol = LVol()
    lvol.lvol_name = name
    lvol.size = size
    lvol.max_size = max_size
    lvol.status = LVol.STATUS_ONLINE
    lvol.ha_type = ha_type
    lvol.bdev_stack = []
    lvol.uuid = str(uuid.uuid4())
    lvol.guid = _generate_hex_string(16)
    lvol.vuid = vuid
    lvol.lvol_bdev = f"LVS_{vuid}/{name}"
    lvol.lvs_name = f"LVS_{lvol.vuid}"

    lvol.crypto_bdev = ''
    lvol.comp_bdev = ''

    lvol.mode = 'read-write'
    lvol.lvol_type = 'lvol'
    lvol.nqn = cl.nqn + ":lvol:" + lvol.uuid

    lvol.ndcs = distr_ndcs
    lvol.npcs = distr_npcs
    lvol.distr_bs = distr_bs
    lvol.distr_chunk_bs = distr_chunk_bs
    lvol.distr_page_size = cl.page_size_in_blocks

    lvol.base_bdev = f"distr_{lvol.vuid}_{name}"
    lvol.top_bdev = lvol.base_bdev

    lvol.bdev_stack.append({
        "type": "bdev_distr",
        "name": lvol.base_bdev,
        "params": {
            "name": lvol.base_bdev,
            "vuid": lvol.vuid,
            "ndcs": lvol.ndcs,
            "npcs": lvol.npcs,
            "num_blocks": int(lvol.size / lvol.distr_bs),
            "block_size": lvol.distr_bs,
            "chunk_size": lvol.distr_chunk_bs,
            "pba_page_size":  lvol.distr_page_size,
        }
    })

    if with_snapshot:
        lvol.bdev_stack.append({
            "type": "bmap_init",
            "name": lvol.base_bdev,
            "params": {
                "bdev_name": lvol.base_bdev,
                "num_blocks": int(lvol.size / lvol.distr_bs),
                "block_len": lvol.distr_bs,
                "page_len": int(lvol.distr_page_size / lvol.distr_bs),
                "max_num_blocks": int(lvol.max_size / lvol.distr_bs)
            }
        })
        lvol.snapshot_name = f"snapshot_{lvol.vuid}_{name}"
        lvol.top_bdev = f"lvol_{lvol.vuid}_{lvol.lvol_name}"
        lvol.bdev_stack.append({
            "type": "ultra_lvol",
            "name": lvol.top_bdev,
            "params": {
                "lvol_name": lvol.top_bdev,
                "base_bdev": lvol.base_bdev,
                "label": "label",
                "desc": "desc"
            }
        })

    if use_crypto:
<<<<<<< HEAD
        if key1 == None or key2 == None:
            return False, "encryption keys for lvol not provided"
=======
        if crypto_key1 == None or crypto_key2 == None:
            return False, "encryption keys for lvol not provided"
        else:
            success, err = validate_aes_xts_keys(crypto_key1, crypto_key2)
            if not success:
                return False, err
>>>>>>> 9aa51f97

        lvol.crypto_bdev = f"crypto_{lvol.lvol_name}"
        lvol.bdev_stack.append({
            "type": "crypto",
            "name": lvol.crypto_bdev,
            "params": {
                "name": lvol.crypto_bdev,
                "base_name": lvol.base_bdev,
<<<<<<< HEAD
                "key1": key1,
                "key2": key2,
=======
                "key1": crypto_key1,
                "key2": crypto_key2,
>>>>>>> 9aa51f97
            }
        })
        lvol.lvol_type += ',crypto'
        lvol.top_bdev = lvol.crypto_bdev

    if use_comp is True:
        base_bdev = lvol.lvol_bdev
        if lvol.crypto_bdev:
            base_bdev = lvol.crypto_bdev
        lvol.comp_bdev = f"comp_{lvol.lvol_name}"
        lvol.bdev_stack.append({
            "type": "comp",
            "name": lvol.comp_bdev,
            "params": {
                "base_bdev_name": base_bdev
            }
        })
        lvol.lvol_type += ',compress'
        lvol.top_bdev = lvol.comp_bdev

    nodes = _get_next_3_nodes()

    if host_node:
        nodes.insert(0, host_node)
    else:
        host_node = nodes[0]

    lvol.hostname = host_node.hostname
    lvol.node_id = host_node.get_id()

    if ha_type == 'single':
        ret, error = add_lvol_on_node(lvol, host_node)
        if error:
            return ret, error

    elif ha_type == "ha":
        three_nodes = nodes[:3]
        nodes_ids = []
        nodes_ips = []
        for node in three_nodes:
            nodes_ids.append(node.get_id())
            port = 10000 + int(random.random() * 60000)
            nodes_ips.append(f"{node.mgmt_ip}:{port}")

        ha_address = ",".join(nodes_ips)
        for index, node in enumerate(three_nodes):
            ret, error = add_lvol_on_node(lvol, node, ha_address, index)
            if error:
                return ret, error
        lvol.nodes = nodes_ids

    host_node.lvols.append(lvol.uuid)
    host_node.write_to_db(db_controller.kv_store)

    lvol.pool_uuid = pool.id
    pool.lvols.append(lvol.uuid)
    pool.write_to_db(db_controller.kv_store)

    lvol.write_to_db(db_controller.kv_store)
    lvol_events.lvol_create(lvol)

    # set QOS
    if max_rw_iops or max_rw_mbytes or max_r_mbytes or max_w_mbytes:
        set_lvol(lvol.uuid, max_rw_iops, max_rw_mbytes, max_r_mbytes, max_w_mbytes)
    return lvol.uuid, None


def _create_bdev_stack(lvol, snode, ha_comm_addrs, ha_inode_self):
    rpc_client = RPCClient(snode.mgmt_ip, snode.rpc_port, snode.rpc_username, snode.rpc_password)

    created_bdevs = []
    for bdev in lvol.bdev_stack:
        # if 'status' in bdev and bdev['status'] == 'created':
        #     continue

        type = bdev['type']
        name = bdev['name']
        params = bdev['params']
        ret = None

        if type == "bdev_distr":
            params['jm_names'] = get_jm_names(snode)
            params['ha_comm_addrs'] = ha_comm_addrs
            params['ha_inode_self'] = ha_inode_self
            ret = rpc_client.bdev_distrib_create(**params)
            if ret:
                ret = distr_controller.send_cluster_map_to_node(snode)
                if not ret:
                    return False, "Failed to send cluster map"

        elif type == "bmap_init":
            ret = rpc_client.ultra21_lvol_bmap_init(**params)

        elif type == "ultra_lvol":
            ret = rpc_client.ultra21_lvol_mount_lvol(**params)

        elif type == "crypto":
            ret = _create_crypto_lvol(rpc_client, **params)

        elif type == "comp":
            ret = _create_compress_lvol(rpc_client, **params)

        else:
            logger.debug(f"Unknown BDev type: {type}")
            continue

        if ret:
            bdev['status'] = "created"
            created_bdevs.append(bdev)
        else:
            if created_bdevs:
                # rollback
                _remove_bdev_stack(created_bdevs, rpc_client)
            return False, f"Failed to create BDev: {name}"

    return True, None


def add_lvol_on_node(lvol, snode, ha_comm_addrs=None, ha_inode_self=None):
    rpc_client = RPCClient(snode.mgmt_ip, snode.rpc_port, snode.rpc_username, snode.rpc_password)
    spdk_mem_info_before = rpc_client.ultra21_util_get_malloc_stats()

    ret, msg = _create_bdev_stack(lvol, snode, ha_comm_addrs, ha_inode_self)
    if not ret:
        return False, msg

    logger.info("creating subsystem %s", lvol.nqn)
    ret = rpc_client.subsystem_create(lvol.nqn, 'sbcli-cn', lvol.uuid)
    logger.debug(ret)

    # add listeners
    logger.info("adding listeners")
    for iface in snode.data_nics:
        if iface.ip4_address:
            tr_type = iface.get_transport_type()
            ret = rpc_client.transport_list()
            found = False
            if ret:
                for ty in ret:
                    if ty['trtype'] == tr_type:
                        found = True
            if found is False:
                ret = rpc_client.transport_create(tr_type)
            logger.info("adding listener for %s on IP %s" % (lvol.nqn, iface.ip4_address))
            ret = rpc_client.listeners_create(lvol.nqn, tr_type, iface.ip4_address, "4420")
            is_optimized = False
            # if lvol.node_id == snode.get_id():
            #     is_optimized = True
            logger.info(f"Setting ANA state: {is_optimized}")
            ret = rpc_client.nvmf_subsystem_listener_set_ana_state(
                lvol.nqn, iface.ip4_address, "4420", is_optimized)

    logger.info("Add BDev to subsystem")
    ret = rpc_client.nvmf_subsystem_add_ns(lvol.nqn, lvol.top_bdev, lvol.uuid, lvol.guid)
    if not ret:
        return False, "Failed to add bdev to subsystem"

    logger.info("Sending cluster map to LVol")
    ret = distr_controller.send_cluster_map_to_node(snode)
    if not ret:
        return False, "Failed to send cluster map"

    spdk_mem_info_after = rpc_client.ultra21_util_get_malloc_stats()
    logger.debug("ultra21_util_get_malloc_stats:")
    logger.debug(spdk_mem_info_after)

    diff = {}
    for key in spdk_mem_info_after.keys():
        diff[key] = spdk_mem_info_after[key] - spdk_mem_info_before[key]

    logger.info("spdk mem diff:")
    logger.info(json.dumps(diff, indent=2))
    lvol.mem_diff = diff

    return True, None


def recreate_lvol(lvol_id, snode):
    lvol = db_controller.get_lvol_by_id(lvol_id)
    if not lvol:
        logger.error(f"lvol not found: {lvol_id}")
        return False

    if lvol.ha_type == 'single':
        is_created, error = add_lvol_on_node(lvol, snode)
        if error:
            return False

    elif lvol.ha_type == "ha":
        nodes_ips = []
        for node_id in lvol.nodes:
            sn = db_controller.get_storage_node_by_id(node_id)
            port = 10000 + int(random.random() * 60000)
            nodes_ips.append(f"{sn.mgmt_ip}:{port}")

        ha_address = ",".join(nodes_ips)
        for index, node_id in enumerate(lvol.nodes):
            sn = db_controller.get_storage_node_by_id(node_id)
            is_created, error = add_lvol_on_node(lvol, sn, ha_address, index)
            if error:
                return False

    return lvol


def _remove_bdev_stack(bdev_stack, rpc_client):
    for bdev in bdev_stack:
        if 'status' in bdev and bdev['status'] == 'deleted':
            continue

        type = bdev['type']
        name = bdev['name']
        ret = None
        # if type == "alceml":
        #     ret = rpc_client.bdev_alceml_delete(name)
        if type == "bdev_distr":
            ret = rpc_client.bdev_distrib_delete(name)
        # elif type == "lvs":
        #     ret = rpc_client.bdev_lvol_delete_lvstore(name)
        # elif type == "lvol":
        #     ret = rpc_client.delete_lvol(name)
        # elif type == "ultra_pt":
        #     ret = rpc_client.ultra21_bdev_pass_delete(name)
        elif type == "ultra_lvol":
            ret = rpc_client.ultra21_lvol_dismount(name)
        elif type == "comp":
            ret = rpc_client.lvol_compress_delete(name)
        elif type == "crypto":
            ret = rpc_client.lvol_crypto_delete(name)
        else:
            logger.debug(f"Unknown BDev type: {type}")
            continue

        if not ret:
            logger.error(f"Failed to delete BDev {name}")

        bdev['status'] = 'deleted'
        time.sleep(1)


def delete_lvol_from_node(lvol_id, node_id, clear_data=True):
    lvol = db_controller.get_lvol_by_id(lvol_id)
    snode = db_controller.get_storage_node_by_id(node_id)
    logger.debug(f"Deleting LVol:{lvol.get_id()} from node:{snode.get_id()}")
    rpc_client = RPCClient(snode.mgmt_ip, snode.rpc_port, snode.rpc_username, snode.rpc_password)

    # 1- remove bdevs
    _remove_bdev_stack(lvol.bdev_stack[::-1], rpc_client)
    lvol.deletion_status = 'bdevs_deleted'
    lvol.write_to_db(db_controller.kv_store)

    # 2- remove subsystem
    ret = rpc_client.subsystem_delete(lvol.nqn)

    # 3- clear alceml devices
    if clear_data:
        for node in db_controller.get_storage_nodes():
            if node.status == StorageNode.STATUS_ONLINE:
                rpc_node = RPCClient(node.mgmt_ip, node.rpc_port, node.rpc_username, node.rpc_password)
                for dev in node.nvme_devices:
                    ret = rpc_node.alceml_unmap_vuid(dev.alceml_bdev, lvol.vuid)

    lvol.deletion_status = 'alceml_unmapped'
    lvol.write_to_db(db_controller.kv_store)

    # 4- clear JM
    # ret = rpc_client.alceml_unmap_vuid(name, lvol.vuid)
    # lvol.deletion_status = 'jm_unmapped'
    lvol.write_to_db(db_controller.kv_store)

    return True


def delete_lvol(uuid, force_delete=False):
    lvol = db_controller.get_lvol_by_id(uuid)
    if not lvol:
        logger.error(f"lvol not found: {uuid}")
        return False

    pool = db_controller.get_pool_by_id(lvol.pool_uuid)
    if pool.status == Pool.STATUS_INACTIVE:
        logger.error(f"Pool is disabled")
        return False

    logger.debug(lvol)
    snode = db_controller.get_storage_node_by_id(lvol.node_id)
    # creating RPCClient instance
    rpc_client = RPCClient(
        snode.mgmt_ip,
        snode.rpc_port,
        snode.rpc_username,
        snode.rpc_password)

    # soft delete LVol if it has snapshots
    snaps = db_controller.get_snapshots()
    for snap in snaps:
        if snap.lvol.get_id() == uuid:
            logger.warning(f"Soft delete LVol that has snapshots. Snapshot:{snap.get_id()}")
            ret = rpc_client.subsystem_delete(lvol.nqn)
            logger.debug(ret)
            lvol.deleted = True
            lvol.write_to_db(db_controller.kv_store)
            return True

    # set status
    lvol.status = LVol.STATUS_IN_DELETION
    lvol.write_to_db(db_controller.kv_store)

    if lvol.ha_type == 'single':
        ret = delete_lvol_from_node(lvol.get_id(), lvol.node_id)
        if not ret:
            return False
    elif lvol.ha_type == "ha":
        for nodes_id in lvol.nodes:
            ret = delete_lvol_from_node(lvol.get_id(), nodes_id)
            if not ret:
                return False

    # remove from storage node
    snode.lvols.remove(uuid)
    snode.write_to_db(db_controller.kv_store)

    # remove from pool
    pool.lvols.remove(uuid)
    pool.write_to_db(db_controller.kv_store)

    lvol.remove(db_controller.kv_store)

    # if lvol is clone and snapshot is deleted, then delete snapshot
    if lvol.cloned_from_snap:
        snap = db_controller.get_snapshot_by_id(lvol.cloned_from_snap)
        if snap.deleted is True:
            lvols_count = 0
            for lvol in db_controller.get_lvols():
                if lvol.cloned_from_snap == snap.get_id():
                    lvols_count += 1
            if lvols_count == 0:
                snapshot_controller.delete(snap.get_id())

    lvol_events.lvol_delete(lvol)
    logger.info("Done")
    return True


def set_lvol(uuid, max_rw_iops, max_rw_mbytes, max_r_mbytes, max_w_mbytes, name=None):
    lvol = db_controller.get_lvol_by_id(uuid)
    if not lvol:
        logger.error(f"lvol not found: {uuid}")
        return False
    pool = db_controller.get_pool_by_id(lvol.pool_uuid)
    if pool.status == Pool.STATUS_INACTIVE:
        logger.error(f"Pool is disabled")
        return False

    if name:
        lvol.lvol_name = name

    snode = db_controller.get_storage_node_by_hostname(lvol.hostname)
    # creating RPCClient instance
    rpc_client = RPCClient(
        snode.mgmt_ip,
        snode.rpc_port,
        snode.rpc_username,
        snode.rpc_password)

    rw_ios_per_sec = -1
    if max_rw_iops is not None and max_rw_iops >= 0:
        rw_ios_per_sec = max_rw_iops

    rw_mbytes_per_sec = -1
    if max_rw_mbytes is not None and max_rw_mbytes >= 0:
        rw_mbytes_per_sec = max_rw_mbytes

    r_mbytes_per_sec = -1
    if max_r_mbytes is not None and max_r_mbytes >= 0:
        r_mbytes_per_sec = max_r_mbytes

    w_mbytes_per_sec = -1
    if max_w_mbytes is not None and max_w_mbytes >= 0:
        w_mbytes_per_sec = max_w_mbytes

    ret = rpc_client.bdev_set_qos_limit(lvol.top_bdev, rw_ios_per_sec, rw_mbytes_per_sec, r_mbytes_per_sec,
                                        w_mbytes_per_sec)
    if not ret:
        return "Error setting qos limits"

    lvol.rw_ios_per_sec = rw_ios_per_sec
    lvol.rw_mbytes_per_sec = rw_mbytes_per_sec
    lvol.r_mbytes_per_sec = r_mbytes_per_sec
    lvol.w_mbytes_per_sec = w_mbytes_per_sec
    lvol.write_to_db(db_controller.kv_store)
    logger.info("Done")
    return True


def list_lvols(is_json):
    lvols = db_controller.get_lvols()
    data = []
    for lvol in lvols:
        if lvol.deleted is True:
            continue
        logger.debug(lvol)
        data.append({
            "Id": lvol.uuid,
            "Name": lvol.lvol_name,
            "Size": utils.humanbytes(lvol.size),
            "Hostname": lvol.hostname,
            "HA": lvol.ha_type,
            "VUID": lvol.vuid,
            "Mod": f"{lvol.ndcs}x{lvol.npcs}",
            "Status": lvol.status,
            "IO Err": lvol.io_error,
            "Health": lvol.health_check,
        })

    if is_json:
        return json.dumps(data, indent=2)
    else:
        return utils.print_table(data)


def list_lvols_mem(is_json, is_csv):
    lvols = db_controller.get_lvols()
    data = []
    for lvol in lvols:
        if lvol.deleted is True:
            continue
        logger.debug(lvol)
        data.append({
            "id": lvol.uuid,
            "size": utils.humanbytes(lvol.size),
            "max_size": utils.humanbytes(lvol.max_size),
            **lvol.mem_diff
        })

    if is_json:
        return json.dumps(data, indent=2)
    elif is_csv:
        print(";".join(data[0].keys()))
        for d in data:
            print(";".join([str(v) for v in d.values()]))
    else:
        return utils.print_table(data)


def get_lvol(lvol_id_or_name, is_json):
    lvol = None
    for lv in db_controller.get_lvols():
        if lv.get_id() == lvol_id_or_name or lv.lvol_name == lvol_id_or_name:
            lvol = lv
            break

    if not lvol:
        logger.error(f"LVol id or name not found: {lvol_id_or_name}")
        return False

    data = lvol.get_clean_dict()

    del data['nvme_dev']

    if is_json:
        return json.dumps(data, indent=2)
    else:
        data2 = [{"key": key, "value": data[key]} for key in data]
        return utils.print_table(data2)


def connect_lvol(uuid):
    lvol = db_controller.get_lvol_by_id(uuid)
    if not lvol:
        logger.error(f"lvol not found: {uuid}")
        return False

    out = []
    nodes_ids = []
    if lvol.ha_type == 'single':
        nodes_ids.append(lvol.node_id)

    elif lvol.ha_type == "ha":
        nodes_ids.extend(lvol.nodes)

    for nodes_id in nodes_ids:
        snode = db_controller.get_storage_node_by_id(nodes_id)
        for nic in snode.data_nics:
            transport = nic.get_transport_type().lower()
            ip = nic.ip4_address
            port = 4420
            out.append({
                "transport": transport,
                "ip": ip,
                "port": port,
                "nqn": lvol.nqn,
                "connect": f"sudo nvme connect --transport={transport} --traddr={ip} --trsvcid={port} --nqn={lvol.nqn}",
            })
    return out


def resize_lvol(id, new_size):
    lvol = db_controller.get_lvol_by_id(id)
    if not lvol:
        logger.error(f"LVol not found: {id}")
        return False

    pool = db_controller.get_pool_by_id(lvol.pool_uuid)
    if pool.status == Pool.STATUS_INACTIVE:
        logger.error(f"Pool is disabled")
        return False

    if lvol.size >= new_size:
        logger.error(f"New size {new_size} must be higher than the original size {lvol.size}")
        return False

    logger.info(f"Resizing LVol: {lvol.id}, new size: {lvol.size}")

    # if lvol.pool_uuid:
    #     pool = db_controller.get_pool_by_id(lvol.pool_uuid)
    #     if pool:
    #         print(pool)

    snode = db_controller.get_storage_node_by_hostname(lvol.hostname)

    # creating RPCClient instance
    rpc_client = RPCClient(
        snode.mgmt_ip,
        snode.rpc_port,
        snode.rpc_username,
        snode.rpc_password)

    # ret = rpc_client.get_bdevs(lvol.lvol_name)
    # bdev_data = ret[0]
    # logger.debug(json.dumps(ret, indent=2))
    # print("is claimed:", bdev_data['claimed'])
    size_mb = int(new_size / (1024 * 1024))
    ret = rpc_client.resize_lvol(lvol.lvol_bdev, size_mb)
    if not ret:
        return "Error"

    lvol.size = new_size
    lvol.write_to_db(db_controller.kv_store)
    logger.info("Done")
    return ret


def set_read_only(id):
    lvol = db_controller.get_lvol_by_id(id)
    if not lvol:
        logger.error(f"LVol not found: {id}")
        return False

    pool = db_controller.get_pool_by_id(lvol.pool_uuid)
    if pool.status == Pool.STATUS_INACTIVE:
        logger.error(f"Pool is disabled")
        return False

    logger.info(f"Setting LVol: {lvol.id} read only")

    snode = db_controller.get_storage_node_by_hostname(lvol.hostname)

    # creating RPCClient instance
    rpc_client = RPCClient(
        snode.mgmt_ip,
        snode.rpc_port,
        snode.rpc_username,
        snode.rpc_password)

    ret = rpc_client.lvol_read_only(lvol.lvol_bdev)
    if not ret:
        return "Error"

    old_status = lvol.mode
    lvol.mode = 'read-only'
    lvol.write_to_db(db_controller.kv_store)
    logger.info("Done")
    lvol_events.lvol_status_change(lvol, lvol.mode, old_status)

    return True


def create_snapshot(lvol_id, snapshot_name):
    return snapshot_controller.add(lvol_id, snapshot_name)


def clone(snapshot_id, clone_name):
    return snapshot_controller.clone(snapshot_id, clone_name)


def get_capacity(id, history):
    lvol = db_controller.get_lvol_by_id(id)
    if not lvol:
        logger.error(f"lvol not found: {id}")
        return False

    out = [{
        "provisioned": lvol.size,
        "util_percent": 0,
        "util": 0,
    }]

    return utils.print_table(out)


def get_io_stats(lvol_uuid, history, records_count=20, parse_sizes=True):
    lvol = db_controller.get_lvol_by_id(lvol_uuid)
    if not lvol:
        logger.error(f"LVol not found: {lvol_uuid}")
        return False

    if history:
        records_number = utils.parse_history_param(history)
        if not records_number:
            logger.error(f"Error parsing history string: {history}")
            return False
    else:
        records_number = 20

    records_list = db_controller.get_lvol_stats(lvol, limit=records_number)
    new_records = utils.process_records(records_list, records_count)

    if not parse_sizes:
        return new_records

    out = []
    for record in new_records:
        out.append({
            "Date": time.strftime("%Y-%m-%d %H:%M:%S", time.gmtime(record['date'])),
            "Read bytes": utils.humanbytes(record["read_bytes"]),
            "Read speed": utils.humanbytes(record['read_bytes_ps']),
            "Read IOPS": record['read_io_ps'],
            "Read lat": record['read_latency_ps'],
            "Write bytes": utils.humanbytes(record["write_bytes"]),
            "Write speed": utils.humanbytes(record['write_bytes_ps']),
            "Write IOPS": record['write_io_ps'],
            "Write lat": record['write_latency_ps'],
        })
    return out


def send_cluster_map(lvol_id):
    lvol = db_controller.get_lvol_by_id(lvol_id)
    if not lvol:
        logger.error(f"LVol not found: {lvol_id}")
        return False

    snode = db_controller.get_storage_node_by_id(lvol.node_id)
    logger.info("Sending cluster map")
    return distr_controller.send_cluster_map_to_node(snode)


def get_cluster_map(lvol_id):
    lvol = db_controller.get_lvol_by_id(lvol_id)
    if not lvol:
        logger.error(f"LVol not found: {lvol_id}")
        return False

    snode = db_controller.get_storage_node_by_id(lvol.node_id)
    rpc_client = RPCClient(snode.mgmt_ip, snode.rpc_port, snode.rpc_username, snode.rpc_password)
    ret = rpc_client.distr_get_cluster_map(lvol.base_bdev)
    if not ret:
        logger.error(f"Failed to get LVol cluster map: {lvol_id}")
        return False
    logger.info(ret)
    print("*"*100)
    results, is_passed = distr_controller.parse_distr_cluster_map(ret)
    return utils.print_table(results)


def migrate(lvol_id, node_id):

    lvol = db_controller.get_lvol_by_id(lvol_id)
    if not lvol:
        logger.error(f"lvol not found: {lvol_id}")
        return False

    old_node = lvol.node_id
    nodes = _get_next_3_nodes()

    if node_id:
        nodes[0] = db_controller.get_storage_node_by_id(node_id)

    host_node = nodes[0]
    lvol.hostname = host_node.hostname
    lvol.node_id = host_node.get_id()

    if lvol.ha_type == 'single':
        ret = add_lvol_on_node(lvol, host_node)
        if not ret:
            return ret

    elif lvol.ha_type == "ha":
        three_nodes = nodes[:3]
        nodes_ids = []
        nodes_ips = []
        for node in three_nodes:
            nodes_ids.append(node.get_id())
            port = 10000 + int(random.random() * 60000)
            nodes_ips.append(f"{node.mgmt_ip}:{port}")

        ha_address = ",".join(nodes_ips)
        for index, node in enumerate(three_nodes):
            ret = add_lvol_on_node(lvol, node, ha_address, index)
            if not ret:
                return ret
        lvol.nodes = nodes_ids

    host_node.lvols.append(lvol.uuid)
    host_node.write_to_db(db_controller.kv_store)
    lvol.write_to_db(db_controller.kv_store)

    lvol_events.lvol_migrate(lvol, old_node, lvol.node_id)

    return True


def move(lvol_id, node_id, force=False):
    lvol = db_controller.get_lvol_by_id(lvol_id)
    if not lvol:
        logger.error(f"lvol not found: {lvol_id}")
        return False

    target_node = db_controller.get_storage_node_by_id(node_id)
    if not target_node:
        logger.error(f"Node not found: {target_node}")
        return False

    if lvol.node_id == target_node.get_id():
        return True

    if target_node.status != StorageNode.STATUS_ONLINE:
        logger.error(f"Node is not online!: {target_node}, status: {target_node.status}")
        return False

    src_node = db_controller.get_storage_node_by_id(lvol.node_id)

    if src_node.status == StorageNode.STATUS_ONLINE:
        if not force:
            logger.error(f"Node is online!: {src_node.get_id()}, use --force to force move")
            return False

    if migrate(lvol_id, node_id):
        if src_node.status == StorageNode.STATUS_ONLINE:
            # delete lvol
            if lvol.ha_type == 'single':
                delete_lvol_from_node(lvol_id, lvol.node_id, clear_data=False)
            elif lvol.ha_type == "ha":
                for nodes_id in lvol.nodes:
                    delete_lvol_from_node(lvol_id, nodes_id, clear_data=False)

            # remove from storage node
            src_node.lvols.remove(lvol_id)
            src_node.write_to_db(db_controller.kv_store)
        return True
    else:
        logger.error("Failed to migrate lvol")
        return False<|MERGE_RESOLUTION|>--- conflicted
+++ resolved
@@ -464,11 +464,7 @@
 def add_lvol_ha(name, size, host_id_or_name, ha_type, pool_id_or_name, use_comp, use_crypto,
                 distr_vuid, distr_ndcs, distr_npcs,
                 max_rw_iops, max_rw_mbytes, max_r_mbytes, max_w_mbytes,
-<<<<<<< HEAD
-                distr_bs=None, distr_chunk_bs=None, with_snapshot=False, max_size=0, key1=None, key2=None):
-=======
                 distr_bs=None, distr_chunk_bs=None, with_snapshot=False, max_size=0, crypto_key1=None, crypto_key2=None):
->>>>>>> 9aa51f97
 
     logger.info(f"Adding LVol: {name}")
     host_node = None
@@ -652,17 +648,12 @@
         })
 
     if use_crypto:
-<<<<<<< HEAD
-        if key1 == None or key2 == None:
-            return False, "encryption keys for lvol not provided"
-=======
         if crypto_key1 == None or crypto_key2 == None:
             return False, "encryption keys for lvol not provided"
         else:
             success, err = validate_aes_xts_keys(crypto_key1, crypto_key2)
             if not success:
                 return False, err
->>>>>>> 9aa51f97
 
         lvol.crypto_bdev = f"crypto_{lvol.lvol_name}"
         lvol.bdev_stack.append({
@@ -671,13 +662,8 @@
             "params": {
                 "name": lvol.crypto_bdev,
                 "base_name": lvol.base_bdev,
-<<<<<<< HEAD
-                "key1": key1,
-                "key2": key2,
-=======
                 "key1": crypto_key1,
                 "key2": crypto_key2,
->>>>>>> 9aa51f97
             }
         })
         lvol.lvol_type += ',crypto'
