--- conflicted
+++ resolved
@@ -695,12 +695,7 @@
         lvol.lvol_type += ',compress'
         lvol.top_bdev = lvol.comp_bdev
 
-<<<<<<< HEAD
     nodes = _get_next_3_nodes(cl.get_id())
-
-=======
-    nodes = _get_next_3_nodes()
->>>>>>> df8eddf7
     if host_node:
         nodes.insert(0, host_node)
     else:
