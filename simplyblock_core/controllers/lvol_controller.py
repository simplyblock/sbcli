--- conflicted
+++ resolved
@@ -569,12 +569,6 @@
         lvol.top_bdev = lvol.comp_bdev
 
     nodes = _get_next_3_nodes()
-<<<<<<< HEAD
-    if smoke_run:
-        return True, None
-=======
-
->>>>>>> c7888ff4
     if host_node:
         nodes.insert(0, host_node)
     else:
