# coding=utf-8
import logging as lg
import json
import string
import random
import sys
import time
import uuid
from datetime import datetime
from typing import Tuple

from simplyblock_core import utils, constants, distr_controller
from simplyblock_core.controllers import snapshot_controller, pool_controller, lvol_events, caching_node_controller, \
    tasks_controller
from simplyblock_core.db_controller import DBController
from simplyblock_core.models.nvme_device import NVMeDevice
from simplyblock_core.models.pool import Pool
from simplyblock_core.models.lvol_model import LVol
from simplyblock_core.models.storage_node import StorageNode
from simplyblock_core.rpc_client import RPCClient
from simplyblock_core.snode_client import SNodeClient

logger = lg.getLogger()


def _generate_hex_string(length):
    def _generate_string(length):
        return ''.join(random.SystemRandom().choice(
            string.ascii_letters + string.digits) for _ in range(length))

    return _generate_string(length).encode('utf-8').hex()


def _create_crypto_lvol(rpc_client, name, base_name, key1, key2):
    key_name = f'key_{name}'
    ret = rpc_client.lvol_crypto_key_create(key_name, key1, key2)
    if not ret:
        logger.error("failed to create crypto key")
        return False
    ret = rpc_client.lvol_crypto_create(name, base_name, key_name)
    if not ret:
        logger.error(f"failed to create crypto LVol {name}")
        return False
    return ret


def _create_compress_lvol(rpc_client, base_bdev_name):
    pm_path = constants.PMEM_DIR
    ret = rpc_client.lvol_compress_create(base_bdev_name, pm_path)
    if not ret:
        logger.error("failed to create compress LVol on the storage node")
        return False
    return ret


def ask_for_device_number(devices_list):
    question = f"Enter the device number [1-{len(devices_list)}]: "
    while True:
        sys.stdout.write(question)
        choice = str(input())
        try:
            ch = int(choice.strip())
            ch -= 1
            return devices_list[ch]
        except Exception as e:
            logger.debug(e)
            sys.stdout.write(f"Please respond with numbers 1 - {len(devices_list)}\n")


def ask_for_lvol_vuid():
    question = f"Enter VUID number: "
    while True:
        sys.stdout.write(question)
        choice = str(input())
        try:
            ch = int(choice.strip())
            return ch
        except Exception as e:
            logger.debug(e)
            sys.stdout.write(f"Please respond with numbers")


def validate_add_lvol_func(name, size, host_id_or_name, pool_id_or_name,
                           max_rw_iops, max_rw_mbytes, max_r_mbytes, max_w_mbytes):
    #  Validation
    #  name validation
    db_controller = DBController()
    if not name or name == "":
        return False, "Name can not be empty"

    #  size validation
    if size < 100 * 1024 * 1024:
        return False, "Size must be larger than 100M"

    #  host validation
    # snode = db_controller.get_storage_node_by_id(host_id_or_name)
    # if not snode:
    #     snode = db_controller.get_storage_node_by_hostname(host_id_or_name)
    #     if not snode:
    #         return False, f"Can not find storage node: {host_id_or_name}"

    # if snode.status != snode.STATUS_ONLINE:
    #     return False, "Storage node in not Online"
    #
    # if not snode.nvme_devices:
    #     return False, "Storage node has no nvme devices"

    #  pool validation
    pool = None
    for p in db_controller.get_pools():
        if pool_id_or_name == p.get_id() or pool_id_or_name == p.pool_name:
            pool = p
            break
    if not pool:
        return False, f"Pool not found: {pool_id_or_name}"

    if pool.status != pool.STATUS_ACTIVE:
        return False, f"Pool in not active: {pool_id_or_name}, status: {pool.status}"

    if 0 < pool.lvol_max_size < size:
        return False, f"Pool Max LVol size is: {utils.humanbytes(pool.lvol_max_size)}, LVol size: {utils.humanbytes(size)} must be below this limit"

    if pool.pool_max_size > 0:
        total = pool_controller.get_pool_total_capacity(pool.get_id())
        if total + size > pool.pool_max_size:
            return False, f"Invalid LVol size: {utils.humanbytes(size)} " \
                          f"Pool max size has reached {utils.humanbytes(total+size)} of {utils.humanbytes(pool.pool_max_size)}"

    for lvol in db_controller.get_lvols(pool.cluster_id):
        if lvol.pool_uuid == pool.get_id():
            if lvol.lvol_name == name:
                return False, f"LVol name must be unique: {name}"

    if pool.has_qos():
        if pool.max_rw_ios_per_sec > 0:
            if max_rw_iops <= 0:
                return False, "LVol must have max_rw_iops value because the Pool has it set"
            total = pool_controller.get_pool_total_rw_iops(pool.get_id())
            if max_rw_iops + total > pool.max_rw_ios_per_sec:
                return False, f"Invalid LVol max_rw_iops: {max_rw_iops} " \
                              f"Pool Max RW IOPS has reached {total} of {pool.max_rw_ios_per_sec}"

        if pool.max_rw_mbytes_per_sec > 0:
            if max_rw_mbytes <= 0:
                return False, "LVol must have max_rw_mbytes value because the Pool has it set"
            total = pool_controller.get_pool_total_rw_mbytes(pool.get_id())
            if max_rw_mbytes + total > pool.max_rw_mbytes_per_sec:
                return False, f"Invalid LVol max_rw_mbytes: {max_rw_mbytes} " \
                              f"Pool Max RW MBytes has reached {total} of {pool.max_rw_mbytes_per_sec}"

        if pool.max_r_mbytes_per_sec > 0:
            if max_r_mbytes <= 0:
                return False, "LVol must have max_r_mbytes value because the Pool has it set"
            total = pool_controller.get_pool_total_r_mbytes(pool.get_id())
            if max_r_mbytes + total > pool.max_r_mbytes_per_sec:
                return False, f"Invalid LVol max_r_mbytes: {max_r_mbytes} " \
                              f"Pool Max R MBytes has reached {total} of {pool.max_r_mbytes_per_sec}"

        if pool.max_w_mbytes_per_sec > 0:
            if max_w_mbytes <= 0:
                return False, "LVol must have max_w_mbytes value because the Pool has it set"
            total = pool_controller.get_pool_total_w_mbytes(pool.get_id())
            if max_w_mbytes + total > pool.max_w_mbytes_per_sec:
                return False, f"Invalid LVol max_w_mbytes: {max_w_mbytes} " \
                              f"Pool Max W MBytes has reached {total} of {pool.max_w_mbytes_per_sec}"

    return True, ""


def _get_next_3_nodes(cluster_id, lvol_size=0):
    db_controller = DBController()
    snodes = db_controller.get_storage_nodes_by_cluster_id(cluster_id)
    online_nodes = []
    node_stats = {}
    for node in snodes:
        if node.is_secondary_node:
            continue

        if node.status == node.STATUS_ONLINE:

            lvol_count = len(db_controller.get_lvols_by_node_id(node.get_id()))
            if lvol_count >= node.max_lvol:
                continue

            # Validate Eligible nodes for adding lvol
            # snode_api = SNodeClient(node.api_endpoint)
            # result, _ = snode_api.info()
            # memory_free = result["memory_details"]["free"]
            # huge_free = result["memory_details"]["huge_free"]
            # total_node_capacity = db_controller.get_snode_size(node.get_id())
            # error = utils.validate_add_lvol_or_snap_on_node(memory_free, huge_free, node.max_lvol, lvol_size,  total_node_capacity, len(node.lvols))
            # if error:
            #     logger.warning(error)
            #     continue
            #
            online_nodes.append(node)
            # node_stat_list = db_controller.get_node_stats(node, limit=1000)
            # combined_record = utils.sum_records(node_stat_list)
            node_st = {
                "lvol": lvol_count+1,
                # "cpu": 1 + (node.cpu * node.cpu_hz),
                # "r_io": combined_record.read_io_ps,
                # "w_io": combined_record.write_io_ps,
                # "r_b": combined_record.read_bytes_ps,
                # "w_b": combined_record.write_bytes_ps
            }

            node_stats[node.get_id()] = node_st

    if len(online_nodes) <= 1:
        return online_nodes
    cluster_stats = utils.dict_agg([node_stats[k] for k in node_stats])

    nodes_weight = utils.get_weights(node_stats, cluster_stats)

    node_start_end = {}
    n_start = 0
    for node_id in nodes_weight:
        node_start_end[node_id] = {
            "weight": nodes_weight[node_id]['total'],
            "start": n_start,
            "end": n_start + nodes_weight[node_id]['total'],
        }
        n_start = node_start_end[node_id]['end']

    for node_id in node_start_end:
        node_start_end[node_id]['%'] = int(node_start_end[node_id]['weight'] * 100 / n_start)

    ############# log
    print("Node stats")
    utils.print_table_dict({**node_stats, "Cluster": cluster_stats})
    print("Node weights")
    utils.print_table_dict({**nodes_weight, "weights": {"lvol": n_start, "total": n_start}})
    print("Node selection range")
    utils.print_table_dict(node_start_end)
    #############

    selected_node_ids = []
    while len(selected_node_ids) < min(len(node_stats), 3):
        r_index = random.randint(0, n_start)
        print(f"Random is {r_index}/{n_start}")
        for node_id in node_start_end:
            if node_start_end[node_id]['start'] <= r_index <= node_start_end[node_id]['end']:
                if node_id not in selected_node_ids:
                    selected_node_ids.append(node_id)

                    node_start_end = {}
                    n_start = 0
                    for node in nodes_weight:
                        if node in selected_node_ids:
                            continue
                        node_start_end[node] = {
                            "weight": nodes_weight[node]['total'],
                            "start": n_start,
                            "end": n_start + nodes_weight[node]['total'],
                        }
                        n_start = node_start_end[node]['end']

                    break

    ret = []
    if selected_node_ids:
        for node_id in selected_node_ids:
            node = db_controller.get_storage_node_by_id(node_id)
            print(f"Selected node: {node_id}, {node.hostname}")
            ret.append(node)
        return ret
    else:
        return online_nodes

def is_hex(s: str) -> bool:
    """
    given an input checks if the value is hex encoded or not
    """
    try:
        int(s, 16)
        return True
    except ValueError:
        return False

def validate_aes_xts_keys(key1: str, key2: str) -> Tuple[bool, str]:
    """
    Key Length: each key should be either 128 or 256 bits long.
    since hex values of the keys are expected, the key lengths should be either 32 or 64
    """

    if len(key1) != len(key2):
        return False, "both the keys should be of the same length"

    if len(key1) not in [32, 64] or len(key2) not in [32, 64]:
        return False, "each key should be either 16 or 32 bytes long"

    if not is_hex(key1):
        return False, "please provide hex encoded value for crypto_key1"

    if not is_hex(key2):
        return False, "please provide hex encoded value for crypto_key2"

    return True, ""


def add_lvol_ha(name, size, host_id_or_name, ha_type, pool_id_or_name, use_comp, use_crypto,
                distr_vuid, max_rw_iops, max_rw_mbytes, max_r_mbytes, max_w_mbytes,
                with_snapshot=False, max_size=0, crypto_key1=None, crypto_key2=None, lvol_priority_class=0,
                uid=None, pvc_name=None, namespace=None):

    db_controller = DBController()
    logger.info(f"Adding LVol: {name}")
    host_node = None
    if host_id_or_name:
        host_node = db_controller.get_storage_node_by_id(host_id_or_name)
        if not host_node:
            host_node = db_controller.get_storage_node_by_hostname(host_id_or_name)
            if not host_node:
                return False, f"Can not find storage node: {host_id_or_name}"

    pool = None
    for p in db_controller.get_pools():
        if pool_id_or_name == p.get_id() or pool_id_or_name == p.pool_name:
            pool = p
            break
    if not pool:
        return False, f"Pool not found: {pool_id_or_name}"

    cl = db_controller.get_cluster_by_id(pool.cluster_id)
    if cl.status not in [cl.STATUS_ACTIVE, cl.STATUS_DEGRADED]:
        return False, f"Cluster is not active, status: {cl.status}"

    if uid:
        for lvol in db_controller.get_lvols():
            if lvol.get_id() == uid:
                if pvc_name:
                    lvol.pvc_name = pvc_name
                if name:
                    lvol.lvol_name = name
                if namespace:
                    lvol.namespace = namespace
                lvol.write_to_db()
                return uid, None

    if ha_type == "default":
        ha_type = cl.ha_type

    max_rw_iops = max_rw_iops or 0
    max_rw_mbytes = max_rw_mbytes or 0
    max_r_mbytes = max_r_mbytes or 0
    max_w_mbytes = max_w_mbytes or 0

    result, error = validate_add_lvol_func(name, size, None, pool_id_or_name,
                                           max_rw_iops, max_rw_mbytes, max_r_mbytes, max_w_mbytes)

    if error:
        logger.error(error)
        return False, error

    cluster_size_prov = 0
    cluster_size_total = 0
    for lvol in db_controller.get_lvols(cl.get_id()):
        cluster_size_prov += lvol.size

    dev_count = 0
    snodes = db_controller.get_storage_nodes_by_cluster_id(cl.get_id())
    online_nodes = []
    for node in snodes:
        if node.status == node.STATUS_ONLINE:
            online_nodes.append(node)
            for dev in node.nvme_devices:
                if dev.status == dev.STATUS_ONLINE:
                    dev_count += 1
                    cluster_size_total += dev.size

    if len(online_nodes) == 0:
        logger.error("No online Storage nodes found")
        return False, "No online Storage nodes found"

    if dev_count == 0:
        logger.error("No NVMe devices found in the cluster")
        return False, "No NVMe devices found in the cluster"
    elif dev_count < 8:
        logger.warning("Number of active cluster devices are less than 8")
        # return False, "Number of active cluster devices are less than 8"

    # if len(online_nodes) < 3 and ha_type == "ha":
    #     logger.error("Storage nodes are less than 3 in ha cluster")
    #     return False, "Storage nodes are less than 3 in ha cluster"

    if host_node and host_node.status != StorageNode.STATUS_ONLINE:
        mgs = f"Storage node is not online. ID: {host_node.get_id()} status: {host_node.status}"
        logger.error(mgs)
        return False, mgs

    cluster_size_prov_util = int(((cluster_size_prov+size) / cluster_size_total) * 100)

    if cl.prov_cap_crit and cl.prov_cap_crit < cluster_size_prov_util:
        msg = f"Cluster provisioned cap critical would be, util: {cluster_size_prov_util}% of cluster util: {cl.prov_cap_crit}"
        logger.error(msg)
        return False, msg

    elif cl.prov_cap_warn and cl.prov_cap_warn < cluster_size_prov_util:
        logger.warning(f"Cluster provisioned cap warning, util: {cluster_size_prov_util}% of cluster util: {cl.prov_cap_warn}")

    if not distr_vuid:
        vuid = utils.get_random_vuid()
    else:
        vuid = distr_vuid

    if max_size:
        if max_size < size:
            return False, f"Max size:{max_size} must be larger than size {size}"
    else:
        records = db_controller.get_cluster_capacity(cl)
        if records:
            max_size = records[0]['size_total']
        else:
            max_size = size * 10

    logger.info(f"Max size: {utils.humanbytes(max_size)}")
    lvol = LVol()
    lvol.lvol_name = name
    lvol.pvc_name = pvc_name or ""
    lvol.namespace = namespace or ""
    lvol.size = int(size)
    lvol.max_size = int(max_size)
    lvol.status = LVol.STATUS_IN_CREATION

    lvol.create_dt = str(datetime.now())
    lvol.ha_type = ha_type
    lvol.bdev_stack = []
    lvol.uuid = uid or str(uuid.uuid4())
    lvol.guid = _generate_hex_string(16)
    lvol.vuid = vuid
    lvol.lvol_bdev = f"LVOL_{vuid}"

    lvol.crypto_bdev = ''
    lvol.comp_bdev = ''

    lvol.mode = 'read-write'
    lvol.lvol_type = 'lvol'
    lvol.nqn = cl.nqn + ":lvol:" + lvol.uuid
    lvol.lvol_priority_class = lvol_priority_class

    nodes = []
    if host_node:
        nodes.insert(0, host_node)
    else:
        nodes = _get_next_3_nodes(cl.get_id(), lvol.size)
        if not nodes:
            return False, f"No nodes found with enough resources to create the LVol"
        host_node = nodes[0]

    lvol.hostname = host_node.hostname
    lvol.node_id = host_node.get_id()
    lvol.lvs_name = host_node.lvstore
    lvol.subsys_port = host_node.lvol_subsys_port
    lvol.top_bdev = f"{lvol.lvs_name}/{lvol.lvol_bdev}"
    lvol.base_bdev = lvol.top_bdev

    lvol_count = len(db_controller.get_lvols_by_node_id(host_node.get_id()))
    if lvol_count > host_node.max_lvol:
        error = f"Too many lvols on node: {host_node.get_id()}, max lvols reached: {lvol_count}"
        logger.error(error)
        return False, error

    lvol_dict = {
        "type": "bdev_lvol",
        "name": lvol.lvol_bdev,
        "params": {
            "name": lvol.lvol_bdev,
            "size_in_mib": int(lvol.size / (1000 * 1000)),
            "lvs_name": lvol.lvs_name,
            "lvol_priority_class": 0
        }
    }

    if cl.enable_qos and lvol.lvol_priority_class > 0:
        lvol_dict["params"]["lvol_priority_class"] = lvol.lvol_priority_class

    lvol.bdev_stack = [lvol_dict]

    if use_crypto:
        if crypto_key1 == None or crypto_key2 == None:
            return False, "encryption keys for lvol not provided"
        else:
            success, err = validate_aes_xts_keys(crypto_key1, crypto_key2)
            if not success:
                return False, err

        lvol.crypto_bdev = f"crypto_{lvol.lvol_bdev}"
        lvol.bdev_stack.append({
            "type": "crypto",
            "name": lvol.crypto_bdev,
            "params": {
                "name": lvol.crypto_bdev,
                "base_name": lvol.top_bdev,
                "key1": crypto_key1,
                "key2": crypto_key2,
            }
        })
        lvol.lvol_type += ',crypto'
        lvol.top_bdev = lvol.crypto_bdev
        lvol.crypto_key1 = crypto_key1
        lvol.crypto_key2 = crypto_key2

    lvol.write_to_db(db_controller.kv_store)

    if ha_type == "single":
        if host_node.status == StorageNode.STATUS_ONLINE:
            lvol_bdev, error = add_lvol_on_node(lvol, host_node)
            if error:
                lvol.remove(db_controller.kv_store)
                return False, error

            lvol.nodes = [host_node.get_id()]
            lvol.lvol_uuid = lvol_bdev['uuid']
            lvol.blobid = lvol_bdev['driver_specific']['lvol']['blobid']
        else:
            msg = f"Host node in not online: {host_node.get_id()}"
            logger.error(msg)
            lvol.remove(db_controller.kv_store)
            return False, msg

    if ha_type == "ha":
        lvol.nodes = [host_node.get_id(), host_node.secondary_node_id]
        primary_node = None
        secondary_node = None
        sec_node = db_controller.get_storage_node_by_id(host_node.secondary_node_id)
        if host_node.status == StorageNode.STATUS_ONLINE:

            if is_node_leader(host_node, lvol.lvs_name):
                primary_node = host_node
                if sec_node.status == StorageNode.STATUS_DOWN:
                    msg = f"Secondary node is in down status, can not create lvol"
                    logger.error(msg)
                    lvol.remove(db_controller.kv_store)
                    return False, msg
                elif sec_node.status == StorageNode.STATUS_ONLINE:
                    secondary_node = sec_node

            elif sec_node.status == StorageNode.STATUS_ONLINE:
                if is_node_leader(sec_node, lvol.lvs_name):
                    primary_node = sec_node
                    secondary_node = host_node
                else:
                    # both nodes are non leaders and online, set primary as leader
                    primary_node = host_node
                    secondary_node = sec_node

            else:
                # sec node is not online, set primary as leader
                primary_node = host_node
                secondary_node = None

        elif sec_node.status == StorageNode.STATUS_ONLINE:
            # primary is not online but secondary is, create on secondary and set leader if needed,
            secondary_node = None
            primary_node = sec_node

        else:
            # both primary and secondary are not online
            msg = f"Host nodes are not online"
            logger.error(msg)
            lvol.remove(db_controller.kv_store)
            return False, msg


        if primary_node:
            lvol_bdev, error = add_lvol_on_node(lvol, primary_node)
            if error:
                logger.error(error)
                lvol.remove(db_controller.kv_store)
                return False, error

            lvol.lvol_uuid = lvol_bdev['uuid']
            lvol.blobid = lvol_bdev['driver_specific']['lvol']['blobid']


        if secondary_node:
            secondary_node = db_controller.get_storage_node_by_id(secondary_node.get_id())
            if secondary_node.status == StorageNode.STATUS_ONLINE:
                lvol_bdev, error = add_lvol_on_node(lvol, secondary_node, is_primary=False)
                if error:
                    logger.error(error)
                    lvol.remove(db_controller.kv_store)
                    return False, error

    lvol.pool_uuid = pool.get_id()
    lvol.status = LVol.STATUS_ONLINE
    lvol.write_to_db(db_controller.kv_store)
    lvol_events.lvol_create(lvol)

    # set QOS
    if max_rw_iops or max_rw_mbytes or max_r_mbytes or max_w_mbytes:
        set_lvol(lvol.uuid, max_rw_iops, max_rw_mbytes, max_r_mbytes, max_w_mbytes)
    return lvol.uuid, None


def _create_bdev_stack(lvol, snode, is_primary=True):
    rpc_client = RPCClient(snode.mgmt_ip, snode.rpc_port, snode.rpc_username, snode.rpc_password)

    created_bdevs = []
    for bdev in lvol.bdev_stack:
        type = bdev['type']
        name = bdev['name']
        params = bdev['params']
        ret = None

        if type == "bmap_init":
            ret = rpc_client.ultra21_lvol_bmap_init(**params)

        elif type == "ultra_lvol":
            ret = rpc_client.ultra21_lvol_mount_lvol(**params)

        elif type == "crypto":
            ret = _create_crypto_lvol(rpc_client, **params)

        elif type == "bdev_lvstore":
            ret = rpc_client.create_lvstore(**params)

        elif type == "bdev_lvol":
            if is_primary:
                ret = rpc_client.create_lvol(**params)
            else:
                ret = rpc_client.bdev_lvol_register(
                    lvol.lvol_bdev, lvol.lvs_name, lvol.lvol_uuid, lvol.blobid, lvol.lvol_priority_class)

        elif type == "bdev_lvol_clone":
            if is_primary:
                ret = rpc_client.lvol_clone(**params)
            else:
                ret = rpc_client.bdev_lvol_clone_register(
                    lvol.lvol_bdev, lvol.snapshot_name, lvol.lvol_uuid, lvol.blobid)

        else:
            logger.debug(f"Unknown BDev type: {type}")
            continue

        if ret:
            bdev['status'] = "created"
            created_bdevs.append(bdev)
        else:
            if created_bdevs:
                # rollback
                _remove_bdev_stack(created_bdevs[::-1], rpc_client)
            return False, f"Failed to create BDev: {name}"

    return True, None


def add_lvol_on_node(lvol, snode, is_primary=True):
    rpc_client = RPCClient(snode.mgmt_ip, snode.rpc_port, snode.rpc_username, snode.rpc_password)

    if is_primary:
        if not is_node_leader(snode, lvol.lvs_name):
            rpc_client.bdev_lvol_set_leader(True, lvs_name=lvol.lvs_name)

    else:
        if is_node_leader(snode, lvol.lvs_name):
            rpc_client.bdev_lvol_set_leader(False, lvs_name=lvol.lvs_name)

    ret, msg = _create_bdev_stack(lvol, snode, is_primary=is_primary)
    if not ret:
        return False, msg

    if is_primary:
        min_cntlid = 1
    else:
        min_cntlid =  1000
    logger.info("creating subsystem %s", lvol.nqn)
    ret = rpc_client.subsystem_create(lvol.nqn, 'sbcli-cn', lvol.uuid, min_cntlid)
    logger.debug(ret)

    # add listeners
    logger.info("adding listeners")
    for iface in snode.data_nics:
        if iface.ip4_address:
            tr_type = iface.get_transport_type()
            logger.info("adding listener for %s on IP %s" % (lvol.nqn, iface.ip4_address))
            ret = rpc_client.listeners_create(lvol.nqn, tr_type, iface.ip4_address, lvol.subsys_port)
            is_optimized = False
            if lvol.node_id == snode.get_id():
                is_optimized = True
            logger.info(f"Setting ANA state: {is_optimized}")
            ret = rpc_client.nvmf_subsystem_listener_set_ana_state(
                lvol.nqn, iface.ip4_address, lvol.subsys_port, is_optimized)

    logger.info("Add BDev to subsystem")
    ret = rpc_client.nvmf_subsystem_add_ns(lvol.nqn, lvol.top_bdev, lvol.uuid, lvol.guid)
    if not ret:
        return False, "Failed to add bdev to subsystem"

    spdk_mem_info_after = rpc_client.ultra21_util_get_malloc_stats()
    logger.debug("ultra21_util_get_malloc_stats:")
    logger.debug(spdk_mem_info_after)

    ret = rpc_client.get_bdevs(f"{lvol.lvs_name}/{lvol.lvol_bdev}")
    lvol_bdev = ret[0]

    return lvol_bdev, None


def is_node_leader(snode, lvs_name):
    rpc_client = RPCClient(snode.mgmt_ip, snode.rpc_port, snode.rpc_username, snode.rpc_password)
    ret = rpc_client.bdev_lvol_get_lvstores(lvs_name)
    if ret and len(ret) > 0 and "lvs leadership" in ret[0]:
        is_leader = ret[0]["lvs leadership"]
        return is_leader
    return False

def recreate_lvol_on_node(lvol, snode, ha_inode_self=0, ana_state=None):
    rpc_client = RPCClient(snode.mgmt_ip, snode.rpc_port, snode.rpc_username, snode.rpc_password)

    base=f"{lvol.lvs_name}/{lvol.lvol_bdev}"

    if "crypto" in lvol.lvol_type:
        ret = _create_crypto_lvol(
            rpc_client, lvol.crypto_bdev, base, lvol.crypto_key1, lvol.crypto_key2)
        if not ret:
            msg=f"Failed to create crypto lvol on node {snode.get_id()}"
            logger.error(msg)
            return False, msg

    min_cntlid = 1 + 1000 * ha_inode_self
    logger.info("creating subsystem %s", lvol.nqn)
    rpc_client.subsystem_create(lvol.nqn, 'sbcli-cn', lvol.uuid, min_cntlid)

    # if namespace_found is False:
    logger.info("Add BDev to subsystem")
    ret = rpc_client.nvmf_subsystem_add_ns(lvol.nqn, lvol.top_bdev, lvol.uuid, lvol.guid)
    # if not ret:
    #     return False, "Failed to add bdev to subsystem"

    # add listeners
    logger.info("adding listeners")
    for iface in snode.data_nics:
        if iface.ip4_address:
            tr_type = iface.get_transport_type()
            if not ana_state:
                ana_state = "non_optimized"
                if lvol.node_id == snode.get_id():
                    ana_state = "optimized"
            logger.info("adding listener for %s on IP %s" % (lvol.nqn, iface.ip4_address))
            logger.info(f"Setting ANA state: {ana_state}")
            ret = rpc_client.listeners_create(lvol.nqn, tr_type, iface.ip4_address, lvol.subsys_port, ana_state)

    return True, None


def recreate_lvol(lvol_id):
    db_controller = DBController()
    lvol = db_controller.get_lvol_by_id(lvol_id)
    if not lvol:
        logger.error(f"lvol not found: {lvol_id}")
        return False

    if lvol.ha_type == 'single':
        snode = db_controller.get_storage_node_by_id(lvol.node_id)
        is_created, error = recreate_lvol_on_node(lvol, snode)
        if error:
            logger.error(error)
            return False

    elif lvol.ha_type == "ha":
        for index, node_id in enumerate(lvol.nodes):
            sn = db_controller.get_storage_node_by_id(node_id)
            is_created, error = recreate_lvol_on_node(lvol, sn, index)
            if error:
                logger.error(error)
                return False

    return lvol


def _remove_bdev_stack(bdev_stack, rpc_client):
    for bdev in bdev_stack:
        # if 'status' in bdev and bdev['status'] == 'deleted':
        #     continue

        type = bdev['type']
        name = bdev['name']
        ret = None
        if type == "bdev_distr":
            ret = rpc_client.bdev_distrib_delete(name)
        elif type == "bmap_init":
            pass
        elif type == "ultra_lvol":
            ret = rpc_client.ultra21_lvol_dismount(name)
        elif type == "crypto":
            ret = rpc_client.lvol_crypto_delete(name)
            if ret:
                ret = rpc_client.lvol_crypto_key_delete(f'key_{name}')

        elif type == "bdev_lvstore":
            ret = rpc_client.bdev_lvol_delete_lvstore(name)
        elif type == "bdev_lvol":
            name = bdev['params']["lvs_name"]+"/"+bdev['params']["name"]
            ret = rpc_client.delete_lvol(name)
        elif type == "bdev_lvol_clone":
            ret = rpc_client.delete_lvol(name)
        else:
            logger.debug(f"Unknown BDev type: {type}")
            continue

        if not ret:
            logger.error(f"Failed to delete BDev {name}")

        bdev['status'] = 'deleted'
        time.sleep(1)
    return True


def delete_lvol_from_node(lvol_id, node_id, clear_data=True):
    db_controller = DBController()
    lvol = db_controller.get_lvol_by_id(lvol_id)
    snode = db_controller.get_storage_node_by_id(node_id)
    if not lvol or not snode:
        return True

    logger.info(f"Deleting LVol:{lvol.get_id()} from node:{snode.get_id()}")
    rpc_client = RPCClient(snode.mgmt_ip, snode.rpc_port, snode.rpc_username, snode.rpc_password)

    # 1- remove subsystem
    if rpc_client.subsystem_list(lvol.nqn):
        logger.info(f"Removing subsystem")
        rpc_client.subsystem_delete(lvol.nqn)

    # 2- remove bdevs
    logger.info(f"Removing bdev stack")
    ret = _remove_bdev_stack(lvol.bdev_stack[::-1], rpc_client)
    if not ret:
        return False

    lvol.deletion_status = 'bdevs_deleted'
    lvol.write_to_db(db_controller.kv_store)
    return True


def delete_lvol(id_or_name, force_delete=False):
    db_controller = DBController()
    lvol = db_controller.get_lvol_by_id(id_or_name)
    if not lvol:
        lvol = db_controller.get_lvol_by_name(id_or_name)
        if not lvol:
            logger.error(f"lvol not found: {id_or_name}")
            return False

    pool = db_controller.get_pool_by_id(lvol.pool_uuid)
    if pool.status == Pool.STATUS_INACTIVE:
        logger.error(f"Pool is disabled")
        return False

    logger.debug(lvol)
    snode = db_controller.get_storage_node_by_id(lvol.node_id)

    if not snode:
        logger.error(f"lvol node id not found: {lvol.node_id}")
        if not force_delete:
            return False
        lvol_events.lvol_delete(lvol)
        lvol.remove(db_controller.kv_store)

        # if lvol is clone and snapshot is deleted, then delete snapshot
        if lvol.cloned_from_snap:
            snap = db_controller.get_snapshot_by_id(lvol.cloned_from_snap)
            if snap and snap.deleted is True:
                lvols_count = 0
                for lvol in db_controller.get_lvols():  # pass
                    if lvol.cloned_from_snap == snap.get_id():
                        lvols_count += 1
                if lvols_count == 0:
                    snapshot_controller.delete(snap.get_id())

        logger.info("Done")
        return True

    # creating RPCClient instance
    rpc_client = RPCClient(
        snode.mgmt_ip,
        snode.rpc_port,
        snode.rpc_username,
        snode.rpc_password)

    # disconnect from caching nodes:
    cnodes = db_controller.get_caching_nodes()
    for cnode in cnodes:
        for lv in cnode.lvols:
            if lv.lvol_id == lvol.get_id():
                caching_node_controller.disconnect(cnode.get_id(), lvol.get_id())

    if lvol.ha_type == 'single':
        if snode.status  != StorageNode.STATUS_ONLINE:
            logger.error(f"Node status is not online, node: {snode.get_id()}, status: {snode.status}")
            if not force_delete:
                return False

        ret = delete_lvol_from_node(lvol.get_id(), lvol.node_id)
        if not ret:
            return False


    elif lvol.ha_type == "ha":

        sec_node = db_controller.get_storage_node_by_id(snode.secondary_node_id)
        host_node = db_controller.get_storage_node_by_id(snode.get_id())

        sec_rpc_client = RPCClient(
            sec_node.mgmt_ip,
            sec_node.rpc_port,
            sec_node.rpc_username,
            sec_node.rpc_password, timeout=5, retry=1)

        primary_node = None
        secondary_node = None
        if host_node.status == StorageNode.STATUS_ONLINE:

            if is_node_leader(host_node, lvol.lvs_name):
                primary_node = host_node
                if sec_node.status == StorageNode.STATUS_DOWN:
                    msg = f"Secondary node is in down status, can not delete lvol"
                    logger.error(msg)
                    return False, msg
                elif sec_node.status == StorageNode.STATUS_ONLINE:
                    secondary_node = sec_node
                else:
                    secondary_node = None

            elif sec_node.status == StorageNode.STATUS_ONLINE:
                if is_node_leader(sec_node, lvol.lvs_name):
                    primary_node = sec_node
                    secondary_node = host_node
                else:
                    # both nodes are non leaders and online, set primary as leader
                    primary_node = host_node
                    secondary_node = sec_node

            else:
                # sec node is not online, set primary as leader
                primary_node = host_node
                secondary_node = None

        elif sec_node.status == StorageNode.STATUS_ONLINE:
            # primary is not online but secondary is, create on secondary and set leader if needed,
            secondary_node = None
            primary_node = sec_node

        else:
            # both primary and secondary are not online
            msg = f"Host nodes are not online"
            logger.error(msg)
            return False, msg


        if primary_node:

            if not is_node_leader(primary_node, lvol.lvs_name):
                rpc_client.bdev_lvol_set_leader(True, lvs_name=lvol.lvs_name)

            ret = delete_lvol_from_node(lvol.get_id(), primary_node.get_id())
            if not ret:
                logger.error(f"Failed to delete lvol from node: {primary_node.get_id()}")
                if not force_delete:
                    return False

        if secondary_node:
            secondary_node = db_controller.get_storage_node_by_id(secondary_node.get_id())
            if secondary_node.status == StorageNode.STATUS_ONLINE:

                if not is_node_leader(secondary_node, lvol.lvs_name):
                    sec_rpc_client.bdev_lvol_set_leader(False, lvs_name=lvol.lvs_name)

                ret = delete_lvol_from_node(lvol.get_id(), secondary_node.get_id())
                if not ret:
                    logger.error(f"Failed to delete lvol from node: {secondary_node.get_id()}")
                    if not force_delete:
                        return False

    lvol = db_controller.get_lvol_by_id(lvol.get_id())
    # set status
    old_status = lvol.status
    lvol.status = LVol.STATUS_IN_DELETION
    lvol.write_to_db()
    lvol_events.lvol_status_change(lvol, lvol.status, old_status)

    # if lvol is clone and snapshot is deleted, then delete snapshot
    if lvol.cloned_from_snap:
        snap = db_controller.get_snapshot_by_id(lvol.cloned_from_snap)
        if snap and snap.deleted is True:
            lvols_count = 0
            for lvol in db_controller.get_lvols():  # pass
                if lvol.cloned_from_snap == snap.get_id():
                    lvols_count += 1
            if lvols_count == 0:
                snapshot_controller.delete(snap.get_id())

    logger.info("Done")
    return True


def set_lvol(uuid, max_rw_iops, max_rw_mbytes, max_r_mbytes, max_w_mbytes, name=None):
    db_controller = DBController()
    lvol = db_controller.get_lvol_by_id(uuid)
    if not lvol:
        logger.error(f"lvol not found: {uuid}")
        return False
    pool = db_controller.get_pool_by_id(lvol.pool_uuid)
    if pool.status == Pool.STATUS_INACTIVE:
        logger.error(f"Pool is disabled")
        return False

    if name:
        lvol.lvol_name = name

    snode = db_controller.get_storage_node_by_hostname(lvol.hostname)
    # creating RPCClient instance
    rpc_client = RPCClient(
        snode.mgmt_ip,
        snode.rpc_port,
        snode.rpc_username,
        snode.rpc_password)

    rw_ios_per_sec = -1
    if max_rw_iops is not None and max_rw_iops >= 0:
        rw_ios_per_sec = max_rw_iops

    rw_mbytes_per_sec = -1
    if max_rw_mbytes is not None and max_rw_mbytes >= 0:
        rw_mbytes_per_sec = max_rw_mbytes

    r_mbytes_per_sec = -1
    if max_r_mbytes is not None and max_r_mbytes >= 0:
        r_mbytes_per_sec = max_r_mbytes

    w_mbytes_per_sec = -1
    if max_w_mbytes is not None and max_w_mbytes >= 0:
        w_mbytes_per_sec = max_w_mbytes

    ret = rpc_client.bdev_set_qos_limit(lvol.top_bdev, rw_ios_per_sec, rw_mbytes_per_sec, r_mbytes_per_sec,
                                        w_mbytes_per_sec)
    if not ret:
        return "Error setting qos limits"

    lvol.rw_ios_per_sec = rw_ios_per_sec
    lvol.rw_mbytes_per_sec = rw_mbytes_per_sec
    lvol.r_mbytes_per_sec = r_mbytes_per_sec
    lvol.w_mbytes_per_sec = w_mbytes_per_sec
    lvol.write_to_db(db_controller.kv_store)
    logger.info("Done")
    return True


def list_lvols(is_json, cluster_id, pool_id_or_name, all=False):
    db_controller = DBController()
    lvols = []
    if cluster_id:
        lvols = db_controller.get_lvols(cluster_id)
    elif pool_id_or_name:
        pool = db_controller.get_pool_by_id(pool_id_or_name)
        if not pool:
            pool = db_controller.get_pool_by_name(pool_id_or_name)
            if pool:
                for lv in db_controller.get_lvols_by_pool_id(pool.get_id()):
                    lvols.append(lv)
    else:
        lvols = db_controller.get_all_lvols()

    data = []
    for lvol in lvols:
        logger.debug(lvol)
        if lvol.deleted is True and all is False:
            continue
        data.append({
            "Id": lvol.uuid,
            "Name": lvol.lvol_name,
            "Size": utils.humanbytes(lvol.size),
            "Hostname": lvol.hostname,
            "HA": lvol.ha_type,
            "BlobID": lvol.blobid or "",
            "LVolUUID": lvol.lvol_uuid or "",
            # "Priority": lvol.lvol_priority_class,
            "Status": lvol.status,
            "IO Err": lvol.io_error,
            "Health": lvol.health_check,
        })

    if is_json:
        return json.dumps(data, indent=2)
    else:
        return utils.print_table(data)


def list_lvols_mem(is_json, is_csv):
    db_controller = DBController()
    lvols = db_controller.get_lvols()
    data = []
    for lvol in lvols:
        if lvol.deleted is True:
            continue
        logger.debug(lvol)
        data.append({
            "id": lvol.uuid,
            "size": utils.humanbytes(lvol.size),
            "max_size": utils.humanbytes(lvol.max_size),
            **lvol.mem_diff
        })

    if is_json:
        return json.dumps(data, indent=2)
    elif is_csv:
        print(";".join(data[0].keys()))
        for d in data:
            print(";".join([str(v) for v in d.values()]))
    else:
        return utils.print_table(data)


def get_lvol(lvol_id_or_name, is_json):
    db_controller = DBController()
    lvol = None
    for lv in db_controller.get_lvols():  # pass
        if lv.get_id() == lvol_id_or_name or lv.lvol_name == lvol_id_or_name:
            lvol = lv
            break

    if not lvol:
        logger.error(f"LVol id or name not found: {lvol_id_or_name}")
        return False

    data = lvol.get_clean_dict()

    del data['nvme_dev']

    if is_json:
        return json.dumps(data, indent=2)
    else:
        data2 = [{"key": key, "value": data[key]} for key in data]
        return utils.print_table(data2)


def connect_lvol(uuid):
    db_controller = DBController()
    lvol = db_controller.get_lvol_by_id(uuid)
    if not lvol:
        logger.error(f"lvol not found: {uuid}")
        return False

    out = []
    nodes_ids = []
    if lvol.ha_type == 'single':
        nodes_ids.append(lvol.node_id)

    elif lvol.ha_type == "ha":
        nodes_ids.extend(lvol.nodes)

    for nodes_id in nodes_ids:
        snode = db_controller.get_storage_node_by_id(nodes_id)
        for nic in snode.data_nics:
            transport = nic.get_transport_type().lower()
            ip = nic.ip4_address
            port = lvol.subsys_port
            out.append({
                "transport": transport,
                "ip": ip,
                "port": port,
                "nqn": lvol.nqn,
                "reconnect-delay": constants.LVOL_NVME_CONNECT_RECONNECT_DELAY,
                "ctrl-loss-tmo": constants.LVOL_NVME_CONNECT_CTRL_LOSS_TMO,
                "nr-io-queues": constants.LVOL_NVME_CONNECT_NR_IO_QUEUES,
                "keep-alive-tmo": constants.LVOL_NVME_KEEP_ALIVE_TO,
                "connect": f"sudo nvme connect --reconnect-delay={constants.LVOL_NVME_CONNECT_RECONNECT_DELAY} "
                           f"--ctrl-loss-tmo={constants.LVOL_NVME_CONNECT_CTRL_LOSS_TMO} "
                           f"--nr-io-queues={constants.LVOL_NVME_CONNECT_NR_IO_QUEUES} "
                           f"--keep-alive-tmo={constants.LVOL_NVME_KEEP_ALIVE_TO} "
                           f"--transport={transport} --traddr={ip} --trsvcid={port} --nqn={lvol.nqn}",
            })
    return out


def resize_lvol(id, new_size):
    db_controller = DBController()
    lvol = db_controller.get_lvol_by_id(id)
    if not lvol:
        logger.error(f"LVol not found: {id}")
        return False

    pool = db_controller.get_pool_by_id(lvol.pool_uuid)
    if pool.status == Pool.STATUS_INACTIVE:
        logger.error(f"Pool is disabled")
        return False

    new_size = utils.parse_size(new_size)

    if lvol.size >= new_size:
        logger.error(f"New size {new_size} must be higher than the original size {lvol.size}")
        return False

    if lvol.max_size < new_size:
        logger.error(f"New size {new_size} must be smaller than the max size {lvol.max_size}")
        return False

    if 0 < pool.lvol_max_size < new_size:
        logger.error(f"Pool Max LVol size is: {utils.humanbytes(pool.lvol_max_size)}, LVol size: {utils.humanbytes(new_size)} must be below this limit")
        return False

    if pool.pool_max_size > 0:
        total = pool_controller.get_pool_total_capacity(pool.get_id())
        if total + new_size > pool.pool_max_size:
            logger.error( f"Invalid LVol size: {utils.humanbytes(new_size)} " 
                          f"Pool max size has reached {utils.humanbytes(total+new_size)} of {utils.humanbytes(pool.pool_max_size)}")
            return False

    snode = db_controller.get_storage_node_by_id(lvol.node_id)

    logger.info(f"Resizing LVol: {lvol.get_id()} on primary node: {snode.get_id()}")
    logger.info(f"Current size: {utils.humanbytes(lvol.size)}, new size: {utils.humanbytes(new_size)}")

    size_in_mib = int(new_size / (1000 * 1000))

    rpc_client = RPCClient(
        snode.mgmt_ip, snode.rpc_port, snode.rpc_username, snode.rpc_password)

    error = False
    if lvol.ha_type == "single":

        if not is_node_leader(snode, lvol.lvs_name):
            rpc_client.bdev_lvol_set_leader(True, lvs_name=lvol.lvs_name)

        ret = rpc_client.bdev_lvol_resize(f"{lvol.lvs_name}/{lvol.lvol_bdev}", size_in_mib)
        if not ret:
            logger.error(f"Error resizing lvol on node: {snode.get_id()}")
            error = True

    else:
        primary_node = None
        secondary_node = None
        host_node = db_controller.get_storage_node_by_id(snode.get_id())
        sec_node = db_controller.get_storage_node_by_id(snode.secondary_node_id)
        if host_node.status == StorageNode.STATUS_ONLINE:

            if is_node_leader(host_node, lvol.lvs_name):
                primary_node = host_node
                if sec_node.status == StorageNode.STATUS_DOWN:
                    msg = f"Secondary node is in down status, can not resize lvol"
                    logger.error(msg)
                    error = True

                elif sec_node.status == StorageNode.STATUS_ONLINE:
                    secondary_node = sec_node
                else:
                    secondary_node = None

            elif sec_node.status == StorageNode.STATUS_ONLINE:
                if is_node_leader(sec_node, lvol.lvs_name):
                    primary_node = sec_node
                    secondary_node = host_node
                else:
                    # both nodes are non leaders and online, set primary as leader
                    primary_node = host_node
                    secondary_node = sec_node

            else:
                # sec node is not online, set primary as leader
                primary_node = host_node
                secondary_node = None

        elif sec_node.status == StorageNode.STATUS_ONLINE:
            # primary is not online but secondary is, create on secondary and set leader if needed,
            secondary_node = None
            primary_node = sec_node

        else:
            # both primary and secondary are not online
            msg = f"Host nodes are not online"
            logger.error(msg)
            error = True

        if error:
            return False

        if primary_node:

            rpc_client = RPCClient(primary_node.mgmt_ip, primary_node.rpc_port, primary_node.rpc_username,
                                       primary_node.rpc_password)

            if not is_node_leader(primary_node, lvol.lvs_name):
                rpc_client.bdev_lvol_set_leader(True, lvs_name=lvol.lvs_name)

            ret = rpc_client.bdev_lvol_resize(f"{lvol.lvs_name}/{lvol.lvol_bdev}", size_in_mib)
            if not ret:
                logger.error(f"Error resizing lvol on node: {primary_node.get_id()}")
                error = True

        if secondary_node:
            secondary_node = db_controller.get_storage_node_by_id(secondary_node.get_id())
            if secondary_node.status == StorageNode.STATUS_ONLINE:

                sec_rpc_client = RPCClient(secondary_node.mgmt_ip, secondary_node.rpc_port, secondary_node.rpc_username,
                                           secondary_node.rpc_password)

                ret = sec_rpc_client.bdev_lvol_resize(f"{lvol.lvs_name}/{lvol.lvol_bdev}", size_in_mib)
                if not ret:
                    logger.error(f"Error resizing lvol on node: {sec_node.get_id()}")
                    error = True


    if not error:
        lvol = db_controller.get_lvol_by_id(id)
        lvol.size = new_size
        lvol.write_to_db(db_controller.kv_store)
        logger.info("Done")
        return True
    else:
        return False


def set_read_only(id):
    db_controller = DBController()
    lvol = db_controller.get_lvol_by_id(id)
    if not lvol:
        logger.error(f"LVol not found: {id}")
        return False

    pool = db_controller.get_pool_by_id(lvol.pool_uuid)
    if pool.status == Pool.STATUS_INACTIVE:
        logger.error(f"Pool is disabled")
        return False

    logger.info(f"Setting LVol: {lvol.get_id()} read only")

    snode = db_controller.get_storage_node_by_hostname(lvol.hostname)

    # creating RPCClient instance
    rpc_client = RPCClient(
        snode.mgmt_ip,
        snode.rpc_port,
        snode.rpc_username,
        snode.rpc_password)

    ret = rpc_client.lvol_read_only(lvol.lvol_bdev)
    if not ret:
        return "Error"

    old_status = lvol.mode
    lvol.mode = 'read-only'
    lvol.write_to_db(db_controller.kv_store)
    logger.info("Done")
    lvol_events.lvol_status_change(lvol, lvol.mode, old_status)

    return True


def create_snapshot(lvol_id, snapshot_name):
    return snapshot_controller.add(lvol_id, snapshot_name)


def get_capacity(lvol_uuid, history, records_count=20, parse_sizes=True):
    db_controller = DBController()
    lvol = db_controller.get_lvol_by_id(lvol_uuid)
    if not lvol:
        logger.error(f"LVol not found: {lvol_uuid}")
        return False

    if history:
        records_number = utils.parse_history_param(history)
        if not records_number:
            logger.error(f"Error parsing history string: {history}")
            return False
    else:
        records_number = 20

    records_list = db_controller.get_lvol_stats(lvol, limit=records_number)
    if not records_list:
        return False
    cap_stats_keys = [
        "date",
        "size_total",
        "size_used",
        "size_free",
        "size_util",
    ]
    new_records = utils.process_records(records_list, records_count, keys=cap_stats_keys)

    if not parse_sizes:
        return new_records

    out = []
    for record in new_records:
        out.append({
            "Date": time.strftime("%Y-%m-%d %H:%M:%S", time.gmtime(record['date'])),
            "Total": utils.humanbytes(record['size_total']),
            "Used": utils.humanbytes(record['size_used']),
            "Free": utils.humanbytes(record['size_free']),
            "Util %": f"{record['size_util']}%",
        })
    return out


def get_io_stats(lvol_uuid, history, records_count=20, parse_sizes=True, with_sizes=False):
    db_controller = DBController()
    lvol = db_controller.get_lvol_by_id(lvol_uuid)
    if not lvol:
        logger.error(f"LVol not found: {lvol_uuid}")
        return False

    if history:
        records_number = utils.parse_history_param(history)
        if not records_number:
            logger.error(f"Error parsing history string: {history}")
            return False
    else:
        records_number = 20

    records_list = db_controller.get_lvol_stats(lvol, limit=records_number)
    if not records_list:
        return False
    io_stats_keys = [
        "date",
        "read_bytes",
        "read_bytes_ps",
        "read_io_ps",
        "read_latency_ps",
        "write_bytes",
        "write_bytes_ps",
        "write_io_ps",
        "write_latency_ps",
        "connected_clients",
    ]
    if with_sizes:
        io_stats_keys.extend(
            [
                "size_total",
                "size_prov",
                "size_used",
                "size_free",
                "size_util",
                "size_prov_util",
                "read_latency_ticks",
                "record_duration",
                "record_end_time",
                "record_start_time",
                "unmap_bytes",
                "unmap_bytes_ps",
                "unmap_io",
                "unmap_io_ps",
                "unmap_latency_ps",
                "unmap_latency_ticks",
                "write_bytes_ps",
                "write_latency_ticks",
            ]
        )
    # combine records
    new_records = utils.process_records(records_list, records_count, keys=io_stats_keys)

    if not parse_sizes:
        return new_records

    out = []
    for record in new_records:
        out.append({
            "Date": time.strftime("%Y-%m-%d %H:%M:%S", time.gmtime(record['date'])),
            "Read bytes": utils.humanbytes(record["read_bytes"]),
            "Read speed": utils.humanbytes(record['read_bytes_ps']),
            "Read IOPS": record['read_io_ps'],
            "Read lat": record['read_latency_ps'],
            "Write bytes": utils.humanbytes(record["write_bytes"]),
            "Write speed": utils.humanbytes(record['write_bytes_ps']),
            "Write IOPS": record['write_io_ps'],
            "Write lat": record['write_latency_ps'],
            "Con": record['connected_clients'],
        })
    return out


def migrate(lvol_id, node_id):

<<<<<<< HEAD
    # lvol = db_controller.get_lvol_by_id(lvol_id)
    # if not lvol:
    #     logger.error(f"lvol not found: {lvol_id}")
    #     return False
    #
    # old_node_id = lvol.node_id
    # old_node = db_controller.get_storage_node_by_id(old_node_id)
    # nodes = _get_next_3_nodes(old_node.cluster_id)
    # if not nodes:
    #     logger.error(f"No nodes found with enough resources to create the LVol")
    #     return False
    #
    # if node_id:
    #     nodes[0] = db_controller.get_storage_node_by_id(node_id)
    #
    # host_node = nodes[0]
    # lvol.hostname = host_node.hostname
    # lvol.node_id = host_node.get_id()
    #
    # if lvol.ha_type == 'single':
    #     ret = add_lvol_on_node(lvol, host_node)
    #     if not ret:
    #         return ret
    #
    # elif lvol.ha_type == "ha":
    #     three_nodes = nodes[:3]
    #     nodes_ids = []
    #     nodes_ips = []
    #     for node in three_nodes:
    #         nodes_ids.append(node.get_id())
    #         port = 10000 + int(random.random() * 60000)
    #         nodes_ips.append(f"{node.mgmt_ip}:{port}")
    #
    #     ha_address = ",".join(nodes_ips)
    #     for index, node in enumerate(three_nodes):
    #         ret = add_lvol_on_node(lvol, node, ha_address)
    #         if not ret:
    #             return ret
    #     lvol.nodes = nodes_ids
    #
    # # host_node.lvols.append(lvol.uuid)
    # # host_node.write_to_db(db_controller.kv_store)
    # lvol.write_to_db(db_controller.kv_store)
    #
    # lvol_events.lvol_migrate(lvol, old_node_id, lvol.node_id)
=======
    db_controller = DBController()
    lvol = db_controller.get_lvol_by_id(lvol_id)
    if not lvol:
        logger.error(f"lvol not found: {lvol_id}")
        return False

    old_node_id = lvol.node_id
    old_node = db_controller.get_storage_node_by_id(old_node_id)
    nodes = _get_next_3_nodes(old_node.cluster_id)
    if not nodes:
        logger.error(f"No nodes found with enough resources to create the LVol")
        return False

    if node_id:
        nodes[0] = db_controller.get_storage_node_by_id(node_id)

    host_node = nodes[0]
    lvol.hostname = host_node.hostname
    lvol.node_id = host_node.get_id()

    if lvol.ha_type == 'single':
        ret = add_lvol_on_node(lvol, host_node)
        if not ret:
            return ret

    elif lvol.ha_type == "ha":
        three_nodes = nodes[:3]
        nodes_ids = []
        nodes_ips = []
        for node in three_nodes:
            nodes_ids.append(node.get_id())
            port = 10000 + int(random.random() * 60000)
            nodes_ips.append(f"{node.mgmt_ip}:{port}")

        ha_address = ",".join(nodes_ips)
        for index, node in enumerate(three_nodes):
            ret = add_lvol_on_node(lvol, node, ha_address, index)
            if not ret:
                return ret
        lvol.nodes = nodes_ids

    # host_node.lvols.append(lvol.uuid)
    # host_node.write_to_db(db_controller.kv_store)
    lvol.write_to_db(db_controller.kv_store)

    lvol_events.lvol_migrate(lvol, old_node_id, lvol.node_id)
>>>>>>> 99fd228c

    return True


def move(lvol_id, node_id, force=False):
    db_controller = DBController()
    lvol = db_controller.get_lvol_by_id(lvol_id)
    if not lvol:
        logger.error(f"lvol not found: {lvol_id}")
        return False

    target_node = db_controller.get_storage_node_by_id(node_id)
    if not target_node:
        logger.error(f"Node not found: {target_node}")
        return False

    if lvol.node_id == target_node.get_id():
        return True

    if target_node.status != StorageNode.STATUS_ONLINE:
        logger.error(f"Node is not online!: {target_node}, status: {target_node.status}")
        return False

    src_node = db_controller.get_storage_node_by_id(lvol.node_id)

    if src_node.status == StorageNode.STATUS_ONLINE:
        if not force:
            logger.error(f"Node is online!: {src_node.get_id()}, use --force to force move")
            return False

    if migrate(lvol_id, node_id):
        if src_node.status == StorageNode.STATUS_ONLINE:
            # delete lvol
            if lvol.ha_type == 'single':
                delete_lvol_from_node(lvol_id, lvol.node_id, clear_data=False)
            elif lvol.ha_type == "ha":
                for nodes_id in lvol.nodes:
                    delete_lvol_from_node(lvol_id, nodes_id, clear_data=False)

            # remove from storage node
            # src_node.lvols.remove(lvol_id)
            # src_node.write_to_db(db_controller.kv_store)
        return True
    else:
        logger.error("Failed to migrate lvol")
        return False


def inflate_lvol(lvol_id):

    db_controller = DBController()
    lvol = db_controller.get_lvol_by_id(lvol_id)
    if not lvol:
        logger.error(f"LVol not found: {lvol_id}")
        return False
    if not lvol.cloned_from_snap:
        logger.error(f"LVol: {lvol_id} must be cloned LVol not regular one")
        return False
    pool = db_controller.get_pool_by_id(lvol.pool_uuid)
    if pool.status == Pool.STATUS_INACTIVE:
        logger.error(f"Pool is disabled")
        return False

    logger.info(f"Inflating LVol: {lvol.get_id()}")
    snode = db_controller.get_storage_node_by_id(lvol.node_id)

    # creating RPCClient instance
    rpc_client = RPCClient(
        snode.mgmt_ip,
        snode.rpc_port,
        snode.rpc_username,
        snode.rpc_password)
    ret = rpc_client.bdev_lvol_inflate(lvol.top_bdev)
    if ret:
        lvol.cloned_from_snap = ""
        lvol.write_to_db(db_controller.kv_store)
        logger.info("Done")
    else:
        logger.error(f"Failed to inflate LVol: {lvol_id}")
    return ret<|MERGE_RESOLUTION|>--- conflicted
+++ resolved
@@ -1471,7 +1471,6 @@
 
 def migrate(lvol_id, node_id):
 
-<<<<<<< HEAD
     # lvol = db_controller.get_lvol_by_id(lvol_id)
     # if not lvol:
     #     logger.error(f"lvol not found: {lvol_id}")
@@ -1517,54 +1516,6 @@
     # lvol.write_to_db(db_controller.kv_store)
     #
     # lvol_events.lvol_migrate(lvol, old_node_id, lvol.node_id)
-=======
-    db_controller = DBController()
-    lvol = db_controller.get_lvol_by_id(lvol_id)
-    if not lvol:
-        logger.error(f"lvol not found: {lvol_id}")
-        return False
-
-    old_node_id = lvol.node_id
-    old_node = db_controller.get_storage_node_by_id(old_node_id)
-    nodes = _get_next_3_nodes(old_node.cluster_id)
-    if not nodes:
-        logger.error(f"No nodes found with enough resources to create the LVol")
-        return False
-
-    if node_id:
-        nodes[0] = db_controller.get_storage_node_by_id(node_id)
-
-    host_node = nodes[0]
-    lvol.hostname = host_node.hostname
-    lvol.node_id = host_node.get_id()
-
-    if lvol.ha_type == 'single':
-        ret = add_lvol_on_node(lvol, host_node)
-        if not ret:
-            return ret
-
-    elif lvol.ha_type == "ha":
-        three_nodes = nodes[:3]
-        nodes_ids = []
-        nodes_ips = []
-        for node in three_nodes:
-            nodes_ids.append(node.get_id())
-            port = 10000 + int(random.random() * 60000)
-            nodes_ips.append(f"{node.mgmt_ip}:{port}")
-
-        ha_address = ",".join(nodes_ips)
-        for index, node in enumerate(three_nodes):
-            ret = add_lvol_on_node(lvol, node, ha_address, index)
-            if not ret:
-                return ret
-        lvol.nodes = nodes_ids
-
-    # host_node.lvols.append(lvol.uuid)
-    # host_node.write_to_db(db_controller.kv_store)
-    lvol.write_to_db(db_controller.kv_store)
-
-    lvol_events.lvol_migrate(lvol, old_node_id, lvol.node_id)
->>>>>>> 99fd228c
 
     return True
 
