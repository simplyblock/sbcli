--- conflicted
+++ resolved
@@ -190,7 +190,7 @@
             # node_stat_list = db_controller.get_node_stats(node, limit=1000)
             # combined_record = utils.sum_records(node_stat_list)
             node_st = {
-                "lvol": (len(node.lvols)+1),
+                "lvol": len(node.lvols)+1,
                 # "cpu": 1 + (node.cpu * node.cpu_hz),
                 # "r_io": combined_record.read_io_ps,
                 # "w_io": combined_record.write_io_ps,
@@ -697,11 +697,6 @@
         if not ret:
             return False, "Failed to add bdev to subsystem"
 
-    logger.info("Add BDev to subsystem")
-    ret = rpc_client.nvmf_subsystem_add_ns(lvol.nqn, lvol.top_bdev, lvol.uuid, lvol.guid)
-    if not ret:
-        return False, "Failed to add bdev to subsystem"
-
     cluster = db_controller.get_cluster_by_id(snode.cluster_id)
     # add listeners
     logger.info("adding listeners")
@@ -721,19 +716,8 @@
                 if lvol.node_id == snode.get_id():
                     ana_state = "optimized"
             logger.info("adding listener for %s on IP %s" % (lvol.nqn, iface.ip4_address))
-<<<<<<< HEAD
-            ret = rpc_client.listeners_create(lvol.nqn, tr_type, iface.ip4_address, "4420")
-            is_optimized = False
-            if lvol.node_id == snode.get_id():
-                is_optimized = True
-            logger.info(f"Setting ANA state: {is_optimized}")
-            ret = rpc_client.nvmf_subsystem_listener_set_ana_state(
-                lvol.nqn, iface.ip4_address, "4420", is_optimized)
-
-=======
             logger.info(f"Setting ANA state: {ana_state}")
             ret = rpc_client.listeners_create(lvol.nqn, tr_type, iface.ip4_address, "4420", ana_state)
->>>>>>> 012c09b6
 
     return True, None
 
