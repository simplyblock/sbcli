--- conflicted
+++ resolved
@@ -415,15 +415,8 @@
     lvol.distr_chunk_bs = cl.distr_chunk_bs
     #lvol.distr_page_size = (distr_npcs+distr_npcs)*cl.page_size_in_blocks
 
-<<<<<<< HEAD
-    nodes = _get_next_3_nodes(cl.get_id(), lvol.size)
-    if not nodes:
-        return False, f"No nodes found with enough resources to create the LVol"
-
-=======
 
     nodes = []
->>>>>>> a08cf062
     if host_node:
         nodes.insert(0, host_node)
     else:
