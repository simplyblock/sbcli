import time
import logging

from simplyblock_core import distr_controller, utils
from simplyblock_core.controllers import device_events, lvol_controller, tasks_controller
from simplyblock_core.kv_store import DBController
from simplyblock_core.models.nvme_device import NVMeDevice
from simplyblock_core.rpc_client import RPCClient


logger = logging.getLogger()


def device_set_state(device_id, state):
    db_controller = DBController()
    dev = db_controller.get_storage_device_by_id(device_id)
    if not dev:
        logger.error("device not found")
        return False

    snode = db_controller.get_storage_node_by_id(dev.node_id)
    if not snode:
        logger.error("node not found")
        return False

    for dev in snode.nvme_devices:
        if dev.get_id() == device_id:
            device = dev
            break

    if device.status == state:
        return True

    if state == NVMeDevice.STATUS_ONLINE:
        device.retries_exhausted = False

    old_status = dev.status
    device.status = state
    distr_controller.send_dev_status_event(device, device.status)
    snode.write_to_db(db_controller.kv_store)
    device_events.device_status_change(device, device.status, old_status)
    return True


def device_set_io_error(device_id, is_error):
    db_controller = DBController()
    dev = db_controller.get_storage_device_by_id(device_id)
    if not dev:
        logger.error("device not found")

    snode = db_controller.get_storage_node_by_id(dev.node_id)
    if not snode:
        logger.error("node not found")
        return False

    device = None
    for dev in snode.nvme_devices:
        if dev.get_id() == device_id:
            device = dev
            break

    if not device:
        logger.error("device not found")

    if device.io_error == is_error:
        return True

    device.io_error = is_error
    snode.write_to_db(db_controller.kv_store)
    return True


def device_set_unavailable(device_id):
    return device_set_state(device_id, NVMeDevice.STATUS_UNAVAILABLE)


def device_set_read_only(device_id):
    return device_set_state(device_id, NVMeDevice.STATUS_READONLY)


def device_set_online(device_id):
    ret = device_set_state(device_id, NVMeDevice.STATUS_ONLINE)
    if ret:
        logger.info("Adding task to device data migration")
        task_id = tasks_controller.add_device_mig_task(device_id)
        if task_id:
            logger.info(f"Task id: {task_id}")
    return ret


def get_alceml_name(alceml_id):
    return f"alceml_{alceml_id}"


def _def_create_device_stack(device_obj, snode):

    rpc_client = RPCClient(
        snode.mgmt_ip, snode.rpc_port,
        snode.rpc_username, snode.rpc_password,
        timeout=600
    )

    test_name = f"{device_obj.nvme_bdev}_test"
    # create testing bdev
    ret = rpc_client.bdev_passtest_create(test_name, device_obj.nvme_bdev)
    if not ret:
        logger.error(f"Failed to create bdev: {test_name}")
        return False

    alceml_id = device_obj.get_id()
    alceml_name = get_alceml_name(alceml_id)
    logger.info(f"adding {alceml_name}")
    ret = rpc_client.bdev_alceml_create(alceml_name, test_name, alceml_id, pba_init_mode=2)
    if not ret:
        logger.error(f"Failed to create alceml bdev: {alceml_name}")
        return False

    # add pass through
    pt_name = f"{alceml_name}_PT"
    ret = rpc_client.bdev_PT_NoExcl_create(pt_name, alceml_name)
    if not ret:
        logger.error(f"Failed to create pt noexcl bdev: {pt_name}")
        return False

    subsystem_nqn = snode.subsystem + ":dev:" + alceml_id
    logger.info("Creating subsystem %s", subsystem_nqn)
    ret = rpc_client.subsystem_create(subsystem_nqn, 'sbcli-cn', alceml_id)
    IP = None
    for iface in snode.data_nics:
        if iface.ip4_address:
            tr_type = iface.get_transport_type()
            ret = rpc_client.transport_list()
            found = False
            if ret:
                for ty in ret:
                    if ty['trtype'] == tr_type:
                        found = True
            if found is False:
                ret = rpc_client.transport_create(tr_type)
            # logger.info("adding listener for %s on IP %s" % (subsystem_nqn, iface.ip4_address))
            ret = rpc_client.listeners_create(subsystem_nqn, tr_type, iface.ip4_address, "4420")
            IP = iface.ip4_address
            break
    logger.info(f"Adding {pt_name} to the subsystem")
    ret = rpc_client.nvmf_subsystem_add_ns(subsystem_nqn, pt_name)

    if device_obj.jm_bdev:
        ret = rpc_client.bdev_jm_create(device_obj.jm_bdev, device_obj.alceml_bdev)
        if not ret:
            logger.error(f"Failed to create jm bdev: {device_obj.jm_bdev}")
            return False

    device_obj.testing_bdev = test_name
    device_obj.alceml_bdev = alceml_name
    device_obj.pt_bdev = pt_name
    device_obj.nvmf_nqn = subsystem_nqn
    device_obj.nvmf_ip = IP
    device_obj.nvmf_port = 4420
    return True


def restart_device(device_id, force=False):
    db_controller = DBController()
    dev = db_controller.get_storage_devices(device_id)
    if not dev:
        logger.error("device not found")

    if dev.status != NVMeDevice.STATUS_REMOVED:
        logger.error("Device must be in removed status")
        if not force:
            return False

    snode = db_controller.get_storage_node_by_id(dev.node_id)
    if not snode:
        logger.error("node not found")
        return False

    device_obj = None
    for dev in snode.nvme_devices:
        if dev.get_id() == device_id:
            device_obj = dev
            break

    logger.info(f"Restarting device {device_id}")
    device_set_unavailable(device_id)

    ret = _def_create_device_stack(device_obj, snode)

    if not ret:
        logger.error("Failed to create device stack")
        return False

    logger.info("Setting device io_error to False")
    device_set_io_error(device_id, False)
    logger.info("Setting device online")
    device_set_online(device_id)

    logger.info("Make other nodes connect to the device")
    snodes = db_controller.get_storage_nodes_by_cluster_id(dev.cluster_id)
    for node_index, node in enumerate(snodes):
        if node.get_id() == snode.get_id():
            continue
        if node.status != snode.STATUS_ONLINE:
            continue

        rpc_client = RPCClient(node.mgmt_ip, node.rpc_port, node.rpc_username, node.rpc_password)
        name = f"remote_{device_obj.alceml_bdev}"
        ret = rpc_client.bdev_nvme_attach_controller_tcp(name, device_obj.nvmf_nqn, device_obj.nvmf_ip,
                                                         device_obj.nvmf_port)
        if not ret:
            logger.error(f"Failed to connect to device: {name}")
            continue

        device_obj.remote_bdev = f"{name}n1"
        idx = -1
        for i, d in enumerate(node.remote_devices):
            if d.get_id() == device_obj.get_id():
                idx = i
                break
        if idx >= 0:
            node.remote_devices[idx] = device_obj
        else:
            node.remote_devices.append(device_obj)
        node.write_to_db(db_controller.kv_store)
        time.sleep(3)

<<<<<<< HEAD
    logger.info("Sending device event")
    distr_controller.send_dev_status_event(device_obj, NVMeDevice.STATUS_ONLINE)
=======
>>>>>>> 3187391f
    device_events.device_restarted(device_obj)

    return "Done"


def set_device_testing_mode(device_id, mode):
    db_controller = DBController()
    device = db_controller.get_storage_device_by_id(device_id)
    if not device:
        logger.error("device not found")
        return False

    snode = db_controller.get_storage_node_by_id(device.node_id)
    if not snode:
        logger.error("node not found")
        return False

    logger.info(f"Set device:{device_id} Test mode:{mode}")
    # creating RPCClient instance
    rpc_client = RPCClient(
        snode.mgmt_ip, snode.rpc_port,
        snode.rpc_username, snode.rpc_password)

    ret = rpc_client.bdev_passtest_mode(device.testing_bdev, mode)
    return ret


def device_remove(device_id, force=True):
    db_controller = DBController()
    dev = db_controller.get_storage_device_by_id(device_id)
    if not dev:
        logger.error("device not found")
        return False

    snode = db_controller.get_storage_node_by_id(dev.node_id)
    if not snode:
        logger.error("node not found")
        return False

    for dev in snode.nvme_devices:
        if dev.get_id() == device_id:
            device = dev
            break

    if device.jm_bdev:
        if snode.lvols:
            logger.error(f"Failed to remove device: {device.get_id()}, "
                         f"there are LVols that uses JM from this device, delete LVol to continue")
            # if not force:
            return False

    logger.info("Sending device event")
    distr_controller.send_dev_status_event(device, NVMeDevice.STATUS_REMOVED)

    logger.info("Disconnecting device from all nodes")
    distr_controller.disconnect_device(device)

    logger.info("Removing device fabric")
    rpc_client = RPCClient(
        snode.mgmt_ip, snode.rpc_port,
        snode.rpc_username, snode.rpc_password)

    ret = rpc_client.subsystem_delete(device.nvmf_nqn)
    if not ret:
        logger.error(f"Failed to remove subsystem: {device.nvmf_nqn}")
        if not force:
            return False

    if device.jm_bdev:
        ret = rpc_client.bdev_jm_delete(f"jm_{snode.get_id()}")
        if not ret:
            logger.error(f"Failed to remove journal manager: jm_{snode.get_id()}")
            if not force:
                return False

    logger.info("Removing device bdevs")
    ret = rpc_client.bdev_PT_NoExcl_delete(f"{device.alceml_bdev}_PT")
    if not ret:
        logger.error(f"Failed to remove bdev: {device.alceml_bdev}_PT")
        if not force:
            return False
    ret = rpc_client.bdev_alceml_delete(device.alceml_bdev)
    if not ret:
        logger.error(f"Failed to remove bdev: {device.alceml_bdev}")
        if not force:
            return False

    ret = rpc_client.bdev_passtest_delete(device.testing_bdev)
    if not ret:
        logger.error(f"Failed to remove bdev: {device.testing_bdev}")
        if not force:
            return False

    device.status = 'removed'
    snode.write_to_db(db_controller.kv_store)
    device_events.device_delete(device)

    for lvol in db_controller.get_lvols(snode.cluster_id):
        lvol_controller.send_cluster_map(lvol.get_id())

    return True


def get_device(device_id):
    db_controller = DBController()
    device = db_controller.get_storage_device_by_id(device_id)
    if not device:
        logger.error("device not found")
        return False
    out = [device.get_clean_dict()]
    return utils.print_table(out)


def get_device_capacity(device_id, history, records_count=20, parse_sizes=True):
    db_controller = DBController()
    device = db_controller.get_storage_device_by_id(device_id)
    if not device:
        logger.error("device not found")

    if history:
        records_number = utils.parse_history_param(history)
        if not records_number:
            return False
    else:
        records_number = 20

    records = db_controller.get_device_capacity(device, records_number)
    records_list = utils.process_records(records, records_count)

    if not parse_sizes:
        return records_list

    out = []
    for record in records_list:
        logger.debug(record)
        out.append({
            "Date": time.strftime("%Y-%m-%d %H:%M:%S", time.gmtime(record['date'])),
            "Absolut": utils.humanbytes(record['size_total']),
            "Used": utils.humanbytes(record['size_used']),
            "Free": utils.humanbytes(record['size_free']),
            "Util %": f"{record['size_util']}%",
        })
    return out


def get_device_iostats(device_id, history, records_count=20, parse_sizes=True):
    db_controller = DBController()
    device = db_controller.get_storage_device_by_id(device_id)
    if not device:
        logger.error(f"Device not found: {device_id}")
        return False

    if history:
        records_number = utils.parse_history_param(history)
        if not records_number:
            logger.error(f"Error parsing history string: {history}")
            return False
    else:
        records_number = 20

    records_list = db_controller.get_device_stats(device, records_number)
    new_records = utils.process_records(records_list, records_count)

    if not parse_sizes:
        return new_records

    out = []
    for record in new_records:
        out.append({
            "Date": time.strftime("%Y-%m-%d %H:%M:%S", time.gmtime(record['date'])),
            "Read speed": utils.humanbytes(record['read_bytes_ps']),
            "Read IOPS": record["read_io_ps"],
            "Read lat": record["read_latency_ps"],
            "Write speed": utils.humanbytes(record["write_bytes_ps"]),
            "Write IOPS": record["write_io_ps"],
            "Write lat": record["write_latency_ps"],
        })
    return out


def reset_storage_device(dev_id):
    db_controller = DBController()
    device = None
    snode = None
    for node in db_controller.get_storage_nodes():
        for dev in node.nvme_devices:
            if dev.get_id() == dev_id:
                device = dev
                snode = node
                break

    if not device:
        logger.error(f"Device not found: {dev_id}")
        return False

    if not snode:
        logger.error(f"Node not found {device.node_id}")
        return False

    if device.status == NVMeDevice.STATUS_REMOVED:
        logger.error(f"Device status: {device.status} is removed")
        return False

    logger.info("Setting device to unavailable")
    old_status = device.status
    device.status = NVMeDevice.STATUS_UNAVAILABLE
    distr_controller.send_dev_status_event(device, device.status)
    snode.write_to_db(db_controller.kv_store)
    device_events.device_status_change(device, device.status, old_status)

    logger.info("Resetting device")
    rpc_client = RPCClient(
        snode.mgmt_ip, snode.rpc_port,
        snode.rpc_username, snode.rpc_password)

    controller_name = device.nvme_bdev[:-2]
    response = rpc_client.reset_device(controller_name)
    if not response:
        logger.error(f"Failed to reset NVMe BDev {controller_name}")
        return False

    device.io_error = False
    device.retries_exhausted = False
    snode.write_to_db(db_controller.kv_store)

    device_events.device_reset(device)
    device_set_online(dev_id)
    return True


def device_set_retries_exhausted(device_id, retries_exhausted):
    db_controller = DBController()
    dev = db_controller.get_storage_devices(device_id)
    if not dev:
        logger.error("device not found")

    snode = db_controller.get_storage_node_by_id(dev.node_id)
    if not snode:
        logger.error("node not found")
        return False

    device = None
    for dev in snode.nvme_devices:
        if dev.get_id() == device_id:
            device = dev
            break

    if not device:
        logger.error("device not found")

    if device.retries_exhausted == retries_exhausted:
        return True

    device.retries_exhausted = retries_exhausted
    snode.write_to_db(db_controller.kv_store)
    return True<|MERGE_RESOLUTION|>--- conflicted
+++ resolved
@@ -13,7 +13,7 @@
 
 def device_set_state(device_id, state):
     db_controller = DBController()
-    dev = db_controller.get_storage_device_by_id(device_id)
+    dev = db_controller.get_storage_devices(device_id)
     if not dev:
         logger.error("device not found")
         return False
@@ -36,7 +36,7 @@
 
     old_status = dev.status
     device.status = state
-    distr_controller.send_dev_status_event(device, device.status)
+    distr_controller.send_dev_status_event(device.cluster_device_order, device.status)
     snode.write_to_db(db_controller.kv_store)
     device_events.device_status_change(device, device.status, old_status)
     return True
@@ -44,7 +44,7 @@
 
 def device_set_io_error(device_id, is_error):
     db_controller = DBController()
-    dev = db_controller.get_storage_device_by_id(device_id)
+    dev = db_controller.get_storage_devices(device_id)
     if not dev:
         logger.error("device not found")
 
@@ -196,7 +196,7 @@
     device_set_online(device_id)
 
     logger.info("Make other nodes connect to the device")
-    snodes = db_controller.get_storage_nodes_by_cluster_id(dev.cluster_id)
+    snodes = db_controller.get_storage_nodes()
     for node_index, node in enumerate(snodes):
         if node.get_id() == snode.get_id():
             continue
@@ -224,11 +224,6 @@
         node.write_to_db(db_controller.kv_store)
         time.sleep(3)
 
-<<<<<<< HEAD
-    logger.info("Sending device event")
-    distr_controller.send_dev_status_event(device_obj, NVMeDevice.STATUS_ONLINE)
-=======
->>>>>>> 3187391f
     device_events.device_restarted(device_obj)
 
     return "Done"
@@ -236,7 +231,7 @@
 
 def set_device_testing_mode(device_id, mode):
     db_controller = DBController()
-    device = db_controller.get_storage_device_by_id(device_id)
+    device = db_controller.get_storage_devices(device_id)
     if not device:
         logger.error("device not found")
         return False
@@ -258,7 +253,7 @@
 
 def device_remove(device_id, force=True):
     db_controller = DBController()
-    dev = db_controller.get_storage_device_by_id(device_id)
+    dev = db_controller.get_storage_devices(device_id)
     if not dev:
         logger.error("device not found")
         return False
@@ -281,7 +276,7 @@
             return False
 
     logger.info("Sending device event")
-    distr_controller.send_dev_status_event(device, NVMeDevice.STATUS_REMOVED)
+    distr_controller.send_dev_status_event(device.cluster_device_order, "removed")
 
     logger.info("Disconnecting device from all nodes")
     distr_controller.disconnect_device(device)
@@ -326,7 +321,7 @@
     snode.write_to_db(db_controller.kv_store)
     device_events.device_delete(device)
 
-    for lvol in db_controller.get_lvols(snode.cluster_id):
+    for lvol in db_controller.get_lvols():
         lvol_controller.send_cluster_map(lvol.get_id())
 
     return True
@@ -334,7 +329,7 @@
 
 def get_device(device_id):
     db_controller = DBController()
-    device = db_controller.get_storage_device_by_id(device_id)
+    device = db_controller.get_storage_devices(device_id)
     if not device:
         logger.error("device not found")
         return False
@@ -344,7 +339,7 @@
 
 def get_device_capacity(device_id, history, records_count=20, parse_sizes=True):
     db_controller = DBController()
-    device = db_controller.get_storage_device_by_id(device_id)
+    device = db_controller.get_storage_devices(device_id)
     if not device:
         logger.error("device not found")
 
@@ -376,7 +371,7 @@
 
 def get_device_iostats(device_id, history, records_count=20, parse_sizes=True):
     db_controller = DBController()
-    device = db_controller.get_storage_device_by_id(device_id)
+    device = db_controller.get_storage_devices(device_id)
     if not device:
         logger.error(f"Device not found: {device_id}")
         return False
@@ -435,7 +430,7 @@
     logger.info("Setting device to unavailable")
     old_status = device.status
     device.status = NVMeDevice.STATUS_UNAVAILABLE
-    distr_controller.send_dev_status_event(device, device.status)
+    distr_controller.send_dev_status_event(device.cluster_device_order, device.status)
     snode.write_to_db(db_controller.kv_store)
     device_events.device_status_change(device, device.status, old_status)
 
