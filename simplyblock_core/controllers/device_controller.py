import time
import logging

from simplyblock_core import distr_controller, utils, storage_node_ops
from simplyblock_core.controllers import device_events, lvol_controller, tasks_controller
from simplyblock_core.kv_store import DBController
from simplyblock_core.models.nvme_device import NVMeDevice
from simplyblock_core.rpc_client import RPCClient


logger = logging.getLogger()


def device_set_state(device_id, state):
    db_controller = DBController()
    dev = db_controller.get_storage_devices(device_id)
    if not dev:
        logger.error("device not found")
        return False

    snode = db_controller.get_storage_node_by_id(dev.node_id)
    if not snode:
        logger.error("node not found")
        return False

    for dev in snode.nvme_devices:
        if dev.get_id() == device_id:
            device = dev
            break

    if device.status == state:
        return True

    if state == NVMeDevice.STATUS_ONLINE:
        device.retries_exhausted = False

    old_status = dev.status
    device.status = state
    distr_controller.send_dev_status_event(device, device.status)
    snode.write_to_db(db_controller.kv_store)
    device_events.device_status_change(device, device.status, old_status)
    return True


def device_set_io_error(device_id, is_error):
    db_controller = DBController()
    dev = db_controller.get_storage_devices(device_id)
    if not dev:
        logger.error("device not found")

    snode = db_controller.get_storage_node_by_id(dev.node_id)
    if not snode:
        logger.error("node not found")
        return False

    device = None
    for dev in snode.nvme_devices:
        if dev.get_id() == device_id:
            device = dev
            break

    if not device:
        logger.error("device not found")

    if device.io_error == is_error:
        return True

    device.io_error = is_error
    snode.write_to_db(db_controller.kv_store)
    return True


def device_set_unavailable(device_id):
    return device_set_state(device_id, NVMeDevice.STATUS_UNAVAILABLE)


def device_set_read_only(device_id):
    return device_set_state(device_id, NVMeDevice.STATUS_READONLY)


def device_set_online(device_id):
    ret = device_set_state(device_id, NVMeDevice.STATUS_ONLINE)
    if ret:
        logger.info("Adding task to device data migration")
        task_id = tasks_controller.add_device_mig_task(device_id)
        if task_id:
            logger.info(f"Task id: {task_id}")
    return ret


def get_alceml_name(alceml_id):
    return f"alceml_{alceml_id}"


def _def_create_device_stack(device_obj, snode, force=False):

    rpc_client = RPCClient(
        snode.mgmt_ip, snode.rpc_port,
        snode.rpc_username, snode.rpc_password,
        timeout=600
    )

    test_name = f"{device_obj.nvme_bdev}_test"
    # create testing bdev
    ret = rpc_client.bdev_passtest_create(test_name, device_obj.nvme_bdev)
    if not ret:
        logger.error(f"Failed to create bdev: {test_name}")
        if not force:
            return False

    alceml_id = device_obj.get_id()
    alceml_name = get_alceml_name(alceml_id)
    logger.info(f"adding {alceml_name}")

    if snode.alceml_cpu_cores:
        alceml_cpu_mask = utils.decimal_to_hex_power_of_2(snode.alceml_cpu_cores[snode.alceml_cpu_index])
        ret = rpc_client.bdev_alceml_create(alceml_name, test_name, alceml_id, pba_init_mode=2,
                                            alceml_cpu_mask=alceml_cpu_mask)
        snode.alceml_cpu_index = (snode.alceml_cpu_index + 1) % len(snode.alceml_cpu_cores)
    else:
        ret = rpc_client.bdev_alceml_create(alceml_name, test_name, alceml_id, pba_init_mode=2)

    if not ret:
        logger.error(f"Failed to create alceml bdev: {alceml_name}")
        if not force:
            return False

    # add pass through
    pt_name = f"{alceml_name}_PT"
    ret = rpc_client.bdev_PT_NoExcl_create(pt_name, alceml_name)
    if not ret:
        logger.error(f"Failed to create pt noexcl bdev: {pt_name}")
        if not force:
            return False

    subsystem_nqn = snode.subsystem + ":dev:" + alceml_id
    logger.info("Creating subsystem %s", subsystem_nqn)
    ret = rpc_client.subsystem_create(subsystem_nqn, 'sbcli-cn', alceml_id)
    IP = None
    for iface in snode.data_nics:
        if iface.ip4_address:
            tr_type = iface.get_transport_type()
            ret = rpc_client.transport_list()
            found = False
            if ret:
                for ty in ret:
                    if ty['trtype'] == tr_type:
                        found = True
            if found is False:
                ret = rpc_client.transport_create(tr_type)
            # logger.info("adding listener for %s on IP %s" % (subsystem_nqn, iface.ip4_address))
            ret = rpc_client.listeners_create(subsystem_nqn, tr_type, iface.ip4_address, "4420")
            IP = iface.ip4_address
            break
    logger.info(f"Adding {pt_name} to the subsystem")
    ret = rpc_client.nvmf_subsystem_add_ns(subsystem_nqn, pt_name)

    if hasattr(device_obj, 'jm_bdev') and device_obj.jm_bdev:
        ret = rpc_client.bdev_jm_create(device_obj.jm_bdev, device_obj.alceml_bdev,
                                        jm_cpu_mask=snode.jm_cpu_mask)
        if not ret:
            logger.error(f"Failed to create jm bdev: {device_obj.jm_bdev}")
            if not force:
                return False

    device_obj.testing_bdev = test_name
    device_obj.alceml_bdev = alceml_name
    device_obj.pt_bdev = pt_name
    device_obj.nvmf_nqn = subsystem_nqn
    device_obj.nvmf_ip = IP
    device_obj.nvmf_port = 4420
    return True


def restart_device(device_id, force=False):
    db_controller = DBController()
    dev = db_controller.get_storage_devices(device_id)
    if not dev:
        logger.error("device not found")

    if dev.status != NVMeDevice.STATUS_REMOVED:
        logger.error("Device must be in removed status")
        if not force:
            return False

    snode = db_controller.get_storage_node_by_id(dev.node_id)
    if not snode:
        logger.error("node not found")
        return False

    device_obj = None
    for dev in snode.nvme_devices:
        if dev.get_id() == device_id:
            device_obj = dev
            break

    task_id = tasks_controller.get_active_dev_restart_task(snode.cluster_id, device_id)
    if task_id:
        logger.error(f"Restart task found: {task_id}, can not restart device")
        if force is False:
            return False

    logger.info(f"Restarting device {device_id}")
    device_set_unavailable(device_id)

    ret = _def_create_device_stack(device_obj, snode, force=force)

    if not ret:
        logger.error("Failed to create device stack")
        if not force:
            return False

    logger.info("Make other nodes connect to the device")
    snodes = db_controller.get_storage_nodes()
    for node_index, node in enumerate(snodes):
        if node.get_id() == snode.get_id():
            continue
        if node.status != snode.STATUS_ONLINE:
            continue

        rpc_client = RPCClient(node.mgmt_ip, node.rpc_port, node.rpc_username, node.rpc_password)
        name = f"remote_{device_obj.alceml_bdev}"
        ret = rpc_client.bdev_nvme_attach_controller_tcp(name, device_obj.nvmf_nqn, device_obj.nvmf_ip,
                                                         device_obj.nvmf_port)
        if not ret:
            logger.error(f"Failed to connect to device: {name}")
            continue

        device_obj.remote_bdev = f"{name}n1"
        idx = -1
        for i, d in enumerate(node.remote_devices):
            if d.get_id() == device_obj.get_id():
                idx = i
                break
        if idx >= 0:
            node.remote_devices[idx] = device_obj
        else:
            node.remote_devices.append(device_obj)
        node.write_to_db(db_controller.kv_store)
        time.sleep(3)

    logger.info("Setting device io_error to False")
    device_set_io_error(device_id, False)
    logger.info("Setting device online")
    device_set_online(device_id)
    device_events.device_restarted(device_obj)
    return "Done"


def set_device_testing_mode(device_id, mode):
    db_controller = DBController()
    device = db_controller.get_storage_devices(device_id)
    if not device:
        logger.error("device not found")
        return False

    snode = db_controller.get_storage_node_by_id(device.node_id)
    if not snode:
        logger.error("node not found")
        return False

    logger.info(f"Set device:{device_id} Test mode:{mode}")
    # creating RPCClient instance
    rpc_client = RPCClient(
        snode.mgmt_ip, snode.rpc_port,
        snode.rpc_username, snode.rpc_password)

    ret = rpc_client.bdev_passtest_mode(device.testing_bdev, mode)
    return ret


def device_remove(device_id, force=True):
    db_controller = DBController()
    dev = db_controller.get_storage_devices(device_id)
    if not dev:
        logger.error("device not found")
        return False

    snode = db_controller.get_storage_node_by_id(dev.node_id)
    if not snode:
        logger.error("node not found")
        return False

    for dev in snode.nvme_devices:
        if dev.get_id() == device_id:
            device = dev
            break

    task_id = tasks_controller.get_active_dev_restart_task(snode.cluster_id, device_id)
    if task_id:
        logger.error(f"Restart task found: {task_id}, can not remove device")
        if force is False:
            return False

    logger.info("Sending device event")
    distr_controller.send_dev_status_event(device, NVMeDevice.STATUS_REMOVED)

    logger.info("Disconnecting device from all nodes")
    distr_controller.disconnect_device(device)

    logger.info("Removing device fabric")
    rpc_client = RPCClient(
        snode.mgmt_ip, snode.rpc_port,
        snode.rpc_username, snode.rpc_password)

    ret = rpc_client.subsystem_delete(device.nvmf_nqn)
    if not ret:
        logger.error(f"Failed to remove subsystem: {device.nvmf_nqn}")
        if not force:
            return False

    logger.info("Removing device bdevs")
    ret = rpc_client.bdev_PT_NoExcl_delete(f"{device.alceml_bdev}_PT")
    if not ret:
        logger.error(f"Failed to remove bdev: {device.alceml_bdev}_PT")
        if not force:
            return False
    ret = rpc_client.bdev_alceml_delete(device.alceml_bdev)
    if not ret:
        logger.error(f"Failed to remove bdev: {device.alceml_bdev}")
        if not force:
            return False

    ret = rpc_client.bdev_passtest_delete(device.testing_bdev)
    if not ret:
        logger.error(f"Failed to remove bdev: {device.testing_bdev}")
        if not force:
            return False

    device.status = 'removed'
    snode.write_to_db(db_controller.kv_store)
    device_events.device_delete(device)

    for lvol in db_controller.get_lvols():
        lvol_controller.send_cluster_map(lvol.get_id())

    # remove device from jm raid
    if snode.jm_device.raid_bdev:
        nvme_controller = device.nvme_controller
        dev_to_remove = None
        for part in snode.jm_device.jm_nvme_bdev_list:
            if part.startswith(nvme_controller):
                dev_to_remove = part
                break

        if dev_to_remove:
            ret = rpc_client.bdev_raid_remove_base_bdev(snode.jm_device.raid_bdev, dev_to_remove)
            if ret:
                snode.jm_device.jm_nvme_bdev_list.remove(dev_to_remove)
                snode.write_to_db(db_controller.kv_store)

    tasks_controller.add_device_failed_mig_task(device_id)
    return True


def get_device(device_id):
    db_controller = DBController()
    device = db_controller.get_storage_devices(device_id)
    if not device:
        logger.error("device not found")
        return False
    out = [device.get_clean_dict()]
    return utils.print_table(out)


def get_device_capacity(device_id, history, records_count=20, parse_sizes=True):
    db_controller = DBController()
    device = db_controller.get_storage_devices(device_id)
    if not device:
        logger.error("device not found")

    if history:
        records_number = utils.parse_history_param(history)
        if not records_number:
            return False
    else:
        records_number = 20

    records = db_controller.get_device_capacity(device, records_number)
    records_list = utils.process_records(records, records_count)

    if not parse_sizes:
        return records_list

    out = []
    for record in records_list:
        logger.debug(record)
        out.append({
            "Date": time.strftime("%Y-%m-%d %H:%M:%S", time.gmtime(record['date'])),
            "Absolut": utils.humanbytes(record['size_total']),
            "Used": utils.humanbytes(record['size_used']),
            "Free": utils.humanbytes(record['size_free']),
            "Util %": f"{record['size_util']}%",
        })
    return out


def get_device_iostats(device_id, history, records_count=20, parse_sizes=True):
    db_controller = DBController()
    device = db_controller.get_storage_devices(device_id)
    if not device:
        logger.error(f"Device not found: {device_id}")
        return False

    if history:
        records_number = utils.parse_history_param(history)
        if not records_number:
            logger.error(f"Error parsing history string: {history}")
            return False
    else:
        records_number = 20

    records_list = db_controller.get_device_stats(device, records_number)
    new_records = utils.process_records(records_list, records_count)

    if not parse_sizes:
        return new_records

    out = []
    for record in new_records:
        out.append({
            "Date": time.strftime("%Y-%m-%d %H:%M:%S", time.gmtime(record['date'])),
            "Read speed": utils.humanbytes(record['read_bytes_ps']),
            "Read IOPS": record["read_io_ps"],
            "Read lat": record["read_latency_ps"],
            "Write speed": utils.humanbytes(record["write_bytes_ps"]),
            "Write IOPS": record["write_io_ps"],
            "Write lat": record["write_latency_ps"],
        })
    return out


def reset_storage_device(dev_id):
    db_controller = DBController()
    device = db_controller.get_storage_devices(dev_id)
    if not device:
        logger.error(f"Device not found: {dev_id}")
        return False

    snode = db_controller.get_storage_node_by_id(device.node_id)
    if not snode:
        logger.error(f"Node not found {device.node_id}")
        return False

    if device.status == NVMeDevice.STATUS_REMOVED:
        logger.error(f"Device status: {device.status} is removed")
        return False

    task_id = tasks_controller.get_active_dev_restart_task(snode.cluster_id, dev_id)
    if task_id:
        logger.error(f"Restart task found: {task_id}, can not reset device")
        return False

    logger.info("Setting devices to unavailable")
    device_set_unavailable(dev_id)
    devs = []
    for dev in snode.nvme_devices:
        if dev.get_id() == device.get_id():
            continue
        if dev.status == NVMeDevice.STATUS_ONLINE and dev.physical_label == device.physical_label:
            devs.append(dev)
            device_set_unavailable(dev.get_id())

    logger.info("Resetting device")
    rpc_client = RPCClient(
        snode.mgmt_ip, snode.rpc_port,
        snode.rpc_username, snode.rpc_password)

    controller_name = device.nvme_controller
    response = rpc_client.reset_device(controller_name)
    if not response:
        logger.error(f"Failed to reset NVMe BDev {controller_name}")
        return False
    time.sleep(3)

    logger.info("Setting devices online")
    for dev in devs:
        device_set_online(dev.get_id())

    # set io_error flag False
    device_set_io_error(dev_id, False)
    device_set_retries_exhausted(dev_id, False)
    # set device to online
    device_set_online(dev_id)
    device_events.device_reset(device)
    return True


def device_set_retries_exhausted(device_id, retries_exhausted):
    db_controller = DBController()
    dev = db_controller.get_storage_devices(device_id)
    if not dev:
        logger.error("device not found")

    snode = db_controller.get_storage_node_by_id(dev.node_id)
    if not snode:
        logger.error("node not found")
        return False

    device = None
    for dev in snode.nvme_devices:
        if dev.get_id() == device_id:
            device = dev
            break

    if not device:
        logger.error("device not found")

    if device.retries_exhausted == retries_exhausted:
        return True

    device.retries_exhausted = retries_exhausted
    snode.write_to_db(db_controller.kv_store)
    return True


def device_set_failed(device_id):
    db_controller = DBController()
    dev = db_controller.get_storage_devices(device_id)
    if not dev:
        logger.error("device not found")

    if dev.status == NVMeDevice.STATUS_FAILED:
        return True

    ret = device_set_state(device_id, NVMeDevice.STATUS_FAILED)
    if ret:
<<<<<<< HEAD
        tasks_controller.add_device_failed_mig_task(device_id)
=======
        tasks_controller.add_device_failed_mig_task(device_id)


def add_device(device_id):
    db_controller = DBController()
    dev = db_controller.get_storage_devices(device_id)
    if not dev:
        logger.error("device not found")

    if dev.status != NVMeDevice.STATUS_NEW:
        logger.error("Device must be in new state")
        return False

    snode = db_controller.get_storage_node_by_id(dev.node_id)
    if not snode:
        logger.error("node not found")
        return False

    device_obj = None
    for dev in snode.nvme_devices:
        if dev.get_id() == device_id:
            device_obj = dev
            break

    logger.info(f"Adding device {device_id}")



    #######################################

    rpc_client = RPCClient(snode.mgmt_ip, snode.rpc_port, snode.rpc_username, snode.rpc_password)

    # look for partitions
    partitioned_devices = storage_node_ops._search_for_partitions(rpc_client, device_obj)
    logger.debug("partitioned_devices")
    logger.debug(partitioned_devices)

    if len(partitioned_devices) == 2:
        logger.info("Partitioned devices found")
    else:
        logger.info(f"Creating partitions for {device_obj.nvme_bdev}")
        storage_node_ops._create_device_partitions(rpc_client, device_obj, snode)
        partitioned_devices = storage_node_ops._search_for_partitions(rpc_client, device_obj)

        if len(partitioned_devices) == 2:
            logger.info("Device partitions created")
        else:
            logger.error("Failed to create partitions")
            return False

    jm_part = partitioned_devices[0]
    device_part = partitioned_devices[1]

    device_obj.device_name = device_part.device_name
    device_obj.nvme_bdev = device_part.nvme_bdev
    device_obj.size = device_part.size

    #######################################

    ret = _def_create_device_stack(device_obj, snode)
    if not ret:
        logger.error("Failed to create device stack")
        return False

    dev_order = storage_node_ops.get_next_cluster_device_order(db_controller, snode.cluster_id)
    device_obj.cluster_device_order = dev_order

    logger.info("Setting device online")
    device_obj.status = NVMeDevice.STATUS_ONLINE
    snode.write_to_db(db_controller.kv_store)

    logger.info("Make other nodes connect to the new device")
    snodes = db_controller.get_storage_nodes()
    for node_index, node in enumerate(snodes):
        if node.get_id() == snode.get_id():
            continue
        if node.status != snode.STATUS_ONLINE:
            continue

        rpc_client = RPCClient(node.mgmt_ip, node.rpc_port, node.rpc_username, node.rpc_password)
        name = f"remote_{device_obj.alceml_bdev}"
        ret = rpc_client.bdev_nvme_attach_controller_tcp(name, device_obj.nvmf_nqn, device_obj.nvmf_ip,
                                                         device_obj.nvmf_port)
        if not ret:
            logger.error(f"Failed to connect to device: {name}")
            continue

        device_obj.remote_bdev = f"{name}n1"
        idx = -1
        for i, d in enumerate(node.remote_devices):
            if d.get_id() == device_obj.get_id():
                idx = i
                break
        if idx >= 0:
            node.remote_devices[idx] = device_obj
        else:
            node.remote_devices.append(device_obj)
        node.write_to_db(db_controller.kv_store)
        distr_controller.send_cluster_map_to_node(node)
        time.sleep(1)

    # send cluster map to current node:
    distr_controller.send_cluster_map_to_node(snode)

    device_events.device_create(device_obj)

    tasks_controller.add_new_device_mig_task(device_id)

    # add device to jm raid
    if snode.jm_device.raid_bdev and snode.jm_device.jm_nvme_bdev_list < 2:
        nvme_bdev = jm_part.nvme_bdev
        if nvme_bdev not in snode.jm_device.jm_nvme_bdev_list:
            ret = rpc_client.bdev_raid_add_base_bdev(snode.jm_device.raid_bdev, nvme_bdev)
            if ret:
                snode.jm_device.jm_nvme_bdev_list.append(nvme_bdev)
                snode.write_to_db(db_controller.kv_store)

    return "Done"
>>>>>>> e7e408db
<|MERGE_RESOLUTION|>--- conflicted
+++ resolved
@@ -525,9 +525,6 @@
 
     ret = device_set_state(device_id, NVMeDevice.STATUS_FAILED)
     if ret:
-<<<<<<< HEAD
-        tasks_controller.add_device_failed_mig_task(device_id)
-=======
         tasks_controller.add_device_failed_mig_task(device_id)
 
 
@@ -645,5 +642,4 @@
                 snode.jm_device.jm_nvme_bdev_list.append(nvme_bdev)
                 snode.write_to_db(db_controller.kv_store)
 
-    return "Done"
->>>>>>> e7e408db
+    return "Done"