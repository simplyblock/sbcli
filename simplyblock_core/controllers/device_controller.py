--- conflicted
+++ resolved
@@ -840,21 +840,6 @@
                     set_jm_device_state(snode.jm_device.get_id(), JMDevice.STATUS_ONLINE)
         else:
             nvme_bdev = jm_device.nvme_bdev
-<<<<<<< HEAD
-
-            alceml_cpu_mask = ""
-            alceml_worker_cpu_mask = ""
-
-            if snode.alceml_cpu_cores:
-                alceml_cpu_mask = utils.decimal_to_hex_power_of_2(snode.alceml_cpu_cores[snode.alceml_cpu_index])
-                snode.alceml_cpu_index = (snode.alceml_cpu_index + 1) % len(snode.alceml_cpu_cores)
-
-            if snode.alceml_worker_cpu_cores:
-                alceml_worker_cpu_mask = utils.decimal_to_hex_power_of_2(
-                    snode.alceml_worker_cpu_cores[snode.alceml_worker_cpu_index])
-                snode.alceml_worker_cpu_index = (snode.alceml_worker_cpu_index + 1) % len(snode.alceml_worker_cpu_cores)
-
-=======
             # if snode.enable_test_device:
             #     ret = rpc_client.bdev_passtest_create(jm_device.testing_bdev, jm_device.nvme_bdev)
             #     if not ret:
@@ -862,7 +847,6 @@
             #         # return False
             #     nvme_bdev = jm_device.testing_bdev
             #
->>>>>>> 33a7b6ef
             cluster = db_controller.get_cluster_by_id(snode.cluster_id)
             ret = snode.create_alceml(
                 jm_device.alceml_bdev, nvme_bdev, jm_device.get_id(),
