import time
import logging

from simplyblock_core import distr_controller, utils, storage_node_ops
from simplyblock_core.controllers import device_events, lvol_controller, tasks_controller
from simplyblock_core.db_controller import DBController
from simplyblock_core.models.nvme_device import NVMeDevice, JMDevice
from simplyblock_core.models.storage_node import StorageNode
from simplyblock_core.rpc_client import RPCClient


logger = logging.getLogger()


def device_set_state(device_id, state):
    db_controller = DBController()
    dev = db_controller.get_storage_device_by_id(device_id)
    if not dev:
        logger.error("device not found")
        return False

    snode = db_controller.get_storage_node_by_id(dev.node_id)
    if not snode:
        logger.error("node not found")
        return False

    device = None
    for dev in snode.nvme_devices:
        if dev.get_id() == device_id:
            device = dev
            break

    if not device:
        logger.error("device not found")
        return False

    if state == NVMeDevice.STATUS_ONLINE:
        device.retries_exhausted = False

    if state == NVMeDevice.STATUS_REMOVED:
        device.deleted = True

    if state == NVMeDevice.STATUS_READONLY and device.status == NVMeDevice.STATUS_UNAVAILABLE:
        return False

    if device.status != state:
        old_status = dev.status
        device.status = state
        snode.write_to_db(db_controller.kv_store)
        device_events.device_status_change(device, device.status, old_status)

    if state == NVMeDevice.STATUS_ONLINE:
        logger.info("Make other nodes connect to the node devices")
        snodes = db_controller.get_storage_nodes_by_cluster_id(snode.cluster_id)
        for node in snodes:
            if node.get_id() == snode.get_id() or node.status != StorageNode.STATUS_ONLINE:
                continue
            node.remote_devices = storage_node_ops._connect_to_remote_devs(node)
            node.write_to_db()

    distr_controller.send_dev_status_event(device, device.status)

    return True


def device_set_io_error(device_id, is_error):
    db_controller = DBController()
    dev = db_controller.get_storage_device_by_id(device_id)
    if not dev:
        logger.error("device not found")

    snode = db_controller.get_storage_node_by_id(dev.node_id)
    if not snode:
        logger.error("node not found")
        return False

    device = None
    for dev in snode.nvme_devices:
        if dev.get_id() == device_id:
            device = dev
            break

    if not device:
        logger.error("device not found")

    if device.io_error == is_error:
        return True

    device.io_error = is_error
    snode.write_to_db(db_controller.kv_store)
    return True


def device_set_unavailable(device_id):
    return device_set_state(device_id, NVMeDevice.STATUS_UNAVAILABLE)


def device_set_read_only(device_id):
    return device_set_state(device_id, NVMeDevice.STATUS_READONLY)


def device_set_online(device_id):
    ret = device_set_state(device_id, NVMeDevice.STATUS_ONLINE)
    if ret:
        logger.info("Adding task to device data migration")
        task_id = tasks_controller.add_device_mig_task(device_id)
        if task_id:
            logger.info(f"Task id: {task_id}")
    return ret


def get_alceml_name(alceml_id):
    return f"alceml_{alceml_id}"


def _def_create_device_stack(device_obj, snode, force=False):

    rpc_client = RPCClient(
        snode.mgmt_ip, snode.rpc_port,
        snode.rpc_username, snode.rpc_password,
        timeout=600)

    bdev_names = []
    for dev in rpc_client.get_bdevs():
        bdev_names.append(dev['name'])

    nvme_bdev = device_obj.nvme_bdev
    if snode.enable_test_device:
        test_name = f"{device_obj.nvme_bdev}_test"
        if test_name not in bdev_names:
            # create testing bdev
            ret = rpc_client.bdev_passtest_create(test_name, device_obj.nvme_bdev)
            if not ret:
                logger.error(f"Failed to create bdev: {test_name}")
                if not force:
                    return False
        else:
            logger.info(f"bdev already exists {test_name}")
        device_obj.testing_bdev = test_name
        nvme_bdev = test_name

    alceml_id = device_obj.get_id()
    alceml_name = get_alceml_name(alceml_id)

    if alceml_name not in bdev_names:
        logger.info(f"adding {alceml_name}")
        if snode.alceml_cpu_cores:
            alceml_cpu_mask = utils.decimal_to_hex_power_of_2(snode.alceml_cpu_cores[snode.alceml_cpu_index])
            ret = rpc_client.bdev_alceml_create(alceml_name, nvme_bdev, alceml_id, pba_init_mode=2,
                                                alceml_cpu_mask=alceml_cpu_mask)
            snode.alceml_cpu_index = (snode.alceml_cpu_index + 1) % len(snode.alceml_cpu_cores)
        else:
            ret = rpc_client.bdev_alceml_create(alceml_name, nvme_bdev, alceml_id, pba_init_mode=2)

        if not ret:
            logger.error(f"Failed to create alceml bdev: {alceml_name}")
            if not force:
                return False
    else:
        logger.info(f"bdev already exists {alceml_name}")

    # add pass through
    pt_name = f"{alceml_name}_PT"
    if pt_name not in bdev_names:
        ret = rpc_client.bdev_PT_NoExcl_create(pt_name, alceml_name)
        if not ret:
            logger.error(f"Failed to create pt noexcl bdev: {pt_name}")
            if not force:
                return False
    else:
        logger.info(f"bdev already exists {pt_name}")

    subsystem_nqn = snode.subsystem + ":dev:" + alceml_id
    namespace_found = False
    subsys_found = False
    ret = rpc_client.subsystem_list(subsystem_nqn)
    if ret :
        subsys_found = True
        if ret[0]["namespaces"]:
            for ns in ret[0]["namespaces"]:
                if ns['name'] == pt_name:
                    namespace_found = True
                    break

    if not subsys_found:
        logger.info("Creating subsystem %s", subsystem_nqn)
        ret = rpc_client.subsystem_create(subsystem_nqn, 'sbcli-cn', alceml_id)
        for iface in snode.data_nics:
            if iface.ip4_address:
                tr_type = iface.get_transport_type()
                ret = rpc_client.listeners_create(subsystem_nqn, tr_type, iface.ip4_address, snode.nvmf_port)
                device_obj.nvmf_ip = iface.ip4_address
                break
    else:
        logger.info(f"subsystem already exists {subsys_found}")

    if not namespace_found:
        logger.info(f"Adding {pt_name} to the subsystem")
        ret = rpc_client.nvmf_subsystem_add_ns(subsystem_nqn, pt_name)
    else:
        logger.info(f"bdev already added to subsys {pt_name}")

    device_obj.alceml_bdev = alceml_name
    device_obj.alceml_name = alceml_name
    device_obj.pt_bdev = pt_name
    device_obj.nvmf_nqn = subsystem_nqn
    device_obj.nvmf_port = snode.nvmf_port
    return True


def restart_device(device_id, force=False):
    db_controller = DBController()
    dev = db_controller.get_storage_device_by_id(device_id)
    if not dev:
        logger.error("device not found")

    if dev.status != NVMeDevice.STATUS_REMOVED:
        logger.error("Device must be in removed status")
        if not force:
            return False

    snode = db_controller.get_storage_node_by_id(dev.node_id)
    if not snode:
        logger.error("node not found")
        return False

    device_obj = None
    for dev in snode.nvme_devices:
        if dev.get_id() == device_id:
            device_obj = dev
            break

    task_id = tasks_controller.get_active_dev_restart_task(snode.cluster_id, device_id)
    if task_id:
        logger.error(f"Restart task found: {task_id}, can not restart device")
        if force is False:
            return False

    logger.info(f"Restarting device {device_id}")
    device_set_retries_exhausted(device_id, True)
    device_set_unavailable(device_id)

    ret = _def_create_device_stack(device_obj, snode, force=force)

    if not ret:
        logger.error("Failed to create device stack")
        if not force:
            return False

    logger.info("Setting device io_error to False")
    device_set_io_error(device_id, False)
    logger.info("Setting device online")
    device_set_online(device_id)
    device_events.device_restarted(device_obj)

    # add to jm raid
    if snode.jm_device and snode.jm_device.raid_bdev and snode.jm_device.status != JMDevice.STATUS_REMOVED:
        # looking for jm partition
        rpc_client = RPCClient(snode.mgmt_ip, snode.rpc_port, snode.rpc_username, snode.rpc_password)
        jm_dev_part = f"{dev.nvme_bdev[:-1]}1"
        ret = rpc_client.get_bdevs(jm_dev_part)
        if ret:
            logger.info(f"JM part found: {jm_dev_part}")
            if snode.jm_device.status == JMDevice.STATUS_UNAVAILABLE:
                restart_jm_device(snode.jm_device.get_id(), force=True)

            if snode.jm_device.status == JMDevice.STATUS_ONLINE and \
                    jm_dev_part not in snode.jm_device.jm_nvme_bdev_list:
                remove_jm_device(snode.jm_device.get_id(), force=True)
                time.sleep(3)
                restart_jm_device(snode.jm_device.get_id(), force=True)

    return "Done"


def set_device_testing_mode(device_id, mode):
    db_controller = DBController()
    device = db_controller.get_storage_device_by_id(device_id)
    if not device:
        logger.error("device not found")
        return False

    snode = db_controller.get_storage_node_by_id(device.node_id)
    if not snode:
        logger.error("node not found")
        return False
    if not snode.enable_test_device:
        logger.error("Test device is disabled on this storage node")
        return False

    logger.info(f"Set device:{device_id} Test mode:{mode}")
    # creating RPCClient instance
    rpc_client = RPCClient(
        snode.mgmt_ip, snode.rpc_port,
        snode.rpc_username, snode.rpc_password)

    ret = rpc_client.bdev_passtest_mode(device.testing_bdev, mode)
    return ret


# def set_jm_device_testing_mode(device_id, mode):
#     db_controller = DBController()
#     snode = db_controller.get_storage_by_jm_id(device_id)
#     if not snode:
#         logger.error("node not found")
#         return False
#     jm_device = snode.jm_device
#
#     if not snode.enable_test_device:
#         logger.error("Test device is disabled on this storage node")
#         return False
#
#     logger.info(f"Set device:{device_id} Test mode:{mode}")
#     # creating RPCClient instance
#     rpc_client = RPCClient(
#         snode.mgmt_ip, snode.rpc_port,
#         snode.rpc_username, snode.rpc_password)
#
#     ret = rpc_client.bdev_passtest_mode(jm_device.testing_bdev, mode)
#     return ret


def device_remove(device_id, force=True):
    db_controller = DBController()
    dev = db_controller.get_storage_device_by_id(device_id)
    if not dev:
        logger.error("device not found")
        return False

    snode = db_controller.get_storage_node_by_id(dev.node_id)
    if not snode:
        logger.error("node not found")
        return False

    for dev in snode.nvme_devices:
        if dev.get_id() == device_id:
            device = dev
            break

    if device.status in [NVMeDevice.STATUS_REMOVED, NVMeDevice.STATUS_FAILED]:
        logger.error(f"Unsupported device status: {device.status}")
        return False

    task_id = tasks_controller.get_active_dev_restart_task(snode.cluster_id, device_id)
    if task_id:
        logger.error(f"Restart task found: {task_id}, can not remove device")
        if force is False:
            return False

    logger.info("Setting device unavailable")
    device_set_unavailable(device_id)

    logger.info("Disconnecting device from all nodes")
    distr_controller.disconnect_device(device)

    logger.info("Removing device fabric")
    rpc_client = RPCClient(
        snode.mgmt_ip, snode.rpc_port,
        snode.rpc_username, snode.rpc_password)

    ret = rpc_client.subsystem_delete(device.nvmf_nqn)
    if not ret:
        logger.error(f"Failed to remove subsystem: {device.nvmf_nqn}")
        if not force:
            return False

    logger.info("Removing device bdevs")
    ret = rpc_client.bdev_PT_NoExcl_delete(f"{device.alceml_bdev}_PT")
    if not ret:
        logger.error(f"Failed to remove bdev: {device.alceml_bdev}_PT")
        if not force:
            return False
    ret = rpc_client.bdev_alceml_delete(device.alceml_bdev)
    if not ret:
        logger.error(f"Failed to remove bdev: {device.alceml_bdev}")
        if not force:
            return False
    ret = rpc_client.qos_vbdev_delete(device.qos_bdev)
    if not ret:
        logger.error(f"Failed to remove bdev: {device.qos_bdev}")
        if not force:
            return False
    if snode.enable_test_device:
        ret = rpc_client.bdev_passtest_delete(device.testing_bdev)
        if not ret:
            logger.error(f"Failed to remove bdev: {device.testing_bdev}")
            if not force:
                return False

    device_set_state(device_id, NVMeDevice.STATUS_REMOVED)

    # remove device from jm raid
    if snode.jm_device.raid_bdev:
        nvme_controller = device.nvme_controller
        dev_to_remove = None
        for part in snode.jm_device.jm_nvme_bdev_list:
            if part.startswith(nvme_controller):
                dev_to_remove = part
                break

        if dev_to_remove:
            if snode.jm_device.status == NVMeDevice.STATUS_ONLINE:
                remove_jm_device(snode.jm_device.get_id(), force=True)
                time.sleep(3)

            restart_jm_device(snode.jm_device.get_id(), force=True)

    return True


def get_device(device_id):
    db_controller = DBController()
    device = db_controller.get_storage_device_by_id(device_id)
    if not device:
        logger.error("device not found")
        return False
    out = [device.get_clean_dict()]
    return utils.print_table(out)


def get_device_capacity(device_id, history, records_count=20, parse_sizes=True):
    db_controller = DBController()
    device = db_controller.get_storage_device_by_id(device_id)
    if not device:
        logger.error("device not found")

    if history:
        records_number = utils.parse_history_param(history)
        if not records_number:
            return False
    else:
        records_number = 20

    records = db_controller.get_device_capacity(device, records_number)
    cap_stats_keys = [
        "date",
        "size_total",
        "size_used",
        "size_free",
        "size_util",
    ]
    records_list = utils.process_records(records, records_count, keys=cap_stats_keys)

    if not parse_sizes:
        return records_list

    out = []
    for record in records_list:
        logger.debug(record)
        out.append({
            "Date": time.strftime("%Y-%m-%d %H:%M:%S", time.gmtime(record['date'])),
            "Absolut": utils.humanbytes(record['size_total']),
            "Used": utils.humanbytes(record['size_used']),
            "Free": utils.humanbytes(record['size_free']),
            "Util %": f"{record['size_util']}%",
        })
    return out


def get_device_iostats(device_id, history, records_count=20, parse_sizes=True):
    db_controller = DBController()
    device = db_controller.get_storage_device_by_id(device_id)
    if not device:
        logger.error(f"Device not found: {device_id}")
        return False

    if history:
        records_number = utils.parse_history_param(history)
        if not records_number:
            logger.error(f"Error parsing history string: {history}")
            return False
    else:
        records_number = 20

    records_list = db_controller.get_device_stats(device, records_number)
    io_stats_keys = [
        "date",
        "read_bytes",
        "read_bytes_ps",
        "read_io_ps",
        "read_io",
        "read_latency_ps",
        "write_bytes",
        "write_bytes_ps",
        "write_io",
        "write_io_ps",
        "write_latency_ps",
    ]
    # combine records
    new_records = utils.process_records(records_list, records_count, keys=io_stats_keys)

    if not parse_sizes:
        return new_records

    out = []
    for record in new_records:
        out.append({
            "Date": time.strftime("%Y-%m-%d %H:%M:%S", time.gmtime(record['date'])),
            "Read speed": utils.humanbytes(record['read_bytes_ps']),
            "Read IOPS": record["read_io_ps"],
            "Read lat": record["read_latency_ps"],
            "Write speed": utils.humanbytes(record["write_bytes_ps"]),
            "Write IOPS": record["write_io_ps"],
            "Write lat": record["write_latency_ps"],
        })
    return out


def reset_storage_device(dev_id):
    db_controller = DBController()
    device = db_controller.get_storage_device_by_id(dev_id)
    if not device:
        logger.error(f"Device not found: {dev_id}")
        return False

    snode = db_controller.get_storage_node_by_id(device.node_id)
    if not snode:
        logger.error(f"Node not found {device.node_id}")
        return False

    if device.status in [NVMeDevice.STATUS_REMOVED, NVMeDevice.STATUS_FAILED, NVMeDevice.STATUS_FAILED_AND_MIGRATED]:
        logger.error(f"Unsupported device status: {device.status}")
        return False

    task_id = tasks_controller.get_active_dev_restart_task(snode.cluster_id, dev_id)
    if task_id:
        logger.error(f"Restart task found: {task_id}, can not reset device")
        return False

    logger.info("Setting devices to unavailable")
    device_set_unavailable(dev_id)
<<<<<<< HEAD
    devs = []
    # for dev in snode.nvme_devices:
    #     if dev.get_id() == device.get_id():
    #         continue
    #     if dev.status == NVMeDevice.STATUS_ONLINE and dev.physical_label == device.physical_label:
    #         devs.append(dev)
    #         device_set_unavailable(dev.get_id())
=======
>>>>>>> 76e74407

    logger.info("Resetting device")
    rpc_client = RPCClient(
        snode.mgmt_ip, snode.rpc_port,
        snode.rpc_username, snode.rpc_password)

    controller_name = device.nvme_controller
    response = rpc_client.reset_device(controller_name)
    if not response:
        logger.error(f"Failed to reset NVMe BDev {controller_name}")
        return False
    time.sleep(3)

    # set io_error flag False
    device_set_io_error(dev_id, False)
    device_set_retries_exhausted(dev_id, False)
    # set device to online
    device_set_online(dev_id)
    device_events.device_reset(device)
    return True


def device_set_retries_exhausted(device_id, retries_exhausted):
    db_controller = DBController()
    dev = db_controller.get_storage_device_by_id(device_id)
    if not dev:
        logger.error("device not found")
        return False

    snode = db_controller.get_storage_node_by_id(dev.node_id)
    if not snode:
        logger.error("node not found")
        return False

    device = None
    for dev in snode.nvme_devices:
        if dev.get_id() == device_id:
            device = dev
            break

    if not device:
        logger.error("device not found")

    if device.retries_exhausted == retries_exhausted:
        return True

    device.retries_exhausted = retries_exhausted
    snode.write_to_db(db_controller.kv_store)
    return True


def device_set_failed(device_id):
    db_controller = DBController()
    dev = db_controller.get_storage_device_by_id(device_id)
    if not dev:
        logger.error("device not found")

    snode = db_controller.get_storage_node_by_id(dev.node_id)
    if not snode:
        logger.error("node not found")
        return False

    task_id = tasks_controller.get_active_dev_restart_task(snode.cluster_id, device_id)
    if task_id:
        logger.error(f"Restart task found: {task_id}, can not fail device")
        return False

    if dev.status == NVMeDevice.STATUS_FAILED:
        return True

    ret = device_set_state(device_id, NVMeDevice.STATUS_FAILED)
    for node in db_controller.get_storage_nodes_by_cluster_id(snode.cluster_id):
        if node.status == StorageNode.STATUS_ONLINE:
            rpc_client = RPCClient(node.mgmt_ip, node.rpc_port, node.rpc_username, node.rpc_password)
            rpc_client.distr_replace_id_in_map_prob(dev.cluster_device_order, -1)

    tasks_controller.add_device_failed_mig_task(device_id)


def add_device(device_id):
    db_controller = DBController()
    dev = db_controller.get_storage_device_by_id(device_id)
    if not dev:
        logger.error("device not found")

    if dev.status != NVMeDevice.STATUS_NEW:
        logger.error("Device must be in new state")
        return False

    snode = db_controller.get_storage_node_by_id(dev.node_id)
    if not snode:
        logger.error("node not found")
        return False

    device_obj = None
    for dev in snode.nvme_devices:
        if dev.get_id() == device_id:
            device_obj = dev
            break

    logger.info(f"Adding device {device_id}")
    # if snode.num_partitions_per_dev == 0 or device_obj.is_partition:
    ret = _def_create_device_stack(device_obj, snode, force=True)
    if not ret:
        logger.error("Failed to create device stack")
        return False
    dev_order = storage_node_ops.get_next_cluster_device_order(db_controller, snode.cluster_id)
    device_obj.cluster_device_order = dev_order
    logger.info("Setting device online")
    device_obj.status = NVMeDevice.STATUS_ONLINE
    snode.write_to_db(db_controller.kv_store)
    device_events.device_create(device_obj)

    logger.info("Make other nodes connect to the node devices")
    snodes = db_controller.get_storage_nodes_by_cluster_id(snode.cluster_id)
    for node in snodes:
        if node.get_id() == snode.get_id() or node.status != StorageNode.STATUS_ONLINE:
            continue
        node.remote_devices = storage_node_ops._connect_to_remote_devs(node, force_conect_restarting_nodes=True)
        node.write_to_db()

    snodes = db_controller.get_storage_nodes_by_cluster_id(snode.cluster_id)
    for node in snodes:
        if node.status != StorageNode.STATUS_ONLINE:
            continue
        distr_controller.send_cluster_map_add_device(device_obj, node)

    tasks_controller.add_new_device_mig_task(device_id)
    return device_id

    #
    # # create partitions
    # partitions = snode.num_partitions_per_dev
    # rpc_client = RPCClient(snode.mgmt_ip, snode.rpc_port, snode.rpc_username, snode.rpc_password)
    # # look for partitions
    # partitioned_devices = storage_node_ops._search_for_partitions(rpc_client, device_obj)
    # logger.debug("partitioned_devices")
    # logger.debug(partitioned_devices)
    # if len(partitioned_devices) == partitions+1:
    #     logger.info("Partitioned devices found")
    # else:
    #     logger.info(f"Creating partitions for {device_obj.nvme_bdev}")
    #     storage_node_ops._create_device_partitions(rpc_client, device_obj, snode, partitions, snode.jm_percent)
    #     partitioned_devices = storage_node_ops._search_for_partitions(rpc_client, device_obj)
    #     if len(partitioned_devices) == partitions+1:
    #         logger.info("Device partitions created")
    #     else:
    #         logger.error("Failed to create partitions")
    #         return False
    #
    # jm_part = partitioned_devices.pop(0)
    # new_devices = []
    # dev_order = storage_node_ops.get_next_cluster_device_order(db_controller, snode.cluster_id)
    # for dev in partitioned_devices:
    #     new_device = storage_node_ops._create_storage_device_stack(rpc_client, dev, snode, after_restart=False)
    #     if not new_device:
    #         logger.error("failed to create dev stack")
    #         continue
    #
    #     new_device.cluster_device_order = dev_order
    #     dev_order += 1
    #     device_events.device_create(new_device)
    #     new_devices.append(new_device)
    #
    # if new_devices:
    #     snode.nvme_devices.remove(device_obj)
    #     snode.nvme_devices.extend(new_devices)
    #     snode.write_to_db(db_controller.kv_store)
    # else:
    #     logger.error("failed to create devices")
    #     return False
    #
    # for dev in new_devices:
    #     distr_controller.send_cluster_map_add_device(dev, snode)
    #
    # logger.info("Make other nodes connect to the node devices")
    # snodes = db_controller.get_storage_nodes_by_cluster_id(snode.cluster_id)
    # for node in snodes:
    #     if node.get_id() == snode.get_id() or node.status != StorageNode.STATUS_ONLINE:
    #         continue
    #     node.remote_devices = storage_node_ops._connect_to_remote_devs(node)
    #     node.write_to_db()
    #     for dev in new_devices:
    #         distr_controller.send_cluster_map_add_device(dev, node)
    #
    # for dev in new_devices:
    #     tasks_controller.add_new_device_mig_task(dev.get_id())
    #
    # # add to jm raid
    # if snode.jm_device and snode.jm_device.raid_bdev and jm_part:
    #     # looking for jm partition
    #     jm_dev_part = jm_part.nvme_bdev
    #     ret = rpc_client.get_bdevs(jm_dev_part)
    #     if ret:
    #         logger.info(f"JM part found: {jm_dev_part}")
    #         if snode.jm_device.status in [JMDevice.STATUS_UNAVAILABLE, JMDevice.STATUS_REMOVED]:
    #             restart_jm_device(snode.jm_device.get_id(), force=True, format_alceml=True)
    #
    #         if snode.jm_device.status == JMDevice.STATUS_ONLINE and \
    #                 jm_dev_part not in snode.jm_device.jm_nvme_bdev_list:
    #             remove_jm_device(snode.jm_device.get_id(), force=True)
    #             restart_jm_device(snode.jm_device.get_id(), force=True)
    #
    # return "Done"


def device_set_failed_and_migrated(device_id):
    db_controller = DBController()
    device_set_state(device_id, NVMeDevice.STATUS_FAILED_AND_MIGRATED)
    dev = db_controller.get_storage_device_by_id(device_id)
    for node in db_controller.get_storage_nodes_by_cluster_id(dev.cluster_id):
        if node.status == StorageNode.STATUS_ONLINE:
            rpc_client = RPCClient(node.mgmt_ip, node.rpc_port, node.rpc_username, node.rpc_password)
            rpc_client.distr_replace_id_in_map_prob(dev.cluster_device_order, -1)
    return True


def set_jm_device_state(device_id, state):
    db_controller = DBController()
    jm_device = None
    snode = None
    for node in db_controller.get_storage_nodes():
        if node.jm_device.get_id() == device_id:
            jm_device = node.jm_device
            snode = node
            break
    if not jm_device:
        logger.error("device not found")
        return False

    if jm_device.status != state:
        jm_device.status = state
        snode.write_to_db(db_controller.kv_store)

    if snode.enable_ha_jm and state == NVMeDevice.STATUS_ONLINE:
        # rpc_client = RPCClient(snode.mgmt_ip, snode.rpc_port, snode.rpc_username, snode.rpc_password, timeout=5)
        # jm_bdev = f"jm_{snode.get_id()}"
        # subsystem_nqn = snode.subsystem + ":dev:" + jm_bdev
        #
        # for iface in snode.data_nics:
        #     if iface.ip4_address:
        #         ret = rpc_client.nvmf_subsystem_listener_set_ana_state(
        #             subsystem_nqn, iface.ip4_address, "4420", True)
        #         break

        # make other nodes connect to the new devices
        snodes = db_controller.get_storage_nodes_by_cluster_id(snode.cluster_id)
        for node_index, node in enumerate(snodes):
            if node.status != StorageNode.STATUS_ONLINE:
                continue
            logger.info(f"Connecting to node: {node.get_id()}")
            node.remote_jm_devices = storage_node_ops._connect_to_remote_jm_devs(node)
            node.write_to_db(db_controller.kv_store)
            logger.info(f"connected to devices count: {len(node.remote_jm_devices)}")

    return True


def remove_jm_device(device_id, force=False):
    db_controller = DBController()
    jm_device = None
    snode = None
    for node in db_controller.get_storage_nodes():
        if node.jm_device.get_id() == device_id:
            jm_device = node.jm_device
            snode = node
            break
    if not jm_device:
        logger.error("device not found")
        return False

    set_jm_device_state(snode.jm_device.get_id(), JMDevice.STATUS_UNAVAILABLE)

    if snode.status == StorageNode.STATUS_ONLINE:
        rpc_client = RPCClient(snode.mgmt_ip, snode.rpc_port, snode.rpc_username, snode.rpc_password)
        # delete jm stack
        if snode.enable_ha_jm:
            ret = rpc_client.subsystem_delete(snode.jm_device.nvmf_nqn)
            if not ret:
                logger.error("device not found")

        if snode.jm_device.pt_bdev:
            ret = rpc_client.bdev_PT_NoExcl_delete(snode.jm_device.pt_bdev)

        if snode.enable_ha_jm:
            ret = rpc_client.bdev_jm_delete(snode.jm_device.jm_bdev, safe_removal=True)
        else:
            ret = rpc_client.bdev_jm_delete(snode.jm_device.jm_bdev, safe_removal=False)

        ret = rpc_client.bdev_alceml_delete(snode.jm_device.alceml_bdev)

        # if snode.jm_device.testing_bdev:
        #     ret = rpc_client.bdev_passtest_delete(snode.jm_device.testing_bdev)

        # if len(snode.jm_device.jm_nvme_bdev_list) == 2:
        ret = rpc_client.bdev_raid_delete(snode.jm_device.raid_bdev)

    set_jm_device_state(snode.jm_device.get_id(), JMDevice.STATUS_REMOVED)
    return True


def restart_jm_device(device_id, force=False, format_alceml=False):
    db_controller = DBController()
    jm_device = None
    snode = None
    for node in db_controller.get_storage_nodes():
        if node.jm_device.get_id() == device_id:
            jm_device = node.jm_device
            snode = node
            break
    if not jm_device:
        logger.error("device not found")
        return False

    if jm_device.status == JMDevice.STATUS_ONLINE:
        logger.warning("device is online")
        if not force:
            return False

    # add to jm raid
    if snode.jm_device:
        rpc_client = RPCClient(snode.mgmt_ip, snode.rpc_port, snode.rpc_username, snode.rpc_password)
        if snode.jm_device.raid_bdev:
            bdevs_names = [d['name'] for d in rpc_client.get_bdevs()]
            jm_nvme_bdevs = []
            for dev in snode.nvme_devices:
                if dev.status not in [NVMeDevice.STATUS_ONLINE, NVMeDevice.STATUS_NEW]:
                    continue
                dev_part = f"{dev.nvme_bdev[:-2]}p1"
                if dev_part in bdevs_names:
                    if dev_part not in jm_nvme_bdevs:
                        jm_nvme_bdevs.append(dev_part)

            if len(jm_nvme_bdevs) > 0:
                new_jm = storage_node_ops._create_jm_stack_on_raid(
                    rpc_client, jm_nvme_bdevs, snode, after_restart=not format_alceml)
                if not new_jm:
                    logger.error("failed to create jm stack")
                    return False

                else:
                    snode = db_controller.get_storage_node_by_id(snode.get_id())
                    snode.jm_device = new_jm
                    snode.write_to_db(db_controller.kv_store)
                    set_jm_device_state(snode.jm_device.get_id(), JMDevice.STATUS_ONLINE)
        else:
            nvme_bdev = jm_device.nvme_bdev
            # if snode.enable_test_device:
            #     ret = rpc_client.bdev_passtest_create(jm_device.testing_bdev, jm_device.nvme_bdev)
            #     if not ret:
            #         logger.error(f"Failed to create passtest bdev {jm_device.testing_bdev}")
            #         # return False
            #     nvme_bdev = jm_device.testing_bdev
            alceml_cpu_mask = ""
            alceml_worker_cpu_mask = ""
            #
            if snode.alceml_cpu_cores:
                alceml_cpu_mask = utils.decimal_to_hex_power_of_2(snode.alceml_cpu_cores[snode.alceml_cpu_index])
                snode.alceml_cpu_index = (snode.alceml_cpu_index + 1) % len(snode.alceml_cpu_cores)

            if snode.alceml_worker_cpu_cores:
                alceml_worker_cpu_mask = utils.decimal_to_hex_power_of_2(
                    snode.alceml_worker_cpu_cores[snode.alceml_worker_cpu_index])
                snode.alceml_worker_cpu_index = (snode.alceml_worker_cpu_index + 1) % len(snode.alceml_worker_cpu_cores)

            ret = rpc_client.bdev_alceml_create(jm_device.alceml_bdev, nvme_bdev, jm_device.get_id(),
                                                pba_init_mode=1, alceml_cpu_mask=alceml_cpu_mask,
                                                alceml_worker_cpu_mask=alceml_worker_cpu_mask)

            if not ret:
                logger.error(f"Failed to create alceml bdev: {jm_device.alceml_bdev}")
                return False

            jm_bdev = f"jm_{snode.get_id()}"
            ret = rpc_client.bdev_jm_create(jm_bdev, jm_device.alceml_bdev, jm_cpu_mask=snode.jm_cpu_mask)
            if not ret:
                logger.error(f"Failed to create {jm_bdev}")
                return False

            if snode.enable_ha_jm:
                # add pass through
                pt_name = f"{jm_bdev}_PT"
                ret = rpc_client.bdev_PT_NoExcl_create(pt_name, jm_bdev)
                if not ret:
                    logger.error(f"Failed to create pt noexcl bdev: {pt_name}")
                    return False

                subsystem_nqn = snode.subsystem + ":dev:" + jm_bdev
                logger.info("creating subsystem %s", subsystem_nqn)
                ret = rpc_client.subsystem_create(subsystem_nqn, 'sbcli-cn', jm_bdev)
                IP = None
                for iface in snode.data_nics:
                    if iface.ip4_address:
                        tr_type = iface.get_transport_type()
                        logger.info("adding listener for %s on IP %s" % (subsystem_nqn, iface.ip4_address))
                        ret = rpc_client.listeners_create(subsystem_nqn, tr_type, iface.ip4_address, snode.nvmf_port)
                        IP = iface.ip4_address
                        break
                logger.info(f"add {pt_name} to subsystem")
                ret = rpc_client.nvmf_subsystem_add_ns(subsystem_nqn, pt_name)
                if not ret:
                    logger.error(f"Failed to add: {pt_name} to the subsystem: {subsystem_nqn}")
                    return False

                set_jm_device_state(snode.jm_device.get_id(), JMDevice.STATUS_ONLINE)

    return True<|MERGE_RESOLUTION|>--- conflicted
+++ resolved
@@ -529,7 +529,6 @@
 
     logger.info("Setting devices to unavailable")
     device_set_unavailable(dev_id)
-<<<<<<< HEAD
     devs = []
     # for dev in snode.nvme_devices:
     #     if dev.get_id() == device.get_id():
@@ -537,8 +536,6 @@
     #     if dev.status == NVMeDevice.STATUS_ONLINE and dev.physical_label == device.physical_label:
     #         devs.append(dev)
     #         device_set_unavailable(dev.get_id())
-=======
->>>>>>> 76e74407
 
     logger.info("Resetting device")
     rpc_client = RPCClient(
