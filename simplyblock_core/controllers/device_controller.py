--- conflicted
+++ resolved
@@ -1,13 +1,8 @@
 import time
 import logging
 
-<<<<<<< HEAD
-from simplyblock_core import distr_controller, utils
+from simplyblock_core import distr_controller, utils, storage_node_ops
 from simplyblock_core.controllers import device_events, lvol_controller, tasks_controller
-=======
-from simplyblock_core import distr_controller, utils, storage_node_ops
-from simplyblock_core.controllers import device_events, lvol_controller
->>>>>>> df8eddf7
 from simplyblock_core.kv_store import DBController
 from simplyblock_core.models.nvme_device import NVMeDevice
 from simplyblock_core.rpc_client import RPCClient
@@ -97,48 +92,21 @@
     return f"alceml_{alceml_id}"
 
 
-<<<<<<< HEAD
 def _def_create_device_stack(device_obj, snode):
 
-=======
-def restart_device(device_id):
-    db_controller = DBController()
-    dev = db_controller.get_storage_devices(device_id)
-    if not dev:
-        logger.error("device not found")
-
-    if dev.status != NVMeDevice.STATUS_REMOVED:
-        logger.error("Device must be in removed status")
-        return False
-
-    snode = db_controller.get_storage_node_by_id(dev.node_id)
-    if not snode:
-        logger.error("node not found")
-        return False
-
-    device_obj = None
-    for dev in snode.nvme_devices:
-        if dev.get_id() == device_id:
-            device_obj = dev
-            break
-
-    logger.info("Setting device unavailable")
-    device_set_state(device_id, NVMeDevice.STATUS_UNAVAILABLE)
-
-    logger.info(f"Restarting device {device_id}")
->>>>>>> df8eddf7
     rpc_client = RPCClient(
         snode.mgmt_ip, snode.rpc_port,
         snode.rpc_username, snode.rpc_password,
         timeout=600
     )
-    ret = storage_node_ops._create_storage_device_stack(rpc_client, device_obj, snode, after_restart=True)
-    if not ret:
-        logger.error("Failed to create device stack")
-        # device_set_unavailable(device_obj.get_id())
-        return False
-
-<<<<<<< HEAD
+
+    test_name = f"{device_obj.nvme_bdev}_test"
+    # create testing bdev
+    ret = rpc_client.bdev_passtest_create(test_name, device_obj.nvme_bdev)
+    if not ret:
+        logger.error(f"Failed to create bdev: {test_name}")
+        return False
+
     alceml_id = device_obj.get_id()
     alceml_name = get_alceml_name(alceml_id)
     logger.info(f"adding {alceml_name}")
@@ -226,9 +194,6 @@
     device_set_io_error(device_id, False)
     logger.info("Setting device online")
     device_set_online(device_id)
-=======
-    device_set_online(device_obj.get_id())
->>>>>>> df8eddf7
 
     logger.info("Make other nodes connect to the device")
     snodes = db_controller.get_storage_nodes()
@@ -462,21 +427,16 @@
         return False
     time.sleep(3)
 
-<<<<<<< HEAD
-    device.io_error = False
-    device.retries_exhausted = False
-    snode.write_to_db(db_controller.kv_store)
-=======
     logger.info("Setting devices online")
     for dev in devs:
         device_set_online(dev.get_id())
->>>>>>> df8eddf7
 
     # set io_error flag False
     device_set_io_error(dev_id, False)
+    device_set_retries_exhausted(dev_id, False)
     # set device to online
     device_set_online(dev_id)
-<<<<<<< HEAD
+    device_events.device_reset(device)
     return True
 
 
@@ -505,7 +465,4 @@
 
     device.retries_exhausted = retries_exhausted
     snode.write_to_db(db_controller.kv_store)
-=======
-    device_events.device_reset(device)
->>>>>>> df8eddf7
     return True