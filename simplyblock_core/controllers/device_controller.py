--- conflicted
+++ resolved
@@ -477,18 +477,6 @@
         logger.error("device not found")
         return False
 
-<<<<<<< HEAD
-=======
-    if history:
-        records_number = utils.parse_history_param(history)
-        if not records_number:
-            logger.error(f"Error parsing history string: {history}")
-            return False
-    else:
-        records_number = records_count
-
-    records_list = db_controller.get_device_stats(device, records_number)
->>>>>>> 1ebaa3de
     io_stats_keys = [
         "date",
         "read_bytes",
