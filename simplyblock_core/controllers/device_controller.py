import time
import logging

from simplyblock_core import distr_controller, utils, storage_node_ops
from simplyblock_core.controllers import device_events, lvol_controller, tasks_controller
from simplyblock_core.kv_store import DBController
from simplyblock_core.models.nvme_device import NVMeDevice, JMDevice
from simplyblock_core.models.storage_node import StorageNode
from simplyblock_core.rpc_client import RPCClient


logger = logging.getLogger()


def device_set_state(device_id, state):
    db_controller = DBController()
    dev = db_controller.get_storage_devices(device_id)
    if not dev:
        logger.error("device not found")
        return False

    snode = db_controller.get_storage_node_by_id(dev.node_id)
    if not snode:
        logger.error("node not found")
        return False

    device = None
    for dev in snode.nvme_devices:
        if dev.get_id() == device_id:
            device = dev
            break

    if not device:
        logger.error("device not found")
        return False

    if state == NVMeDevice.STATUS_ONLINE:
        device.retries_exhausted = False

    if state == NVMeDevice.STATUS_REMOVED:
        device.deleted = True

    if state == NVMeDevice.STATUS_READONLY and device.status == NVMeDevice.STATUS_UNAVAILABLE:
        return False

    if device.status != state:
        old_status = dev.status
        device.status = state
        snode.write_to_db(db_controller.kv_store)
        device_events.device_status_change(device, device.status, old_status)

    distr_controller.send_dev_status_event(device, device.status)

    distr_controller.send_cluster_map_to_node(snode)

    if state == NVMeDevice.STATUS_ONLINE:
        logger.info("Make other nodes connect to the node devices")
        snodes = db_controller.get_storage_nodes_by_cluster_id(snode.cluster_id)
        for node in snodes:
            if node.get_id() == snode.get_id() or node.status != StorageNode.STATUS_ONLINE:
                continue
            node.remote_devices = storage_node_ops._connect_to_remote_devs(node)
            node.write_to_db()
            distr_controller.send_cluster_map_to_node(node)

<<<<<<< HEAD
    device_events.device_status_change(device, device.status, old_status)
=======
>>>>>>> 012c09b6
    return True


def device_set_io_error(device_id, is_error):
    db_controller = DBController()
    dev = db_controller.get_storage_devices(device_id)
    if not dev:
        logger.error("device not found")

    snode = db_controller.get_storage_node_by_id(dev.node_id)
    if not snode:
        logger.error("node not found")
        return False

    device = None
    for dev in snode.nvme_devices:
        if dev.get_id() == device_id:
            device = dev
            break

    if not device:
        logger.error("device not found")

    if device.io_error == is_error:
        return True

    device.io_error = is_error
    snode.write_to_db(db_controller.kv_store)
    return True


def device_set_unavailable(device_id):
    return device_set_state(device_id, NVMeDevice.STATUS_UNAVAILABLE)


def device_set_read_only(device_id):
    return device_set_state(device_id, NVMeDevice.STATUS_READONLY)


def device_set_online(device_id):
    ret = device_set_state(device_id, NVMeDevice.STATUS_ONLINE)
    if ret:
        logger.info("Adding task to device data migration")
        task_id = tasks_controller.add_device_mig_task(device_id)
        if task_id:
            logger.info(f"Task id: {task_id}")
    return ret


def get_alceml_name(alceml_id):
    return f"alceml_{alceml_id}"


def _def_create_device_stack(device_obj, snode, force=False):

    rpc_client = RPCClient(
        snode.mgmt_ip, snode.rpc_port,
        snode.rpc_username, snode.rpc_password,
        timeout=600
    )
    nvme_bdev = device_obj.nvme_bdev
    if snode.enable_test_device:
        test_name = f"{device_obj.nvme_bdev}_test"
        # create testing bdev
        ret = rpc_client.bdev_passtest_create(test_name, device_obj.nvme_bdev)
        if not ret:
            logger.error(f"Failed to create bdev: {test_name}")
            if not force:
                return False
        nvme_bdev = test_name

    alceml_id = device_obj.get_id()
    alceml_name = get_alceml_name(alceml_id)
    logger.info(f"adding {alceml_name}")

    if snode.alceml_cpu_cores:
        alceml_cpu_mask = utils.decimal_to_hex_power_of_2(snode.alceml_cpu_cores[snode.alceml_cpu_index])
        ret = rpc_client.bdev_alceml_create(alceml_name, nvme_bdev, alceml_id, pba_init_mode=2,
                                            alceml_cpu_mask=alceml_cpu_mask)
        snode.alceml_cpu_index = (snode.alceml_cpu_index + 1) % len(snode.alceml_cpu_cores)
    else:
        ret = rpc_client.bdev_alceml_create(alceml_name, nvme_bdev, alceml_id, pba_init_mode=2)

    if not ret:
        logger.error(f"Failed to create alceml bdev: {alceml_name}")
        if not force:
            return False

    # add pass through
    pt_name = f"{alceml_name}_PT"
    ret = rpc_client.bdev_PT_NoExcl_create(pt_name, alceml_name)
    if not ret:
        logger.error(f"Failed to create pt noexcl bdev: {pt_name}")
        if not force:
            return False

    subsystem_nqn = snode.subsystem + ":dev:" + alceml_id
    logger.info("Creating subsystem %s", subsystem_nqn)
    ret = rpc_client.subsystem_create(subsystem_nqn, 'sbcli-cn', alceml_id)
    IP = None
    for iface in snode.data_nics:
        if iface.ip4_address:
            tr_type = iface.get_transport_type()
            ret = rpc_client.transport_list()
            found = False
            if ret:
                for ty in ret:
                    if ty['trtype'] == tr_type:
                        found = True
            if found is False:
                ret = rpc_client.transport_create(tr_type)
            # logger.info("adding listener for %s on IP %s" % (subsystem_nqn, iface.ip4_address))
            ret = rpc_client.listeners_create(subsystem_nqn, tr_type, iface.ip4_address, "4420")
            IP = iface.ip4_address
            break
    logger.info(f"Adding {pt_name} to the subsystem")
    ret = rpc_client.nvmf_subsystem_add_ns(subsystem_nqn, pt_name)

    if snode.enable_test_device:
        device_obj.testing_bdev = test_name
    device_obj.alceml_bdev = alceml_name
    device_obj.pt_bdev = pt_name
    device_obj.nvmf_nqn = subsystem_nqn
    device_obj.nvmf_ip = IP
    device_obj.nvmf_port = 4420
    return True


def restart_device(device_id, force=False):
    db_controller = DBController()
    dev = db_controller.get_storage_devices(device_id)
    if not dev:
        logger.error("device not found")

    if dev.status != NVMeDevice.STATUS_REMOVED:
        logger.error("Device must be in removed status")
        if not force:
            return False

    snode = db_controller.get_storage_node_by_id(dev.node_id)
    if not snode:
        logger.error("node not found")
        return False

    device_obj = None
    for dev in snode.nvme_devices:
        if dev.get_id() == device_id:
            device_obj = dev
            break

    task_id = tasks_controller.get_active_dev_restart_task(snode.cluster_id, device_id)
    if task_id:
        logger.error(f"Restart task found: {task_id}, can not restart device")
        if force is False:
            return False

    logger.info(f"Restarting device {device_id}")
    device_set_retries_exhausted(device_id, True)
    device_set_unavailable(device_id)

    ret = _def_create_device_stack(device_obj, snode, force=force)

    if not ret:
        logger.error("Failed to create device stack")
        if not force:
            return False

    logger.info("Make other nodes connect to the device")
    snodes = db_controller.get_storage_nodes()
    for node_index, node in enumerate(snodes):
        if node.get_id() == snode.get_id():
            continue
        if node.status != snode.STATUS_ONLINE:
            continue

        rpc_client = RPCClient(node.mgmt_ip, node.rpc_port, node.rpc_username, node.rpc_password)
        name = f"remote_{device_obj.alceml_bdev}"
        ret = rpc_client.bdev_nvme_attach_controller_tcp(name, device_obj.nvmf_nqn, device_obj.nvmf_ip,
                                                         device_obj.nvmf_port)
        if not ret:
            logger.error(f"Failed to connect to device: {name}")
            continue

        device_obj.remote_bdev = f"{name}n1"
        idx = -1
        for i, d in enumerate(node.remote_devices):
            if d.get_id() == device_obj.get_id():
                idx = i
                break
        if idx >= 0:
            node.remote_devices[idx] = device_obj
        else:
            node.remote_devices.append(device_obj)
        node.write_to_db(db_controller.kv_store)
        time.sleep(3)

    logger.info("Setting device io_error to False")
    device_set_io_error(device_id, False)
    logger.info("Setting device online")
    device_set_online(device_id)
    device_events.device_restarted(device_obj)

    # add to jm raid
    if snode.jm_device and snode.jm_device.raid_bdev and snode.jm_device.status != JMDevice.STATUS_REMOVED:
        # looking for jm partition
        rpc_client = RPCClient(snode.mgmt_ip, snode.rpc_port, snode.rpc_username, snode.rpc_password)
        jm_dev_part = f"{dev.nvme_bdev[:-1]}1"
        ret = rpc_client.get_bdevs(jm_dev_part)
        if ret:
            logger.info(f"JM part found: {jm_dev_part}")
            if snode.jm_device.status == JMDevice.STATUS_UNAVAILABLE:
                restart_jm_device(snode.jm_device.get_id(), force=True)

            if snode.jm_device.status == JMDevice.STATUS_ONLINE and \
                    jm_dev_part not in snode.jm_device.jm_nvme_bdev_list:
                remove_jm_device(snode.jm_device.get_id(), force=True)
                time.sleep(3)
                restart_jm_device(snode.jm_device.get_id(), force=True)

    return "Done"


def set_device_testing_mode(device_id, mode):
    db_controller = DBController()
    device = db_controller.get_storage_devices(device_id)
    if not device:
        logger.error("device not found")
        return False

    snode = db_controller.get_storage_node_by_id(device.node_id)
    if not snode:
        logger.error("node not found")
        return False
    if not snode.enable_test_device:
        logger.error("Test device is disabled on this storage node")
        return False

    logger.info(f"Set device:{device_id} Test mode:{mode}")
    # creating RPCClient instance
    rpc_client = RPCClient(
        snode.mgmt_ip, snode.rpc_port,
        snode.rpc_username, snode.rpc_password)

    ret = rpc_client.bdev_passtest_mode(device.testing_bdev, mode)
    return ret


# def set_jm_device_testing_mode(device_id, mode):
#     db_controller = DBController()
#     snode = db_controller.get_storage_by_jm_id(device_id)
#     if not snode:
#         logger.error("node not found")
#         return False
#     jm_device = snode.jm_device
#
#     if not snode.enable_test_device:
#         logger.error("Test device is disabled on this storage node")
#         return False
#
#     logger.info(f"Set device:{device_id} Test mode:{mode}")
#     # creating RPCClient instance
#     rpc_client = RPCClient(
#         snode.mgmt_ip, snode.rpc_port,
#         snode.rpc_username, snode.rpc_password)
#
#     ret = rpc_client.bdev_passtest_mode(jm_device.testing_bdev, mode)
#     return ret


def device_remove(device_id, force=True):
    db_controller = DBController()
    dev = db_controller.get_storage_devices(device_id)
    if not dev:
        logger.error("device not found")
        return False

    snode = db_controller.get_storage_node_by_id(dev.node_id)
    if not snode:
        logger.error("node not found")
        return False

    for dev in snode.nvme_devices:
        if dev.get_id() == device_id:
            device = dev
            break

    if device.status in [NVMeDevice.STATUS_REMOVED, NVMeDevice.STATUS_FAILED]:
        logger.error(f"Unsupported device status: {device.status}")
        return False

    task_id = tasks_controller.get_active_dev_restart_task(snode.cluster_id, device_id)
    if task_id:
        logger.error(f"Restart task found: {task_id}, can not remove device")
        if force is False:
            return False

    logger.info("Setting device unavailable")
    device_set_unavailable(device_id)

    logger.info("Disconnecting device from all nodes")
    distr_controller.disconnect_device(device)

    logger.info("Removing device fabric")
    rpc_client = RPCClient(
        snode.mgmt_ip, snode.rpc_port,
        snode.rpc_username, snode.rpc_password)

    ret = rpc_client.subsystem_delete(device.nvmf_nqn)
    if not ret:
        logger.error(f"Failed to remove subsystem: {device.nvmf_nqn}")
        if not force:
            return False

    logger.info("Removing device bdevs")
    ret = rpc_client.bdev_PT_NoExcl_delete(f"{device.alceml_bdev}_PT")
    if not ret:
        logger.error(f"Failed to remove bdev: {device.alceml_bdev}_PT")
        if not force:
            return False
    ret = rpc_client.bdev_alceml_delete(device.alceml_bdev)
    if not ret:
        logger.error(f"Failed to remove bdev: {device.alceml_bdev}")
        if not force:
            return False
    ret = rpc_client.qos_vbdev_delete(device.qos_bdev)
    if not ret:
        logger.error(f"Failed to remove bdev: {device.qos_bdev}")
        if not force:
            return False
    if snode.enable_test_device:
        ret = rpc_client.bdev_passtest_delete(device.testing_bdev)
        if not ret:
            logger.error(f"Failed to remove bdev: {device.testing_bdev}")
            if not force:
                return False

    device_set_state(device_id, NVMeDevice.STATUS_REMOVED)

    # remove device from jm raid
    if snode.jm_device.raid_bdev:
        nvme_controller = device.nvme_controller
        dev_to_remove = None
        for part in snode.jm_device.jm_nvme_bdev_list:
            if part.startswith(nvme_controller):
                dev_to_remove = part
                break

        if dev_to_remove:
            if snode.jm_device.status == NVMeDevice.STATUS_ONLINE:
                remove_jm_device(snode.jm_device.get_id(), force=True)
                time.sleep(3)

            restart_jm_device(snode.jm_device.get_id(), force=True)

    return True


def get_device(device_id):
    db_controller = DBController()
    device = db_controller.get_storage_devices(device_id)
    if not device:
        logger.error("device not found")
        return False
    out = [device.get_clean_dict()]
    return utils.print_table(out)


def get_device_capacity(device_id, history, records_count=20, parse_sizes=True):
    db_controller = DBController()
    device = db_controller.get_storage_devices(device_id)
    if not device:
        logger.error("device not found")

    if history:
        records_number = utils.parse_history_param(history)
        if not records_number:
            return False
    else:
        records_number = 20

    records = db_controller.get_device_capacity(device, records_number)
    records_list = utils.process_records(records, records_count)

    if not parse_sizes:
        return records_list

    out = []
    for record in records_list:
        logger.debug(record)
        out.append({
            "Date": time.strftime("%Y-%m-%d %H:%M:%S", time.gmtime(record['date'])),
            "Absolut": utils.humanbytes(record['size_total']),
            "Used": utils.humanbytes(record['size_used']),
            "Free": utils.humanbytes(record['size_free']),
            "Util %": f"{record['size_util']}%",
        })
    return out


def get_device_iostats(device_id, history, records_count=20, parse_sizes=True):
    db_controller = DBController()
    device = db_controller.get_storage_devices(device_id)
    if not device:
        logger.error(f"Device not found: {device_id}")
        return False

    if history:
        records_number = utils.parse_history_param(history)
        if not records_number:
            logger.error(f"Error parsing history string: {history}")
            return False
    else:
        records_number = 20

    records_list = db_controller.get_device_stats(device, records_number)
    new_records = utils.process_records(records_list, records_count)

    if not parse_sizes:
        return new_records

    out = []
    for record in new_records:
        out.append({
            "Date": time.strftime("%Y-%m-%d %H:%M:%S", time.gmtime(record['date'])),
            "Read speed": utils.humanbytes(record['read_bytes_ps']),
            "Read IOPS": record["read_io_ps"],
            "Read lat": record["read_latency_ps"],
            "Write speed": utils.humanbytes(record["write_bytes_ps"]),
            "Write IOPS": record["write_io_ps"],
            "Write lat": record["write_latency_ps"],
        })
    return out


def reset_storage_device(dev_id):
    db_controller = DBController()
    device = db_controller.get_storage_devices(dev_id)
    if not device:
        logger.error(f"Device not found: {dev_id}")
        return False

    snode = db_controller.get_storage_node_by_id(device.node_id)
    if not snode:
        logger.error(f"Node not found {device.node_id}")
        return False

    if device.status in [NVMeDevice.STATUS_REMOVED, NVMeDevice.STATUS_FAILED, NVMeDevice.STATUS_FAILED_AND_MIGRATED]:
        logger.error(f"Unsupported device status: {device.status}")
        return False

    task_id = tasks_controller.get_active_dev_restart_task(snode.cluster_id, dev_id)
    if task_id:
        logger.error(f"Restart task found: {task_id}, can not reset device")
        return False

    logger.info("Setting devices to unavailable")
    device_set_unavailable(dev_id)
    devs = []
    for dev in snode.nvme_devices:
        if dev.get_id() == device.get_id():
            continue
        if dev.status == NVMeDevice.STATUS_ONLINE and dev.physical_label == device.physical_label:
            devs.append(dev)
            device_set_unavailable(dev.get_id())

    logger.info("Resetting device")
    rpc_client = RPCClient(
        snode.mgmt_ip, snode.rpc_port,
        snode.rpc_username, snode.rpc_password)

    controller_name = device.nvme_controller
    response = rpc_client.reset_device(controller_name)
    if not response:
        logger.error(f"Failed to reset NVMe BDev {controller_name}")
        return False
    time.sleep(3)

    logger.info("Setting devices online")
    for dev in devs:
        device_set_online(dev.get_id())

    # set io_error flag False
    device_set_io_error(dev_id, False)
    device_set_retries_exhausted(dev_id, False)
    # set device to online
    device_set_online(dev_id)
    device_events.device_reset(device)
    return True


def device_set_retries_exhausted(device_id, retries_exhausted):
    db_controller = DBController()
    dev = db_controller.get_storage_devices(device_id)
    if not dev:
        logger.error("device not found")

    snode = db_controller.get_storage_node_by_id(dev.node_id)
    if not snode:
        logger.error("node not found")
        return False

    device = None
    for dev in snode.nvme_devices:
        if dev.get_id() == device_id:
            device = dev
            break

    if not device:
        logger.error("device not found")

    if device.retries_exhausted == retries_exhausted:
        return True

    device.retries_exhausted = retries_exhausted
    snode.write_to_db(db_controller.kv_store)
    return True


def device_set_failed(device_id):
    db_controller = DBController()
    dev = db_controller.get_storage_devices(device_id)
    if not dev:
        logger.error("device not found")

    snode = db_controller.get_storage_node_by_id(dev.node_id)
    if not snode:
        logger.error("node not found")
        return False

    task_id = tasks_controller.get_active_dev_restart_task(snode.cluster_id, device_id)
    if task_id:
        logger.error(f"Restart task found: {task_id}, can not fail device")
        return False

    if dev.status == NVMeDevice.STATUS_FAILED:
        return True

    ret = device_set_state(device_id, NVMeDevice.STATUS_FAILED)
    if ret:
        tasks_controller.add_device_failed_mig_task(device_id)


def add_device(device_id):
    db_controller = DBController()
    dev = db_controller.get_storage_devices(device_id)
    if not dev:
        logger.error("device not found")

    if dev.status != NVMeDevice.STATUS_NEW:
        logger.error("Device must be in new state")
        return False

    snode = db_controller.get_storage_node_by_id(dev.node_id)
    if not snode:
        logger.error("node not found")
        return False

    device_obj = None
    for dev in snode.nvme_devices:
        if dev.get_id() == device_id:
            device_obj = dev
            break

    logger.info(f"Adding device {device_id}")
    if snode.num_partitions_per_dev == 0:
        ret = _def_create_device_stack(device_obj, snode)
        if not ret:
            logger.error("Failed to create device stack")
            return False
        dev_order = storage_node_ops.get_next_cluster_device_order(db_controller, snode.cluster_id)
        device_obj.cluster_device_order = dev_order
        logger.info("Setting device online")
        device_obj.status = NVMeDevice.STATUS_ONLINE
        snode.write_to_db(db_controller.kv_store)
        device_events.device_create(device_obj)

        logger.info("Make other nodes connect to the node devices")
        snodes = db_controller.get_storage_nodes_by_cluster_id(snode.cluster_id)
        for node in snodes:
            if node.get_id() == snode.get_id() or node.status != StorageNode.STATUS_ONLINE:
                continue
            node.remote_devices = storage_node_ops._connect_to_remote_devs(node)
            node.write_to_db()

        tasks_controller.add_new_device_mig_task(device_id)
        return device_id


    # create partitions
    partitions = snode.num_partitions_per_dev
    rpc_client = RPCClient(snode.mgmt_ip, snode.rpc_port, snode.rpc_username, snode.rpc_password)
    # look for partitions
    partitioned_devices = storage_node_ops._search_for_partitions(rpc_client, device_obj)
    logger.debug("partitioned_devices")
    logger.debug(partitioned_devices)
    if len(partitioned_devices) == partitions+1:
        logger.info("Partitioned devices found")
    else:
        logger.info(f"Creating partitions for {device_obj.nvme_bdev}")
        storage_node_ops._create_device_partitions(rpc_client, device_obj, snode, partitions, snode.jm_percent)
        partitioned_devices = storage_node_ops._search_for_partitions(rpc_client, device_obj)
        if len(partitioned_devices) == partitions+1:
            logger.info("Device partitions created")
        else:
            logger.error("Failed to create partitions")
            return False

    jm_part = partitioned_devices.pop(0)
    new_devices = []
    dev_order = storage_node_ops.get_next_cluster_device_order(db_controller, snode.cluster_id)
    for dev in partitioned_devices:
        new_device = storage_node_ops._create_storage_device_stack(rpc_client, dev, snode, after_restart=False)
        if not new_device:
            logger.error("failed to create dev stack")
            continue

        new_device.cluster_device_order = dev_order
        dev_order += 1
        device_events.device_create(new_device)
        new_devices.append(new_device)

    if new_devices:
        snode.nvme_devices.remove(device_obj)
        snode.nvme_devices.extend(new_devices)
        snode.write_to_db(db_controller.kv_store)
    else:
        logger.error("failed to create devices")
        return False

    logger.info("Make other nodes connect to the node devices")
    snodes = db_controller.get_storage_nodes_by_cluster_id(snode.cluster_id)
    for node in snodes:
        if node.get_id() == snode.get_id() or node.status != StorageNode.STATUS_ONLINE:
            continue
        node.remote_devices = storage_node_ops._connect_to_remote_devs(node)
        node.write_to_db()

    for dev in new_devices:
        tasks_controller.add_new_device_mig_task(dev.get_id())

    # add to jm raid
    if snode.jm_device and snode.jm_device.raid_bdev and jm_part:
        # looking for jm partition
        jm_dev_part = jm_part.nvme_bdev
        ret = rpc_client.get_bdevs(jm_dev_part)
        if ret:
            logger.info(f"JM part found: {jm_dev_part}")
            if snode.jm_device.status in [JMDevice.STATUS_UNAVAILABLE, JMDevice.STATUS_REMOVED]:
                restart_jm_device(snode.jm_device.get_id(), force=True, format_alceml=True)

            if snode.jm_device.status == JMDevice.STATUS_ONLINE and \
                    jm_dev_part not in snode.jm_device.jm_nvme_bdev_list:
                remove_jm_device(snode.jm_device.get_id(), force=True)
                restart_jm_device(snode.jm_device.get_id(), force=True)

    return "Done"


def device_set_failed_and_migrated(device_id):
    return device_set_state(device_id, NVMeDevice.STATUS_FAILED_AND_MIGRATED)


def set_jm_device_state(device_id, state):
    db_controller = DBController()
    jm_device = None
    snode = None
    for node in db_controller.get_storage_nodes():
        if node.jm_device.get_id() == device_id:
            jm_device = node.jm_device
            snode = node
            break
    if not jm_device:
        logger.error("device not found")
        return False

    if jm_device.status != state:
        jm_device.status = state
        snode.write_to_db(db_controller.kv_store)

    if snode.enable_ha_jm and state in [NVMeDevice.STATUS_ONLINE]:
        rpc_client = RPCClient(snode.mgmt_ip, snode.rpc_port, snode.rpc_username, snode.rpc_password, timeout=5)
        jm_bdev = f"jm_{snode.get_id()}"
        pt_name = f"{jm_bdev}_PT"
        cluster = db_controller.get_cluster_by_id(snode.cluster_id)
        subsystem_nqn = snode.subsystem + ":dev:" + jm_bdev
        logger.info("creating subsystem %s", subsystem_nqn)
        ret = rpc_client.subsystem_create(subsystem_nqn, 'sbcli-cn', jm_bdev)
        logger.info(f"add {pt_name} to subsystem")
        ret = rpc_client.nvmf_subsystem_add_ns(subsystem_nqn, pt_name)
        for iface in snode.data_nics:
            if iface.ip4_address:
                tr_type = iface.get_transport_type()
                ret = rpc_client.transport_list()
                found = False
                if ret:
                    for ty in ret:
                        if ty['trtype'] == tr_type:
                            found = True
                if found is False:
                    ret = rpc_client.transport_create(tr_type, cluster.qpair_count)
                logger.info("adding listener for %s on IP %s" % (subsystem_nqn, iface.ip4_address))
                ret = rpc_client.listeners_create(subsystem_nqn, tr_type, iface.ip4_address, "4420")
                ret = rpc_client.nvmf_subsystem_listener_set_ana_state(
                    subsystem_nqn, iface.ip4_address, "4420", True)
                break

        # make other nodes connect to the new devices
        snodes = db_controller.get_storage_nodes_by_cluster_id(snode.cluster_id)
        for node_index, node in enumerate(snodes):
            if node.get_id() == snode.get_id() or node.status != StorageNode.STATUS_ONLINE:
                continue
            # rpc_client = RPCClient(
            #     node.mgmt_ip, node.rpc_port,
            #     node.rpc_username, node.rpc_password, timeout=5, retry=2)
            #
            # for jm_dev in node.remote_jm_devices:
            #     if jm_dev.get_id() == device_id and jm_device.status != JMDevice.STATUS_ONLINE:
            #         name = f"remote_{jm_dev.alceml_bdev}"
            #         rpc_client.bdev_nvme_detach_controller(name)
            #         time.sleep(1)
            #         node.remote_jm_devices.remove(jm_dev)
            #         break
            logger.info(f"Connecting to node: {node.get_id()}")
            node.remote_jm_devices = storage_node_ops._connect_to_remote_jm_devs(node)
            node.write_to_db(db_controller.kv_store)
            logger.info(f"connected to devices count: {len(node.remote_jm_devices)}")

    return True


def remove_jm_device(device_id, force=False):
    db_controller = DBController()
    jm_device = None
    snode = None
    for node in db_controller.get_storage_nodes():
        if node.jm_device.get_id() == device_id:
            jm_device = node.jm_device
            snode = node
            break
    if not jm_device:
        logger.error("device not found")
        return False

    if jm_device.status != JMDevice.STATUS_ONLINE:
        logger.warning("device is not online")
        if not force:
            return False

    set_jm_device_state(snode.jm_device.get_id(), JMDevice.STATUS_UNAVAILABLE)

    rpc_client = RPCClient(snode.mgmt_ip, snode.rpc_port, snode.rpc_username, snode.rpc_password)
    # delete jm stack
    if snode.enable_ha_jm:
        ret = rpc_client.subsystem_delete(snode.jm_device.nvmf_nqn)
        if not ret:
            logger.error("device not found")

    if snode.jm_device.pt_bdev:
        ret = rpc_client.bdev_PT_NoExcl_delete(snode.jm_device.pt_bdev)

    if snode.enable_ha_jm:
        ret = rpc_client.bdev_jm_delete(snode.jm_device.jm_bdev, safe_removal=True)
    else:
        ret = rpc_client.bdev_jm_delete(snode.jm_device.jm_bdev, safe_removal=False)

    # ret = rpc_client.bdev_alceml_delete(snode.jm_device.alceml_bdev)

    # if snode.jm_device.testing_bdev:
    #     ret = rpc_client.bdev_passtest_delete(snode.jm_device.testing_bdev)

    # if len(snode.jm_device.jm_nvme_bdev_list) == 2:
    # ret = rpc_client.bdev_raid_delete(snode.jm_device.raid_bdev)

    set_jm_device_state(snode.jm_device.get_id(), JMDevice.STATUS_REMOVED)
    return True


def restart_jm_device(device_id, force=False, format_alceml=False):
    db_controller = DBController()
    jm_device = None
    snode = None
    for node in db_controller.get_storage_nodes():
        if node.jm_device.get_id() == device_id:
            jm_device = node.jm_device
            snode = node
            break
    if not jm_device:
        logger.error("device not found")
        return False

    if jm_device.status == JMDevice.STATUS_ONLINE:
        logger.warning("device is online")
        if not force:
            return False

    # add to jm raid
    if snode.jm_device:
        rpc_client = RPCClient(snode.mgmt_ip, snode.rpc_port, snode.rpc_username, snode.rpc_password)
        if snode.jm_device.raid_bdev:
            bdevs_names = [d['name'] for d in rpc_client.get_bdevs()]
            jm_nvme_bdevs = []
            for dev in snode.nvme_devices:
                if dev.status not in [NVMeDevice.STATUS_ONLINE, NVMeDevice.STATUS_NEW]:
                    continue
                dev_part = f"{dev.nvme_bdev[:-2]}p1"
                if dev_part in bdevs_names:
                    if dev_part not in jm_nvme_bdevs:
                        jm_nvme_bdevs.append(dev_part)

            if len(jm_nvme_bdevs) > 0:
                new_jm = storage_node_ops._create_jm_stack_on_raid(
                    rpc_client, jm_nvme_bdevs, snode, after_restart=not format_alceml)
                if not new_jm:
                    logger.error("failed to create jm stack")
                    return False

                else:
                    snode = db_controller.get_storage_node_by_id(snode.get_id())
                    snode.jm_device = new_jm
                    snode.write_to_db(db_controller.kv_store)
                    set_jm_device_state(snode.jm_device.get_id(), JMDevice.STATUS_ONLINE)
        else:
            # nvme_bdev = jm_device.nvme_bdev
            # if snode.enable_test_device:
            #     ret = rpc_client.bdev_passtest_create(jm_device.testing_bdev, jm_device.nvme_bdev)
            #     if not ret:
            #         logger.error(f"Failed to create passtest bdev {jm_device.testing_bdev}")
            #         # return False
            #     nvme_bdev = jm_device.testing_bdev
            # alceml_cpu_mask = ""
            # alceml_worker_cpu_mask = ""
            #
            # if snode.alceml_cpu_cores:
            #     alceml_cpu_mask = utils.decimal_to_hex_power_of_2(snode.alceml_cpu_cores[snode.alceml_cpu_index])
            #     snode.alceml_cpu_index = (snode.alceml_cpu_index + 1) % len(snode.alceml_cpu_cores)
            #
            # if snode.alceml_worker_cpu_cores:
            #     alceml_worker_cpu_mask = utils.decimal_to_hex_power_of_2(
            #         snode.alceml_worker_cpu_cores[snode.alceml_worker_cpu_index])
            #     snode.alceml_worker_cpu_index = (snode.alceml_worker_cpu_index + 1) % len(snode.alceml_worker_cpu_cores)
            #
            # ret = rpc_client.bdev_alceml_create(jm_device.alceml_bdev, nvme_bdev, jm_device.get_id(),
            #                                     pba_init_mode=1, alceml_cpu_mask=alceml_cpu_mask,
            #                                     alceml_worker_cpu_mask=alceml_worker_cpu_mask)
            #
            # if not ret:
            #     logger.error(f"Failed to create alceml bdev: {jm_device.alceml_bdev}")
            #     return False

            jm_bdev = f"jm_{snode.get_id()}"
            ret = rpc_client.bdev_jm_create(jm_bdev, jm_device.alceml_bdev, jm_cpu_mask=snode.jm_cpu_mask)
            if not ret:
                logger.error(f"Failed to create {jm_bdev}")
                return False

            if snode.enable_ha_jm:
                # add pass through
                pt_name = f"{jm_bdev}_PT"
                ret = rpc_client.bdev_PT_NoExcl_create(pt_name, jm_bdev)
                if not ret:
                    logger.error(f"Failed to create pt noexcl bdev: {pt_name}")
                    return False

                subsystem_nqn = snode.subsystem + ":dev:" + jm_bdev
                logger.info("creating subsystem %s", subsystem_nqn)
                ret = rpc_client.subsystem_create(subsystem_nqn, 'sbcli-cn', jm_bdev)
                IP = None
                for iface in snode.data_nics:
                    if iface.ip4_address:
                        tr_type = iface.get_transport_type()
                        ret = rpc_client.transport_list()
                        found = False
                        if ret:
                            for ty in ret:
                                if ty['trtype'] == tr_type:
                                    found = True
                        if found is False:
                            ret = rpc_client.transport_create(tr_type)
                        logger.info("adding listener for %s on IP %s" % (subsystem_nqn, iface.ip4_address))
                        ret = rpc_client.listeners_create(subsystem_nqn, tr_type, iface.ip4_address, "4420")
                        IP = iface.ip4_address
                        break
                logger.info(f"add {pt_name} to subsystem")
                ret = rpc_client.nvmf_subsystem_add_ns(subsystem_nqn, pt_name)
                if not ret:
                    logger.error(f"Failed to add: {pt_name} to the subsystem: {subsystem_nqn}")
                    return False

                set_jm_device_state(snode.jm_device.get_id(), JMDevice.STATUS_ONLINE)

    return True<|MERGE_RESOLUTION|>--- conflicted
+++ resolved
@@ -50,8 +50,6 @@
         device_events.device_status_change(device, device.status, old_status)
 
     distr_controller.send_dev_status_event(device, device.status)
-
-    distr_controller.send_cluster_map_to_node(snode)
 
     if state == NVMeDevice.STATUS_ONLINE:
         logger.info("Make other nodes connect to the node devices")
@@ -61,12 +59,7 @@
                 continue
             node.remote_devices = storage_node_ops._connect_to_remote_devs(node)
             node.write_to_db()
-            distr_controller.send_cluster_map_to_node(node)
-
-<<<<<<< HEAD
-    device_events.device_status_change(device, device.status, old_status)
-=======
->>>>>>> 012c09b6
+
     return True
 
 
@@ -817,28 +810,29 @@
 
     set_jm_device_state(snode.jm_device.get_id(), JMDevice.STATUS_UNAVAILABLE)
 
-    rpc_client = RPCClient(snode.mgmt_ip, snode.rpc_port, snode.rpc_username, snode.rpc_password)
-    # delete jm stack
-    if snode.enable_ha_jm:
-        ret = rpc_client.subsystem_delete(snode.jm_device.nvmf_nqn)
-        if not ret:
-            logger.error("device not found")
-
-    if snode.jm_device.pt_bdev:
-        ret = rpc_client.bdev_PT_NoExcl_delete(snode.jm_device.pt_bdev)
-
-    if snode.enable_ha_jm:
-        ret = rpc_client.bdev_jm_delete(snode.jm_device.jm_bdev, safe_removal=True)
-    else:
-        ret = rpc_client.bdev_jm_delete(snode.jm_device.jm_bdev, safe_removal=False)
-
-    # ret = rpc_client.bdev_alceml_delete(snode.jm_device.alceml_bdev)
-
-    # if snode.jm_device.testing_bdev:
-    #     ret = rpc_client.bdev_passtest_delete(snode.jm_device.testing_bdev)
-
-    # if len(snode.jm_device.jm_nvme_bdev_list) == 2:
-    # ret = rpc_client.bdev_raid_delete(snode.jm_device.raid_bdev)
+    if snode.status == StorageNode.STATUS_ONLINE:
+        rpc_client = RPCClient(snode.mgmt_ip, snode.rpc_port, snode.rpc_username, snode.rpc_password)
+        # delete jm stack
+        if snode.enable_ha_jm:
+            ret = rpc_client.subsystem_delete(snode.jm_device.nvmf_nqn)
+            if not ret:
+                logger.error("device not found")
+
+        if snode.jm_device.pt_bdev:
+            ret = rpc_client.bdev_PT_NoExcl_delete(snode.jm_device.pt_bdev)
+
+        if snode.enable_ha_jm:
+            ret = rpc_client.bdev_jm_delete(snode.jm_device.jm_bdev, safe_removal=True)
+        else:
+            ret = rpc_client.bdev_jm_delete(snode.jm_device.jm_bdev, safe_removal=False)
+
+        ret = rpc_client.bdev_alceml_delete(snode.jm_device.alceml_bdev)
+
+        # if snode.jm_device.testing_bdev:
+        #     ret = rpc_client.bdev_passtest_delete(snode.jm_device.testing_bdev)
+
+        # if len(snode.jm_device.jm_nvme_bdev_list) == 2:
+        ret = rpc_client.bdev_raid_delete(snode.jm_device.raid_bdev)
 
     set_jm_device_state(snode.jm_device.get_id(), JMDevice.STATUS_REMOVED)
     return True
