# coding=utf-8

import logging as lg

import json
import random
import string
import time
import uuid

from simplyblock_core import utils
from simplyblock_core.controllers import pool_events
from simplyblock_core.db_controller import DBController
from simplyblock_core.models.pool import Pool
from simplyblock_core.rpc_client import RPCClient

logger = lg.getLogger()


def _generate_string(length):
    return ''.join(random.SystemRandom().choice(
        string.ascii_letters + string.digits) for _ in range(length))


def add_pool(name, pool_max, lvol_max, max_rw_iops, max_rw_mbytes, max_r_mbytes, max_w_mbytes, has_secret, cluster_id):
    db_controller = DBController()
    if not name:
        logger.error("Pool name is empty!")
        return False

    pool_list = db_controller.get_pools()
    for p in pool_list:
        if p.pool_name == name:
            logger.error(f"Pool found with the same name: {name}")
            return False

    cluster = db_controller.get_cluster_by_id(cluster_id)
    if not cluster:
        logger.error(f"Cluster not found: {cluster_id}")
        return False

    pool_max = pool_max or 0
    lvol_max = lvol_max or 0
    max_rw_iops = max_rw_iops or 0
    max_rw_mbytes = max_rw_mbytes or 0
    max_r_mbytes = max_r_mbytes or 0
    max_w_mbytes = max_w_mbytes or 0

    if max_rw_mbytes > 0:
        if max_r_mbytes > max_rw_mbytes or max_w_mbytes > max_rw_mbytes:
            logger.error("max_rw_mbytes must be greater than max_w_mbytes and max_r_mbytes")
            return False

    logger.info("Adding pool")
    pool = Pool()
    pool.uuid = str(uuid.uuid4())
    pool.cluster_id = cluster.get_id()
    pool.numeric_id = _generate_numeric_id(pool_list)
    pool.pool_name = name
    if has_secret:
        pool.secret = _generate_string(20)
    pool.pool_max_size = pool_max
    pool.lvol_max_size = lvol_max
    pool.max_rw_ios_per_sec = max_rw_iops
    pool.max_rw_mbytes_per_sec = max_rw_mbytes
    pool.max_r_mbytes_per_sec = max_r_mbytes
    pool.max_w_mbytes_per_sec = max_w_mbytes
    pool.status = "active"
    pool.write_to_db(db_controller.kv_store)

    set_pool(pool.get_id(), 0, 0, max_rw_iops,
             max_rw_mbytes, max_r_mbytes, max_w_mbytes)

    pool_events.pool_add(pool)
    logger.info("Done")
    return pool.get_id()

def _generate_numeric_id(pool_list: list[Pool]):
    if (pool_list is None) or (len(pool_list) == 0):
        return 1

    existing_ids = []
    for p in pool_list:
        existing_ids.append(p.numeric_id)

    return (max(existing_ids) + 1)


def set_pool_value_if_above(pool, key, value):
    logger.info(f"Updating pool {key}: {value}")
    current_value = getattr(pool, key)
    if value > current_value:
        setattr(pool, key, value)
    elif value == -1:
        setattr(pool, key, 0)
    else:
        msg = f"{key}: {value} can't be less than current value: {current_value}"
        logger.error(msg)
        return False, msg
    return True, None

def qos_exists_on_child_lvol(db_controller: DBController, pool_uuid):
    for lvol in db_controller.get_lvols_by_pool_id(pool_uuid):
        if lvol.has_qos():
            return True
    return False

def set_pool(uuid, pool_max=0, lvol_max=0, max_rw_iops=0,
             max_rw_mbytes=0, max_r_mbytes=0, max_w_mbytes=0, name=""):
    db_controller = DBController()
    pool = db_controller.get_pool_by_id(uuid)
    if not pool:
        msg = f"Pool not found: {uuid}"
        logger.error(msg)
        return False, msg

    if pool.status == Pool.STATUS_INACTIVE:
        msg = "Pool is disabled"
        logger.error(msg)
        return False, msg


    values = []

    if name:
        for p in db_controller.get_pools():
            if p.pool_name == name:
                msg = f"Pool found with the same name: {name}"
                logger.error(msg)
                return False, msg
        pool.pool_name = name

    if pool_max:
        values.append(("pool_max_size", pool_max))

    if lvol_max:
        values.append(("lvol_max_size", lvol_max))

<<<<<<< HEAD
    if max_rw_iops is None:
        max_rw_iops = 0
    if max_rw_mbytes is None:
        max_rw_mbytes = 0
    if max_r_mbytes is None:
        max_r_mbytes = 0
    if max_w_mbytes is None:
        max_w_mbytes = 0

    if ((max_rw_iops + max_rw_mbytes + max_r_mbytes + max_w_mbytes) > 0) and (qos_exists_on_child_lvol(db_controller, uuid)):
        logger.error("One of the lvols already have QOS")
        return False

    pool.max_rw_ios_per_sec = max_rw_iops
    pool.max_rw_mbytes_per_sec = max_rw_mbytes
    pool.max_r_mbytes_per_sec = max_r_mbytes
    pool.max_w_mbytes_per_sec = max_w_mbytes

    for hostname in db_controller.get_hostnames_by_pool_id(uuid):
        snode = db_controller.get_storage_node_by_hostname(hostname)
        rpc_client = RPCClient(
            snode.mgmt_ip,
            snode.rpc_port,
            snode.rpc_username,
            snode.rpc_password)

        ret = rpc_client.bdev_lvol_set_qos_limit(pool.numeric_id, max_rw_iops, max_rw_mbytes, max_r_mbytes, max_w_mbytes)
        if not ret:
            logger.error("RPC failed bdev_lvol_set_qos_limit")
            return False
=======
    if max_rw_iops:
        values.append(("max_rw_ios_per_sec", max_rw_iops))

    if max_rw_mbytes:
        values.append(("max_rw_mbytes_per_sec", max_rw_mbytes))

    if max_r_mbytes:
        values.append(("max_r_mbytes_per_sec", max_r_mbytes))

    if max_w_mbytes:
        values.append(("max_w_mbytes_per_sec", max_w_mbytes))

    for k, v in values:
        ret, err = set_pool_value_if_above(pool, k, v)
        if err:
            return False, err
>>>>>>> dfadc9f5

    pool.write_to_db(db_controller.kv_store)
    pool_events.pool_updated(pool)
    logger.info("Done")
    return True, None

def delete_pool(uuid):
    db_controller = DBController()
    pool = db_controller.get_pool_by_id(uuid)
    if not pool:
        pool = db_controller.get_pool_by_name(uuid)
    if not pool:
        logger.error(f"Pool not found {uuid}")
        return False
    if pool.status == Pool.STATUS_INACTIVE:
        logger.error(f"Pool is disabled")
        return False

    lvols = db_controller.get_lvols_by_pool_id(uuid)
    if lvols and len(lvols) > 0:
        logger.error(f"Pool {uuid} is not empty, lvols found {len(lvols)}")
        return False

    logger.info(f"Deleting pool {pool.get_id()}")
    pool_events.pool_remove(pool)
    pool.remove(db_controller.kv_store)
    logger.info("Done")
    return True


def list_pools(is_json, cluster_id=None):
    db_controller = DBController()
    pools = db_controller.get_pools(cluster_id)
    data = []
    for pool in pools:
        lvs = db_controller.get_lvols_by_pool_id(pool.get_id()) or []
        data.append({
            "UUID": pool.get_id(),
            "Name": pool.pool_name,
            "Capacity": utils.humanbytes(get_pool_total_capacity(pool.get_id())),
            "Max size": utils.humanbytes(pool.pool_max_size),
            "LVol Max Size": utils.humanbytes(pool.lvol_max_size),
            "LVols": f"{len(lvs)}",
            "QOS": f"{pool.has_qos()}",
            "Status": pool.status,
        })

    if is_json:
        return json.dumps(data, indent=2)
    else:
        return utils.print_table(data)


def set_status(pool_id, status):
    db_controller = DBController()
    pool = db_controller.get_pool_by_id(pool_id)
    logger.info(f"Setting pool:{pool_id} status to Active")
    if not pool:
        logger.error(f"Pool not found {pool_id}")
        return False
    pool.status = status
    pool.write_to_db(db_controller.kv_store)
    logger.info("Done")


def get_pool(pool_id, is_json):
    db_controller = DBController()
    pool = db_controller.get_pool_by_id(pool_id)
    if not pool:
        logger.error(f"Pool not found {pool_id}")
        return False

    data = pool.get_clean_dict()
    if is_json:
        return json.dumps(data, indent=2)
    else:
        data2 = [{"key": key, "value": data[key]} for key in data]
        return utils.print_table(data2)


def get_capacity(pool_id):
    db_controller = DBController()
    pool = db_controller.get_pool_by_id(pool_id)
    if not pool:
        logger.error(f"Pool not found {pool_id}")
        return False

    out = []
    total_size = 0
    for lvol in db_controller.get_lvols_by_pool_id(pool_id):
        total_size += lvol.size
        out.append({
            "LVol name": lvol.lvol_name,
            "provisioned": utils.humanbytes(lvol.size),
            "util_percent": 0,
            "util": 0,
        })
    if total_size:
        out.append({
            "device name": "Total",
            "provisioned": utils.humanbytes(total_size),
            "util_percent": 0,
            "util": 0,
        })
    return utils.print_table(out)


def get_io_stats(pool_id, history, records_count=20):
    db_controller = DBController()
    pool = db_controller.get_pool_by_id(pool_id)
    if not pool:
        logger.error(f"Pool not found {pool_id}")
        return False

    if history:
        records_number = utils.parse_history_param(history)
        if not records_number:
            logger.error(f"Error parsing history string: {history}")
            return False
    else:
        records_number = 20

    out = db_controller.get_pool_stats(pool, records_number)
    new_records = utils.process_records(out, records_count)

    out = []
    for record in new_records:
        out.append({
            "Date": time.strftime("%Y-%m-%d %H:%M:%S", time.gmtime(record['date'])),
            "Read speed": utils.humanbytes(record['read_bytes_ps']),
            "Read IOPS": record["read_io_ps"],
            "Read lat": record["read_latency_ps"],
            "Write speed": utils.humanbytes(record["write_bytes_ps"]),
            "Write IOPS": record["write_io_ps"],
            "Write lat": record["write_latency_ps"],
        })
    return utils.print_table(out)


def get_secret(pool_id):
    db_controller = DBController()
    pool = db_controller.get_pool_by_id(pool_id)
    if not pool:
        logger.error(f"Pool not found {pool_id}")
        return False

    if pool.secret:
        return pool.secret
    else:
        return "Pool has no secret"


def set_secret(pool_id, secret):
    db_controller = DBController()
    pool = db_controller.get_pool_by_id(pool_id)
    if not pool:
        logger.error(f"Pool not found {pool_id}")
        return False

    secret = secret.strip()
    if len(secret) < 20:
        return "Secret must be at least 20 char"

    pool.secret = secret
    pool.write_to_db(db_controller.kv_store)


def get_pool_total_capacity(pool_id):
    db_controller = DBController()
    pool = db_controller.get_pool_by_id(pool_id)
    if not pool:
        logger.error(f"Pool not found {pool_id}")
        return False
    total = 0
    for lvol in db_controller.get_lvols_by_pool_id(pool_id):
        total += lvol.size

    snaps = db_controller.get_snapshots()
    for snap in snaps:
        if snap.lvol.pool_uuid == pool_id:
            total += snap.used_size
    return total


def get_pool_total_rw_iops(pool_id):
    db_controller = DBController()
    pool = db_controller.get_pool_by_id(pool_id)
    if not pool:
        logger.error(f"Pool not found {pool_id}")
        return False
    if pool.max_rw_ios_per_sec <= 0:
        return 0

    total = 0
    for lvol in db_controller.get_lvols_by_pool_id(pool_id):
        total += lvol.rw_ios_per_sec

    return total


def get_pool_total_rw_mbytes(pool_id):
    db_controller = DBController()
    pool = db_controller.get_pool_by_id(pool_id)
    if not pool:
        logger.error(f"Pool not found {pool_id}")
        return False
    if pool.max_rw_mbytes_per_sec <= 0:
        return 0

    total = 0
    for lvol in db_controller.get_lvols_by_pool_id(pool_id):
        total += lvol.rw_mbytes_per_sec

    return total


def get_pool_total_r_mbytes(pool_id):
    db_controller = DBController()
    pool = db_controller.get_pool_by_id(pool_id)
    if not pool:
        logger.error(f"Pool not found {pool_id}")
        return False
    if pool.max_r_mbytes_per_sec <= 0:
        return 0

    total = 0
    for lvol in db_controller.get_lvols_by_pool_id(pool_id):
        total += lvol.r_mbytes_per_sec

    return total


def get_pool_total_w_mbytes(pool_id):
    db_controller = DBController()
    pool = db_controller.get_pool_by_id(pool_id)
    if not pool:
        logger.error(f"Pool not found {pool_id}")
        return False
    if pool.max_w_mbytes_per_sec <= 0:
        return 0

    total = 0
    for lvol in db_controller.get_lvols_by_pool_id(pool_id):
        total += lvol.w_mbytes_per_sec

    return total<|MERGE_RESOLUTION|>--- conflicted
+++ resolved
@@ -136,7 +136,18 @@
     if lvol_max:
         values.append(("lvol_max_size", lvol_max))
 
-<<<<<<< HEAD
+    if max_rw_iops:
+        values.append(("max_rw_ios_per_sec", max_rw_iops))
+
+    if max_rw_mbytes:
+        values.append(("max_rw_mbytes_per_sec", max_rw_mbytes))
+
+    if max_r_mbytes:
+        values.append(("max_r_mbytes_per_sec", max_r_mbytes))
+
+    if max_w_mbytes:
+        values.append(("max_w_mbytes_per_sec", max_w_mbytes))
+
     if max_rw_iops is None:
         max_rw_iops = 0
     if max_rw_mbytes is None:
@@ -167,24 +178,11 @@
         if not ret:
             logger.error("RPC failed bdev_lvol_set_qos_limit")
             return False
-=======
-    if max_rw_iops:
-        values.append(("max_rw_ios_per_sec", max_rw_iops))
-
-    if max_rw_mbytes:
-        values.append(("max_rw_mbytes_per_sec", max_rw_mbytes))
-
-    if max_r_mbytes:
-        values.append(("max_r_mbytes_per_sec", max_r_mbytes))
-
-    if max_w_mbytes:
-        values.append(("max_w_mbytes_per_sec", max_w_mbytes))
 
     for k, v in values:
         ret, err = set_pool_value_if_above(pool, k, v)
         if err:
             return False, err
->>>>>>> dfadc9f5
 
     pool.write_to_db(db_controller.kv_store)
     pool_events.pool_updated(pool)
