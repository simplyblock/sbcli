# coding=utf-8
import time
<<<<<<< HEAD
from typing import Any
=======
from logging import DEBUG, ERROR
>>>>>>> 7956475f

import jc

from simplyblock_core import utils, distr_controller, storage_node_ops
from simplyblock_core.db_controller import DBController
from simplyblock_core.models.cluster import Cluster
from simplyblock_core.models.nvme_device import NVMeDevice, JMDevice
from simplyblock_core.models.storage_node import StorageNode
from simplyblock_core.rpc_client import RPCClient
from simplyblock_core.snode_client import SNodeClient

logger = utils.get_logger(__name__)


def check_bdev(name, *, rpc_client=None, bdev_names=None):
    present = (
            ((bdev_names is not None) and (name in bdev_names)) or
            (rpc_client is not None and (rpc_client.get_bdevs(name) is not None))
    )
    logger.log(DEBUG if present else ERROR, f"Checking bdev: {name} ... " + ('ok' if present else 'failed'))
    return present


def check_subsystem(nqn, *, rpc_client=None, nqns=None):
    if rpc_client:
        subsystem = subsystems[0] if (subsystems := rpc_client.subsystem_list(nqn)) is not None else None
    elif nqns:
        subsystem = nqns.get(nqn)
    else:
        raise ValueError('Either rpc_client or nqns must be passed')

    if not subsystem:
        logger.error(f"Checking subsystem {nqn} ... not found")
        return False

    logger.debug(f"Checking subsystem {nqn} ... ok")

    listeners = bool(subsystem['listen_addresses'])
    namespaces = bool(subsystem['namespaces'])

    logger.log(DEBUG if listeners else ERROR, "Checking listener ... " + ('ok' if listeners else 'not found'))
    logger.log(DEBUG if namespaces else ERROR, "Checking namespaces ... " + ('ok' if namespaces else 'not found'))
    return listeners and namespaces


def check_cluster(cluster_id):
    db_controller = DBController()
    st = db_controller.get_storage_nodes_by_cluster_id(cluster_id)
    data = []
    result = True
    for node in st:
        # check if node is online, unavailable, restarting
        ret = check_node(node.get_id(), with_devices=False)
        result &= ret
        print("*"*100)
        data.append({
            "Kind": "Node",
            "UUID": node.get_id(),
            "Status": "ok" if ret else "failed"
        })

        for device in node.nvme_devices:
            ret = check_device(device.get_id())
            result &= ret
            print("*" * 100)
            data.append({
                "Kind": "Device",
                "UUID": device.get_id(),
                "Status": "ok" if ret else "failed"
            })

    for lvol in db_controller.get_lvols(cluster_id):
        ret = check_lvol(lvol.get_id())
        result &= ret
        print("*" * 100)
        data.append({
            "Kind": "LVol",
            "UUID": lvol.get_id(),
            "Status": "ok" if ret else "failed"
        })
    print(utils.print_table(data))
    return result


def _check_node_rpc(rpc_ip, rpc_port, rpc_username, rpc_password, timeout=5, retry=2):
    try:
        rpc_client = RPCClient(
            rpc_ip, rpc_port, rpc_username, rpc_password,
            timeout=timeout, retry=retry)
        ret = rpc_client.get_version()
        if ret:
            logger.debug(f"SPDK version: {ret['version']}")
            return True
    except Exception as e:
        logger.debug(e)
    return False


def _check_node_api(ip):
    try:
        snode_api = SNodeClient(f"{ip}:5000", timeout=5, retry=2)
        logger.debug(f"Node API={ip}:5000")
        info, _ = snode_api.info()
        if info:
            logger.debug(f"Hostname: {info['hostname']}")
            return True
    except Exception as e:
        logger.debug(e)
    return False


def _check_spdk_process_up(ip, rpc_port):
    try:
        snode_api = SNodeClient(f"{ip}:5000", timeout=5, retry=2)
        logger.debug(f"Node API={ip}:5000")
        is_up, _ = snode_api.spdk_process_is_up(rpc_port)
        logger.debug(f"SPDK is {is_up}")
        return is_up
    except Exception as e:
        logger.debug(e)
    return False


def _check_port_on_node(snode, port_id):
    try:
        snode_api = SNodeClient(f"{snode.mgmt_ip}:5000", timeout=5, retry=2)
        iptables_command_output, _ = snode_api.get_firewall(snode.rpc_port)
        result = jc.parse('iptables', iptables_command_output)
        for chain in result:
            if chain['chain'] in ["INPUT", "OUTPUT"]:
                for rule in chain['rules']:
                    if str(port_id) in rule['options']:
                        action = rule['target']
                        if action in ["DROP", "REJECT"]:
                            return False

        return True
    except Exception as e:
        logger.error(e)
    return True


def _check_node_ping(ip):
    res = utils.ping_host(ip)
    if res:
        return True
    else:
        return False

def _check_node_hublvol(node: StorageNode, node_bdev_names=None, node_lvols_nqns=None):
    logger.info(f"Checking Hublvol: {node.hublvol.bdev_name} on node {node.get_id()}")
    db_controller = DBController()

    passed = True
    try:
        rpc_client = RPCClient(
            node.mgmt_ip, node.rpc_port, node.rpc_username, node.rpc_password, timeout=5, retry=1)

        if not node_bdev_names:
            node_bdev_names = {}
            ret = rpc_client.get_bdevs()
            if ret:
                for b in ret:
                    node_bdev_names[b['name']] = b
                    for al in b['aliases']:
                        node_bdev_names[al] = b

        if not node_lvols_nqns:
            node_lvols_nqns = {}
            ret = rpc_client.subsystem_list()
            for sub in ret:
                node_lvols_nqns[sub['nqn']] = sub

        passed &= check_bdev(node.hublvol.bdev_name, bdev_names=node_bdev_names)
        passed &= check_subsystem(node.hublvol.nqn, nqns=node_lvols_nqns)

        cl = db_controller.get_cluster_by_id(node.cluster_id)

        ret = rpc_client.bdev_lvol_get_lvstores(node.lvstore)
        if ret:
            logger.info(f"Checking lvstore: {node.lvstore} ... ok")
            lvs_info = ret[0]
            logger.info(f"lVol store Info:")
            lvs_info_dict = []
            expected: dict[str, Any] = {}
            expected["lvs leadership"] = True
            expected["lvs_primary"] = True
            expected["lvs_read_only"] = False
            expected["name"] = node.lvstore
            expected["base_bdev"] = node.raid
            expected["block_size"] = cl.blk_size
            expected["cluster_size"] = cl.page_size_in_blocks

            for k, v in lvs_info.items():
                if k in expected:
                    value = expected[k] == v
                    lvs_info_dict.append({"Key": k, "Value": v, "expected": value})
                    if value is bool and v is False:
                        passed = False
                else:
                    lvs_info_dict.append({"Key": k, "Value": v, "expected": " "})
            for line in utils.print_table(lvs_info_dict).splitlines():
                logger.info(line)

    except Exception as e:
        logger.exception(e)
    return passed



def _check_sec_node_hublvol(node: StorageNode, node_bdev=None, node_lvols_nqns=None):
    logger.info(f"Checking secondary Hublvol: {node.hublvol.bdev_name} on node {node.get_id()}")
    db_controller = DBController()

    passed = True
    try:
        rpc_client = RPCClient(
            node.mgmt_ip, node.rpc_port, node.rpc_username, node.rpc_password, timeout=5, retry=1)

        if not node_bdev:
            node_bdev = {}
            ret = rpc_client.get_bdevs()
            if ret:
                for b in ret:
                    node_bdev[b['name']] = b
                    for al in b['aliases']:
                        node_bdev[al]= b
            else:
                node_bdev = []

        if not node_lvols_nqns:
            node_lvols_nqns = {}
            ret = rpc_client.subsystem_list()
            for sub in ret:
                node_lvols_nqns[sub['nqn']] = sub

        primary_node = db_controller.get_storage_node_by_id(node.lvstore_stack_secondary_1)

        ret = rpc_client.bdev_nvme_controller_list(primary_node.hublvol.bdev_name)
        if ret:
            logger.info(f"Checking controller: {primary_node.hublvol.bdev_name} ... ok")
        else:
            logger.info(f"Checking controller: {primary_node.hublvol.bdev_name} ... failed")
            passed = False

        passed &= check_bdev(primary_node.hublvol.get_remote_bdev_name(), bdev_names=node_bdev)
        cl = db_controller.get_cluster_by_id(node.cluster_id)
        ret = rpc_client.bdev_lvol_get_lvstores(primary_node.lvstore)
        if ret:
            logger.info(f"Checking lvstore: {primary_node.lvstore} ... ok")
            lvs_info = ret[0]
            logger.info(f"lVol store Info:")
            lvs_info_dict = []
            expected: dict [str, Any] = {}
            expected["name"] = primary_node.lvstore
            expected["lvs leadership"] = False
            expected["lvs_secondary"] = True
            expected["lvs_read_only"] = False
            expected["lvs_redirect"] = True
            expected["remote_bdev"] = primary_node.hublvol.get_remote_bdev_name()
            expected["connect_state"] = True
            expected["base_bdev"] = primary_node.raid
            expected["block_size"] = cl.blk_size
            expected["cluster_size"] = cl.page_size_in_blocks

            for k, v in lvs_info.items():

                if k in expected:
                    value = expected[k] == v
                    lvs_info_dict.append({"Key": k, "Value": v, "expected": value})
                    if value is bool and value is False:
                        passed = False

                else:
                    lvs_info_dict.append({"Key": k, "Value": v, "expected": " "})
            for line in utils.print_table(lvs_info_dict).splitlines():
                logger.info(line)
    except Exception as e:
        logger.exception(e)
    return passed


def _check_node_lvstore(
        lvstore_stack, node, auto_fix=False, node_bdev_names=None, stack_src_node=None):
    db_controller = DBController()
    lvstore_check = True
    logger.info(f"Checking distr stack on node : {node.get_id()}")
    rpc_client = RPCClient(
        node.mgmt_ip, node.rpc_port, node.rpc_username, node.rpc_password, timeout=5, retry=1)
    cluster = db_controller.get_cluster_by_id(node.cluster_id)
    if cluster.status not in [Cluster.STATUS_ACTIVE, Cluster.STATUS_DEGRADED, Cluster.STATUS_READONLY]:
        auto_fix = False

    distribs_list = []
    raid = None
    bdev_lvstore = None
    for bdev in lvstore_stack:
        type = bdev['type']
        if type == "bdev_raid":
            distribs_list = bdev["distribs_list"]
            raid = bdev["name"]
        elif type == "bdev_lvstore":
            bdev_lvstore = bdev["name"]

    node_distribs_list = []
    for bdev in node.lvstore_stack:
        type = bdev['type']
        if type == "bdev_raid":
            node_distribs_list = bdev["distribs_list"]

    if not node_bdev_names:
        ret = rpc_client.get_bdevs()
        if ret:
            node_bdev_names = [b['name'] for b in ret]
        else:
            node_bdev_names = []

    for distr in distribs_list:
        if distr in node_bdev_names:
            logger.info(f"Checking distr bdev : {distr} ... ok")
            logger.info(f"Checking distr JM names:")
            if distr in node_distribs_list:
                jm_names = storage_node_ops.get_node_jm_names(node)
            elif stack_src_node:
                jm_names = storage_node_ops.get_node_jm_names(stack_src_node, remote_node=node)
            else:
                jm_names = node.jm_ids
            for jm in jm_names:
                logger.info(jm)
            logger.info("Checking Distr map ...")
            ret = rpc_client.distr_get_cluster_map(distr)
            if not ret:
                logger.error("Failed to get cluster map")
                lvstore_check = False
            else:
                results, is_passed = distr_controller.parse_distr_cluster_map(ret)
                if results:
                    logger.info(utils.print_table(results))
                    logger.info(f"Checking Distr map ... {is_passed}")
                    if not is_passed and auto_fix:
                        for result in results:
                            if result['Results'] == 'failed':
                                if result['Kind'] == "Device":
                                    if result['Reported Status']:
                                        dev = db_controller.get_storage_device_by_id(result['UUID'])
                                        if dev.status == NVMeDevice.STATUS_ONLINE:
                                            name = f"remote_{dev.alceml_bdev}"
                                            logger.info(f"detaching {name} from {node.get_id()}")
                                            rpc_client.bdev_nvme_detach_controller(name)
                                            time.sleep(1)
                                            remote_devices = storage_node_ops._connect_to_remote_devs(node)
                                            n = db_controller.get_storage_node_by_id(node.get_id())
                                            n.remote_devices = remote_devices
                                            n.write_to_db()
                                        distr_controller.send_dev_status_event(dev, dev.status, node)
                                if result['Kind'] == "Node":
                                    n = db_controller.get_storage_node_by_id(result['UUID'])
                                    distr_controller.send_node_status_event(n, n.status, node)
                        ret = rpc_client.distr_get_cluster_map(distr)
                        if not ret:
                            logger.error("Failed to get cluster map")
                            lvstore_check = False
                        else:
                            results, is_passed = distr_controller.parse_distr_cluster_map(ret)
                            logger.info(f"Checking Distr map ... {is_passed}")

                else:
                    logger.error("Failed to parse distr cluster map")
                lvstore_check &= is_passed
        else:
            logger.info(f"Checking distr bdev : {distr} ... not found")
            lvstore_check = False
    if raid:
        if raid in node_bdev_names:
            logger.info(f"Checking raid bdev: {raid} ... ok")
        else:
            logger.info(f"Checking raid bdev: {raid} ... not found")
            lvstore_check = False
    if bdev_lvstore:
        ret = rpc_client.bdev_lvol_get_lvstores(bdev_lvstore)
        if ret:
            logger.info(f"Checking lvstore: {bdev_lvstore} ... ok")
        else:
            logger.info(f"Checking lvstore: {bdev_lvstore} ... not found")
            lvstore_check = False
    return lvstore_check

def check_node(node_id, with_devices=True):
    db_controller = DBController()
    snode = db_controller.get_storage_node_by_id(node_id)
    if not snode:
        logger.error("node not found")
        return False

    if snode.status in [StorageNode.STATUS_OFFLINE, StorageNode.STATUS_REMOVED]:
        logger.info(f"Skipping ,node status is {snode.status}")
        return True

    logger.info(f"Checking node {node_id}, status: {snode.status}")

    print("*" * 100)

    # passed = True

    # 1- check node ping
    ping_check = _check_node_ping(snode.mgmt_ip)
    logger.info(f"Check: ping mgmt ip {snode.mgmt_ip} ... {ping_check}")

    # 2- check node API
    node_api_check = _check_node_api(snode.mgmt_ip)
    logger.info(f"Check: node API {snode.mgmt_ip}:5000 ... {node_api_check}")

    # 3- check node RPC
    node_rpc_check = _check_node_rpc(
        snode.mgmt_ip, snode.rpc_port, snode.rpc_username, snode.rpc_password)
    logger.info(f"Check: node RPC {snode.mgmt_ip}:{snode.rpc_port} ... {node_rpc_check}")

    data_nics_check = True
    for data_nic in snode.data_nics:
        if data_nic.ip4_address:
            ping_check = _check_node_ping(data_nic.ip4_address)
            logger.info(f"Check: ping ip {data_nic.ip4_address} ... {ping_check}")
            data_nics_check &= ping_check

    if snode.lvstore_stack_secondary_1:
        n = db_controller.get_storage_node_by_id(snode.lvstore_stack_secondary_1)
        if n:
            lvol_port_check = _check_port_on_node(snode, n.lvol_subsys_port)
            logger.info(f"Check: node {snode.mgmt_ip}, port: {n.lvol_subsys_port} ... {lvol_port_check}")
    if not snode.is_secondary_node:
        lvol_port_check = _check_port_on_node(snode, snode.lvol_subsys_port)
        logger.info(f"Check: node {snode.mgmt_ip}, port: {snode.lvol_subsys_port} ... {lvol_port_check}")

    is_node_online = ping_check and node_api_check and node_rpc_check

    logger.info(f"Results : {is_node_online}")
    print("*" * 100)

    node_devices_check = True
    node_remote_devices_check = True
    lvstore_check = True

    if not node_rpc_check:
        logger.info("Skipping devices checks because RPC check failed")
    else:
        logger.info(f"Node device count: {len(snode.nvme_devices)}")
        for dev in snode.nvme_devices:
            if dev.status in [NVMeDevice.STATUS_ONLINE, NVMeDevice.STATUS_UNAVAILABLE]:
                ret = check_device(dev.get_id())
                node_devices_check &= ret
            else:
                logger.info(f"Device skipped: {dev.get_id()} status: {dev.status}")
            print("*" * 100)

        logger.info(f"Node remote device: {len(snode.remote_devices)}")
        rpc_client = RPCClient(
            snode.mgmt_ip, snode.rpc_port,
            snode.rpc_username, snode.rpc_password,
            timeout=5, retry=1)
        for remote_device in snode.remote_devices:
            node_remote_devices_check &= check_bdev(remote_device.remote_bdev, rpc_client=rpc_client)

        if snode.jm_device:
            print("*" * 100)
            jm_device = snode.jm_device
            logger.info(f"Node JM: {jm_device.get_id()}")
            ret = check_jm_device(jm_device.get_id())
            if ret:
                logger.info(f"Checking jm bdev: {jm_device.jm_bdev} ... ok")
            else:
                logger.info(f"Checking jm bdev: {jm_device.jm_bdev} ... not found")
            node_devices_check &= ret

        if snode.enable_ha_jm:
            print("*" * 100)
            logger.info(f"Node remote JMs: {len(snode.remote_jm_devices)}")
            for remote_device in snode.remote_jm_devices:
                node_remote_devices_check &= check_bdev(remote_device.remote_bdev, rpc_client=rpc_client)

        print("*" * 100)
        if snode.lvstore_stack:
            lvstore_stack = snode.lvstore_stack
            lvstore_check &= _check_node_lvstore(lvstore_stack, snode)
            print("*" * 100)
            if snode.secondary_node_id:
                second_node_1 = db_controller.get_storage_node_by_id(snode.secondary_node_id)
                if second_node_1.status == StorageNode.STATUS_ONLINE:
                    lvstore_check &= _check_node_lvstore(lvstore_stack, second_node_1, stack_src_node=snode)
                    print("*" * 100)
                lvstore_check &= _check_node_hublvol(snode)
                if second_node_1.status == StorageNode.STATUS_ONLINE:
                    print("*" * 100)
                    lvstore_check &= _check_sec_node_hublvol(second_node_1)

    return is_node_online and node_devices_check and node_remote_devices_check and lvstore_check


def check_device(device_id):
    db_controller = DBController()
    device = db_controller.get_storage_device_by_id(device_id)
    if not device:
        # is jm device ?
        for node in db_controller.get_storage_nodes():
            if node.jm_device and node.jm_device.get_id() == device_id:
                return check_jm_device(node.jm_device.get_id())

        logger.error("device not found")
        return False

    snode = db_controller.get_storage_node_by_id(device.node_id)
    if not snode:
        logger.error("node not found")
        return False

    if snode.status in [StorageNode.STATUS_OFFLINE, StorageNode.STATUS_REMOVED]:
        logger.info(f"Skipping ,node status is {snode.status}")
        return True

    if device.status in [NVMeDevice.STATUS_REMOVED, NVMeDevice.STATUS_FAILED, NVMeDevice.STATUS_FAILED_AND_MIGRATED]:
        logger.info(f"Skipping ,device status is {device.status}")
        return True

    passed = True
    try:
        rpc_client = RPCClient(
            snode.mgmt_ip, snode.rpc_port,
            snode.rpc_username, snode.rpc_password)

        if snode.enable_test_device:
            bdevs_stack = [device.nvme_bdev, device.testing_bdev, device.alceml_bdev, device.pt_bdev]
        else:
            bdevs_stack = [device.nvme_bdev, device.alceml_bdev, device.pt_bdev]

        # if device.jm_bdev:
        #     bdevs_stack.append(device.jm_bdev)
        logger.info(f"Checking Device: {device_id}, status:{device.status}")
        problems = 0
        for bdev in bdevs_stack:
            if not bdev:
                continue

            if not check_bdev(bdev, rpc_client=rpc_client):
                problems += 1
                passed = False

        logger.info(f"Checking Device's BDevs ... ({(len(bdevs_stack)-problems)}/{len(bdevs_stack)})")

        passed &= check_subsystem(device.nvmf_nqn, rpc_client=rpc_client)

        if device.status == NVMeDevice.STATUS_ONLINE:
            logger.info("Checking other node's connection to this device...")
            ret = check_remote_device(device_id)
            # passed &= ret

    except Exception as e:
        logger.error(f"Failed to connect to node's SPDK: {e}")
        passed = False

    return passed


def check_remote_device(device_id):
    db_controller = DBController()
    device = db_controller.get_storage_device_by_id(device_id)
    if not device:
        logger.error("device not found")
        return False
    snode = db_controller.get_storage_node_by_id(device.node_id)
    if not snode:
        logger.error("node not found")
        return False

    result = True
    for node in db_controller.get_storage_nodes_by_cluster_id(snode.cluster_id):
        if node.status == StorageNode.STATUS_ONLINE:
            if node.get_id() == snode.get_id():
                continue
            logger.info(f"Connecting to node: {node.get_id()}")
            rpc_client = RPCClient(node.mgmt_ip, node.rpc_port, node.rpc_username, node.rpc_password, timeout=5, retry=1)
            result &= check_bdev(f'remote_{device.alceml_bdev}n1', rpc_client=rpc_client)

    return result


def check_lvol_on_node(lvol_id, node_id, node_bdev_names=None, node_lvols_nqns=None):
    logger.info(f"Checking lvol on node: {node_id}")

    db_controller = DBController()
    lvol = db_controller.get_lvol_by_id(lvol_id)
    if not lvol:
        logger.error(f"lvol not found: {lvol_id}")
        return False

    snode = db_controller.get_storage_node_by_id(node_id)
    if not snode:
        return False

    rpc_client = RPCClient(
        snode.mgmt_ip, snode.rpc_port,
        snode.rpc_username, snode.rpc_password, timeout=5, retry=1)

    if not node_bdev_names:
        node_bdev_names = {}
        ret = rpc_client.get_bdevs()
        if ret:
            for bdev in ret:
                node_bdev_names[bdev['name']] = bdev

    if not node_lvols_nqns:
        node_lvols_nqns = {}
        ret = rpc_client.subsystem_list()
        for sub in ret:
            node_lvols_nqns[sub['nqn']] = sub

    passed = True
    try:
        for bdev_info in lvol.bdev_stack:
            bdev_name = bdev_info['name']
            if bdev_info['type'] in ["bdev_lvol", "bdev_lvol_clone"]:
                bdev_name = lvol.lvol_uuid

            passed &= check_bdev(bdev_name, bdev_names=node_bdev_names)

        passed &= check_subsystem(lvol.nqn, nqns=node_lvols_nqns)

    except Exception as e:
        logger.exception(e)
        return False

    return passed


def check_lvol(lvol_id):
    db_controller = DBController()

    lvol = db_controller.get_lvol_by_id(lvol_id)
    if not lvol:
        logger.error(f"lvol not found: {lvol_id}")
        return False

    if lvol.ha_type == 'single':
        ret = check_lvol_on_node(lvol_id, lvol.node_id)
        return ret

    elif lvol.ha_type == "ha":
        passed = True
        for nodes_id in lvol.nodes:
            node = db_controller.get_storage_node_by_id(nodes_id)
            if node and node.status == StorageNode.STATUS_ONLINE:
                ret = check_lvol_on_node(lvol_id, nodes_id)
                if not ret:
                    passed = False
        return passed


def check_snap(snap_id):
    db_controller = DBController()
    snap = db_controller.get_snapshot_by_id(snap_id)
    if not snap:
        logger.error(f"snap not found: {snap_id}")
        return False

    snode = db_controller.get_storage_node_by_id(snap.lvol.node_id)
    rpc_client = RPCClient(
        snode.mgmt_ip, snode.rpc_port,
        snode.rpc_username, snode.rpc_password, timeout=5, retry=1)

    ret = rpc_client.get_bdevs(snap.snap_bdev)
    return ret


def check_jm_device(device_id):
    db_controller = DBController()
    jm_device = None
    snode = None
    for node in db_controller.get_storage_nodes():
        if node.jm_device.get_id() == device_id:
            jm_device = node.jm_device
            snode = node
            break
    if not jm_device:
        logger.error("device not found")
        return False

    if snode.status in [StorageNode.STATUS_OFFLINE, StorageNode.STATUS_REMOVED]:
        logger.info(f"Skipping ,node status is {snode.status}")
        return True

    if jm_device.status in [NVMeDevice.STATUS_REMOVED, NVMeDevice.STATUS_FAILED]:
        logger.info(f"Skipping ,device status is {jm_device.status}")
        return True

    if snode.primary_ip != snode.mgmt_ip and jm_device.status == JMDevice.STATUS_UNAVAILABLE:
        return True

    passed = True
    try:
        rpc_client = RPCClient(
            snode.mgmt_ip, snode.rpc_port,
            snode.rpc_username, snode.rpc_password, timeout=5, retry=2)

        passed &= check_bdev(jm_device.jm_bdev, rpc_client=rpc_client)

    except Exception as e:
        logger.error(f"Failed to connect to node's SPDK: {e}")
        passed = False

    return passed<|MERGE_RESOLUTION|>--- conflicted
+++ resolved
@@ -1,10 +1,8 @@
 # coding=utf-8
 import time
-<<<<<<< HEAD
+
 from typing import Any
-=======
 from logging import DEBUG, ERROR
->>>>>>> 7956475f
 
 import jc
 
