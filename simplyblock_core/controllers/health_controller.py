--- conflicted
+++ resolved
@@ -602,19 +602,11 @@
 
         passed &= check_subsystem(device.nvmf_nqn, rpc_client=rpc_client)
 
-<<<<<<< HEAD
         # if device.status == NVMeDevice.STATUS_ONLINE:
         #     logger.info("Checking other node's connection to this device...")
         #     ret = check_remote_device(device_id)
-        #     # passed &= ret
-=======
-        if device.status == NVMeDevice.STATUS_ONLINE:
-            logger.info("Checking other node's connection to this device...")
-            ret = check_remote_device(device_id)
-            if not ret:
-                logger.warning(f"Remote device {device_id} is not accessible from other nodes")
-            # passed &= ret
->>>>>>> 9f84bdfc
+        if not ret:
+                logger.warning(f"Remote device {device_id} is not accessible from other nodes")#     # passed &= ret
 
     except Exception as e:
         logger.error(f"Failed to connect to node's SPDK: {e}")
