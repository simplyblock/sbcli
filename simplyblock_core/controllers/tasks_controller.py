# coding=utf-8
import logging
import time
import uuid

from simplyblock_core import kv_store, constants, utils
from simplyblock_core.controllers import tasks_events
from simplyblock_core.models.job_schedule import JobSchedule

logger = logging.getLogger()
db_controller = kv_store.DBController()

def _validate_new_task_dev_restart(cluster_id, node_id, device_id):
    tasks = db_controller.get_job_tasks(cluster_id)
    for task in tasks:
        if task.function_name == JobSchedule.FN_DEV_RESTART and task.device_id == device_id:
            if task.status != JobSchedule.STATUS_DONE:
                logger.info(f"Task found, skip adding new task: {task.get_id()}")
                return False
        elif task.function_name == JobSchedule.FN_NODE_RESTART and task.node_id == node_id:
            if task.status != JobSchedule.STATUS_DONE:
                logger.info(f"Task found, skip adding new task: {task.get_id()}")
                return False
    return True


def _add_task(function_name, cluster_id, node_id, device_id,
              max_retry=constants.TASK_EXEC_RETRY_COUNT, function_params=None):

    if function_name in [JobSchedule.FN_DEV_RESTART, JobSchedule.FN_DEV_MIG, JobSchedule.FN_FAILED_DEV_MIG]:
        if not _validate_new_task_dev_restart(cluster_id, node_id, device_id):
            return False
    elif function_name == JobSchedule.FN_NODE_RESTART:
        task_id = get_active_node_restart_task(cluster_id, node_id)
        if task_id:
            logger.info(f"Task found, skip adding new task: {task_id}")
            return False

    task_obj = JobSchedule()
    task_obj.uuid = str(uuid.uuid4())
    task_obj.cluster_id = cluster_id
    task_obj.node_id = node_id
    task_obj.device_id = device_id
    task_obj.date = int(time.time())
    task_obj.function_name = function_name
    if function_params and type(function_params) is dict:
        task_obj.function_params = function_params
    task_obj.max_retry = max_retry
    task_obj.status = JobSchedule.STATUS_NEW
    task_obj.write_to_db(db_controller.kv_store)
    tasks_events.task_create(task_obj)
    return task_obj.uuid


def add_device_mig_task(device_id):
<<<<<<< HEAD
    device = db_controller.get_storage_devices(device_id)
    for node in db_controller.get_storage_nodes_by_cluster_id(device.cluster_id):
        if node.lvols:
            _add_task(JobSchedule.FN_DEV_MIG, device.cluster_id, node.get_id(), device.get_id(), max_retry=0)
=======
    # device = db_controller.get_storage_devices(device_id)
    # for node in db_controller.get_storage_nodes_by_cluster_id(device.cluster_id):
    #     if node.lvols:
    #         _add_task(JobSchedule.FN_DEV_MIG, device.cluster_id, node.get_id(), device.get_id(), max_retry=0)
>>>>>>> e7e408db
    return True


def add_device_to_auto_restart(device):
    return True
    #return _add_task(JobSchedule.FN_DEV_RESTART, device.cluster_id, device.node_id, device.get_id())


def add_node_to_auto_restart(node):
    return True
    #return _add_task(JobSchedule.FN_NODE_RESTART, node.cluster_id, node.get_id(), "")


def list_tasks(cluster_id):
    cluster = db_controller.get_cluster_by_id(cluster_id)
    if not cluster:
        logger.error("Cluster not found: %s", cluster_id)
        return False

    data = []
    tasks = db_controller.get_job_tasks(cluster_id)
    for task in tasks:
        data.append({
            "Task ID": task.uuid,
            "Node ID / Device ID": f"{task.node_id}\n{task.device_id}",
            "Function": task.function_name,
            "Retry": f"{task.retry}/{task.max_retry}",
            "Status": task.status,
            "Result": task.function_result,
            "Date": time.strftime("%Y-%m-%d %H:%M:%S", time.gmtime(task.date)),
        })
    return utils.print_table(data)


def cancel_task(task_id):
    task = db_controller.get_task_by_id(task_id)
    if not task:
        logger.error("Task not found: %s", task_id)
        return False

    task.canceled = True
    task.write_to_db(db_controller.kv_store)
    tasks_events.task_canceled(task)
    return True


def get_active_node_restart_task(cluster_id, node_id):
    tasks = db_controller.get_job_tasks(cluster_id)
    for task in tasks:
        if task.function_name == JobSchedule.FN_NODE_RESTART and task.node_id == node_id:
            if task.status == JobSchedule.STATUS_RUNNING and task.canceled is False:
                return task.uuid
    return False


def get_active_dev_restart_task(cluster_id, device_id):
    tasks = db_controller.get_job_tasks(cluster_id)
    for task in tasks:
        if task.function_name == JobSchedule.FN_DEV_RESTART and task.device_id == device_id:
            if task.status == JobSchedule.STATUS_RUNNING and task.canceled is False:
                return task.uuid
    return False


def get_active_node_mig_task(cluster_id, node_id):
    tasks = db_controller.get_job_tasks(cluster_id)
    for task in tasks:
<<<<<<< HEAD
        if task.function_name in [JobSchedule.FN_FAILED_DEV_MIG, JobSchedule.FN_DEV_MIG] and task.node_id == node_id:
=======
        if task.function_name in [JobSchedule.FN_FAILED_DEV_MIG, JobSchedule.FN_DEV_MIG, JobSchedule.FN_NEW_DEV_MIG] and task.node_id == node_id:
>>>>>>> e7e408db
            if task.status == JobSchedule.STATUS_RUNNING and task.canceled is False:
                return task.uuid
    return False


def add_device_failed_mig_task(device_id):
<<<<<<< HEAD
    device = db_controller.get_storage_devices(device_id)
    for node in db_controller.get_storage_nodes_by_cluster_id(device.cluster_id):
        for lvol_id in node.lvols:
            _add_task(JobSchedule.FN_FAILED_DEV_MIG, device.cluster_id, node.get_id(), device.get_id(),
=======
    # device = db_controller.get_storage_devices(device_id)
    # for node in db_controller.get_storage_nodes_by_cluster_id(device.cluster_id):
    #     for lvol_id in node.lvols:
    #         _add_task(JobSchedule.FN_FAILED_DEV_MIG, device.cluster_id, node.get_id(), device.get_id(),
    #                   max_retry=0, function_params={'lvol_id': lvol_id})
    return True


def add_new_device_mig_task(device_id):
    device = db_controller.get_storage_devices(device_id)
    for node in db_controller.get_storage_nodes_by_cluster_id(device.cluster_id):
        for lvol_id in node.lvols:
            _add_task(JobSchedule.FN_NEW_DEV_MIG, device.cluster_id, node.get_id(), device.get_id(),
>>>>>>> e7e408db
                      max_retry=0, function_params={'lvol_id': lvol_id})
    return True<|MERGE_RESOLUTION|>--- conflicted
+++ resolved
@@ -53,28 +53,19 @@
 
 
 def add_device_mig_task(device_id):
-<<<<<<< HEAD
     device = db_controller.get_storage_devices(device_id)
     for node in db_controller.get_storage_nodes_by_cluster_id(device.cluster_id):
         if node.lvols:
             _add_task(JobSchedule.FN_DEV_MIG, device.cluster_id, node.get_id(), device.get_id(), max_retry=0)
-=======
-    # device = db_controller.get_storage_devices(device_id)
-    # for node in db_controller.get_storage_nodes_by_cluster_id(device.cluster_id):
-    #     if node.lvols:
-    #         _add_task(JobSchedule.FN_DEV_MIG, device.cluster_id, node.get_id(), device.get_id(), max_retry=0)
->>>>>>> e7e408db
     return True
 
 
 def add_device_to_auto_restart(device):
-    return True
-    #return _add_task(JobSchedule.FN_DEV_RESTART, device.cluster_id, device.node_id, device.get_id())
+    return _add_task(JobSchedule.FN_DEV_RESTART, device.cluster_id, device.node_id, device.get_id())
 
 
 def add_node_to_auto_restart(node):
-    return True
-    #return _add_task(JobSchedule.FN_NODE_RESTART, node.cluster_id, node.get_id(), "")
+    return _add_task(JobSchedule.FN_NODE_RESTART, node.cluster_id, node.get_id(), "")
 
 
 def list_tasks(cluster_id):
@@ -131,23 +122,13 @@
 def get_active_node_mig_task(cluster_id, node_id):
     tasks = db_controller.get_job_tasks(cluster_id)
     for task in tasks:
-<<<<<<< HEAD
-        if task.function_name in [JobSchedule.FN_FAILED_DEV_MIG, JobSchedule.FN_DEV_MIG] and task.node_id == node_id:
-=======
         if task.function_name in [JobSchedule.FN_FAILED_DEV_MIG, JobSchedule.FN_DEV_MIG, JobSchedule.FN_NEW_DEV_MIG] and task.node_id == node_id:
->>>>>>> e7e408db
             if task.status == JobSchedule.STATUS_RUNNING and task.canceled is False:
                 return task.uuid
     return False
 
 
 def add_device_failed_mig_task(device_id):
-<<<<<<< HEAD
-    device = db_controller.get_storage_devices(device_id)
-    for node in db_controller.get_storage_nodes_by_cluster_id(device.cluster_id):
-        for lvol_id in node.lvols:
-            _add_task(JobSchedule.FN_FAILED_DEV_MIG, device.cluster_id, node.get_id(), device.get_id(),
-=======
     # device = db_controller.get_storage_devices(device_id)
     # for node in db_controller.get_storage_nodes_by_cluster_id(device.cluster_id):
     #     for lvol_id in node.lvols:
@@ -161,6 +142,5 @@
     for node in db_controller.get_storage_nodes_by_cluster_id(device.cluster_id):
         for lvol_id in node.lvols:
             _add_task(JobSchedule.FN_NEW_DEV_MIG, device.cluster_id, node.get_id(), device.get_id(),
->>>>>>> e7e408db
                       max_retry=0, function_params={'lvol_id': lvol_id})
     return True