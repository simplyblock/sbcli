--- conflicted
+++ resolved
@@ -400,20 +400,6 @@
     return False
 
 
-<<<<<<< HEAD
-def get_snapshot_replication_task(cluster_id, snapshot_id):
-    tasks = db.get_job_tasks(cluster_id)
-    for task in tasks:
-        if task.function_name == JobSchedule.FN_SNAPSHOT_REPLICATION and task.function_params["snapshot_id"] == snapshot_id:
-            if task.status != JobSchedule.STATUS_DONE and task.canceled is False:
-                return task.uuid
-    return False
-
-
-def add_snapshot_replication_task(snapshot):
-    return _add_task(JobSchedule.FN_SNAPSHOT_REPLICATION, snapshot.cluster_id, snapshot.lvol.node_id, "",
-                     function_params={"snapshot_id": snapshot.get_id()})
-=======
 def add_lvol_sync_del_task(cluster_id, node_id, lvol_bdev_name):
     return _add_task(JobSchedule.FN_LVOL_SYNC_DEL, cluster_id, node_id, "",
                      function_params={"lvol_bdev_name": lvol_bdev_name}, max_retry=10)
@@ -429,4 +415,16 @@
                 else:
                     return task.uuid
     return False
->>>>>>> bb90c602
+
+def get_snapshot_replication_task(cluster_id, snapshot_id):
+    tasks = db.get_job_tasks(cluster_id)
+    for task in tasks:
+        if task.function_name == JobSchedule.FN_SNAPSHOT_REPLICATION and task.function_params["snapshot_id"] == snapshot_id:
+            if task.status != JobSchedule.STATUS_DONE and task.canceled is False:
+                return task.uuid
+    return False
+
+
+def add_snapshot_replication_task(snapshot):
+    return _add_task(JobSchedule.FN_SNAPSHOT_REPLICATION, snapshot.cluster_id, snapshot.lvol.node_id, "",
+                     function_params={"snapshot_id": snapshot.get_id()})