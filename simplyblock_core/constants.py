import logging
import os

KVD_DB_VERSION = 730
KVD_DB_FILE_PATH = '/etc/foundationdb/fdb.cluster'
KVD_DB_TIMEOUT_MS = 10000
SPK_DIR = '/home/ec2-user/spdk'
RPC_HTTP_PROXY_PORT = 8080
LOG_LEVEL = logging.INFO
LOG_WEB_DEBUG = True

INSTALL_DIR = os.path.dirname(os.path.realpath(__file__))

NODE_MONITOR_INTERVAL_SEC = 3
DEVICE_MONITOR_INTERVAL_SEC = 5
STAT_COLLECTOR_INTERVAL_SEC = 60*5  # 5 minutes
<<<<<<< HEAD
LVOL_STAT_COLLECTOR_INTERVAL_SEC = 60
=======
LVOL_STAT_COLLECTOR_INTERVAL_SEC = 5
>>>>>>> 6dc266f8
LVOL_MONITOR_INTERVAL_SEC = 120
DEV_MONITOR_INTERVAL_SEC = 10
DEV_STAT_COLLECTOR_INTERVAL_SEC = 2
PROT_STAT_COLLECTOR_INTERVAL_SEC = 2
DISTR_EVENT_COLLECTOR_INTERVAL_SEC = 2
DISTR_EVENT_COLLECTOR_NUM_OF_EVENTS = 10
CAP_MONITOR_INTERVAL_SEC = 30
SSD_VENDOR_WHITE_LIST = ["1d0f:cd01", "1d0f:cd00"]
CACHED_LVOL_STAT_COLLECTOR_INTERVAL_SEC = 5

PMEM_DIR = '/tmp/pmem'

NVME_PROGRAM_FAIL_COUNT = 50
NVME_ERASE_FAIL_COUNT = 50
NVME_CRC_ERROR_COUNT = 50
DEVICE_OVERLOAD_STDEV_VALUE = 50
DEVICE_OVERLOAD_CAPACITY_THRESHOLD = 50

CLUSTER_NQN = "nqn.2023-02.io.simplyblock"

weights = {
    "lvol": 50,
    "cpu": 10,
    "r_io": 10,
    "w_io": 10,
    "r_b": 10,
    "w_b": 10
}

<<<<<<< HEAD
# To use 75% of hugepages to calculate ssd size to use for the ocf bdev
CACHING_NODE_MEMORY_FACTOR = 1
=======
>>>>>>> 6dc266f8

HEALTH_CHECK_INTERVAL_SEC = 10

GRAYLOG_CHECK_INTERVAL_SEC = 60

FDB_CHECK_INTERVAL_SEC = 60

SIMPLY_BLOCK_DOCKER_IMAGE = "simplyblock/simplyblock:lvol"
SIMPLY_BLOCK_CLI_NAME = "sbcli-lvol"
TASK_EXEC_INTERVAL_SEC = 30
TASK_EXEC_RETRY_COUNT = 8

SIMPLY_BLOCK_SPDK_CORE_IMAGE = "simplyblock/spdk-core:latest"
SIMPLY_BLOCK_SPDK_CORE_IMAGE_ARM64 = "simplyblock/spdk-core:latest-arm64"
<<<<<<< HEAD
SIMPLY_BLOCK_SPDK_ULTRA_IMAGE = "simplyblock/spdk:prerelease_v2-latest"
=======
SIMPLY_BLOCK_SPDK_ULTRA_IMAGE = "simplyblock/spdk:main-latest"
>>>>>>> 6dc266f8

GELF_PORT = 12201

MIN_HUGE_PAGE_MEMORY_FOR_LVOL = 209715200
MIN_SYS_MEMORY_FOR_LVOL = 524288000
EXTRA_SMALL_POOL_COUNT = 1024
EXTRA_LARGE_POOL_COUNT = 128
EXTRA_HUGE_PAGE_MEMORY = 2147483648
EXTRA_SYS_MEMORY = 2147483648

INSTANCE_STORAGE_DATA = {
        'i4i.large': {'number_of_devices': 1, 'size_per_device_gb': 468},
        'i4i.xlarge': {'number_of_devices': 1, 'size_per_device_gb': 937},
        'i4i.2xlarge': {'number_of_devices': 1, 'size_per_device_gb': 1875},
        'i4i.4xlarge': {'number_of_devices': 1, 'size_per_device_gb': 3750},
        'i4i.8xlarge': {'number_of_devices': 2, 'size_per_device_gb': 3750},
        'i4i.12xlarge': {'number_of_devices': 3, 'size_per_device_gb': 3750},
        'i4i.16xlarge': {'number_of_devices': 4, 'size_per_device_gb': 3750},
        'i4i.24xlarge': {'number_of_devices': 6, 'size_per_device_gb': 3750},
        'i4i.32xlarge': {'number_of_devices': 8, 'size_per_device_gb': 3750},

        'i4i.metal': {'number_of_devices': 8, 'size_per_device_gb': 3750},
        'i3en.large': {'number_of_devices': 1, 'size_per_device_gb': 1250},
        'i3en.xlarge': {'number_of_devices': 1, 'size_per_device_gb': 2500},
        'i3en.2xlarge': {'number_of_devices': 2, 'size_per_device_gb': 2500},
        'i3en.3xlarge': {'number_of_devices': 1, 'size_per_device_gb': 7500},
        'i3en.6xlarge': {'number_of_devices': 2, 'size_per_device_gb': 7500},
        'i3en.12xlarge': {'number_of_devices': 4, 'size_per_device_gb': 7500},
        'i3en.24xlarge': {'number_of_devices': 8, 'size_per_device_gb': 7500},
        'i3en.metal': {'number_of_devices': 8, 'size_per_device_gb': 7500},

        'm6id.large': {'number_of_devices': 1, 'size_per_device_gb': 116},
        'm6id.xlarge': {'number_of_devices': 1, 'size_per_device_gb': 237},
        'm6id.2xlarge': {'number_of_devices': 1, 'size_per_device_gb': 474},
        'm6id.4xlarge': {'number_of_devices': 1, 'size_per_device_gb': 950},
        'm6id.8xlarge': {'number_of_devices': 1, 'size_per_device_gb': 1900},
    }<|MERGE_RESOLUTION|>--- conflicted
+++ resolved
@@ -14,11 +14,7 @@
 NODE_MONITOR_INTERVAL_SEC = 3
 DEVICE_MONITOR_INTERVAL_SEC = 5
 STAT_COLLECTOR_INTERVAL_SEC = 60*5  # 5 minutes
-<<<<<<< HEAD
-LVOL_STAT_COLLECTOR_INTERVAL_SEC = 60
-=======
 LVOL_STAT_COLLECTOR_INTERVAL_SEC = 5
->>>>>>> 6dc266f8
 LVOL_MONITOR_INTERVAL_SEC = 120
 DEV_MONITOR_INTERVAL_SEC = 10
 DEV_STAT_COLLECTOR_INTERVAL_SEC = 2
@@ -48,11 +44,6 @@
     "w_b": 10
 }
 
-<<<<<<< HEAD
-# To use 75% of hugepages to calculate ssd size to use for the ocf bdev
-CACHING_NODE_MEMORY_FACTOR = 1
-=======
->>>>>>> 6dc266f8
 
 HEALTH_CHECK_INTERVAL_SEC = 10
 
@@ -67,11 +58,7 @@
 
 SIMPLY_BLOCK_SPDK_CORE_IMAGE = "simplyblock/spdk-core:latest"
 SIMPLY_BLOCK_SPDK_CORE_IMAGE_ARM64 = "simplyblock/spdk-core:latest-arm64"
-<<<<<<< HEAD
 SIMPLY_BLOCK_SPDK_ULTRA_IMAGE = "simplyblock/spdk:prerelease_v2-latest"
-=======
-SIMPLY_BLOCK_SPDK_ULTRA_IMAGE = "simplyblock/spdk:main-latest"
->>>>>>> 6dc266f8
 
 GELF_PORT = 12201
 
