--- conflicted
+++ resolved
@@ -66,17 +66,11 @@
 
 
 
-<<<<<<< HEAD
-SIMPLY_BLOCK_DOCKER_IMAGE = "simplyblock/simplyblock:dev"
-SIMPLY_BLOCK_CLI_NAME = "sbcli-dev"
-TASK_EXEC_INTERVAL_SEC = 10
-=======
 SIMPLY_BLOCK_DOCKER_IMAGE = get_from_env_var_file(
         "SIMPLY_BLOCK_DOCKER_IMAGE","simplyblock/simplyblock:main")
 SIMPLY_BLOCK_CLI_NAME = get_from_env_var_file(
         "SIMPLY_BLOCK_COMMAND_NAME", "sbcli")
 TASK_EXEC_INTERVAL_SEC = 30
->>>>>>> 0ceb9c4d
 TASK_EXEC_RETRY_COUNT = 8
 
 
