import logging
import os
SCRIPT_PATH = os.path.dirname(os.path.realpath(__file__))


def get_from_env_var_file(name, default=None):
    if not name:
        return False
    with open(f"{SCRIPT_PATH}/env_var", "r", encoding="utf-8") as fh:
        for line in fh.readlines():
            if line.startswith(name):
                return line.split("=", 1)[1].strip()
    return default


KVD_DB_VERSION = 730
KVD_DB_FILE_PATH = '/etc/foundationdb/fdb.cluster'
KVD_DB_TIMEOUT_MS = 10000
SPK_DIR = '/home/ec2-user/spdk'
RPC_HTTP_PROXY_PORT = 8080
LOG_LEVEL = logging.DEBUG
LOG_WEB_DEBUG = True

INSTALL_DIR = os.path.dirname(os.path.realpath(__file__))

NODE_MONITOR_INTERVAL_SEC = 10
DEVICE_MONITOR_INTERVAL_SEC = 5
STAT_COLLECTOR_INTERVAL_SEC = 60*5  # 5 minutes
LVOL_STAT_COLLECTOR_INTERVAL_SEC = 5
LVOL_MONITOR_INTERVAL_SEC = 120
DEV_MONITOR_INTERVAL_SEC = 10
DEV_STAT_COLLECTOR_INTERVAL_SEC = 2
PROT_STAT_COLLECTOR_INTERVAL_SEC = 2
DISTR_EVENT_COLLECTOR_INTERVAL_SEC = 2
DISTR_EVENT_COLLECTOR_NUM_OF_EVENTS = 10
CAP_MONITOR_INTERVAL_SEC = 30
SSD_VENDOR_WHITE_LIST = ["1d0f:cd01", "1d0f:cd00"]
CACHED_LVOL_STAT_COLLECTOR_INTERVAL_SEC = 5
DEV_DISCOVERY_INTERVAL_SEC = 60

PMEM_DIR = '/tmp/pmem'

NVME_PROGRAM_FAIL_COUNT = 50
NVME_ERASE_FAIL_COUNT = 50
NVME_CRC_ERROR_COUNT = 50
DEVICE_OVERLOAD_STDEV_VALUE = 50
DEVICE_OVERLOAD_CAPACITY_THRESHOLD = 50

CLUSTER_NQN = "nqn.2023-02.io.simplyblock"

weights = {
    "lvol": 100,
    # "cpu": 10,
    # "r_io": 10,
    # "w_io": 10,
    # "r_b": 10,
    # "w_b": 10
}


HEALTH_CHECK_INTERVAL_SEC = 30

GRAYLOG_CHECK_INTERVAL_SEC = 60

FDB_CHECK_INTERVAL_SEC = 60

<<<<<<< HEAD
SIMPLY_BLOCK_DOCKER_IMAGE = "simplyblock/simplyblock:snode-mock"
SIMPLY_BLOCK_CLI_NAME = "sbcli-dev"
TASK_EXEC_INTERVAL_SEC = 30
=======


SIMPLY_BLOCK_DOCKER_IMAGE = get_from_env_var_file(
        "SIMPLY_BLOCK_DOCKER_IMAGE","simplyblock/simplyblock:main")
SIMPLY_BLOCK_CLI_NAME = get_from_env_var_file(
        "SIMPLY_BLOCK_COMMAND_NAME", "sbcli")
TASK_EXEC_INTERVAL_SEC = 10
>>>>>>> ddf57bb5
TASK_EXEC_RETRY_COUNT = 8


SIMPLY_BLOCK_SPDK_ULTRA_IMAGE = "simplyblock/spdk:lvolstore-ha-snapshot-latest"

GELF_PORT = 12202

MIN_HUGE_PAGE_MEMORY_FOR_LVOL = 209715200
MIN_SYS_MEMORY_FOR_LVOL = 524288000
EXTRA_SMALL_POOL_COUNT = 4096
EXTRA_LARGE_POOL_COUNT = 16000
# EXTRA_SMALL_POOL_COUNT = 0
# EXTRA_LARGE_POOL_COUNT = 0
EXTRA_HUGE_PAGE_MEMORY = 2147483648
#EXTRA_SYS_MEMORY = 2147483648
EXTRA_SYS_MEMORY = 0

INSTANCE_STORAGE_DATA = {
        'i4i.large': {'number_of_devices': 1, 'size_per_device_gb': 468},
        'i4i.xlarge': {'number_of_devices': 1, 'size_per_device_gb': 937},
        'i4i.2xlarge': {'number_of_devices': 1, 'size_per_device_gb': 1875},
        'i4i.4xlarge': {'number_of_devices': 1, 'size_per_device_gb': 3750},
        'i4i.8xlarge': {'number_of_devices': 2, 'size_per_device_gb': 3750},
        'i4i.12xlarge': {'number_of_devices': 3, 'size_per_device_gb': 3750},
        'i4i.16xlarge': {'number_of_devices': 4, 'size_per_device_gb': 3750},
        'i4i.24xlarge': {'number_of_devices': 6, 'size_per_device_gb': 3750},
        'i4i.32xlarge': {'number_of_devices': 8, 'size_per_device_gb': 3750},

        'i4i.metal': {'number_of_devices': 8, 'size_per_device_gb': 3750},
        'i3en.large': {'number_of_devices': 1, 'size_per_device_gb': 1250},
        'i3en.xlarge': {'number_of_devices': 1, 'size_per_device_gb': 2500},
        'i3en.2xlarge': {'number_of_devices': 2, 'size_per_device_gb': 2500},
        'i3en.3xlarge': {'number_of_devices': 1, 'size_per_device_gb': 7500},
        'i3en.6xlarge': {'number_of_devices': 2, 'size_per_device_gb': 7500},
        'i3en.12xlarge': {'number_of_devices': 4, 'size_per_device_gb': 7500},
        'i3en.24xlarge': {'number_of_devices': 8, 'size_per_device_gb': 7500},
        'i3en.metal': {'number_of_devices': 8, 'size_per_device_gb': 7500},

        'm6id.large': {'number_of_devices': 1, 'size_per_device_gb': 116},
        'm6id.xlarge': {'number_of_devices': 1, 'size_per_device_gb': 237},
        'm6id.2xlarge': {'number_of_devices': 1, 'size_per_device_gb': 474},
        'm6id.4xlarge': {'number_of_devices': 1, 'size_per_device_gb': 950},
        'm6id.8xlarge': {'number_of_devices': 1, 'size_per_device_gb': 1900},
    }

MAX_SNAP_COUNT = 15

SPDK_PROXY_MULTI_THREADING_ENABLED=True
SPDK_PROXY_TIMEOUT=60*5
LVOL_NVME_CONNECT_RECONNECT_DELAY=3
LVOL_NVME_CONNECT_CTRL_LOSS_TMO=-1
LVOL_NVME_CONNECT_NR_IO_QUEUES=6
QPAIR_COUNT=32
NVME_TIMEOUT_US=20000000<|MERGE_RESOLUTION|>--- conflicted
+++ resolved
@@ -64,11 +64,6 @@
 
 FDB_CHECK_INTERVAL_SEC = 60
 
-<<<<<<< HEAD
-SIMPLY_BLOCK_DOCKER_IMAGE = "simplyblock/simplyblock:snode-mock"
-SIMPLY_BLOCK_CLI_NAME = "sbcli-dev"
-TASK_EXEC_INTERVAL_SEC = 30
-=======
 
 
 SIMPLY_BLOCK_DOCKER_IMAGE = get_from_env_var_file(
@@ -76,7 +71,6 @@
 SIMPLY_BLOCK_CLI_NAME = get_from_env_var_file(
         "SIMPLY_BLOCK_COMMAND_NAME", "sbcli")
 TASK_EXEC_INTERVAL_SEC = 10
->>>>>>> ddf57bb5
 TASK_EXEC_RETRY_COUNT = 8
 
 
