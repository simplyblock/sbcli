from e2e_tests.single_node_outage import TestSingleNodeOutage
from e2e_tests.single_node_failure import TestSingleNodeFailure
from e2e_tests.single_node_multi_fio_perf import (
    TestLvolFioNpcs0, TestLvolFioNpcs1, TestLvolFioNpcs2,
)
from e2e_tests.cloning_and_snapshot.multi_lvol_snapshot_fio import TestMultiLvolFio



def get_all_tests():
    tests = [
        TestSingleNodeOutage,
<<<<<<< HEAD
        TestSingleNodeMultipleFioPerfValidation,
        # TestSingleNodeFailure
=======
        TestLvolFioNpcs0,
        TestLvolFioNpcs1,
        TestLvolFioNpcs2,
        TestSingleNodeFailure,
        # TestMultiLvolFio, - Enable when testing
>>>>>>> 6dc266f8
    ]
    return tests<|MERGE_RESOLUTION|>--- conflicted
+++ resolved
@@ -10,15 +10,10 @@
 def get_all_tests():
     tests = [
         TestSingleNodeOutage,
-<<<<<<< HEAD
-        TestSingleNodeMultipleFioPerfValidation,
-        # TestSingleNodeFailure
-=======
         TestLvolFioNpcs0,
         TestLvolFioNpcs1,
         TestLvolFioNpcs2,
         TestSingleNodeFailure,
         # TestMultiLvolFio, - Enable when testing
->>>>>>> 6dc266f8
     ]
     return tests