--- conflicted
+++ resolved
@@ -124,9 +124,6 @@
         package_name = f"{self.base_cmd}=={self.target_version}" if self.target_version != "latest" else self.base_cmd
 
         self.ssh_obj.exec_command(self.mgmt_nodes[0], f"pip install {package_name} --upgrade")
-<<<<<<< HEAD
-        upgrade_cmd = f"{self.base_cmd} cluster update {self.cluster_id} --cp-only false --restart true"
-=======
         sleep_n_sec(10)
 
         self.logger.info("Step: Override Docker config to enable remote API and restart Docker")
@@ -181,7 +178,6 @@
             sleep_n_sec(10)
         
         upgrade_cmd = f"{self.base_cmd} -d cluster update {self.cluster_id} --restart true --spdk-image simplyblock/spdk:main-latest"
->>>>>>> 01c98f3f
         self.ssh_obj.exec_command(self.mgmt_nodes[0], upgrade_cmd)
         sleep_n_sec(180)
 
