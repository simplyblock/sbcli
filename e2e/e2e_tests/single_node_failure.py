### simplyblock e2e tests
import os
import time
import threading
from e2e_tests.cluster_test_base import TestClusterBase
from utils.common_utils import sleep_n_sec
from utils.sbcli_utils import SbcliUtils
from utils.ssh_utils import SshUtils
from utils.common_utils import CommonUtils
from logger_config import setup_logger
import boto3


class TestSingleNodeFailure(TestClusterBase):
    """
    Steps:
    1. Create Storage Pool and Delete Storage pool
    2. Create storage pool
    3. Create LVOL
    4. Connect LVOL
    5. Mount Device
    6. Start FIO tests
    7. While FIO is running, validate this scenario:
        a. In a cluster with three nodes, select one node, which does not
           have any lvol attached.
        b. Suspend the Node via API or CLI while the fio test is running.
        c. Shutdown the Node via API or CLI while the fio test is running.
        d. Check status of objects during outage:
            - the node is in status “offline”
            - the devices of the node are in status “unavailable”
            - lvols remain in “online” state
            - the event log contains the records indicating the object status
              changes; the event log also contains records indicating read and
              write IO errors.
            - select a cluster map from any of the two lvols (lvol get-cluster-map)
              and verify that the status changes of the node and devices are reflected in
              the other cluster map. Other two nodes and 4 devices remain online.
            - health-check status of all nodes and devices is “true”
        e. check that fio remains running without interruption.

    8. Restart the node again.
        a. check the status again:
            - the status of all nodes is “online”
            - all devices in the cluster are in status “online”
            - the event log contains the records indicating the object status changes
            - select a cluster map from any of the two lvols (lvol get-cluster-map)
              and verify that all nodes and all devices appear online
        b. check that fio remains running without interruption.
    """

    def __init__(self, **kwargs):
        super().__init__(**kwargs)
        self.logger = setup_logger(__name__)
        self.ec2_client = None

    def run(self):
        """ Performs each step of the testcase
        """
        self.logger.info("Inside run function")
        initial_devices = self.ssh_obj.get_devices(node=self.mgmt_nodes[0])

        self.sbcli_utils.add_storage_pool(
            pool_name=self.pool_name
        )

        self.sbcli_utils.add_lvol(
            lvol_name=self.lvol_name,
            pool_name=self.pool_name,
            size="800M"
        )
        lvols = self.sbcli_utils.list_lvols()
        assert self.lvol_name in list(lvols.keys()), \
            f"Lvol {self.lvol_name} present in list of lvols post add: {lvols}"

        connect_str = self.sbcli_utils.get_lvol_connect_str(lvol_name=self.lvol_name)

        self.ssh_obj.exec_command(node=self.mgmt_nodes[0],
                                  command=connect_str)

        final_devices = self.ssh_obj.get_devices(node=self.mgmt_nodes[0])
        disk_use = None
        self.logger.info("Initial vs final disk:")
        self.logger.info(f"Initial: {initial_devices}")
        self.logger.info(f"Final: {final_devices}")
        for device in final_devices:
            if device not in initial_devices:
                self.logger.info(f"Using disk: /dev/{device.strip()}")
                disk_use = f"/dev/{device.strip()}"
                break
        self.ssh_obj.unmount_path(node=self.mgmt_nodes[0],
                                  device=disk_use)
        self.ssh_obj.format_disk(node=self.mgmt_nodes[0],
                                 device=disk_use)
        self.ssh_obj.mount_path(node=self.mgmt_nodes[0],
                                device=disk_use,
                                mount_path=self.mount_path)

        fio_thread1 = threading.Thread(target=self.ssh_obj.run_fio_test, args=(self.mgmt_nodes[0], None, self.mount_path, self.log_path,),
                                       kwargs={"name": "fio_run_1",
                                               "runtime": 300,
                                               "debug": self.fio_debug})
        fio_thread1.start()
        # breakpoint()

        no_lvol_node_uuid = self.sbcli_utils.get_node_without_lvols()
        no_lvol_node = self.sbcli_utils.get_storage_node_details(storage_node_id=no_lvol_node_uuid)
        instance_id = no_lvol_node[0]["ec2_instance_id"]

        self.validations(node_uuid=no_lvol_node_uuid,
                         node_status="online",
                         device_status="online",
                         lvol_status="online",
                         health_check_status=True
                         )
        
        sleep_n_sec(60)

        session = boto3.Session(
            aws_access_key_id=os.environ.get("AWS_ACCESS_KEY_ID"),
            aws_secret_access_key=os.environ.get("AWS_SECRET_ACCESS_KEY"),
            region_name=os.environ.get("AWS_REGION")
        )
        self.ec2_client = session.client('ec2')
        self.logger.info(f"Instances ID:{instance_id}")
        self.logger.info(f"Region : {session.region_name}")

        self.stop_ec2_instance(instance_id)
<<<<<<< HEAD
        
        failure = None
        expected_status = "offline"
        try:
            self.logger.info(f"Waiting for node to become offline, {no_lvol_node_uuid}")
            self.sbcli_utils.wait_for_storage_node_status(no_lvol_node_uuid,
                                                          expected_status,
                                                          timeout=120)
            sleep_n_sec(20)

            self.validations(node_uuid=no_lvol_node_uuid,
                            node_status=expected_status,
                            device_status="unavailable",
                            lvol_status="online",
                            health_check_status=True)
        except (AssertionError, TimeoutError) as exp:
            self.logger.info(f"Check for expected status {expected_status} failed, "
                             "moving to other status")
            self.logger.debug(exp)
            failure = exp
        except Exception as exp:
            self.logger.debug(exp)
            self.start_ec2_instance(instance_id=instance_id)
            # self.sbcli_utils.restart_node(node_uuid=no_lvol_node_uuid)
            self.logger.info(f"Waiting for node to become online, {no_lvol_node_uuid}")
            self.sbcli_utils.wait_for_storage_node_status(no_lvol_node_uuid, "online", timeout=120)
            # sleep_n_sec(20)
            raise exp
        
        if failure:
            self.start_ec2_instance(instance_id=instance_id)
            # self.sbcli_utils.restart_node(node_uuid=no_lvol_node_uuid)
            self.logger.info(f"Waiting for node to become online, {no_lvol_node_uuid}")
            self.sbcli_utils.wait_for_storage_node_status(no_lvol_node_uuid, "online", timeout=120)
            # sleep_n_sec(20)
            raise failure
        
=======

        try:
            self.logger.info(f"Waiting for node to become offline, {no_lvol_node_uuid}")
            self.sbcli_utils.wait_for_storage_node_status(no_lvol_node_uuid, "offline", timeout=120)

            sleep_n_sec(20)

            self.validations(node_uuid=no_lvol_node_uuid,
                             node_status="offline",
                             device_status="unavailable",
                             lvol_status="online",
                             health_check_status=False)
        except Exception as exp:
            self.logger.error(exp)
            self.start_ec2_instance(instance_id=instance_id)
            raise exp

>>>>>>> ef30be52
        self.start_ec2_instance(instance_id=instance_id)
        self.logger.info(f"Waiting for node to become online, {no_lvol_node_uuid}")
<<<<<<< HEAD
        self.sbcli_utils.wait_for_storage_node_status(no_lvol_node_uuid, "online", timeout=3*60)
        # sleep_n_sec(20)
=======
        self.sbcli_utils.wait_for_storage_node_status(no_lvol_node_uuid, "online", timeout=5 * 60)
>>>>>>> ef30be52

        self.validations(node_uuid=no_lvol_node_uuid,
                         node_status="online",
                         device_status="online",
                         lvol_status="online",
                         health_check_status=True
                         )
        
        event_logs = self.sbcli_utils.get_cluster_logs(self.cluster_id)
        self.logger.info(f"Event logs: {event_logs}")

        storage_nodes = self.sbcli_utils.get_storage_nodes()["results"]
        for node in storage_nodes:
            print(f"Node {node['id']} Health: {node['health_check']}")

        # Write steps in order
        steps = {
            "Storage Node": ["shutdown", "restart"],
            "Device": {"restart"}
        }
        self.common_utils.validate_event_logs(cluster_id=self.cluster_id,
                                              operations=steps)
        
        self.common_utils.manage_fio_threads(node=self.mgmt_nodes[0],
                                             threads=[fio_thread1],
                                             timeout=1000)

        self.common_utils.validate_fio_test(node=self.mgmt_nodes[0],
                                            log_file=self.log_path)

        self.logger.info("TEST CASE PASSED !!!")

    def start_ec2_instance(self, instance_id):
        """Start ec2 instance

        Args:
            instance_id (str): Instance id to start
        """
        response = self.ec2_client.start_instances(InstanceIds=[instance_id])
        print(f'Successfully started instance {instance_id}: {response}')

        start_waiter = self.ec2_client.get_waiter('instance_running')
        self.logger.info(f"Waiting for instance {instance_id} to start...")
        start_waiter.wait(InstanceIds=[instance_id])
        self.logger.info(f'Instance {instance_id} has been successfully started.')

        sleep_n_sec(10)

    def stop_ec2_instance(self, instance_id):
        """Stop ec2 instance

        Args:
            instance_id (str): Instance id to stop
        """
        response = self.ec2_client.stop_instances(InstanceIds=[instance_id])
        self.logger.info(f'Successfully stopped instance {instance_id}: {response}')
        stop_waiter = self.ec2_client.get_waiter('instance_stopped')
        self.logger.info(f"Waiting for instance {instance_id} to stop...")
        stop_waiter.wait(InstanceIds=[instance_id])
        self.logger.info((f'Instance {instance_id} has been successfully stopped.'))
        
        sleep_n_sec(3)


    def validations(self, node_uuid, node_status, device_status, lvol_status,
                    health_check_status):
        """Validates node, devices, lvol status with expected status

        Args:
            node_uuid (str): UUID of node to validate
            node_status (str): Expected node status
            device_status (str): Expected device status
            lvol_status (str): Expected lvol status
            health_check_status (bool): Expected health check status
        """
        node_details = self.sbcli_utils.get_storage_node_details(storage_node_id=node_uuid)
        device_details = self.sbcli_utils.get_device_details(storage_node_id=node_uuid)
        lvol_id = self.sbcli_utils.get_lvol_id(lvol_name=self.lvol_name)
        lvol_details = self.sbcli_utils.get_lvol_details(lvol_id=lvol_id)
        command = f"{self.base_cmd} lvol get-cluster-map {lvol_id}"
        lvol_cluster_map_details, _ = self.ssh_obj.exec_command(node=self.mgmt_nodes[0],
                                                                command=command)
        self.logger.info(f"LVOL Cluster map: {lvol_cluster_map_details}")
        cluster_map_nodes, cluster_map_devices = self.common_utils.parse_lvol_cluster_map_output(lvol_cluster_map_details)
        offline_device = []

        assert node_details[0]["status"] == node_status, \
            f"Node {node_uuid} is not in {node_status} state. {node_details[0]['status']}"
        for device in device_details:
            # if "jm" in device["jm_bdev"]:
            #     assert device["status"] == "JM_DEV", \
            #         f"JM Device {device['id']} is not in JM_DEV state. {device['status']}"
            # else:
            assert device["status"] == device_status, \
                f"Device {device['id']} is not in {device_status} state. {device['status']}"
            offline_device.append(device['id'])

        for lvol in lvol_details:
            assert lvol["status"] == lvol_status, \
                f"Lvol {lvol['id']} is not in {lvol_status} state. {lvol['status']}"

        storage_nodes = self.sbcli_utils.get_storage_nodes()["results"]
        for node in storage_nodes:
            if node["id"] == node_uuid:
                assert node["health_check"] == health_check_status, \
                    f"Node {node['id']} health-check is not {health_check_status}. {node['health_check']}"
            else:
                assert node["health_check"] is True, \
                    f"Node {node['id']} health-check is not True. {node['health_check']}"
                device_details = self.sbcli_utils.get_device_details(storage_node_id=node["id"])
                for device in device_details:
                    assert device["health_check"] is True, \
                        f"Device {device['id']} health-check is not True. {device['health_check']}"

        for node_id, node in cluster_map_nodes.items():
            if node_id == node_uuid:
                assert node["Reported Status"] == node_status, \
                    f"Node {node_id} is not in {node_status} state. {node['Reported Status']}"
                assert node["Actual Status"] == node_status, \
                    f"Node {node_id} is not in {node_status} state. {node['Actual Status']}"
            else:
                assert node["Reported Status"] == "online", \
                    f"Node {node_uuid} is not in online state. {node['Reported Status']}"
                assert node["Actual Status"] == "online", \
                    f"Node {node_uuid} is not in online state. {node['Actual Status']}"

        if device_status is not None:
            for device_id, device in cluster_map_devices.items():
                if device_id in offline_device:
                    assert device["Reported Status"] == device_status, \
                        f"Device {device_id} is not in {device_status} state. {device['Reported Status']}"
                    assert device["Actual Status"] == device_status, \
                        f"Device {device_id} is not in {device_status} state. {device['Actual Status']}"
                else:
                    assert device["Reported Status"] == "online", \
                        f"Device {device_id} is not in online state. {device['Reported Status']}"
                    assert device["Actual Status"] == "online", \
                        f"Device {device_id} is not in online state. {device['Actual Status']}"<|MERGE_RESOLUTION|>--- conflicted
+++ resolved
@@ -97,7 +97,7 @@
 
         fio_thread1 = threading.Thread(target=self.ssh_obj.run_fio_test, args=(self.mgmt_nodes[0], None, self.mount_path, self.log_path,),
                                        kwargs={"name": "fio_run_1",
-                                               "runtime": 300,
+                                               "runtime": 800,
                                                "debug": self.fio_debug})
         fio_thread1.start()
         # breakpoint()
@@ -125,45 +125,6 @@
         self.logger.info(f"Region : {session.region_name}")
 
         self.stop_ec2_instance(instance_id)
-<<<<<<< HEAD
-        
-        failure = None
-        expected_status = "offline"
-        try:
-            self.logger.info(f"Waiting for node to become offline, {no_lvol_node_uuid}")
-            self.sbcli_utils.wait_for_storage_node_status(no_lvol_node_uuid,
-                                                          expected_status,
-                                                          timeout=120)
-            sleep_n_sec(20)
-
-            self.validations(node_uuid=no_lvol_node_uuid,
-                            node_status=expected_status,
-                            device_status="unavailable",
-                            lvol_status="online",
-                            health_check_status=True)
-        except (AssertionError, TimeoutError) as exp:
-            self.logger.info(f"Check for expected status {expected_status} failed, "
-                             "moving to other status")
-            self.logger.debug(exp)
-            failure = exp
-        except Exception as exp:
-            self.logger.debug(exp)
-            self.start_ec2_instance(instance_id=instance_id)
-            # self.sbcli_utils.restart_node(node_uuid=no_lvol_node_uuid)
-            self.logger.info(f"Waiting for node to become online, {no_lvol_node_uuid}")
-            self.sbcli_utils.wait_for_storage_node_status(no_lvol_node_uuid, "online", timeout=120)
-            # sleep_n_sec(20)
-            raise exp
-        
-        if failure:
-            self.start_ec2_instance(instance_id=instance_id)
-            # self.sbcli_utils.restart_node(node_uuid=no_lvol_node_uuid)
-            self.logger.info(f"Waiting for node to become online, {no_lvol_node_uuid}")
-            self.sbcli_utils.wait_for_storage_node_status(no_lvol_node_uuid, "online", timeout=120)
-            # sleep_n_sec(20)
-            raise failure
-        
-=======
 
         try:
             self.logger.info(f"Waiting for node to become offline, {no_lvol_node_uuid}")
@@ -181,15 +142,9 @@
             self.start_ec2_instance(instance_id=instance_id)
             raise exp
 
->>>>>>> ef30be52
         self.start_ec2_instance(instance_id=instance_id)
         self.logger.info(f"Waiting for node to become online, {no_lvol_node_uuid}")
-<<<<<<< HEAD
-        self.sbcli_utils.wait_for_storage_node_status(no_lvol_node_uuid, "online", timeout=3*60)
-        # sleep_n_sec(20)
-=======
         self.sbcli_utils.wait_for_storage_node_status(no_lvol_node_uuid, "online", timeout=5 * 60)
->>>>>>> ef30be52
 
         self.validations(node_uuid=no_lvol_node_uuid,
                          node_status="online",
@@ -236,7 +191,7 @@
         start_waiter.wait(InstanceIds=[instance_id])
         self.logger.info(f'Instance {instance_id} has been successfully started.')
 
-        sleep_n_sec(10)
+        sleep_n_sec(30)
 
     def stop_ec2_instance(self, instance_id):
         """Stop ec2 instance
@@ -251,7 +206,7 @@
         stop_waiter.wait(InstanceIds=[instance_id])
         self.logger.info((f'Instance {instance_id} has been successfully stopped.'))
         
-        sleep_n_sec(3)
+        sleep_n_sec(30)
 
 
     def validations(self, node_uuid, node_status, device_status, lvol_status,
