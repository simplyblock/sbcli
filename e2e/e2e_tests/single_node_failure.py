### simplyblock e2e tests
<<<<<<< HEAD
=======
import json
>>>>>>> 6dc266f8
import threading
from e2e_tests.cluster_test_base import TestClusterBase
from utils.common_utils import sleep_n_sec
from logger_config import setup_logger
<<<<<<< HEAD

=======
from datetime import datetime
import traceback
from requests.exceptions import HTTPError
>>>>>>> 6dc266f8

class TestSingleNodeFailure(TestClusterBase):
    """
    Steps:
    1. Create Storage Pool and Delete Storage pool
    2. Create storage pool
    3. Create LVOL
    4. Connect LVOL
    5. Mount Device
    6. Start FIO tests
    7. While FIO is running, validate this scenario:
        a. In a cluster with three nodes, select one node, which does not
           have any lvol attached.
        b. Stop the spdk docker container of that node
        c. Check status of objects during outage:
            - the node is in status “offline”
            - the devices of the node are in status “unavailable”
            - lvols remain in “online” state
            - the event log contains the records indicating the object status
              changes; the event log also contains records indicating read and
              write IO errors.
            - select a cluster map from any of the two lvols (lvol get-cluster-map)
              and verify that the status changes of the node and devices are reflected in
              the other cluster map. Other two nodes and 4 devices remain online.
            - health-check status of all nodes and devices is “true”
        d. check that fio remains running without interruption.

    8. Wait for node spdk to automatically restart.
        a. check the status again:
            - the status of all nodes is “online”
            - all devices in the cluster are in status “online”
            - the event log contains the records indicating the object status changes
            - select a cluster map from any of the two lvols (lvol get-cluster-map)
              and verify that all nodes and all devices appear online
        b. check that fio remains running without interruption.
    """

    def __init__(self, **kwargs):
        super().__init__(**kwargs)
        self.logger = setup_logger(__name__)

    def run(self):
        """ Performs each step of the testcase
        """
        self.logger.info(f"Inside run function. Base command: {self.base_cmd}")
        initial_devices = self.ssh_obj.get_devices(node=self.mgmt_nodes[0])

        self.sbcli_utils.add_storage_pool(
            pool_name=self.pool_name
        )

        self.sbcli_utils.add_lvol(
            lvol_name=self.lvol_name,
            pool_name=self.pool_name,
            size="800M",
            distr_ndcs=2,
            distr_npcs=1
        )
        lvols = self.sbcli_utils.list_lvols()
        assert self.lvol_name in list(lvols.keys()), \
            f"Lvol {self.lvol_name} not present in list of lvols post add: {lvols}"

        connect_str = self.sbcli_utils.get_lvol_connect_str(lvol_name=self.lvol_name)

        self.ssh_obj.exec_command(node=self.mgmt_nodes[0],
                                  command=connect_str)

        final_devices = self.ssh_obj.get_devices(node=self.mgmt_nodes[0])
        disk_use = None
        self.logger.info("Initial vs final disk:")
        self.logger.info(f"Initial: {initial_devices}")
        self.logger.info(f"Final: {final_devices}")
        for device in final_devices:
            if device not in initial_devices:
                self.logger.info(f"Using disk: /dev/{device.strip()}")
                disk_use = f"/dev/{device.strip()}"
                break
        self.ssh_obj.unmount_path(node=self.mgmt_nodes[0],
                                  device=disk_use)
        self.ssh_obj.format_disk(node=self.mgmt_nodes[0],
                                 device=disk_use)
        self.ssh_obj.mount_path(node=self.mgmt_nodes[0],
                                device=disk_use,
                                mount_path=self.mount_path)

        fio_thread1 = threading.Thread(target=self.ssh_obj.run_fio_test, args=(self.mgmt_nodes[0], None, self.mount_path, self.log_path,),
                                       kwargs={"name": "fio_run_1",
                                               "runtime": 500,
                                               "debug": self.fio_debug})
        fio_thread1.start()

        no_lvol_node_uuid = self.sbcli_utils.get_node_without_lvols()
        no_lvol_node = self.sbcli_utils.get_storage_node_details(storage_node_id=no_lvol_node_uuid)
        node_ip = no_lvol_node[0]["mgmt_ip"]

        self.validations(node_uuid=no_lvol_node_uuid,
                         node_status="online",
                         device_status="online",
                         lvol_status="online",
                         health_check_status=True
                         )
        
<<<<<<< HEAD
        sleep_n_sec(60)

        self.ssh_obj.stop_docker_containers(node=node_ip, container_name="spdk")
        
=======
        sleep_n_sec(30)
        
        self.ssh_obj.stop_docker_containers(node=node_ip, container_name="spdk")
        
>>>>>>> 6dc266f8
        try:
            self.logger.info(f"Waiting for node to become offline, {no_lvol_node_uuid}")
            self.sbcli_utils.wait_for_storage_node_status(no_lvol_node_uuid,
                                                          "offline",
<<<<<<< HEAD
                                                          timeout=300)

            sleep_n_sec(10)

            self.validations(node_uuid=no_lvol_node_uuid,
                            node_status=["offline", "in_shutdown", "in_restart"],
                            # The status changes between them very quickly hence
                            # needed multiple checks
                            device_status="unavailable",
                            lvol_status="online",
                            health_check_status=True
                            )
=======
                                                          timeout=500)
            # self.validations(node_uuid=no_lvol_node_uuid,
            #                 node_status=["offline", "in_shutdown", "in_restart"],
            #                 # The status changes between them very quickly hence
            #                 # needed multiple checks
            #                 device_status="unavailable",
            #                 lvol_status="online",
            #                 health_check_status=False
            #                 )
            try:
                # expected_error_regex = r"Failed to create BDev: distr_\d+_test_lvol_fail"
                self.sbcli_utils.add_lvol(
                    lvol_name=f"{self.lvol_name}_fail",
                    pool_name=self.pool_name,
                    size="800M",
                    distr_ndcs=2,
                    distr_npcs=1,
                    host_id=no_lvol_node_uuid,
                )
            except HTTPError as e:
                error = json.loads(e.response.text)
                self.logger.info(f"Lvol addition failed for node {no_lvol_node_uuid}. Error:{error}")
                assert "Failed to create BDev: distr_" in error["error"], f"Unexpected error: {error['error']}"
                assert "test_lvol_fail" in error["error"], f"Incorrect LVOL error: {error['error']}"
                lvols = self.sbcli_utils.list_lvols()
                assert f"{self.lvol_name}_fail" not in list(lvols.keys()), \
                    (f"Lvol {self.lvol_name}_fail present in list of lvols post add: {lvols}. "
                     "Expected: Lvol is not added")
            
            sleep_n_sec(10)
            self.sbcli_utils.add_lvol(
                    lvol_name=f"{self.lvol_name}_fail",
                    pool_name=self.pool_name,
                    size="800M",
                    distr_ndcs=2,
                    distr_npcs=1,
                )
            lvols = self.sbcli_utils.list_lvols()
            assert f"{self.lvol_name}_fail" in list(lvols.keys()), \
                (f"Lvol {self.lvol_name}_fail not present in list of lvols post add: {lvols}. "
                 "Expected: Lvol is added")

>>>>>>> 6dc266f8
        except Exception as exp:
            self.logger.debug(exp)
            # self.start_ec2_instance(instance_id=instance_id)
            # self.sbcli_utils.restart_node(node_uuid=no_lvol_node_uuid)
            self.sbcli_utils.wait_for_storage_node_status(no_lvol_node_uuid,
                                                          "online",
                                                          timeout=300)
            self.logger.info(f"Waiting for node to become online, {no_lvol_node_uuid}")
<<<<<<< HEAD
            self.sbcli_utils.wait_for_storage_node_status(no_lvol_node_uuid, "online", timeout=120)
            # sleep_n_sec(20)
            raise exp

        # self.sbcli_utils.restart_node(node_uuid=no_lvol_node_uuid)
        self.logger.info(f"Waiting for node to become online, {no_lvol_node_uuid}")
        self.sbcli_utils.wait_for_storage_node_status(no_lvol_node_uuid, "online", timeout=300)
        sleep_n_sec(60)
=======
            self.sbcli_utils.wait_for_storage_node_status(no_lvol_node_uuid,
                                                          "online",
                                                          timeout=300)
            raise exp
        
        # self.sbcli_utils.restart_node(node_uuid=no_lvol_node_uuid)
        self.logger.info(f"Waiting for node to become online, {no_lvol_node_uuid}")
        self.sbcli_utils.wait_for_storage_node_status(no_lvol_node_uuid, "online", timeout=300)
>>>>>>> 6dc266f8

        self.validations(node_uuid=no_lvol_node_uuid,
                         node_status="online",
                         device_status="online",
                         lvol_status="online",
                         health_check_status=True
                         )

        # Write steps in order
        steps = {
            "Storage Node": ["shutdown", "restart"],
            "Device": {"restart"}
        }
        self.common_utils.validate_event_logs(cluster_id=self.cluster_id,
                                              operations=steps)
        
        end_time = self.common_utils.manage_fio_threads(node=self.mgmt_nodes[0],
                                                        threads=[fio_thread1],
                                                        timeout=1000)

        self.common_utils.validate_fio_test(node=self.mgmt_nodes[0],
                                            log_file=self.log_path)
<<<<<<< HEAD
=======
        
        total_fio_runtime = end_time - self.ssh_obj.fio_runtime["fio_run_1"]
        self.logger.info(f"FIO Run Time: {total_fio_runtime}")
        
        assert  total_fio_runtime >= 500, \
            f'FIO Run Time Interrupted before given runtime. Actual: {self.ssh_obj.fio_runtime["fio_run_1"]}'
>>>>>>> 6dc266f8

        self.logger.info("TEST CASE PASSED !!!")<|MERGE_RESOLUTION|>--- conflicted
+++ resolved
@@ -1,19 +1,12 @@
 ### simplyblock e2e tests
-<<<<<<< HEAD
-=======
 import json
->>>>>>> 6dc266f8
 import threading
 from e2e_tests.cluster_test_base import TestClusterBase
 from utils.common_utils import sleep_n_sec
 from logger_config import setup_logger
-<<<<<<< HEAD
-
-=======
 from datetime import datetime
 import traceback
 from requests.exceptions import HTTPError
->>>>>>> 6dc266f8
 
 class TestSingleNodeFailure(TestClusterBase):
     """
@@ -116,35 +109,14 @@
                          health_check_status=True
                          )
         
-<<<<<<< HEAD
-        sleep_n_sec(60)
-
+        sleep_n_sec(30)
+        
         self.ssh_obj.stop_docker_containers(node=node_ip, container_name="spdk")
         
-=======
-        sleep_n_sec(30)
-        
-        self.ssh_obj.stop_docker_containers(node=node_ip, container_name="spdk")
-        
->>>>>>> 6dc266f8
         try:
             self.logger.info(f"Waiting for node to become offline, {no_lvol_node_uuid}")
             self.sbcli_utils.wait_for_storage_node_status(no_lvol_node_uuid,
                                                           "offline",
-<<<<<<< HEAD
-                                                          timeout=300)
-
-            sleep_n_sec(10)
-
-            self.validations(node_uuid=no_lvol_node_uuid,
-                            node_status=["offline", "in_shutdown", "in_restart"],
-                            # The status changes between them very quickly hence
-                            # needed multiple checks
-                            device_status="unavailable",
-                            lvol_status="online",
-                            health_check_status=True
-                            )
-=======
                                                           timeout=500)
             # self.validations(node_uuid=no_lvol_node_uuid,
             #                 node_status=["offline", "in_shutdown", "in_restart"],
@@ -187,25 +159,11 @@
                 (f"Lvol {self.lvol_name}_fail not present in list of lvols post add: {lvols}. "
                  "Expected: Lvol is added")
 
->>>>>>> 6dc266f8
         except Exception as exp:
             self.logger.debug(exp)
             # self.start_ec2_instance(instance_id=instance_id)
             # self.sbcli_utils.restart_node(node_uuid=no_lvol_node_uuid)
-            self.sbcli_utils.wait_for_storage_node_status(no_lvol_node_uuid,
-                                                          "online",
-                                                          timeout=300)
             self.logger.info(f"Waiting for node to become online, {no_lvol_node_uuid}")
-<<<<<<< HEAD
-            self.sbcli_utils.wait_for_storage_node_status(no_lvol_node_uuid, "online", timeout=120)
-            # sleep_n_sec(20)
-            raise exp
-
-        # self.sbcli_utils.restart_node(node_uuid=no_lvol_node_uuid)
-        self.logger.info(f"Waiting for node to become online, {no_lvol_node_uuid}")
-        self.sbcli_utils.wait_for_storage_node_status(no_lvol_node_uuid, "online", timeout=300)
-        sleep_n_sec(60)
-=======
             self.sbcli_utils.wait_for_storage_node_status(no_lvol_node_uuid,
                                                           "online",
                                                           timeout=300)
@@ -214,7 +172,6 @@
         # self.sbcli_utils.restart_node(node_uuid=no_lvol_node_uuid)
         self.logger.info(f"Waiting for node to become online, {no_lvol_node_uuid}")
         self.sbcli_utils.wait_for_storage_node_status(no_lvol_node_uuid, "online", timeout=300)
->>>>>>> 6dc266f8
 
         self.validations(node_uuid=no_lvol_node_uuid,
                          node_status="online",
@@ -237,14 +194,11 @@
 
         self.common_utils.validate_fio_test(node=self.mgmt_nodes[0],
                                             log_file=self.log_path)
-<<<<<<< HEAD
-=======
         
         total_fio_runtime = end_time - self.ssh_obj.fio_runtime["fio_run_1"]
         self.logger.info(f"FIO Run Time: {total_fio_runtime}")
         
         assert  total_fio_runtime >= 500, \
             f'FIO Run Time Interrupted before given runtime. Actual: {self.ssh_obj.fio_runtime["fio_run_1"]}'
->>>>>>> 6dc266f8
 
         self.logger.info("TEST CASE PASSED !!!")