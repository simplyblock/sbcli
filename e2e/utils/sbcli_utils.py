--- conflicted
+++ resolved
@@ -515,12 +515,8 @@
                 sleep_n_sec(1)
                 timeout -= 1
             raise TimeoutError(f"Timed out waiting for device status, Node id: {node_id}, Device id: {device_id}"
-<<<<<<< HEAD
                                 f"Expected status: {status}, Actual status: {actual_status}")
 
     def list_migration_tasks(self, cluster_id):
         """List all migration tasks for a given cluster."""
-        return self.get_request(f"/cluster/list-tasks/{cluster_id}")
-=======
-                                f"Expected status: {status}, Actual status: {actual_status}")
->>>>>>> fed5d745
+        return self.get_request(f"/cluster/list-tasks/{cluster_id}")