--- conflicted
+++ resolved
@@ -307,11 +307,7 @@
 
         command = (f"sudo fio --name={name} {location} --ioengine={ioengine} --direct=1 --iodepth={iodepth} "
                    f"{time_based} --runtime={runtime} --rw={rw} --bs={bs} --size={size} --rwmixread={rwmixread} "
-<<<<<<< HEAD
-                   f"--verify=md5 --verify_backlog=1000 --verify_fatal=1 --numjobs={numjobs} --nrfiles={nrfiles} "
-=======
                    f"--verify=md5 --verify_fatal=1 --numjobs={numjobs} --nrfiles={nrfiles} "
->>>>>>> 3df726c3
                    f"{output_format}{output_file}")
         
         if kwargs.get("debug", None):
@@ -705,12 +701,8 @@
                 # command_logs = (
                 #     f"sudo nohup setsid docker logs --follow {container} > {log_file} 2>&1 &"
                 # )
-<<<<<<< HEAD
-                tmux_session_name = f"{container}_logs"
-=======
                 random_suffix = generate_random_string()
                 tmux_session_name = f"{container}_logs_{random_suffix}"
->>>>>>> 3df726c3
                 command_logs = (
                     f"sudo tmux new-session -d -s {tmux_session_name} "
                     f"\"docker logs --follow {container} > {log_file} 2>&1\""
@@ -747,12 +739,8 @@
             timestamp = datetime.now().strftime("%Y%m%d_%H%M%S")
             for container in containers:
                 log_file = f"{log_dir}/{container}_{test_name}_{timestamp}_after_outage.txt"
-<<<<<<< HEAD
-                tmux_session_name = f"{container}_logs"
-=======
                 random_suffix = generate_random_string()
                 tmux_session_name = f"{container}_logs_{random_suffix}"
->>>>>>> 3df726c3
                 command_logs = (
                     f"sudo tmux new-session -d -s {tmux_session_name} "
                     f"\"docker logs --follow {container} > {log_file} 2>&1\""
@@ -795,8 +783,6 @@
     def reboot_node(self, node_ip, wait_time=300):
         """
         Reboot a node using SSH and wait for it to come online.
-<<<<<<< HEAD
-=======
 
         Args:
             node_ip (str): IP address of the node to reboot.
@@ -988,109 +974,4 @@
         except Exception as e:
             self.logger.error(f"Failed to dump lvstore on {node_ip}: {e}")
             return None
->>>>>>> 3df726c3
-
-        Args:
-            node_ip (str): IP address of the node to reboot.
-            wait_time (int): Maximum time (in seconds) to wait for the node to come online.
-        """
-        try:
-            self.logger.info(f"Initiating reboot for node: {node_ip}")
-            # Execute the reboot command
-            reboot_command = "sudo reboot"
-            self.exec_command(node=node_ip, command=reboot_command)
-            self.logger.info(f"Reboot command executed for node: {node_ip}")
-            
-            # Disconnect the current SSH connection
-            if node_ip in self.ssh_connections:
-                self.ssh_connections[node_ip].close()
-                del self.ssh_connections[node_ip]
-            
-            time.sleep(10)
-            
-            # Wait for the node to come online
-            self.logger.info(f"Waiting for node {node_ip} to come online...")
-            start_time = time.time()
-            while time.time() - start_time < wait_time:
-                try:
-                    # Attempt to reconnect
-                    self.connect(address=node_ip,
-                                 bastion_server_address=self.bastion_server)
-                    self.logger.info(f"Node {node_ip} is back online.")
-                    return True
-                except Exception as e:
-                    self.logger.info(f"Node {node_ip} is not online yet: {e}")
-                    time.sleep(10)  # Wait before retrying
-            
-            self.logger.error(f"Node {node_ip} failed to come online within {wait_time} seconds.")
-            return False
-
-        except Exception as e:
-            self.logger.error(f"Error during node reboot for {node_ip}: {e}")
-            return False
-        
-    def partial_nw_outage(self, node_ip, mgmt_ip=None, block_ports=None, block_all_ss_ports=False):
-        """
-        Simulate a partial network outage by blocking specific ports.
-        Optionally, block all ports listed by `ss` command for the given management IP.
-
-        Args:
-            node_ip (str): IP address of the target node.
-            mgmt_ip (str, optional): Management IP address to filter the `ss` command output. Required if block_all_ss_ports is True.
-            block_ports (list): List of ports to block.
-            block_all_ss_ports (bool): If True, block all ports listed by the `ss` command for the given mgmt_ip.
-
-        Returns:
-            list: List of all blocked ports (unique).
-        """
-        blocked_ports = set()  # Use a set to ensure uniqueness
-        try:
-            if block_ports is None:
-                block_ports = []
-
-            # Block explicitly provided ports
-            for port in block_ports:
-                if port not in blocked_ports:
-                    self.exec_command(node_ip, f"sudo iptables -A OUTPUT -p tcp --sport {port} -j DROP")
-                    self.exec_command(node_ip, f"sudo iptables -A INPUT -p tcp --dport {port} -j DROP")
-                    self.logger.info(f"Blocked port {port} on {node_ip}.")
-                    blocked_ports.add(port)
-
-            # If flag is set, block all ports from the `ss` command filtered by mgmt_ip
-            if block_all_ss_ports:
-                if not mgmt_ip:
-                    raise ValueError("mgmt_ip must be provided when block_all_ss_ports is True.")
-                cmd = "ss -tnp | grep %s | awk '{print $4}'" % mgmt_ip
-                ss_output, _ = self.exec_command(node_ip, cmd)
-                ip_with_ports = ss_output.split()
-                ports_to_block = set([r.split(":")[1] for r in ip_with_ports])
-                for port in ports_to_block:
-                    if port not in blocked_ports:
-                        self.exec_command(node_ip, f"sudo iptables -A OUTPUT -p tcp --sport {port} -j DROP")
-                        self.exec_command(node_ip, f"sudo iptables -A INPUT -p tcp --dport {port} -j DROP")
-                        self.logger.info(f"Blocked port {port} for mgmt_ip {mgmt_ip} on {node_ip}.")
-                        blocked_ports.add(port)
-
-        except Exception as e:
-            self.logger.error(f"Failed to block ports on {node_ip}: {e}")
-
-        return list(blocked_ports)  # Return as a list for consistency
-
-    def remove_partial_nw_outage(self, node_ip, blocked_ports):
-        """
-        Remove partial network outage by unblocking specified ports.
-
-        Args:
-            node_ip (str): IP address of the target node.
-            blocked_ports (list): List of ports to unblock.
-
-        Returns:
-            None
-        """
-        try:
-            for port in blocked_ports:
-                self.exec_command(node_ip, f"sudo iptables -D OUTPUT -p tcp --sport {port} -j DROP")
-                self.exec_command(node_ip, f"sudo iptables -D INPUT -p tcp --dport {port} -j DROP")
-                self.logger.info(f"Unblocked port {port} on {node_ip}.")
-        except Exception as e:
-            self.logger.error(f"Failed to unblock ports on {node_ip}: {e}")+
