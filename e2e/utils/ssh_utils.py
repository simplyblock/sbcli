import time
import paramiko
import os
from logger_config import setup_logger
from pathlib import Path


SSH_KEY_LOCATION = os.path.join(Path.home(), ".ssh", os.environ.get("KEY_NAME"))


class SshUtils:
    """Class to perform all ssh level operationa
    """

    def __init__(self, bastion_server):
        self.ssh_connections = dict()
        self.bastion_server = bastion_server
        self.base_cmd = os.environ.get("SBCLI_CMD", "sbcli-dev")
        self.logger = setup_logger(__name__)
        self.fio_runtime = {}

    def connect(self, address: str, port: int=22,
                bastion_server_address: str=None,
                username: str="ec2-user",
                is_bastion_server: bool=False):
        """Connect to cluster nodes

        Args:
            address (str): Address of the cluster node
            port (int): Port of the node to connect at
            bastion_server_address (str): Address of bastion server node
            username (str): Username to connect node at
            is_bastion_server (bool): Address given is of bastion server or not
        """
        # Initialize the SSH client
        ssh = paramiko.SSHClient()
        ssh.set_missing_host_key_policy(paramiko.AutoAddPolicy())

        # Load the private key
        if not os.path.exists(SSH_KEY_LOCATION):
            raise FileNotFoundError(f"SSH private key not found at {SSH_KEY_LOCATION}")
        private_key = paramiko.Ed25519Key(filename=SSH_KEY_LOCATION)

        # Connect to the proxy server first
        if not bastion_server_address:
            bastion_server_address = self.bastion_server
        ssh.connect(hostname=bastion_server_address,
                    username=username,
                    port=port,
                    pkey=private_key,
                    timeout=3600)
        self.logger.info("Connected to bastion server.")

        if self.ssh_connections.get(bastion_server_address, None):
            self.ssh_connections[bastion_server_address].close()

        self.ssh_connections[bastion_server_address] = ssh

        if is_bastion_server:
            return

        # Setup the transport to the target server through the proxy
        transport = ssh.get_transport()
        dest_addr = (address, port)
        local_addr = ('localhost', 0)
        channel = transport.open_channel("direct-tcpip", dest_addr, local_addr)

        # Connect to the target server through the proxy channel
        target_ssh = paramiko.SSHClient()
        target_ssh.set_missing_host_key_policy(paramiko.AutoAddPolicy())
        target_ssh.connect(address,
                           username=username,
                           port=port,
                           sock=channel,
                           pkey=private_key,
                           timeout=3600)
        self.logger.info("Connected to target server through proxy.")

        if self.ssh_connections.get(address, None):
            self.ssh_connections[address].close()
        self.ssh_connections[address] = target_ssh

    def exec_command(self, node, command, timeout=360, max_retries=3):
        """Executes command on given machine with a retry mechanism in case of failure.

        Args:
            node (str): Machine to run command on
            command (str): Command to run
            timeout (int): Timeout in seconds
            max_retries (int): Number of retries in case of failures

        Returns:
            str: Output of command
        """
<<<<<<< HEAD
        ssh_connection = self.ssh_connections[node]
        if not ssh_connection.get_transport().is_active():
            self.logger.info(f"Reconnecting SSH to node {node}")
            self.connect(
                address=node,
                is_bastion_server=True if node == self.bastion_server else False
            )
            ssh_connection = self.ssh_connections[node]

        self.logger.info(f"Command: {command}")
        try:
            stdin, stdout, stderr = ssh_connection.exec_command(command, timeout=timeout)
            
            output = []
            error = []
            if "sudo fio" in command:
                self.logger.info("Inside while loop")
                # Read stdout and stderr in a non-blocking way
                while not stdout.channel.exit_status_ready():
                    if stdout.channel.recv_ready():
                        output.append(stdout.channel.recv(1024).decode())
                    if stderr.channel.recv_stderr_ready():
                        error.append(stderr.channel.recv_stderr(1024).decode())
                    time.sleep(0.1)
                output = " ".join(output)
                error = " ".join(error)

            else:
                output = stdout.read().decode()
                error = stderr.read().decode()

            if output:
                self.logger.debug(f"Command output: {output}")
            if error:
                self.logger.debug(f"Command error: {error}")

            if not output and not error:
                self.logger.warning(f"Command '{command}' executed but returned no output or error.")

            return output, error
        except paramiko.SSHException as e:
            self.logger.error(f"SSH command failed: {e}")
            return "", str(e)
        except paramiko.ssh_exception.SSHException as e:
            self.logger.error(f"SSH connection failed: {e}")
            return "", str(e)

    def format_disk(self, node, device):
=======
        retry_count = 0
        while retry_count < max_retries:
            ssh_connection = self.ssh_connections.get(node)
            try:
                # Ensure the SSH connection is active, otherwise reconnect
                if not ssh_connection or not ssh_connection.get_transport().is_active():
                    self.logger.info(f"Reconnecting SSH to node {node}")
                    self.connect(
                        address=node,
                        is_bastion_server=True if node == self.bastion_server else False
                    )
                    ssh_connection = self.ssh_connections[node]

                self.logger.info(f"Executing command: {command}")
                stdin, stdout, stderr = ssh_connection.exec_command(command, timeout=timeout)
                
                output = []
                error = []
                if "sudo fio" in command:
                    self.logger.info("Inside while loop")
                    # Read stdout and stderr in a non-blocking way
                    while not stdout.channel.exit_status_ready():
                        if stdout.channel.recv_ready():
                            output.append(stdout.channel.recv(1024).decode())
                        if stderr.channel.recv_stderr_ready():
                            error.append(stderr.channel.recv_stderr(1024).decode())
                        time.sleep(0.1)
                    output = " ".join(output)
                    error = " ".join(error)

                else:
                    output = stdout.read().decode()
                    error = stderr.read().decode()

                if output:
                    self.logger.debug(f"Command output: {output}")
                if error:
                    self.logger.debug(f"Command error: {error}")

                if not output and not error:
                    self.logger.warning(f"Command '{command}' executed but returned no output or error.")

                return output, error

            except EOFError as e:
                self.logger.error(f"EOFError occurred while executing command '{command}': {e}. Retrying ({retry_count + 1}/{max_retries})...")
                retry_count += 1
                time.sleep(2)  # Short delay before retrying

            except paramiko.SSHException as e:
                self.logger.error(f"SSH command failed: {e}. Retrying ({retry_count + 1}/{max_retries})...")
                retry_count += 1
                time.sleep(2)  # Short delay before retrying

        # If we exhaust retries, return failure
        self.logger.error(f"Failed to execute command '{command}' on node {node} after {max_retries} retries.")
        return "", "Command failed after max retries"

    def format_disk(self, node, device, fs_type="ext4"):
>>>>>>> 6dc266f8
        """Format disk on the given node

        Args:
            node (str): Node to perform ssh operation on
            device (str): Device path
        """
        command = f"sudo mkfs.{fs_type} {device}"
        self.exec_command(node, command)

    def mount_path(self, node, device, mount_path):
        """Mount device to given path on given node

        Args:
            node (str): Node to perform ssh operation on
            device (str): Device path
            mount_path (_type_): Mount path to perform mount on
        """
        try:
            command = f"sudo rm -rf {mount_path}"
            self.exec_command(node, command)
        except Exception as e:
            self.logger.info(e)

        self.make_directory(node=node, dir_name=mount_path)

        command = f"sudo mount {device} {mount_path}"
        self.exec_command(node, command)

    def unmount_path(self, node, device):
        """Unmount device to given path on given node

        Args:
            node (str): Node to perform ssh operation on
            device (str): Device path
        """
        command = f"sudo umount {device}"
        self.exec_command(node, command)
    
    def get_devices(self, node):
        """Get devices on a machine

        Args:
            node (str): Node to perform ssh operation on
        """
        command = "lsblk -dn -o NAME"
        output, _ = self.exec_command(node, command)

        return output.strip().split()
    
    def run_fio_test(self, node, device=None, directory=None, log_file=None, **kwargs):
        """Run FIO Tests with given params

        Args:
            node (str): Node to perform ssh operation on
            device (str): Device path. Defaults to None.
            directory (str, optional): Directory to run test on. Defaults to None.
            log_file (str, optional): Log file to redirect output to. Defaults to None.
        """
        location = ""
        if device:
            location = f"--filename={device}"
        if directory:
            location = f"--directory={directory}"
        
        runtime = kwargs.get("runtime", 3600)
        rw = kwargs.get("rw", "randrw")
        name = kwargs.get("name", "test")
        ioengine = kwargs.get("ioengine", "libaio")
        iodepth = kwargs.get("iodepth", 1)
        bs = kwargs.get("bs", "4k")
        rwmixread = kwargs.get("rwmixread", 70)
        size = kwargs.get("size", "10MiB")
        time_based = kwargs.get("time_based", True)
        time_based = "--time_based" if time_based else ""
        numjobs = kwargs.get("numjobs", 1)
        nrfiles = kwargs.get("nrfiles", 1)
        
        output_format = kwargs.get("output_format", '')
        output_format = f' --output-format={output_format} ' if output_format else ''

        output_file = kwargs.get("output_file", '')
        output_file = f" --output={output_file} " if output_file else ''

        command = (f"sudo fio --name={name} {location} --ioengine={ioengine} --direct=1 --iodepth={iodepth} "
                   f"{time_based} --runtime={runtime} --rw={rw} --bs={bs} --size={size} --rwmixread={rwmixread} "
                   f"--verify=md5 --numjobs={numjobs} --nrfiles={nrfiles} --verify_dump=1 --verify_fatal=1 "
                   f"--verify_state_save=1 --verify_backlog=10 --group_reporting{output_format}{output_file}")
        
        if kwargs.get("debug", None):
            command = f"{command} --debug=all"
        if log_file:
            command = f"{command} >> {log_file}"

        self.logger.info(f"{command}")

        start_time = time.time()
        output, error = self.exec_command(node=node, command=command, timeout=runtime)
        end_time = time.time()

        total_time = end_time - start_time
        self.fio_runtime[name] = start_time
        self.logger.info(f"Total time taken to run the command: {total_time:.2f} seconds")
    
    def find_process_name(self, node, process_name, return_pid=False):
        if return_pid:
            command = "ps -ef | grep -i %s | awk '{print $2}'" % process_name
        else:
            command = "ps -ef | grep -i %s" % process_name
        output, error = self.exec_command(node=node,
                                          command=command)
                                    
        data = output.strip().split("\n")

        return data
    
    def kill_processes(self, node, pid=None, process_name=None):
        """Kill the given process

        Args:
            node (str): Node to kill process on
            pid (int, optional): Kill the given pid. Defaults to None.
            process_name (str, optional): Kill the process with name. Defaults to None.
        """
        kill_command = "sudo kill -9 %s"
        if pid:
            command = kill_command % pid
            self.exec_command(node, command)
        if process_name:
            pids = self.find_process_name(node=node,
                                          process_name=process_name,
                                          return_pid=True)
            for pid in pids:
                command = kill_command % pid.strip()
                self.exec_command(node, command)

    def read_file(self, node, file_name):
        """Read the given file

        Args:
            node (str): Machine to read file from
            file_name (str): File path

        Returns:
            str: Output of file name
        """
        cmd = f"cat {file_name}"
        output, _ = self.exec_command(node=node, command=cmd)
        return output
    
    def delete_file_dir(self, node, entity, recursive=False):
        """Deletes file or directory

        Args:
            node (str): Node to delete entity on
            entity (str): Path to file or directory
            recursive (bool, optional): Delete with all its content. Defaults to False.

        Returns:
            _type_: _description_
        """
        rec = "r" if recursive else ""
        cmd = f'sudo rm -{rec}f {entity}'
        output, _ = self.exec_command(node=node, command=cmd)
        return output
    
    def list_files(self, node, location):
        """List the entities in given location on a node
        Args:
            node (str): Node IP
            location (str): Location to perform ls
        """
        cmd = f"sudo ls -l {location}"
        output, error = self.exec_command(node=node, command=cmd)
        return output
    
    def stop_docker_containers(self, node, container_name=None):
        """Stops given docker container. Stops all if no name is given

        Args:
            node (str): Node IP
            container_name (str): Name of container to stop
        """
        if container_name:
            cmd = f"sudo docker stop {container_name}"
        else:
<<<<<<< HEAD
            cmd = f"sudo docker stop $(sudo docker ps -a -q)"
        
        output, error = self.exec_command(node=node, command=cmd)
        return output
=======
            cmd = "sudo docker stop $(sudo docker ps -a -q)"
        
        output, error = self.exec_command(node=node, command=cmd)
        return output

    def get_mount_points(self, node, base_path):
        """Get all mount points on the node."""
        cmd = "mount | grep %s | awk '{print $3}'" % base_path
        output, error = self.exec_command(node=node, command=cmd)
        return output.strip().split()

    def remove_dir(self, node, dir_path):
        """Remove directory on the node."""
        cmd = f"sudo rm -rf {dir_path}"
        output, error = self.exec_command(node=node, command=cmd)
        return output, error

    def disconnect_nvme(self, node, nqn_grep):
        """Disconnect NVMe device on the node."""
        cmd = f"sudo nvme disconnect -d {nqn_grep}"
        output, error = self.exec_command(node=node, command=cmd)
        return output, error

    def get_nvme_subsystems(self, node, nqn_filter="lvol"):
        """Get NVMe subsystems on the node."""
        cmd = "sudo nvme list-subsys | grep -i %s | awk '{print $3}' | cut -d '=' -f 2" % nqn_filter
        output, error = self.exec_command(node=node, command=cmd)
        return output.strip().split()

    def get_snapshots(self, node):
        """Get all snapshots on the node."""
        cmd = "%s snapshot list | grep -i ss | awk '{{print $2}}'" % self.base_cmd
        output, error = self.exec_command(node=node, command=cmd)
        return output.strip().split()

    def get_lvol_id(self, node, lvol_name):
        """Get logical volume IDs on the node."""
        cmd = "%s lvol list | grep -i %s | awk '{{print $2}}'" % (self.base_cmd, lvol_name)
        output, error = self.exec_command(node=node, command=cmd)
        return output.strip().split()
    
    def get_snapshot_id(self, node, snapshot_name):
        cmd = "%s snapshot list | grep -i '%s' | awk '{print $2}'" % (self.base_cmd, snapshot_name)
        output, error = self.exec_command(node=node, command=cmd)

        return output.strip()

    def add_snapshot(self, node, lvol_id, snapshot_name):
        cmd = f"{self.base_cmd} snapshot add {lvol_id} {snapshot_name}"
        self.exec_command(node=node, command=cmd)
    
    def add_clone(self, node, snapshot_id, clone_name):
        cmd = f"{self.base_cmd} snapshot clone {snapshot_id} {clone_name}"
        self.exec_command(node=node, command=cmd)

    def delete_snapshot(self, node, snapshot_id):
        cmd = "%s snapshot list | grep -i '%s' | awk '{print $4}'" % (self.base_cmd, snapshot_id)
        output, error = self.exec_command(node=node, command=cmd)
        self.logger.info(f"Deleting snapshot: {output}")
        cmd = f"{self.base_cmd} snapshot delete {snapshot_id} --force"
        output, error = self.exec_command(node=node, command=cmd)

        return output, error

    def delete_all_snapshots(self, node):
        cmd = "%s snapshot list | grep -i snapshot | awk '{print $2}'" % self.base_cmd
        output, error = self.exec_command(node=node, command=cmd)

        list_snapshot = output.strip().split()
        for snapshot_id in list_snapshot:
            self.delete_snapshot(node=node, snapshot_id=snapshot_id)

        
        cmd = "%s snapshot list | grep -i ss | awk '{print $2}'" % self.base_cmd
        output, error = self.exec_command(node=node, command=cmd)

        list_snapshot = output.strip().split()
        for snapshot_id in list_snapshot:
            self.delete_snapshot(node=node, snapshot_id=snapshot_id)

    def find_files(self, node, directory):
        command = f"find {directory} -maxdepth 1 -type f"
        stdout, _ = self.exec_command(node, command)
        return stdout.splitlines()

    def generate_checksums(self, node, files):
        checksums = {}
        for file in files:
            command = f"md5sum {file}"
            stdout, _ = self.exec_command(node, command)
            checksum, _ = stdout.split()
            checksums[file] = checksum
        return checksums

    def verify_checksums(self, node, files, checksums):
        for file in files:
            command = f"md5sum {file}"
            stdout, _ = self.exec_command(node, command)
            checksum, _ = stdout.split()
            self.logger.info(f"Checksum for file {file}: Actul: {checksum}, Expected: {checksums[file]}")
            if checksum != checksums[file]:
                raise ValueError(f"Checksum mismatch for file {file}")
            else:
                self.logger.info(f"Checksum match for file: {file}")

    def delete_files(self, node, files):
        for file in files:
            command = f"rm -f {file}"
            self.exec_command(node, command)

    def make_directory(self, node, dir_name):
        cmd = f"sudo mkdir -p {dir_name}"
        self.exec_command(node, cmd)
>>>>>>> 6dc266f8
<|MERGE_RESOLUTION|>--- conflicted
+++ resolved
@@ -92,56 +92,6 @@
         Returns:
             str: Output of command
         """
-<<<<<<< HEAD
-        ssh_connection = self.ssh_connections[node]
-        if not ssh_connection.get_transport().is_active():
-            self.logger.info(f"Reconnecting SSH to node {node}")
-            self.connect(
-                address=node,
-                is_bastion_server=True if node == self.bastion_server else False
-            )
-            ssh_connection = self.ssh_connections[node]
-
-        self.logger.info(f"Command: {command}")
-        try:
-            stdin, stdout, stderr = ssh_connection.exec_command(command, timeout=timeout)
-            
-            output = []
-            error = []
-            if "sudo fio" in command:
-                self.logger.info("Inside while loop")
-                # Read stdout and stderr in a non-blocking way
-                while not stdout.channel.exit_status_ready():
-                    if stdout.channel.recv_ready():
-                        output.append(stdout.channel.recv(1024).decode())
-                    if stderr.channel.recv_stderr_ready():
-                        error.append(stderr.channel.recv_stderr(1024).decode())
-                    time.sleep(0.1)
-                output = " ".join(output)
-                error = " ".join(error)
-
-            else:
-                output = stdout.read().decode()
-                error = stderr.read().decode()
-
-            if output:
-                self.logger.debug(f"Command output: {output}")
-            if error:
-                self.logger.debug(f"Command error: {error}")
-
-            if not output and not error:
-                self.logger.warning(f"Command '{command}' executed but returned no output or error.")
-
-            return output, error
-        except paramiko.SSHException as e:
-            self.logger.error(f"SSH command failed: {e}")
-            return "", str(e)
-        except paramiko.ssh_exception.SSHException as e:
-            self.logger.error(f"SSH connection failed: {e}")
-            return "", str(e)
-
-    def format_disk(self, node, device):
-=======
         retry_count = 0
         while retry_count < max_retries:
             ssh_connection = self.ssh_connections.get(node)
@@ -201,7 +151,6 @@
         return "", "Command failed after max retries"
 
     def format_disk(self, node, device, fs_type="ext4"):
->>>>>>> 6dc266f8
         """Format disk on the given node
 
         Args:
@@ -387,12 +336,6 @@
         if container_name:
             cmd = f"sudo docker stop {container_name}"
         else:
-<<<<<<< HEAD
-            cmd = f"sudo docker stop $(sudo docker ps -a -q)"
-        
-        output, error = self.exec_command(node=node, command=cmd)
-        return output
-=======
             cmd = "sudo docker stop $(sudo docker ps -a -q)"
         
         output, error = self.exec_command(node=node, command=cmd)
@@ -505,5 +448,4 @@
 
     def make_directory(self, node, dir_name):
         cmd = f"sudo mkdir -p {dir_name}"
-        self.exec_command(node, cmd)
->>>>>>> 6dc266f8
+        self.exec_command(node, cmd)