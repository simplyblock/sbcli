--- conflicted
+++ resolved
@@ -1,12 +1,9 @@
 import time
 import paramiko
 import os
-<<<<<<< HEAD
 import json
-=======
 
 import paramiko.ssh_exception
->>>>>>> fed5d745
 from logger_config import setup_logger
 from pathlib import Path
 
