import time
from logger_config import setup_logger
import re


class CommonUtils:
    """Contains common validations and parsers
    """
    def __init__(self, sbcli_utils, ssh_utils):
        self.sbcli_utils = sbcli_utils
        self.ssh_utils = ssh_utils
        self.logger = setup_logger(__name__)

    def validate_event_logs(self, cluster_id, operations):
        """Validates event logs for cluster

        Args:
            cluster_id (str): Cluster id to check logs on
            operations (Dict): Steps performed for each type of entity
        """
        logs = self.sbcli_utils.get_cluster_logs(cluster_id)
        actual_logs = []
        for log in logs:
            actual_logs.append(log["Message"])
        to_check_in_logs = []
        for type, steps in operations.items():
            prev_step = None
            if type == "Storage Node":
                for step in steps:
                    if step == "suspended":
                        to_check_in_logs.append("Storage node status changed from: online to: suspended")
                        prev_step = "suspended"
                    if step == "shutdown":
                        if prev_step == "suspended":
                            to_check_in_logs.append("Storage node status changed from: suspended to: in_shutdown")
                            to_check_in_logs.append("Storage node status changed from: in_shutdown to: offline")
                        else:
                            to_check_in_logs.append("Storage node status changed from: online to: offline")
                            to_check_in_logs.append("Storage node status changed from: offline to: in_shutdown")
                            to_check_in_logs.append("Storage node status changed from: in_shutdown to: offline")
                        prev_step = "shutdown"
                    if step == "restart":
                        to_check_in_logs.append("Storage node status changed from: offline to: in_restart")
                        to_check_in_logs.append("Storage node status changed from: in_restart to: online")
            if type == "Device":
                for step in steps:
                    if step == "restart":
                        to_check_in_logs.append("Device status changed from: online to: unavailable")
                        # TODO: Change from unavailable to online once bug is fixed.
                        to_check_in_logs.append("Device restarted")

        for expected_log in to_check_in_logs:
            assert expected_log in actual_logs, f"Expected event/log {expected_log} not found in Actual logs: {actual_logs}"

    def validate_fio_test(self, node, log_file):
        """Validates interruptions in FIO log

        Args:
            node (str): Node Host Name to check log file on
            log_file (str): Path to log file

        Raises:
            RuntimeError: If there are interruptions
        """
        file_data = self.ssh_utils.read_file(node, log_file)
        fail_words = ["error", "fail", "throughput", "interrupt", "terminate"]
        for word in fail_words:
            if word in file_data:
                raise RuntimeError("FIO Test has interuupts")
    
    def validate_fio_json_output(self, output):
        """Validates JSON fio output

        Args:
            output (str): JSON output to validate
        """
        job = output['jobs'][0]
        job_name = job['job options']['name']
        file_name = job['job options']['directory']
        read_iops = job['read']['iops']
        write_iops = job['write']['iops']
        total_iops = read_iops + write_iops
        disk_name = output['disk_util'][0]['name']

        read_bw_kb = job['read']['bw']
        write_bw_kb = job['write']['bw']
        read_bw_mib = read_bw_kb / 1024
        write_bw_mib = write_bw_kb / 1024

        self.logger.info(f"Performign validation for FIO job: {job_name} on device: "
                         f"{disk_name} mounted on: {file_name}")
        assert 550 < total_iops < 650, f"Total IOPS {total_iops} out of range (550-650)"
        # TODO: Uncomment when issue is fixed
        # assert 4.5 < read_bw_mib < 5.5, f"Read BW {read_bw_mib} out of range (4.5-5.5 MiB/s)"
        # assert 4.5 < write_bw_mib < 5.5, f"Write BW {write_bw_mib} out of range (4.5-5.5 MiB/s)"
        assert read_bw_mib > 0, f"Read BW {read_bw_mib} less than or equal to 0MiB"
        assert write_bw_mib > 0, f"Write BW {write_bw_mib} less than or equal to 0MiB"

    def manage_fio_threads(self, node, threads, timeout=100):
        """Run till fio process is complete and joins the thread

        Args:
            node (str): Node IP where fio is running
            threads (list): List of threads
            timeout (int): Time to check for completion

        Raises:
            RuntimeError: If fio process hang
        """
        self.logger.info("Waiting for FIO processes to complete!")
        while True:
            process = self.ssh_utils.find_process_name(node=node,
                                                       process_name="fio")
            process_fio = [element for element in process if "grep" not in element]
<<<<<<< HEAD
            self.logger.info(f"Process info: {process_fio}")
            
            if len(process_fio) == 0:
                break 
=======
            self.logger.info(process_fio)
            
            if len(process_fio) == 0:
                break
>>>>>>> 82910250
            if timeout <= 0:
                break
            sleep_n_sec(10)
            timeout = timeout - 10
            

        for thread in threads:
            thread.join(timeout=30)
        end_time = time.time()

        process_list_after = self.ssh_utils.find_process_name(node=node,
                                                              process_name="fio")
        self.logger.info(f"Process List: {process_list_after}")

        process_fio = [element for element in process_list_after if "grep" not in element]

        assert len(process_fio) == 0, f"FIO process list not empty: {process_list_after}"

        return end_time
            
    def parse_lvol_cluster_map_output(self, output):
        """Parses LVOL cluster map output

        Args:
            output (str): Command Output for get-cluster map

        Returns:
            Dict, Dict: Details about Nodes and Devices
        """
        nodes = {}
        devices = {}

        # Regular expression patterns
        node_pattern = re.compile(r'\| Node \s*\|\s*([0-9a-f-]+)\s*\|\s*(\w+)\s*\|\s*(\w+)\s*\|\s*(\w+)\s*\|')
        device_pattern = re.compile(r'\| Device \s*\|\s*([0-9a-f-]+)\s*\|\s*(\w+)\s*\|\s*(\w+)\s*\|\s*(\w+)\s*\|')

        # Find all nodes and devices in the table
        for line in output.split('\n'):
            node_match = node_pattern.match(line)
            device_match = device_pattern.match(line)
            if node_match:
                uuid, reported_status, actual_status, results = node_match.groups()
                nodes[uuid] = {
                    "Kind": "Node",
                    "UUID": uuid,
                    "Reported Status": reported_status,
                    "Actual Status": actual_status,
                    "Results": results
                }
            if device_match:
                uuid, reported_status, actual_status, results = device_match.groups()
                devices[uuid] = {
                    "Kind": "Device",
                    "UUID": uuid,
                    "Reported Status": reported_status,
                    "Actual Status": actual_status,
                    "Results": results
                }
        self.logger.info("Nodes:")
        for uuid, node in nodes.items():
            self.logger.info(node)

        self.logger.info("Devices:")
        for uuid, device in devices.items():
            self.logger.info(device)

        return nodes, devices
    
    def start_ec2_instance(self, ec2_client, instance_id):
        """Start ec2 instance

        Args:
            ec2_client (EC2): EC2 class object from boto3
            instance_id (str): Instance id to start
        """
        response = ec2_client.start_instances(InstanceIds=[instance_id])
        print(f'Successfully started instance {instance_id}: {response}')

        start_waiter = ec2_client.get_waiter('instance_running')
        self.logger.info(f"Waiting for instance {instance_id} to start...")
        start_waiter.wait(InstanceIds=[instance_id])
        self.logger.info(f'Instance {instance_id} has been successfully started.')

        sleep_n_sec(30)

    def stop_ec2_instance(self, ec2_client, instance_id):
        """Stop ec2 instance

        Args:
            ec2_client (EC2): EC2 class object from boto3
            instance_id (str): Instance id to stop
        """
        response = ec2_client.stop_instances(InstanceIds=[instance_id])
        self.logger.info(f'Successfully stopped instance {instance_id}: {response}')
        stop_waiter = ec2_client.get_waiter('instance_stopped')
        self.logger.info(f"Waiting for instance {instance_id} to stop...")
        stop_waiter.wait(InstanceIds=[instance_id])
        self.logger.info((f'Instance {instance_id} has been successfully stopped.'))
        
        sleep_n_sec(30)
    

def sleep_n_sec(seconds):
    """Sleeps for given seconds

    Args:
        seconds (int): Seconds to sleep for
    """
    logger = setup_logger(__name__)
    logger.info(f"Sleeping for {seconds} seconds.")
    time.sleep(seconds)<|MERGE_RESOLUTION|>--- conflicted
+++ resolved
@@ -112,23 +112,15 @@
             process = self.ssh_utils.find_process_name(node=node,
                                                        process_name="fio")
             process_fio = [element for element in process if "grep" not in element]
-<<<<<<< HEAD
             self.logger.info(f"Process info: {process_fio}")
             
             if len(process_fio) == 0:
-                break 
-=======
-            self.logger.info(process_fio)
-            
-            if len(process_fio) == 0:
                 break
->>>>>>> 82910250
             if timeout <= 0:
                 break
             sleep_n_sec(10)
             timeout = timeout - 10
             
-
         for thread in threads:
             thread.join(timeout=30)
         end_time = time.time()
